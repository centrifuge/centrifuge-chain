--- conflicted
+++ resolved
@@ -15,24 +15,13 @@
 # Substrate dependencies
 codec = { package = "parity-scale-codec", version = "2.0.0", default-features = false }
 scale-info = { version = "1.0", default-features = false, features = ["derive"] }
-<<<<<<< HEAD
-frame-support = { git = "https://github.com/paritytech/substrate.git", default-features = false , branch = "polkadot-v0.9.12" }
-frame-system = { git = "https://github.com/paritytech/substrate.git", default-features = false , branch = "polkadot-v0.9.12" }
-pallet-balances = { git = "https://github.com/paritytech/substrate.git", default-features = false , branch = "polkadot-v0.9.12" }
-sp-core = { git = "https://github.com/paritytech/substrate.git", default-features = false , branch = "polkadot-v0.9.12" }
-sp-runtime = { git = "https://github.com/paritytech/substrate.git", default-features = false , branch = "polkadot-v0.9.12" }
-=======
 frame-support = { git = "https://github.com/paritytech/substrate", default-features = false , branch = "polkadot-v0.9.12" }
 frame-system = { git = "https://github.com/paritytech/substrate", default-features = false , branch = "polkadot-v0.9.12" }
 frame-benchmarking = { git = "https://github.com/paritytech/substrate", default-features = false, optional = true , branch = "polkadot-v0.9.12" }
 pallet-balances = { git = "https://github.com/paritytech/substrate", default-features = false , branch = "polkadot-v0.9.12" }
 sp-core = { git = "https://github.com/paritytech/substrate", default-features = false , branch = "polkadot-v0.9.12" }
 sp-runtime = { git = "https://github.com/paritytech/substrate", default-features = false , branch = "polkadot-v0.9.12" }
->>>>>>> 14ed9ef9
 sp-std = { git = "https://github.com/paritytech/substrate", default-features = false , branch = "polkadot-v0.9.12" }
-
-# optional dependencies for benchmarking
-frame-benchmarking = { git = "https://github.com/paritytech/substrate",  default-features = false , optional = true , branch = "polkadot-v0.9.12" }
 
 # Centrifuge Chain dependencies
 chainbridge = { git = "https://github.com/centrifuge/chainbridge-substrate.git", default-features = false, branch = "polkadot-v0.9.12" }
