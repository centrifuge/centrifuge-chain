[package]
name = 'pallet-nft'
description = 'Pallet for non-fungible token (NFT) processing'
authors = ['The Centrifugians Tribe']
edition = '2018'
homepage = 'https://centrifuge.io'
license = "LGPL-3.0"
repository = 'https://github.com/centrifuge/centrifuge-chain'
version = '2.0.0'

[package.metadata.docs.rs]
targets = ['x86_64-unknown-linux-gnu']

[dependencies]
# Substrate dependencies
codec = { package = "parity-scale-codec", version = "2.0.0", default-features = false }
frame-support = { branch = "master", git = "https://github.com/centrifuge/substrate.git", default-features = false }
frame-system = { branch = "master", git = "https://github.com/centrifuge/substrate.git", default-features = false }
frame-benchmarking = { branch = "master", git = "https://github.com/centrifuge/substrate.git", default-features = false, optional = true }
pallet-balances = { branch = "master", git = "https://github.com/centrifuge/substrate.git", default-features = false }
sp-core = { branch = "master", git = "https://github.com/centrifuge/substrate.git", default-features = false }
sp-runtime = { branch = "master", git = "https://github.com/centrifuge/substrate.git", default-features = false }
sp-std = { branch = "master", git = "https://github.com/centrifuge/substrate", default-features = false }

# Centrifuge Chain dependencies
<<<<<<< HEAD
chainbridge = { git = "https://github.com/centrifuge/chainbridge-substrate.git", default-features = false, branch = "master" }
=======
chainbridge = { git = "https://github.com/centrifuge/chainbridge-substrate", default-features = false, rev = "ba370fa64acf0a52172ddfb5ec1e910525f65db8" }
>>>>>>> bc5640de
pallet-anchors = { path = "../anchors", default-features = false }
pallet-fees = { path = "../fees", default-features = false }
proofs = { path = "../../libs/proofs", default-features = false }
runtime-common = { path = "../../runtime/common", default-features = false }
<<<<<<< HEAD
unique-assets = { git = "https://github.com/centrifuge/unique-assets", default-features = false, branch = "master" }
common-traits = { path = "../../libs/common-traits", default-features = false }
=======
unique_assets = { git = "https://github.com/centrifuge/unique-assets", default-features = false, rev = "8af1fdb0a5fa71462ce2fb9a2c752b71bab78aae" }
>>>>>>> bc5640de

[dev-dependencies]
# Testing and mocking dependencies
pallet-anchors = { path = "../anchors", default-features = false }
<<<<<<< HEAD
=======
pallet-bridge = { path = "../bridge", default-features = false }
pallet-bridge-mapping = { path = "../bridge-mapping", default-features = false }
pallet-registry = { path = "../registry", default-features = false }
chainbridge = { git = "https://github.com/centrifuge/chainbridge-substrate.git", default-features = false, rev = "ba370fa64acf0a52172ddfb5ec1e910525f65db8" }
>>>>>>> bc5640de
pallet-authorship = { git = "https://github.com/centrifuge/substrate.git", default-features = false, branch = "master" }
pallet-timestamp = { git = "https://github.com/centrifuge/substrate.git", default-features = false, branch = "master" }
proofs = { path = "../../libs/proofs", default-features = false }
sp-core = { git = "https://github.com/centrifuge/substrate", default-features = false, branch = "master" }
sp-io = { git = "https://github.com/centrifuge/substrate", default-features = false, branch = "master" }
sp-runtime = { git = "https://github.com/centrifuge/substrate.git", default-features = false, branch = "master" }
sp-std = { git = "https://github.com/centrifuge/substrate", default-features = false, branch = "master" }

[features]
default = ['std']
std = [
    'codec/std',
    'frame-support/std',
    'frame-system/std',
    'pallet-balances/std',
    'proofs/std',
    'sp-core/std',
    'sp-runtime/std',
    'sp-std/std',
    'chainbridge/std',
    'pallet-anchors/std',
    'pallet-fees/std',
    'proofs/std',
    'unique-assets/std',
    'common-traits/std'
]<|MERGE_RESOLUTION|>--- conflicted
+++ resolved
@@ -23,32 +23,17 @@
 sp-std = { branch = "master", git = "https://github.com/centrifuge/substrate", default-features = false }
 
 # Centrifuge Chain dependencies
-<<<<<<< HEAD
 chainbridge = { git = "https://github.com/centrifuge/chainbridge-substrate.git", default-features = false, branch = "master" }
-=======
-chainbridge = { git = "https://github.com/centrifuge/chainbridge-substrate", default-features = false, rev = "ba370fa64acf0a52172ddfb5ec1e910525f65db8" }
->>>>>>> bc5640de
 pallet-anchors = { path = "../anchors", default-features = false }
 pallet-fees = { path = "../fees", default-features = false }
 proofs = { path = "../../libs/proofs", default-features = false }
 runtime-common = { path = "../../runtime/common", default-features = false }
-<<<<<<< HEAD
 unique-assets = { git = "https://github.com/centrifuge/unique-assets", default-features = false, branch = "master" }
 common-traits = { path = "../../libs/common-traits", default-features = false }
-=======
-unique_assets = { git = "https://github.com/centrifuge/unique-assets", default-features = false, rev = "8af1fdb0a5fa71462ce2fb9a2c752b71bab78aae" }
->>>>>>> bc5640de
 
 [dev-dependencies]
 # Testing and mocking dependencies
 pallet-anchors = { path = "../anchors", default-features = false }
-<<<<<<< HEAD
-=======
-pallet-bridge = { path = "../bridge", default-features = false }
-pallet-bridge-mapping = { path = "../bridge-mapping", default-features = false }
-pallet-registry = { path = "../registry", default-features = false }
-chainbridge = { git = "https://github.com/centrifuge/chainbridge-substrate.git", default-features = false, rev = "ba370fa64acf0a52172ddfb5ec1e910525f65db8" }
->>>>>>> bc5640de
 pallet-authorship = { git = "https://github.com/centrifuge/substrate.git", default-features = false, branch = "master" }
 pallet-timestamp = { git = "https://github.com/centrifuge/substrate.git", default-features = false, branch = "master" }
 proofs = { path = "../../libs/proofs", default-features = false }
