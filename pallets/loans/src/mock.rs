// Copyright 2021 Centrifuge Foundation (centrifuge.io).
// This file is part of Centrifuge chain project.

// Centrifuge is free software: you can redistribute it and/or modify
// it under the terms of the GNU General Public License as published by
// the Free Software Foundation, either version 3 of the License, or
// (at your option) any later version (see http://www.gnu.org/licenses).

// Centrifuge is distributed in the hope that it will be useful,
// but WITHOUT ANY WARRANTY; without even the implied warranty of
// MERCHANTABILITY or FITNESS FOR A PARTICULAR PURPOSE.  See the
// GNU General Public License for more details.

//! Testing environment for Loan pallet
//!
//! The main components implemented in this mock module is a mock runtime
//! and some helper functions.
use crate as pallet_loans;
use crate::test_utils::{JuniorTrancheId, SeniorTrancheId};
use common_types::CurrencyId;
use common_types::{PermissionRoles, PoolRole, TimeProvider};
use frame_support::{
	parameter_types,
	traits::{GenesisBuild, SortedMembers},
	PalletId,
};
use frame_system::EnsureSignedBy;
use orml_traits::parameter_type_with_key;
use pallet_pools::PoolLocator;
use runtime_common::{
	Amount, Balance, ClassId, InstanceId, Moment, PoolId, Rate, TrancheId, TrancheToken,
	CENTI_CFG as CENTI_CURRENCY, CFG as CURRENCY,
};
use sp_core::H256;
use sp_io::TestExternalities;
use sp_runtime::traits::AccountIdConversion;
use sp_runtime::{
	testing::Header,
	traits::{BlakeTwo256, IdentityLookup},
};

type UncheckedExtrinsic = frame_system::mocking::MockUncheckedExtrinsic<MockRuntime>;
type Block = frame_system::mocking::MockBlock<MockRuntime>;

// Build mock runtime
frame_support::construct_runtime!(
	pub enum MockRuntime where
		Block = Block,
		NodeBlock = Block,
		UncheckedExtrinsic = UncheckedExtrinsic,
	{
		System: frame_system::{Pallet, Call, Config, Storage, Event<T>},
		Balances: pallet_balances::{Pallet, Call, Config<T>, Storage, Event<T>},
		Pools: pallet_pools::{Pallet, Call, Storage, Event<T>},
		Loans: pallet_loans::{Pallet, Call, Storage, Event<T>},
		Timestamp: pallet_timestamp::{Pallet, Call, Storage, Inherent},
		Tokens: orml_tokens::{Pallet, Storage, Event<T>, Config<T>},
		Uniques: pallet_uniques::{Pallet, Call, Storage, Event<T>},
		Permissions: pallet_permissions::{Pallet, Call, Storage, Event<T>}
	}
);

// Fake admin user number one
parameter_types! {
	pub const One: u64 = 1;
}

impl SortedMembers<u64> for One {
	fn sorted_members() -> Vec<u64> {
		vec![1]
	}
}

// Parameterize FRAME system pallet
parameter_types! {
	pub const BlockHashCount: u64 = 250;
}

impl frame_system::Config for MockRuntime {
	type BaseCallFilter = frame_support::traits::Everything;
	type BlockWeights = ();
	type BlockLength = ();
	type Origin = Origin;
	type Call = Call;
	type Index = u64;
	type BlockNumber = u64;
	type Hash = H256;
	type Hashing = BlakeTwo256;
	type AccountId = u64;
	type Lookup = IdentityLookup<Self::AccountId>;
	type Header = Header;
	type Event = Event;
	type BlockHashCount = BlockHashCount;
	type DbWeight = ();
	type Version = ();
	type PalletInfo = PalletInfo;
	type AccountData = pallet_balances::AccountData<Balance>;
	type OnNewAccount = ();
	type OnKilledAccount = ();
	type SystemWeightInfo = ();
	type SS58Prefix = ();
	type OnSetCode = ();
}

// Parameterize FRAME balances pallet
parameter_types! {
	pub const ExistentialDeposit: u64 = 1;
}

// Implement FRAME timestamp pallet configuration trait for the mock runtime
impl pallet_timestamp::Config for MockRuntime {
	type Moment = u64;
	type OnTimestampSet = ();
	type MinimumPeriod = ();
	type WeightInfo = ();
}

parameter_type_with_key! {
	pub ExistentialDeposits: |currency_id: CurrencyId| -> Balance {
		match currency_id {
			_ => 0,
		}
	};
}

parameter_types! {
	pub MaxLocks: u32 = 2;
}

impl orml_tokens::Config for MockRuntime {
	type Event = Event;
	type Balance = Balance;
	type Amount = i128;
	type CurrencyId = CurrencyId;
	type WeightInfo = ();
	type ExistentialDeposits = ExistentialDeposits;
	type OnDust = ();
	type MaxLocks = MaxLocks;
	type DustRemovalWhitelist = frame_support::traits::Nothing;
}

parameter_types! {
	pub const DefaultMinEpochTime: u64 = 0; // disable min epoch time checks
	pub const DefaultChallengeTime: u64 = 0; // disable challenge period
	pub const DefaultMaxNAVAge: u64 = u64::MAX; // disable max NAV age checks
	pub const PoolPalletId: PalletId = PalletId(*b"roc/pool");
	#[derive(scale_info::TypeInfo, Eq, PartialEq, Debug, Clone, Copy )]
	pub const MaxSizeMetadata: u32 = 100;
}

impl pallet_pools::Config for MockRuntime {
	type Event = Event;
	type Balance = Balance;
	type BalanceRatio = Rate;
	type InterestRate = Rate;
	type PoolId = PoolId;
	type TrancheId = u8;
	type EpochId = u32;
	type CurrencyId = CurrencyId;
	type Tokens = Tokens;
	type LoanAmount = Amount;
	type NAV = Loans;
	type TrancheToken = TrancheToken<MockRuntime>;
	type Time = Timestamp;
	type DefaultMinEpochTime = DefaultMinEpochTime;
	type DefaultChallengeTime = DefaultChallengeTime;
	type DefaultMaxNAVAge = DefaultMaxNAVAge;
	type PalletId = PoolPalletId;
	type Permission = Permissions;
	type MaxSizeMetadata = MaxSizeMetadata;
<<<<<<< HEAD
	type MaxTranches = MaxTranches;
	type WeightInfo = ();
=======
	type TrancheWeight = runtime_common::TrancheWeight;
>>>>>>> e5d8aefd
}

// Implement FRAME balances pallet configuration trait for the mock runtime
impl pallet_balances::Config for MockRuntime {
	type Balance = Balance;
	type DustRemoval = ();
	type Event = Event;
	type ExistentialDeposit = ExistentialDeposit;
	type AccountStore = System;
	type WeightInfo = ();
	type MaxLocks = ();
	type MaxReserves = ();
	type ReserveIdentifier = ();
}

parameter_types! {
	// per byte deposit is 0.01 Currency
	pub const DepositPerByte: Balance = CENTI_CURRENCY;
	// Base deposit to add attribute is 0.1 Currency
	pub const AttributeDepositBase: Balance = 10 * CENTI_CURRENCY;
	// Base deposit to add metadata is 0.1 Currency
	pub const MetadataDepositBase: Balance = 10 * CENTI_CURRENCY;
	// Deposit to create a class is 1 Currency
	pub const ClassDeposit: Balance = CURRENCY;
	// Deposit to create a class is 0.1 Currency
	pub const InstanceDeposit: Balance = 10 * CENTI_CURRENCY;
	// Maximum limit of bytes for Metadata, Attribute key and Value
	pub const Limit: u32 = 256;
}

impl pallet_uniques::Config for MockRuntime {
	type Event = Event;
	type ClassId = ClassId;
	type InstanceId = InstanceId;
	type Currency = Balances;
	type ForceOrigin = EnsureSignedBy<One, u64>;
	type ClassDeposit = ClassDeposit;
	type InstanceDeposit = InstanceDeposit;
	type MetadataDepositBase = MetadataDepositBase;
	type AttributeDepositBase = AttributeDepositBase;
	type DepositPerByte = DepositPerByte;
	type StringLimit = Limit;
	type KeyLimit = Limit;
	type ValueLimit = Limit;
	type WeightInfo = ();
}

parameter_types! {
	#[derive(Debug, Eq, PartialEq, scale_info::TypeInfo, Clone)]
	pub const MaxTranches: TrancheId = 5;
	#[derive(Debug, Eq, PartialEq, scale_info::TypeInfo, Clone)]
	pub const MinDelay: Moment = 0;
}
impl pallet_permissions::Config for MockRuntime {
	type Event = Event;
	type Location = u64;
	type Role = PoolRole<Moment>;
	type Storage =
		PermissionRoles<TimeProvider<Timestamp>, MaxTranches, MinDelay, TrancheId, Moment>;
	type Editors = frame_support::traits::Everything;
	type AdminOrigin = EnsureSignedBy<One, u64>;
	type WeightInfo = ();
}

parameter_types! {
	pub const LoansPalletId: PalletId = PalletId(*b"roc/loan");
	pub const MaxLoansPerPool: u64 = 200;
}

impl pallet_loans::Config for MockRuntime {
	type Event = Event;
	type ClassId = ClassId;
	type LoanId = InstanceId;
	type Rate = Rate;
	type Amount = Amount;
	type NonFungible = Uniques;
	type Time = Timestamp;
	type LoansPalletId = LoansPalletId;
	type Pool = Pools;
	type WeightInfo = ();
	type MaxLoansPerPool = MaxLoansPerPool;
	type Permission = Permissions;
}

// USD currencyId
pub const USD: CurrencyId = CurrencyId::Usd;

// Test externalities builder
//
// This type is mainly used for mocking storage in tests. It is the type alias
// for an in-memory, hashmap-based externalities implementation.
pub struct TestExternalitiesBuilder {}

// Default trait implementation for test externalities builder
impl Default for TestExternalitiesBuilder {
	fn default() -> Self {
		Self {}
	}
}

parameter_types! {
	pub const PoolAdmin: u64 = 1;
	pub const Borrower: u64 = 2;
	pub const RiskAdmin: u64 = 3;
	pub const SeniorInvestor: u64 = 4;
	pub const JuniorInvestor: u64 = 5;
}

impl TestExternalitiesBuilder {
	// Build a genesis storage key/value store
	pub(crate) fn build(self) -> TestExternalities {
		let mut storage = frame_system::GenesisConfig::default()
			.build_storage::<MockRuntime>()
			.unwrap();

		pallet_balances::GenesisConfig::<MockRuntime> {
			// add balances to 1..10 and loan account for minting nft instances
			balances: vec![
				1,
				2,
				3,
				4,
				5,
				6,
				7,
				8,
				9,
				10,
				pallet_loans::Pallet::<MockRuntime>::account_id(),
			]
			.into_iter()
			.map(|acc| (acc, 100 * CURRENCY))
			.collect(),
		}
		.assimilate_storage(&mut storage)
		.unwrap();

		// add pool account with 1000 balance with currencyId 1
		orml_tokens::GenesisConfig::<MockRuntime> {
			balances: vec![
				(
					PoolLocator { pool_id: 0 }.into_account(),
					CurrencyId::Tranche(0, JuniorTrancheId::get()),
					100_000 * CURRENCY,
				),
				(
					PoolLocator { pool_id: 0 }.into_account(),
					CurrencyId::Tranche(0, SeniorTrancheId::get()),
					100_000 * CURRENCY,
				),
				(7, USD, 100 * CURRENCY),
				(SeniorInvestor::get(), USD, 1000 * CURRENCY),
				(JuniorInvestor::get(), USD, 1000 * CURRENCY),
			],
		}
		.assimilate_storage(&mut storage)
		.unwrap();

		let mut externalities = TestExternalities::new(storage);
		externalities.execute_with(|| System::set_block_number(1));
		externalities
	}
}<|MERGE_RESOLUTION|>--- conflicted
+++ resolved
@@ -168,12 +168,9 @@
 	type PalletId = PoolPalletId;
 	type Permission = Permissions;
 	type MaxSizeMetadata = MaxSizeMetadata;
-<<<<<<< HEAD
 	type MaxTranches = MaxTranches;
 	type WeightInfo = ();
-=======
 	type TrancheWeight = runtime_common::TrancheWeight;
->>>>>>> e5d8aefd
 }
 
 // Implement FRAME balances pallet configuration trait for the mock runtime
