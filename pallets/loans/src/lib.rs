--- conflicted
+++ resolved
@@ -727,24 +727,6 @@
 			Ok(Some(T::WeightInfo::admin_write_off(active_count)).into())
 		}
 	}
-<<<<<<< HEAD
-	impl<T: Config> Pallet<T> {
-		pub fn reference_active_rates() -> Weight {
-			let mut weight = Weight::from_ref_time(0);
-			for (pool, active_loans) in ActiveLoans::<T>::iter() {
-				let write_off_groups = PoolWriteOffPolicy::<T>::get(pool);
-				weight += T::DbWeight::get().reads(2);
-				for loan in active_loans.iter() {
-					weight += T::DbWeight::get().reads_writes(1, 1);
-					let rate = Self::rate_with_penalty(loan, &write_off_groups);
-					T::InterestAccrual::reference_rate(rate).unwrap();
-				}
-			}
-			weight
-		}
-	}
-=======
->>>>>>> 4150a2b4
 }
 
 impl<T: Config> TPoolNav<PoolIdOf<T>, T::Balance> for Pallet<T> {
