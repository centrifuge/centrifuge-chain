--- conflicted
+++ resolved
@@ -114,12 +114,6 @@
 	pub type PortfolioInfoOf<T> = Vec<(<T as Config>::LoanId, ActiveLoanInfo<T>)>;
 	pub type AssetOf<T> = (<T as Config>::CollectionId, <T as Config>::ItemId);
 	pub type PriceOf<T> = (<T as Config>::Balance, Moment);
-<<<<<<< HEAD
-	pub type PriceResultOf<T> = Result<PriceOf<T>, DispatchError>;
-=======
-	pub type ChangeOf<T> =
-		Change<<T as Config>::LoanId, <T as Config>::Rate, <T as Config>::MaxWriteOffPolicySize>;
->>>>>>> 523b6d37
 
 	const STORAGE_VERSION: StorageVersion = StorageVersion::new(2);
 
@@ -485,27 +479,7 @@
 		) -> DispatchResult {
 			let who = ensure_signed(origin)?;
 
-<<<<<<< HEAD
 			let _count = Self::borrow_action(&who, pool_id, loan_id, &amount)?;
-=======
-			let _count = match CreatedLoan::<T>::take(pool_id, loan_id) {
-				Some(created_loan) => {
-					Self::ensure_loan_borrower(&who, created_loan.borrower())?;
-
-					let mut active_loan = created_loan.activate(pool_id, amount.clone())?;
-					active_loan.borrow(&amount, pool_id)?;
-
-					Self::insert_active_loan(pool_id, loan_id, active_loan)?
-				}
-				None => {
-					Self::update_active_loan(pool_id, loan_id, |loan| {
-						Self::ensure_loan_borrower(&who, loan.borrower())?;
-						loan.borrow(&amount, pool_id)
-					})?
-					.1
-				}
-			};
->>>>>>> 523b6d37
 
 			T::Pool::withdraw(pool_id, who, amount.balance()?)?;
 
@@ -538,14 +512,7 @@
 		) -> DispatchResult {
 			let who = ensure_signed(origin)?;
 
-<<<<<<< HEAD
 			let (amount, _count) = Self::repay_action(&who, pool_id, loan_id, &amount)?;
-=======
-			let (amount, _count) = Self::update_active_loan(pool_id, loan_id, |loan| {
-				Self::ensure_loan_borrower(&who, loan.borrower())?;
-				loan.repay(amount, pool_id)
-			})?;
->>>>>>> 523b6d37
 
 			T::Pool::deposit(pool_id, who, amount.repaid_amount()?.total()?)?;
 
@@ -888,15 +855,15 @@
 				Some(created_loan) => {
 					Self::ensure_loan_borrower(who, created_loan.borrower())?;
 
-					let mut active_loan = created_loan.activate(pool_id)?;
-					active_loan.borrow(amount)?;
+					let mut active_loan = created_loan.activate(pool_id, amount.clone())?;
+					active_loan.borrow(amount, pool_id)?;
 
 					Self::insert_active_loan(pool_id, loan_id, active_loan)?
 				}
 				None => {
 					Self::update_active_loan(pool_id, loan_id, |loan| {
 						Self::ensure_loan_borrower(who, loan.borrower())?;
-						loan.borrow(amount)
+						loan.borrow(amount, pool_id)
 					})?
 					.1
 				}
@@ -911,7 +878,7 @@
 		) -> Result<(RepaidPricingAmount<T>, u32), DispatchError> {
 			Self::update_active_loan(pool_id, loan_id, |loan| {
 				Self::ensure_loan_borrower(who, loan.borrower())?;
-				loan.repay(amount.clone())
+				loan.repay(amount.clone(), pool_id)
 			})
 		}
 
@@ -1025,6 +992,30 @@
 			T::ChangeGuard::released(pool_id, change_id)?
 				.try_into()
 				.map_err(|_| Error::<T>::NoLoanChangeId.into())
+		}
+
+		fn update_portfolio_valuation_for_pool(
+			pool_id: T::PoolId,
+		) -> Result<(T::Balance, u32), DispatchError> {
+			let rates = T::InterestAccrual::rates();
+			let prices = T::PriceRegistry::collection(&pool_id);
+			let loans = ActiveLoans::<T>::get(pool_id);
+			let values = loans
+				.iter()
+				.map(|(loan_id, loan)| Ok((*loan_id, loan.present_value_by(&rates, &prices)?)))
+				.collect::<Result<Vec<_>, DispatchError>>()?;
+
+			let portfolio = portfolio::PortfolioValuation::from_values(Self::now(), values)?;
+			let valuation = portfolio.value();
+			PortfolioValuation::<T>::insert(pool_id, portfolio);
+
+			Self::deposit_event(Event::<T>::PortfolioValuationUpdated {
+				pool_id,
+				valuation,
+				update_type: PortfolioValuationUpdateType::Exact,
+			});
+
+			Ok((valuation, loans.len() as u32))
 		}
 
 		fn insert_active_loan(
@@ -1144,35 +1135,6 @@
 		}
 	}
 
-	impl<T: Config> Pallet<T>
-	where
-		PriceCollectionOf<T>: DataCollection<T::PriceId, Data = PriceResultOf<T>>,
-	{
-		fn update_portfolio_valuation_for_pool(
-			pool_id: T::PoolId,
-		) -> Result<(T::Balance, u32), DispatchError> {
-			let rates = T::InterestAccrual::rates();
-			let prices = T::PriceRegistry::collection(&pool_id);
-			let loans = ActiveLoans::<T>::get(pool_id);
-			let values = loans
-				.iter()
-				.map(|(loan_id, loan)| Ok((*loan_id, loan.present_value_by(&rates, &prices)?)))
-				.collect::<Result<Vec<_>, DispatchError>>()?;
-
-			let portfolio = portfolio::PortfolioValuation::from_values(Self::now(), values)?;
-			let valuation = portfolio.value();
-			PortfolioValuation::<T>::insert(pool_id, portfolio);
-
-			Self::deposit_event(Event::<T>::PortfolioValuationUpdated {
-				pool_id,
-				valuation,
-				update_type: PortfolioValuationUpdateType::Exact,
-			});
-
-			Ok((valuation, loans.len() as u32))
-		}
-	}
-
 	// TODO: This implementation can be cleaned once #908 be solved
 	impl<T: Config> PoolNAV<T::PoolId, T::Balance> for Pallet<T> {
 		type ClassId = T::ItemId;
