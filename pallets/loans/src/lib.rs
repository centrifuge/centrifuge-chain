--- conflicted
+++ resolved
@@ -19,11 +19,7 @@
 use codec::{Decode, Encode};
 use common_traits::{InterestAccrual as InterestAccrualT, Permissions as PermissionsT};
 use common_traits::{PoolInspect, PoolNAV as TPoolNav, PoolReserve};
-<<<<<<< HEAD
-pub use common_types::{Moment, PermissionScope, PoolRole, Role};
-=======
-pub use common_types::{Adjustment, Moment, PoolRole};
->>>>>>> 1cddc46e
+pub use common_types::{Adjustment, Moment, PermissionScope, PoolRole, Role};
 use frame_support::dispatch::DispatchResult;
 use frame_support::pallet_prelude::Get;
 use frame_support::sp_runtime::traits::{One, Zero};
@@ -37,17 +33,10 @@
 pub use pallet::*;
 #[cfg(feature = "std")]
 use serde::{Deserialize, Serialize};
-<<<<<<< HEAD
 use sp_arithmetic::traits::{BaseArithmetic, CheckedAdd, CheckedSub};
-use sp_runtime::traits::{AccountIdConversion, AtLeast32BitUnsigned, Member};
+use sp_runtime::traits::{AccountIdConversion, AtLeast32BitUnsigned, CheckedMul, Member};
 use sp_runtime::{DispatchError, FixedPointNumber, FixedPointOperand};
 use sp_std::{convert::TryInto, vec, vec::Vec};
-=======
-use sp_arithmetic::traits::{CheckedAdd, CheckedSub};
-use sp_runtime::traits::{AccountIdConversion, CheckedMul, Member};
-use sp_runtime::{DispatchError, FixedPointNumber};
-use sp_std::{vec, vec::Vec};
->>>>>>> 1cddc46e
 #[cfg(feature = "std")]
 use std::fmt::Debug;
 use types::*;
@@ -155,13 +144,13 @@
 			+ Default
 			+ Copy
 			+ TypeInfo
-			+ FixedPointNumber
+			+ FixedPointOperand
 			+ CheckedMul;
 
 		type InterestAccrual: InterestAccrualT<
 			Self::Rate,
-			Self::Amount,
-			Adjustment<Self::Amount>,
+			Self::Balance,
+			Adjustment<Self::Balance>,
 			NormalizedDebt = Self::NormalizedDebt,
 		>;
 
@@ -209,11 +198,7 @@
 		PoolIdOf<T>,
 		Blake2_128Concat,
 		T::LoanId,
-<<<<<<< HEAD
-		LoanDetails<T::Rate, T::Balance, AssetOf<T>>,
-=======
-		LoanDetails<T::Rate, T::Amount, AssetOf<T>, T::NormalizedDebt>,
->>>>>>> 1cddc46e
+		LoanDetails<T::Rate, T::Balance, AssetOf<T>, T::NormalizedDebt>,
 		OptionQuery,
 	>;
 
