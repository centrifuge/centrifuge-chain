// Copyright 2021 Centrifuge Foundation (centrifuge.io).
// This file is part of Centrifuge chain project.

// Centrifuge is free software: you can redistribute it and/or modify
// it under the terms of the GNU General Public License as published by
// the Free Software Foundation, either version 3 of the License, or
// (at your option) any later version (see http://www.gnu.org/licenses).

// Centrifuge is distributed in the hope that it will be useful,
// but WITHOUT ANY WARRANTY; without even the implied warranty of
// MERCHANTABILITY or FITNESS FOR A PARTICULAR PURPOSE.  See the
// GNU General Public License for more details.

//! # Loan pallet
//!
//! This pallet provides functionality for managing loans on Tinlake
#![cfg_attr(not(feature = "std"), no_std)]

use codec::{Decode, Encode};
use common_traits::{InterestAccrual as InterestAccrualT, Permissions as PermissionsT};
use common_traits::{PoolInspect, PoolNAV as TPoolNav, PoolReserve};
pub use common_types::{Adjustment, Moment, PoolRole};
use frame_support::dispatch::DispatchResult;
use frame_support::pallet_prelude::Get;
use frame_support::sp_runtime::traits::{One, Zero};
use frame_support::storage::types::OptionQuery;
use frame_support::traits::tokens::nonfungibles::{Inspect, Mutate, Transfer};
use frame_support::traits::UnixTime;
use frame_support::transactional;
use frame_support::{ensure, Parameter};
use frame_system::pallet_prelude::OriginFor;
use loan_type::LoanType;
pub use pallet::*;
#[cfg(feature = "std")]
use serde::{Deserialize, Serialize};
use sp_arithmetic::traits::{CheckedAdd, CheckedSub};
use sp_runtime::traits::{AccountIdConversion, CheckedMul, Member};
use sp_runtime::{DispatchError, FixedPointNumber};
use sp_std::{vec, vec::Vec};
#[cfg(feature = "std")]
use std::fmt::Debug;
use types::*;

#[cfg(test)]
mod mock;

#[cfg(test)]
mod tests;

#[cfg(feature = "runtime-benchmarks")]
pub mod benchmarking;

#[cfg(any(test, feature = "runtime-benchmarks"))]
pub(crate) mod test_utils;

pub mod functions;
mod loan_type;
pub mod math;
pub mod types;
pub mod weights;

#[frame_support::pallet]
pub mod pallet {
	// Import various types used to declare pallet in scope.
	use super::*;
	use crate::weights::WeightInfo;
	use frame_support::pallet_prelude::*;
	use frame_support::PalletId;
	use frame_system::pallet_prelude::*;
	use scale_info::TypeInfo;
	use sp_arithmetic::FixedPointNumber;
	use sp_runtime::traits::BadOrigin;

	#[pallet::pallet]
	#[pallet::generate_store(pub (super) trait Store)]
	#[pallet::without_storage_info]
	pub struct Pallet<T>(_);

	#[pallet::config]
	pub trait Config: frame_system::Config {
		/// The overarching event type.
		type Event: From<Event<Self>> + IsType<<Self as frame_system::Config>::Event>;

		/// The ClassId type
		type ClassId: Parameter
			+ Member
			+ MaybeSerializeDeserialize
			+ Copy
			+ Default
			+ TypeInfo
			+ IsType<ClassIdOf<Self>>;

		/// The LoanId/InstanceId type
		type LoanId: Parameter
			+ Member
			+ MaybeSerializeDeserialize
			+ Copy
			+ TypeInfo
			+ From<u128>
			+ IsType<InstanceIdOf<Self>>;

		/// the rate type
		type Rate: Parameter + Member + MaybeSerializeDeserialize + FixedPointNumber + TypeInfo;

		/// the amount type
		type Amount: Parameter
			+ Member
			+ MaybeSerializeDeserialize
			+ FixedPointNumber
			+ TypeInfo
			+ Into<ReserveBalanceOf<Self>>;

		/// The NonFungible trait that can mint, transfer, and inspect assets.
		type NonFungible: Transfer<Self::AccountId> + Mutate<Self::AccountId>;

		/// A way for use to fetch the time of the current block
		type Time: UnixTime;

		/// PalletID of this loan module
		#[pallet::constant]
		type LoansPalletId: Get<PalletId>;

		/// Pool reserve type
		type Pool: PoolReserve<Self::AccountId>;

		/// Permission type that verifies permissions of users
		type Permission: PermissionsT<
			Self::AccountId,
			Location = PoolIdOf<Self>,
			Role = PoolRole,
			Error = DispatchError,
		>;

		/// A fixed-point number which represents
		/// the normalized debt.
		type NormalizedDebt: Member
			+ Parameter
			+ Default
			+ Copy
			+ TypeInfo
			+ FixedPointNumber
			+ CheckedMul;

		type InterestAccrual: InterestAccrualT<
			Self::Rate,
			Self::Amount,
			Adjustment<Self::Amount>,
			NormalizedDebt = Self::NormalizedDebt,
		>;

		/// Weight info trait for extrinsics
		type WeightInfo: WeightInfo;

		/// This is a soft limit for maximum loans we can expect in a pool.
		/// this is mainly used to calculate estimated weight for NAV calculation.
		type MaxLoansPerPool: Get<u64>;

		/// This is a soft limit for maximum number of write off groups
		/// we will have per pool. This is mainly used to calculate maximum weight for write off extrinsics
		type MaxWriteOffGroups: Get<u32>;
	}

	/// Stores the loan nft class ID against a given pool
	#[pallet::storage]
	#[pallet::getter(fn get_loan_nft_class)]
	pub(crate) type PoolToLoanNftClass<T: Config> =
		StorageMap<_, Blake2_128Concat, PoolIdOf<T>, T::ClassId, OptionQuery>;

	/// Stores the poolID against ClassId as a key
	/// this is a reverse lookup used to ensure the collateral itself is not a Loan Nft
	#[pallet::storage]
	pub(crate) type LoanNftClassToPool<T: Config> =
		StorageMap<_, Blake2_128Concat, T::ClassId, PoolIdOf<T>, OptionQuery>;

	#[pallet::type_value]
	pub fn OnNextLoanIdEmpty() -> u128 {
		// always start the token ID from 1 instead of zero
		1
	}

	/// Stores the next loan tokenID to be created
	#[pallet::storage]
	#[pallet::getter(fn get_next_loan_id)]
	pub(crate) type NextLoanId<T: Config> = StorageValue<_, u128, ValueQuery, OnNextLoanIdEmpty>;

	/// Stores the loan info for given pool and loan id
	#[pallet::storage]
	#[pallet::getter(fn get_loan)]
	pub(crate) type Loan<T: Config> = StorageDoubleMap<
		_,
		Blake2_128Concat,
		PoolIdOf<T>,
		Blake2_128Concat,
		T::LoanId,
		LoanDetails<T::Rate, T::Amount, AssetOf<T>, T::NormalizedDebt>,
		OptionQuery,
	>;

	/// Stores the pool nav against poolId
	#[pallet::storage]
	#[pallet::getter(fn nav)]
	pub(crate) type PoolNAV<T: Config> =
		StorageMap<_, Blake2_128Concat, PoolIdOf<T>, NAVDetails<T::Amount>, OptionQuery>;

	/// Stores the pool associated with the its write off groups
	#[pallet::storage]
	#[pallet::getter(fn pool_writeoff_groups)]
	pub(crate) type PoolWriteOffGroups<T: Config> =
		StorageMap<_, Blake2_128Concat, PoolIdOf<T>, Vec<WriteOffGroup<T::Rate>>, ValueQuery>;

	#[pallet::event]
	#[pallet::generate_deposit(pub(super) fn deposit_event)]
	pub enum Event<T: Config> {
		/// A pool was initialised. [pool]
		PoolInitialised(PoolIdOf<T>),
		/// A loan was created. [pool, loan, collateral]
		Created(PoolIdOf<T>, T::LoanId, AssetOf<T>),
		/// A loan was closed. [pool, loan, collateral]
		Closed(PoolIdOf<T>, T::LoanId, AssetOf<T>),
		/// A loan was priced. [pool, loan]
		Priced(PoolIdOf<T>, T::LoanId),
		/// An amount was borrowed for a loan. [pool, loan, amount]
		Borrowed(PoolIdOf<T>, T::LoanId, T::Amount),
		/// An amount was repaid for a loan. [pool, loan, amount]
		Repaid(PoolIdOf<T>, T::LoanId, T::Amount),
		/// The NAV for a pool was updated. [pool, nav, update_type]
		NAVUpdated(PoolIdOf<T>, T::Amount, NAVUpdateType),
		/// A write-off group was added to a pool. [pool, write_off_group]
		WriteOffGroupAdded(PoolIdOf<T>, u32),
		/// A loan was written off. [pool, loan, write_off_group]
		WrittenOff(PoolIdOf<T>, T::LoanId, u32),
	}

	#[pallet::error]
	pub enum Error<T> {
		/// Emits when pool doesn't exist
		PoolMissing,
		/// Emits when pool is not initialised
		PoolNotInitialised,
		/// Emits when pool is already initialised
		PoolAlreadyInitialised,
		/// Emits when loan doesn't exist.
		MissingLoan,
		/// Emits when the borrowed amount is more than max_borrow_amount
		MaxBorrowAmountExceeded,
		/// Emits when an operation lead to the number overflow
		ValueOverflow,
		/// Emits when principal debt calculation failed due to overflow
<<<<<<< HEAD
		NormalizedDebtOverflow,

=======
		PrincipalDebtOverflow,
>>>>>>> 8c391d09
		/// Emits when tries to update an active loan
		LoanIsActive,
		/// Emits when loan type given is not valid
		LoanTypeInvalid,
		/// Emits when operation is done on an inactive loan
		LoanNotActive,
		// Emits when borrow and repay happens in the same block
		RepayTooEarly,
		/// Emits when the NFT owner is not found
		NFTOwnerNotFound,
		/// Emits when nft owner doesn't match the expected owner
		NotAssetOwner,
		/// Emits when the nft is not an acceptable asset
		NotAValidAsset,
		/// Emits when the nft token nonce is overflowed
		NftTokenNonceOverflowed,
		/// Emits when loan amount not repaid but trying to close loan
		LoanNotRepaid,
		/// Emits when maturity has passed and borrower tried to borrow more
		LoanMaturityDatePassed,
		/// Emits when a loan data value is invalid
		LoanValueInvalid,
		/// Emits when loan accrue calculation failed
		LoanAccrueFailed,
		/// Emits when loan present value calculation failed
		LoanPresentValueFailed,
		/// Emits when trying to write off of a healthy loan
		LoanHealthy,
		/// Emits when trying to write off loan that was written off by admin already
		WrittenOffByAdmin,
		/// Emits when there is no valid write off group available for unhealthy loan
		NoValidWriteOffGroup,
		/// Emits when there is no valid write off groups associated with given index
		InvalidWriteOffGroupIndex,
		/// Emits when new write off group is invalid
		InvalidWriteOffGroup,
	}

	#[pallet::call]
	impl<T: Config> Pallet<T> {
		/// Initialises a new pool
		///
		/// `initialise_pool` checks if pool is not initialised yet and then adds the loan nft class id.
		/// All the Loan NFTs will be created into this Class. So loan account *should* be able to mint new NFTs into the class.
		/// Adding LoanAccount as admin to the NFT class will be enough to mint new NFTs.
		/// The origin must be an Admin origin
		#[pallet::weight(<T as Config>::WeightInfo::initialise_pool())]
		pub fn initialise_pool(
			origin: OriginFor<T>,
			pool_id: PoolIdOf<T>,
			loan_nft_class_id: T::ClassId,
		) -> DispatchResult {
			// ensure the sender has the pool admin role
			ensure_role!(pool_id, origin, PoolRole::PoolAdmin);

			// ensure pool exists
			ensure!(T::Pool::pool_exists(pool_id), Error::<T>::PoolMissing);

			// ensure pool is not initialised yet
			ensure!(
				!PoolToLoanNftClass::<T>::contains_key(pool_id),
				Error::<T>::PoolAlreadyInitialised
			);

			PoolToLoanNftClass::<T>::insert(pool_id, loan_nft_class_id);
			LoanNftClassToPool::<T>::insert(loan_nft_class_id, pool_id);
			let now = Self::now();
			PoolNAV::<T>::insert(
				pool_id,
				NAVDetails {
					latest_nav: Default::default(),
					last_updated: now,
				},
			);
			Self::deposit_event(Event::<T>::PoolInitialised(pool_id));
			Ok(())
		}

		/// Create a new loan against the collateral provided
		///
		/// `create_loan` transfers the collateral nft from the owner to self and issues a new loan nft to the owner
		/// caller *must* be the owner of the collateral.
		/// LoanStatus is set to created and needs to be priced by an admin origin to start borrowing.
		/// Loan cannot be closed until the status has changed to Priced.
		/// Collateral NFT class cannot be another Loan NFT class. Means, you cannot collateralise a Loan.
		#[pallet::weight(<T as Config>::WeightInfo::create())]
		#[transactional]
		pub fn create(
			origin: OriginFor<T>,
			pool_id: PoolIdOf<T>,
			collateral: AssetOf<T>,
		) -> DispatchResult {
			// ensure borrower is whitelisted.
			let owner = ensure_role!(pool_id, origin, PoolRole::Borrower);
			let loan_id = Self::create_loan(pool_id, owner, collateral)?;
			Self::deposit_event(Event::<T>::Created(pool_id, loan_id, collateral));
			Ok(())
		}

		/// Closes a given loan
		///
		/// Loan can be closed on two scenarios
		/// 1. When the outstanding is fully paid off
		/// 2. When loan is written off 100%
		/// Loan status is moved to Closed
		/// Collateral NFT is transferred back to the loan owner.
		/// Loan NFT is transferred back to LoanAccount.
		#[pallet::weight(
			<T as Config>::WeightInfo::repay_and_close().max(
				<T as Config>::WeightInfo::write_off_and_close()
			)
		)]
		#[transactional]
		pub fn close(
			origin: OriginFor<T>,
			pool_id: PoolIdOf<T>,
			loan_id: T::LoanId,
		) -> DispatchResultWithPostInfo {
			let owner = ensure_signed(origin)?;
			let ClosedLoan {
				collateral,
				written_off,
			} = Self::close_loan(pool_id, loan_id, owner)?;
			Self::deposit_event(Event::<T>::Closed(pool_id, loan_id, collateral));
			match written_off {
				true => Ok(Some(T::WeightInfo::write_off_and_close()).into()),
				false => Ok(Some(T::WeightInfo::repay_and_close()).into()),
			}
		}

		/// Transfers borrow amount to the loan owner.
		///
		/// LoanStatus must be active.
		/// Borrow amount should not exceed max_borrow_amount set for the loan.
		/// Loan should still be healthy. If loan type supports maturity, then maturity date should not have passed.
		/// Loan should not be written off.
		/// Rate accumulation will start after the first borrow
		/// Loan is accrued upto the current time.
		/// Pool NAV is updated to reflect new present value of the loan.
		/// Amount of tokens of an Asset will be transferred from pool reserve to loan owner.
		#[pallet::weight(
			<T as Config>::WeightInfo::initial_borrow().max(
				<T as Config>::WeightInfo::further_borrows()
			)
		)]
		#[transactional]
		pub fn borrow(
			origin: OriginFor<T>,
			pool_id: PoolIdOf<T>,
			loan_id: T::LoanId,
			amount: T::Amount,
		) -> DispatchResultWithPostInfo {
			let owner = ensure_signed(origin)?;
			let first_borrow = Self::borrow_amount(pool_id, loan_id, owner, amount)?;
			Self::deposit_event(Event::<T>::Borrowed(pool_id, loan_id, amount));
			match first_borrow {
				true => Ok(Some(T::WeightInfo::initial_borrow()).into()),
				false => Ok(Some(T::WeightInfo::further_borrows()).into()),
			}
		}

		/// Transfers amount borrowed to the pool reserve.
		///
		/// LoanStatus must be Active.
		/// Loan is accrued before transferring the amount to reserve.
		/// If the repaying amount is more than current debt, only current debt is transferred.
		/// Amount of token will be transferred from owner to Pool reserve.
		#[pallet::weight(<T as Config>::WeightInfo::repay())]
		#[transactional]
		pub fn repay(
			origin: OriginFor<T>,
			pool_id: PoolIdOf<T>,
			loan_id: T::LoanId,
			amount: T::Amount,
		) -> DispatchResult {
			let owner = ensure_signed(origin)?;
			let total_repaid = Self::repay_amount(pool_id, loan_id, owner, amount)?;
			Self::deposit_event(Event::<T>::Repaid(pool_id, loan_id, total_repaid));
			Ok(())
		}

		/// Set pricing for the loan with loan specific details like Rate, Loan type
		///
		/// LoanStatus must be in Created state.
		/// Once activated, loan owner can start loan related functions like Borrow, Repay, Close
		#[pallet::weight(<T as Config>::WeightInfo::price())]
		pub fn price(
			origin: OriginFor<T>,
			pool_id: PoolIdOf<T>,
			loan_id: T::LoanId,
			rate_per_sec: T::Rate,
			loan_type: LoanType<T::Rate, T::Amount>,
		) -> DispatchResult {
			// ensure sender has the pricing admin role in the pool
			ensure_role!(pool_id, origin, PoolRole::PricingAdmin);
			Self::price_loan(pool_id, loan_id, rate_per_sec, loan_type)?;
			Self::deposit_event(Event::<T>::Priced(pool_id, loan_id));
			Ok(())
		}

		/// Updates the NAV for a given pool
		///
		/// Iterate through each loan and calculate the present value of each active loan.
		/// The loan is accrued and updated.
		///
		/// Weight for the update nav is not straightforward since there could n loans in a pool
		/// So instead, we calculate weight for one loan. We assume a maximum of 200 loans and deposit that weight
		/// Once the NAV calculation is done, we check how many loans we have updated and return the actual weight so that
		/// transaction payment can return the deposit.
		#[pallet::weight(T::WeightInfo::nav_update_single_loan().saturating_mul(T::MaxLoansPerPool::get()))]
		pub fn update_nav(
			origin: OriginFor<T>,
			pool_id: PoolIdOf<T>,
		) -> DispatchResultWithPostInfo {
			// ensure signed so that caller pays for the update fees
			ensure_signed(origin)?;
			let (updated_nav, updated_loans) = Self::update_nav_of_pool(pool_id)?;
			Self::deposit_event(Event::<T>::NAVUpdated(
				pool_id,
				updated_nav,
				NAVUpdateType::Exact,
			));

			// if the total loans updated are more than max loans, we are charging lower txn fees for this pool nav calculation.
			// there is nothing we can do right now. return Ok
			if updated_loans > T::MaxLoansPerPool::get() {
				return Ok(().into());
			}

			// calculate actual weight of the updating nav based on number of loan processed.
			let total_weight =
				T::WeightInfo::nav_update_single_loan().saturating_mul(updated_loans);
			Ok(Some(total_weight).into())
		}

		/// Appends a new write off group to the Pool
		///
		/// Since written off loans keep written off group index,
		/// we only allow adding new write off groups.
		/// Overdue days doesn't need to be in the sorted order.
		#[pallet::weight(<T as Config>::WeightInfo::add_write_off_group())]
		pub fn add_write_off_group(
			origin: OriginFor<T>,
			pool_id: PoolIdOf<T>,
			group: WriteOffGroup<T::Rate>,
		) -> DispatchResult {
			// ensure sender has the risk admin role in the pool
			ensure_role!(pool_id, origin, PoolRole::RiskAdmin);
			let index = Self::add_write_off_group_to_pool(pool_id, group)?;
			Self::deposit_event(Event::<T>::WriteOffGroupAdded(pool_id, index));
			Ok(())
		}

		/// Write off an unhealthy loan
		///
		/// `write_off_loan` will find the best write off group available based on the overdue days since maturity.
		/// Loan is accrued, NAV is update accordingly, and updates the Loan with new write off index.
		/// Cannot update a loan that was written off by admin.
		/// Cannot write off a healthy loan or loan type that do not have maturity date.
		///
		///
		/// Weight is calculated for one group. Since there is no extra read or writes for groups more than 1,
		/// We need to ensure we are charging the reads and write only once but the actual compute to be equal to number of groups processed
		#[pallet::weight(Pallet::<T>::write_off_group_weight(T::MaxWriteOffGroups::get() as u64))]
		pub fn write_off(
			origin: OriginFor<T>,
			pool_id: PoolIdOf<T>,
			loan_id: T::LoanId,
		) -> DispatchResultWithPostInfo {
			// ensure this is a signed call
			ensure_signed(origin)?;

			// try to write off
			let index = Self::write_off_loan(pool_id, loan_id, None)?;
			Self::deposit_event(Event::<T>::WrittenOff(pool_id, loan_id, index));

			// since the write off group index is picked in loop sequentially,
			// total loops = index+1

			// this is soft limit, so runtime do not have enough in the deposit.
			// charge the maximum we have deposited
			let count = index + 1;
			if count >= T::MaxWriteOffGroups::get() {
				return Ok(().into());
			}

			Ok(Some(Self::write_off_group_weight(count as u64)).into())
		}

		/// Write off an loan from admin origin
		///
		/// `admin_write_off_loan` will write off a loan with write off group associated with index passed.
		/// Loan is accrued, NAV is update accordingly, and updates the Loan with new write off index.
		/// AdminOrigin can write off a healthy loan as well.
		/// Once admin writes off a loan, permission less `write_off_loan` wont be allowed after.
		/// Admin can write off loan with any index potentially going up the index or down.
		#[pallet::weight(<T as Config>::WeightInfo::admin_write_off())]
		pub fn admin_write_off(
			origin: OriginFor<T>,
			pool_id: PoolIdOf<T>,
			loan_id: T::LoanId,
			write_off_index: u32,
		) -> DispatchResult {
			// ensure this is a call from risk admin
			ensure_role!(pool_id, origin, PoolRole::RiskAdmin);

			// try to write off
			let index = Self::write_off_loan(pool_id, loan_id, Some(write_off_index))?;
			Self::deposit_event(Event::<T>::WrittenOff(pool_id, loan_id, index));
			Ok(())
		}
	}
}

impl<T: Config> TPoolNav<PoolIdOf<T>, T::Amount> for Pallet<T> {
	type ClassId = T::ClassId;
	type Origin = T::Origin;
	fn nav(pool_id: PoolIdOf<T>) -> Option<(T::Amount, Moment)> {
		PoolNAV::<T>::get(pool_id)
			.map(|nav_details| (nav_details.latest_nav, nav_details.last_updated))
	}

	fn update_nav(pool_id: PoolIdOf<T>) -> Result<T::Amount, DispatchError> {
		let (updated_nav, ..) = Self::update_nav_of_pool(pool_id)?;
		Ok(updated_nav)
	}

	fn initialise(
		origin: OriginFor<T>,
		pool_id: PoolIdOf<T>,
		class_id: T::ClassId,
	) -> DispatchResult {
		Self::initialise_pool(origin, pool_id, class_id)
	}
}

#[macro_export]
macro_rules! ensure_role {
	( $pool_id:expr, $origin:expr, $role:expr $(,)? ) => {{
		let sender = ensure_signed($origin)?;
		ensure!(
			T::Permission::has($pool_id, sender.clone(), $role),
			BadOrigin
		);
		sender
	}};
}<|MERGE_RESOLUTION|>--- conflicted
+++ resolved
@@ -246,12 +246,8 @@
 		/// Emits when an operation lead to the number overflow
 		ValueOverflow,
 		/// Emits when principal debt calculation failed due to overflow
-<<<<<<< HEAD
 		NormalizedDebtOverflow,
 
-=======
-		PrincipalDebtOverflow,
->>>>>>> 8c391d09
 		/// Emits when tries to update an active loan
 		LoanIsActive,
 		/// Emits when loan type given is not valid
