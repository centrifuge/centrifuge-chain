--- conflicted
+++ resolved
@@ -3,7 +3,7 @@
 use cfg_mocks::pallet_mock_data::util::MockDataCollection;
 use cfg_types::permissions::{PermissionScope, PoolRole, Role};
 use frame_support::{assert_noop, assert_ok, storage::bounded_vec::BoundedVec};
-use sp_runtime::{traits::BadOrigin, FixedPointNumber};
+use sp_runtime::{traits::BadOrigin, DispatchError, FixedPointNumber};
 
 use super::{
 	entities::{
@@ -25,19 +25,6 @@
 	},
 };
 
-<<<<<<< HEAD
-const COLLATERAL_VALUE: Balance = 10000;
-const DEFAULT_INTEREST_RATE: f64 = 0.5;
-const POLICY_PERCENTAGE: f64 = 0.5;
-const POLICY_PENALTY: f64 = 0.5;
-const REGISTER_PRICE_ID: PriceId = 42;
-const UNREGISTER_PRICE_ID: PriceId = 88;
-const PRICE_VALUE: Rate = Rate::from_u32(1000);
-const QUANTITY: Balance = 20;
-const CHANGE_ID: ChangeId = H256::repeat_byte(0x42);
-
-=======
->>>>>>> 39f2ac5c
 pub mod mock;
 use mock::*;
 
