// Copyright 2021 Centrifuge Foundation (centrifuge.io).
// This file is part of Centrifuge chain project.

// Centrifuge is free software: you can redistribute it and/or modify
// it under the terms of the GNU General Public License as published by
// the Free Software Foundation, either version 3 of the License, or
// (at your option) any later version (see http://www.gnu.org/licenses).

// Centrifuge is distributed in the hope that it will be useful,
// but WITHOUT ANY WARRANTY; without even the implied warranty of
// MERCHANTABILITY or FITNESS FOR A PARTICULAR PURPOSE.  See the
// GNU General Public License for more details.

//! Module provides benchmarking for Loan Pallet
use cfg_primitives::{PoolId, TrancheId, CFG as CURRENCY};
use cfg_traits::{InvestmentAccountant, InvestmentProperties};
use cfg_types::{CurrencyId, CustomMetadata, PoolLocator, Rate, TrancheCurrency};
use codec::MaxEncodedLen;
use frame_benchmarking::{account, benchmarks, impl_benchmark_test_suite};
use frame_support::{
	assert_ok,
	traits::{tokens::fungibles::Inspect, Currency, Hooks, IsType},
};
use frame_system::RawOrigin;
use orml_tokens::{Config as ORMLConfig, Pallet as ORMLPallet};
use orml_traits::{asset_registry::Mutate, MultiCurrency};
use pallet_balances::Pallet as BalancePallet;
use pallet_interest_accrual::{Config as InterestAccrualConfig, Pallet as InterestAccrualPallet};
use pallet_timestamp::{Config as TimestampConfig, Pallet as TimestampPallet};
use sp_runtime::traits::MaybeSerializeDeserialize;
use test_utils::{
	assert_last_event, create as create_test_pool, create_nft_class_if_needed, expect_asset_owner,
	expect_asset_to_be_burned, get_tranche_id, mint_nft_of,
};

use super::*;
use crate::{
	loan_type::{BulletLoan, CreditLineWithMaturity},
	test_utils::initialise_test_pool,
	types::WriteOffGroupInput,
	Config as LoanConfig, Event as LoanEvent, Pallet as LoansPallet,
};

type CurrencyOf<T> = <<T as cfg_test_utils::mocks::order_manager::Config>::Tokens as Inspect<
	<T as frame_system::Config>::AccountId,
>>::AssetId;

pub struct Pallet<T: Config>(LoansPallet<T>)
where
	<<T as cfg_test_utils::mocks::order_manager::Config>::Tokens as Inspect<T::AccountId>>::Balance:
		From<u64> + FixedPointOperand + MaxEncodedLen + MaybeSerializeDeserialize,
	<<T as cfg_test_utils::mocks::order_manager::Config>::Tokens as Inspect<T::AccountId>>::AssetId:
		MaxEncodedLen + MaybeSerializeDeserialize,
	<<T as cfg_test_utils::mocks::order_manager::Config>::Accountant as InvestmentAccountant<
		T::AccountId,
	>>::InvestmentInfo: InvestmentProperties<T::AccountId, Currency = CurrencyOf<T>>;

pub trait Config:
	LoanConfig<ClassId = <Self as pallet_uniques::Config>::CollectionId>
	+ pallet_balances::Config
	+ pallet_uniques::Config
	+ pallet_pools::Config
	+ ORMLConfig
	+ TimestampConfig
	+ InterestAccrualConfig
	+ cfg_test_utils::mocks::order_manager::Config
where
	<<Self as cfg_test_utils::mocks::order_manager::Config>::Tokens as Inspect<Self::AccountId>>::Balance:
	From<u64> + FixedPointOperand + MaxEncodedLen + MaybeSerializeDeserialize,
	<<Self as cfg_test_utils::mocks::order_manager::Config>::Tokens as Inspect<Self::AccountId>>::AssetId:
	MaxEncodedLen + MaybeSerializeDeserialize,
	<<Self as cfg_test_utils::mocks::order_manager::Config>::Accountant as InvestmentAccountant<Self::AccountId>>::InvestmentInfo:
	InvestmentProperties<Self::AccountId, Currency = CurrencyOf<Self>>,
{
}

#[cfg(test)]
impl Config for super::mock::MockRuntime {}

fn make_free_cfg_balance<T>(account: T::AccountId)
where
	T: Config + pallet_balances::Config,
	<T as pallet_balances::Config>::Balance: From<u128>,
	<T as cfg_test_utils::mocks::order_manager::Config>::PoolId: From<PoolId>,
	<T as cfg_test_utils::mocks::order_manager::Config>::TrancheId: From<TrancheId>,
	<<T as cfg_test_utils::mocks::order_manager::Config>::Tokens as Inspect<T::AccountId>>::Balance:
		From<u64> + FixedPointOperand + MaxEncodedLen + MaybeSerializeDeserialize,
	<<T as cfg_test_utils::mocks::order_manager::Config>::Tokens as Inspect<T::AccountId>>::AssetId:
		MaxEncodedLen + MaybeSerializeDeserialize,
	<<T as cfg_test_utils::mocks::order_manager::Config>::Accountant as InvestmentAccountant<
		T::AccountId,
	>>::InvestmentInfo: InvestmentProperties<T::AccountId, Currency = CurrencyOf<T>>,
{
	let min_balance: <T as pallet_balances::Config>::Balance = (100u128 * CURRENCY).into();
	let _ = BalancePallet::<T>::make_free_balance_be(&account, min_balance);
}

fn make_free_token_balance<T>(
	currency_id: CurrencyId,
	account: &T::AccountId,
	balance: <T as ORMLConfig>::Balance,
) where
	T: Config + ORMLConfig,
	<T as ORMLConfig>::CurrencyId: From<CurrencyId>,
	<T as cfg_test_utils::mocks::order_manager::Config>::PoolId: From<PoolId>,
	<T as cfg_test_utils::mocks::order_manager::Config>::TrancheId: From<TrancheId>,
	<<T as cfg_test_utils::mocks::order_manager::Config>::Tokens as Inspect<T::AccountId>>::Balance:
		From<u64> + FixedPointOperand + MaxEncodedLen + MaybeSerializeDeserialize,
	<<T as cfg_test_utils::mocks::order_manager::Config>::Tokens as Inspect<T::AccountId>>::AssetId:
		MaxEncodedLen + MaybeSerializeDeserialize,
	<<T as cfg_test_utils::mocks::order_manager::Config>::Accountant as InvestmentAccountant<
		T::AccountId,
	>>::InvestmentInfo: InvestmentProperties<T::AccountId, Currency = CurrencyOf<T>>,
{
	<ORMLPallet<T> as MultiCurrency<T::AccountId>>::deposit(currency_id.into(), account, balance)
		.expect("should not fail to set new token balance");
}

fn check_free_token_balance<T>(
	currency_id: CurrencyId,
	account: &T::AccountId,
	balance: <T as ORMLConfig>::Balance,
) where
	T: Config + ORMLConfig,
	<T as ORMLConfig>::CurrencyId: From<CurrencyId>,
	<T as cfg_test_utils::mocks::order_manager::Config>::PoolId: From<PoolId>,
	<T as cfg_test_utils::mocks::order_manager::Config>::TrancheId: From<TrancheId>,
	<<T as cfg_test_utils::mocks::order_manager::Config>::Tokens as Inspect<T::AccountId>>::Balance:
		From<u64> + FixedPointOperand + MaxEncodedLen + MaybeSerializeDeserialize,
	<<T as cfg_test_utils::mocks::order_manager::Config>::Tokens as Inspect<T::AccountId>>::AssetId:
		MaxEncodedLen + MaybeSerializeDeserialize,
	<<T as cfg_test_utils::mocks::order_manager::Config>::Accountant as InvestmentAccountant<
		T::AccountId,
	>>::InvestmentInfo: InvestmentProperties<T::AccountId, Currency = CurrencyOf<T>>,
{
	assert_eq!(
		ORMLPallet::<T>::balance(currency_id.into(), account),
		balance
	);
}

fn get_free_token_balance<T>(
	currency_id: CurrencyId,
	account: &T::AccountId,
) -> <T as ORMLConfig>::Balance
where
	T: Config + ORMLConfig,
	<T as ORMLConfig>::CurrencyId: From<CurrencyId>,
	<T as cfg_test_utils::mocks::order_manager::Config>::PoolId: From<PoolId>,
	<T as cfg_test_utils::mocks::order_manager::Config>::TrancheId: From<TrancheId>,
	<<T as cfg_test_utils::mocks::order_manager::Config>::Tokens as Inspect<T::AccountId>>::Balance:
		From<u64> + FixedPointOperand + MaxEncodedLen + MaybeSerializeDeserialize,
	<<T as cfg_test_utils::mocks::order_manager::Config>::Tokens as Inspect<T::AccountId>>::AssetId:
		MaxEncodedLen + MaybeSerializeDeserialize,
	<<T as cfg_test_utils::mocks::order_manager::Config>::Accountant as InvestmentAccountant<
		T::AccountId,
	>>::InvestmentInfo: InvestmentProperties<T::AccountId, Currency = CurrencyOf<T>>,
{
	ORMLPallet::<T>::balance(currency_id.into(), account)
}

fn whitelist_acc<T: frame_system::Config>(acc: &T::AccountId) {
	frame_benchmarking::benchmarking::add_to_whitelist(
		frame_system::Account::<T>::hashed_key_for(acc).into(),
	);
}

// return white listed senior and junior tranche investors
fn investors<T: frame_system::Config>() -> (T::AccountId, T::AccountId) {
	let senior_investor = account::<T::AccountId>("senior", 0, 0);
	let junior_investor = account::<T::AccountId>("junior", 0, 0);
	whitelist_acc::<T>(&senior_investor);
	whitelist_acc::<T>(&junior_investor);
	(senior_investor, junior_investor)
}

fn risk_admin<T: frame_system::Config>() -> T::AccountId {
	let risk_admin = account::<T::AccountId>("risk_admin", 0, 0);
	whitelist_acc::<T>(&risk_admin);
	risk_admin
}

fn borrower<T: frame_system::Config>() -> T::AccountId {
	let borrower = account::<T::AccountId>("borrower", 0, 0);
	whitelist_acc::<T>(&borrower);
	borrower
}

fn create_and_init_pool<T: Config>(
	init_pool: bool,
) -> (
	T::AccountId,
	PoolIdOf<T>,
	T::AccountId,
	<T as LoanConfig>::ClassId,
)
where
	<T as pallet_balances::Config>::Balance: From<u128>,
	<T as pallet_uniques::Config>::CollectionId: From<u64>,
	<T as pallet_pools::Config>::Balance: From<u128>,
	<T as pallet_pools::Config>::CurrencyId: From<CurrencyId>,
	<T as pallet_pools::Config>::TrancheId: Into<[u8; 16]>,
	<T as pallet_pools::Config>::EpochId: From<u32>,
	<T as pallet_pools::Config>::PoolId: Into<u64> + IsType<PoolIdOf<T>>,
	<T as ORMLConfig>::CurrencyId: From<CurrencyId>,
	<T as ORMLConfig>::Balance: From<u128>,
	<T as pallet_uniques::Config>::CollectionId: Default,
	<T as cfg_test_utils::mocks::order_manager::Config>::PoolId: From<PoolId>,
	<T as cfg_test_utils::mocks::order_manager::Config>::TrancheId: From<TrancheId>,
	<<T as cfg_test_utils::mocks::order_manager::Config>::Tokens as Inspect<T::AccountId>>::Balance:
		From<u128> + From<u64> + FixedPointOperand + MaxEncodedLen + MaybeSerializeDeserialize,
	<<T as cfg_test_utils::mocks::order_manager::Config>::Tokens as Inspect<T::AccountId>>::AssetId:
		MaxEncodedLen + MaybeSerializeDeserialize,
	<<T as cfg_test_utils::mocks::order_manager::Config>::Accountant as InvestmentAccountant<
		T::AccountId,
	>>::InvestmentInfo: InvestmentProperties<T::AccountId, Currency = CurrencyOf<T>>,
	<T as cfg_test_utils::mocks::order_manager::Config>::InvestmentId: From<TrancheCurrency>,
{
	// create pool
	let pool_owner = account::<T::AccountId>("owner", 0, 0);
	make_free_cfg_balance::<T>(pool_owner.clone());
	let (senior_inv, junior_inv) = investors::<T>();
	make_free_cfg_balance::<T>(senior_inv.clone());
	make_free_cfg_balance::<T>(junior_inv.clone());
	make_free_token_balance::<T>(CurrencyId::AUSD, &senior_inv, (500 * CURRENCY).into());
	make_free_token_balance::<T>(CurrencyId::AUSD, &junior_inv, (500 * CURRENCY).into());
	let pool_id: PoolIdOf<T> = Default::default();
	let pool_account = pool_account::<T>(pool_id.into());
	let pal_pool_id: <T as pallet_pools::Config>::PoolId = pool_id.into();
	create_test_pool::<T>(
		pool_id.into(),
		pool_owner.clone(),
		junior_inv,
		senior_inv,
		CurrencyId::AUSD,
	);
	let tranche_id = get_tranche_id::<T>(pool_id.into(), 0);
	make_free_token_balance::<T>(
		CurrencyId::Tranche(pal_pool_id.into(), tranche_id.into()),
		&pool_account,
		(500 * CURRENCY).into(),
	);
	let tranche_id = get_tranche_id::<T>(pool_id.into(), 1);
	make_free_token_balance::<T>(
		CurrencyId::Tranche(pal_pool_id.into(), tranche_id.into()),
		&pool_account,
		(500 * CURRENCY).into(),
	);

	make_free_cfg_balance::<T>(borrower::<T>());
	assert_ok!(<T as pallet_pools::Config>::Permission::add(
		PermissionScope::Pool(pool_id.into()),
		borrower::<T>(),
		Role::PoolRole(PoolRole::Borrower)
	));
	assert_ok!(<T as pallet_pools::Config>::Permission::add(
		PermissionScope::Pool(pool_id.into()),
		borrower::<T>(),
		Role::PoolRole(PoolRole::PricingAdmin)
	));
	assert_ok!(<T as pallet_pools::Config>::Permission::add(
		PermissionScope::Pool(pool_id.into()),
		borrower::<T>(),
		Role::PoolRole(PoolRole::LoanAdmin)
	));

	make_free_cfg_balance::<T>(risk_admin::<T>());
	assert_ok!(<T as pallet_pools::Config>::Permission::add(
		PermissionScope::Pool(pool_id.into()),
		risk_admin::<T>(),
		Role::PoolRole(PoolRole::LoanAdmin)
	));

	// initialise pool on loan
	let loan_account = LoansPallet::<T>::account_id();
	make_free_cfg_balance::<T>(loan_account.clone());
	let mut loan_class_id = Default::default();
	if init_pool {
		loan_class_id =
			initialise_test_pool::<T>(pool_id, 1, pool_owner.clone(), Some(loan_account.clone()));
	}

	whitelist_acc::<T>(&pool_owner);
	whitelist_acc::<T>(&loan_account);
	(pool_owner, pool_id, loan_account, loan_class_id)
}

fn create_asset<T: Config + frame_system::Config>(loan_id: T::LoanId) -> (T::AccountId, AssetOf<T>)
where
	<T as pallet_balances::Config>::Balance: From<u128>,
	<T as pallet_uniques::Config>::CollectionId: From<u64>,
	<T as cfg_test_utils::mocks::order_manager::Config>::PoolId: From<PoolId>,
	<T as cfg_test_utils::mocks::order_manager::Config>::TrancheId: From<TrancheId>,
	<<T as cfg_test_utils::mocks::order_manager::Config>::Tokens as Inspect<T::AccountId>>::Balance:
		From<u64> + FixedPointOperand + MaxEncodedLen + MaybeSerializeDeserialize,
	<<T as cfg_test_utils::mocks::order_manager::Config>::Tokens as Inspect<T::AccountId>>::AssetId:
		MaxEncodedLen + MaybeSerializeDeserialize,
	<<T as cfg_test_utils::mocks::order_manager::Config>::Accountant as InvestmentAccountant<
		T::AccountId,
	>>::InvestmentInfo: InvestmentProperties<T::AccountId, Currency = CurrencyOf<T>>,
{
	// create asset
	let loan_owner = borrower::<T>();
	make_free_cfg_balance::<T>(loan_owner.clone());
	let asset_class_id = create_nft_class_if_needed::<T>(2, loan_owner.clone(), None);
	let asset_instance_id = mint_nft_of::<T>(loan_owner.clone(), asset_class_id, loan_id);
	let asset = Asset(asset_class_id, asset_instance_id);
	whitelist_acc::<T>(&loan_owner);
	(loan_owner, asset)
}

fn activate_test_loan_with_defaults<T: Config>(
	pool_id: PoolIdOf<T>,
	loan_id: T::LoanId,
	borrower: T::AccountId,
) where
	<T as LoanConfig>::Rate: From<Rate>,
	<T as LoanConfig>::Balance: From<u128>,
	<T as cfg_test_utils::mocks::order_manager::Config>::PoolId: From<PoolId>,
	<T as cfg_test_utils::mocks::order_manager::Config>::TrancheId: From<TrancheId>,
	<<T as cfg_test_utils::mocks::order_manager::Config>::Tokens as Inspect<T::AccountId>>::Balance:
		From<u64> + FixedPointOperand + MaxEncodedLen + MaybeSerializeDeserialize,
	<<T as cfg_test_utils::mocks::order_manager::Config>::Tokens as Inspect<T::AccountId>>::AssetId:
		MaxEncodedLen + MaybeSerializeDeserialize,
	<<T as cfg_test_utils::mocks::order_manager::Config>::Accountant as InvestmentAccountant<
		T::AccountId,
	>>::InvestmentInfo: InvestmentProperties<T::AccountId, Currency = CurrencyOf<T>>,
{
	// Note: Originally this was 5%. The with_rate version uses 5000
	// as the denominator, so our numerator is 250
	activate_test_loan_with_rate::<T>(pool_id, loan_id, borrower, 250)
}

fn activate_test_loan_with_rate<T: Config>(
	pool_id: PoolIdOf<T>,
	loan_id: T::LoanId,
	borrower: T::AccountId,
	rate: u32,
) where
	<T as LoanConfig>::Rate: From<Rate>,
	<T as LoanConfig>::Balance: From<u128>,
	<T as cfg_test_utils::mocks::order_manager::Config>::PoolId: From<PoolId>,
	<T as cfg_test_utils::mocks::order_manager::Config>::TrancheId: From<TrancheId>,
	<<T as cfg_test_utils::mocks::order_manager::Config>::Tokens as Inspect<T::AccountId>>::Balance:
		From<u64> + FixedPointOperand + MaxEncodedLen + MaybeSerializeDeserialize,
	<<T as cfg_test_utils::mocks::order_manager::Config>::Tokens as Inspect<T::AccountId>>::AssetId:
		MaxEncodedLen + MaybeSerializeDeserialize,
	<<T as cfg_test_utils::mocks::order_manager::Config>::Accountant as InvestmentAccountant<
		T::AccountId,
	>>::InvestmentInfo: InvestmentProperties<T::AccountId, Currency = CurrencyOf<T>>,
{
	let loan_type = LoanType::CreditLineWithMaturity(CreditLineWithMaturity::new(
		// advance rate 80%
		Rate::saturating_from_rational(80, 100).into(),
		// probability of default is 4%
		Rate::saturating_from_rational(4, 100).into(),
		// loss given default is 50%
		Rate::saturating_from_rational(50, 100).into(),
		// collateral value
		(125 * CURRENCY).into(),
		// 4%
		math::interest_rate_per_sec(Rate::saturating_from_rational(4, 100))
			.unwrap()
			.into(),
		// 2 years
		math::seconds_per_year() * 2,
	));
<<<<<<< HEAD
	let rp: <T as pallet::Config>::Rate =
		math::interest_rate_per_sec(Rate::saturating_from_rational(rate, 5000))
			.unwrap()
			.into();
=======
	let rp: T::Rate = Rate::saturating_from_rational(rate, 5000).into();
>>>>>>> 5fd7e320
	LoansPallet::<T>::price(
		RawOrigin::Signed(borrower).into(),
		pool_id,
		loan_id,
		rp,
		loan_type,
	)
	.expect("loan activation should not fail");
}

fn add_test_write_off_groups<T: Config>(pool_id: PoolIdOf<T>, risk_admin: T::AccountId)
where
	<T as LoanConfig>::Rate: From<Rate>,
	<T as cfg_test_utils::mocks::order_manager::Config>::PoolId: From<PoolId>,
	<T as cfg_test_utils::mocks::order_manager::Config>::TrancheId: From<TrancheId>,
	<<T as cfg_test_utils::mocks::order_manager::Config>::Tokens as Inspect<T::AccountId>>::Balance:
		From<u64> + FixedPointOperand + MaxEncodedLen + MaybeSerializeDeserialize,
	<<T as cfg_test_utils::mocks::order_manager::Config>::Tokens as Inspect<T::AccountId>>::AssetId:
		MaxEncodedLen + MaybeSerializeDeserialize,
	<<T as cfg_test_utils::mocks::order_manager::Config>::Accountant as InvestmentAccountant<
		T::AccountId,
	>>::InvestmentInfo: InvestmentProperties<T::AccountId, Currency = CurrencyOf<T>>,
{
	for group in &[(3, 10), (5, 15), (7, 20), (20, 30), (120, 100)] {
		LoansPallet::<T>::add_write_off_group(
			RawOrigin::Signed(risk_admin.clone()).into(),
			pool_id,
			WriteOffGroupInput {
				percentage: Rate::saturating_from_rational(group.1, 100).into(),
				penalty_interest_rate_per_year: Rate::saturating_from_rational(1, 100).into(),
				overdue_days: group.0,
			},
		)
		.expect("adding write off groups should not fail");
	}
}

fn pool_account<T: pallet_pools::Config>(pool_id: T::PoolId) -> T::AccountId {
	PoolLocator { pool_id }.into_account_truncating()
}

fn prepare_asset_registry<T: Config>()
where
	T::AssetRegistry: orml_traits::asset_registry::Mutate<
		AssetId = CurrencyId,
		Balance = u128,
		CustomMetadata = CustomMetadata,
	>,
	<T as cfg_test_utils::mocks::order_manager::Config>::PoolId: From<PoolId>,
	<T as cfg_test_utils::mocks::order_manager::Config>::TrancheId: From<TrancheId>,
	<<T as cfg_test_utils::mocks::order_manager::Config>::Tokens as Inspect<T::AccountId>>::Balance:
		From<u64> + FixedPointOperand + MaxEncodedLen + MaybeSerializeDeserialize,
	<<T as cfg_test_utils::mocks::order_manager::Config>::Tokens as Inspect<T::AccountId>>::AssetId:
		MaxEncodedLen + MaybeSerializeDeserialize,
	<<T as cfg_test_utils::mocks::order_manager::Config>::Accountant as InvestmentAccountant<
		T::AccountId,
	>>::InvestmentInfo: InvestmentProperties<T::AccountId, Currency = CurrencyOf<T>>,
{
	T::AssetRegistry::register_asset(
		Some(CurrencyId::AUSD),
		orml_asset_registry::AssetMetadata {
			decimals: 18,
			name: "MOCK TOKEN".as_bytes().to_vec(),
			symbol: "MOCK".as_bytes().to_vec(),
			existential_deposit: 0,
			location: None,
			additional: CustomMetadata::default(),
		},
	)
	.expect("Registering Pool asset must work");
}

benchmarks! {
	where_clause {
		where
		T: pallet_pools::Config<
			CurrencyId = cfg_types::CurrencyId,
			Balance = u128,
		>,
		<T as pallet_uniques::Config>::CollectionId: From<u64>,
		<T as pallet_balances::Config>::Balance: From<u128>,
		<T as LoanConfig>::Rate: From<Rate>,
		<T as LoanConfig>::LoanId: From<u32>,
		<T as LoanConfig>::Balance: From<u128>,
		<T as ORMLConfig>::Balance: From<u128>,
		<T as ORMLConfig>::CurrencyId: From<CurrencyId>,
		<T as TimestampConfig>::Moment: From<u64> + Into<u64>,
		<T as pallet_pools::Config>::Balance: From<u128>,
		<T as pallet_pools::Config>::CurrencyId: From<CurrencyId>,
		<T as pallet_pools::Config>::TrancheId: Into<[u8; 16]>,
		<T as pallet_pools::Config>::EpochId: From<u32>,
		<T as pallet_pools::Config>::PoolId: Into<u64> + IsType<PoolIdOf<T>>,
		<T as pallet_uniques::Config>::CollectionId: Default,
		<T as pallet_uniques::Config>::CollectionId: Default,
		<T as cfg_test_utils::mocks::order_manager::Config>::PoolId: From<PoolId>,
		<T as cfg_test_utils::mocks::order_manager::Config>::TrancheId: From<TrancheId>,
		<<T as cfg_test_utils::mocks::order_manager::Config>::Tokens as Inspect<
			T::AccountId,
		>>::Balance: From<u128> + From<u64> + FixedPointOperand + MaxEncodedLen + MaybeSerializeDeserialize,
		<<T as cfg_test_utils::mocks::order_manager::Config>::Tokens as Inspect<
			T::AccountId,
		>>::AssetId: MaxEncodedLen + MaybeSerializeDeserialize,
		<<T as cfg_test_utils::mocks::order_manager::Config>::Accountant as InvestmentAccountant<
			T::AccountId,
		>>::InvestmentInfo: InvestmentProperties<T::AccountId, Currency = CurrencyOf<T>>,
			<T as cfg_test_utils::mocks::order_manager::Config>::InvestmentId: From<TrancheCurrency>,

	}

	initialise_pool {
		let (pool_owner, pool_id, _loan_account, class_id) = create_and_init_pool::<T>(false);
	}:_(RawOrigin::Signed(pool_owner.clone()), pool_id, class_id)
	verify {
		let got_class_id = PoolToLoanNftClass::<T>::get(pool_id).expect("pool must be initialised");
		assert_eq!(class_id, got_class_id);
		let got_pool_id = LoanNftClassToPool::<T>::get(got_class_id).expect("nft class id must be initialised");
		assert_eq!(pool_id, got_pool_id);
	}

	create {
		prepare_asset_registry::<T>();
		let (pool_owner, pool_id, loan_account, loan_class_id) = create_and_init_pool::<T>(true);
		let (loan_owner, collateral) = create_asset::<T>(1.into());
	}:_(RawOrigin::Signed(loan_owner.clone()), pool_id, collateral)
	verify {
		// assert loan issue event
		let loan_id: T::LoanId = 1u128.into();
		assert_last_event::<T, <T as LoanConfig>::Event>(LoanEvent::Created { pool_id, loan_id, collateral }.into());

		// collateral owner must be pool account
		let pool_account = pool_account::<T>(pool_id.into());
		expect_asset_owner::<T>(collateral, pool_account);

		// loan owner must be caller
		let loan_asset = Asset(loan_class_id, loan_id);
		expect_asset_owner::<T>(loan_asset, loan_owner);
	}

	price {
		let n in 1..T::MaxActiveLoansPerPool::get();
		prepare_asset_registry::<T>();
		let (_pool_owner, pool_id, _loan_account, _loan_class_id) = create_and_init_pool::<T>(true);
		for idx in 0..n {
			let loan_id = (idx + 1).into();
			let (loan_owner, asset) = create_asset::<T>(loan_id);
			LoansPallet::<T>::create(RawOrigin::Signed(loan_owner.clone()).into(), pool_id, asset).expect("loan issue should not fail");
			activate_test_loan_with_defaults::<T>(pool_id, loan_id, loan_owner);
		}
		// Worst case here - an already-priced loan (which
		// needs to be removed from the active list) at the
		// very end of the list.
		let loan_owner = borrower::<T>();
		let loan_id = n.into();
		let loan_type = LoanType::BulletLoan(BulletLoan::new(
			// advance rate 80%
			Rate::saturating_from_rational(80, 100).into(),
			// probability of default is 4%
			Rate::saturating_from_rational(4, 100).into(),
			// loss given default is 50%
			Rate::saturating_from_rational(50, 100).into(),
			// collateral value
			(125 * CURRENCY).into(),
			// 4%
			math::interest_rate_per_sec(Rate::saturating_from_rational(4, 100)).unwrap().into(),
			// 2 years
			math::seconds_per_year() * 2,
		));
		// interest rate is 5%
<<<<<<< HEAD
		let interest_rate_per_sec: <T as pallet::Config>::Rate = math::interest_rate_per_sec(Rate::saturating_from_rational(5, 100)).unwrap().into();
	}:_(RawOrigin::Signed(loan_owner.clone()), pool_id, loan_id, interest_rate_per_sec, loan_type)
=======
		let interest_rate_per_year: T::Rate = Rate::saturating_from_rational(5, 100).into();
		let interest_rate_per_sec: T::Rate = math::interest_rate_per_sec(interest_rate_per_year).unwrap();
	}:_(RawOrigin::Signed(loan_owner.clone()), pool_id, loan_id, interest_rate_per_year, loan_type)
>>>>>>> 5fd7e320
	verify {
		assert_last_event::<T, <T as LoanConfig>::Event>(LoanEvent::Priced { pool_id, loan_id, interest_rate_per_sec, loan_type }.into());
		let loan = Loan::<T>::get(pool_id, loan_id).expect("loan info should be present");
		let active_loan = LoansPallet::<T>::get_active_loan(pool_id, loan_id).expect("Active loan info should be present");
		assert_eq!(active_loan.loan_type, loan_type);
		assert_eq!(loan.status, LoanStatus::Active);
		assert_eq!(active_loan.interest_rate_per_sec, interest_rate_per_sec);
	}

	add_write_off_group {
		prepare_asset_registry::<T>();
		let (pool_owner, pool_id, loan_account, loan_class_id) = create_and_init_pool::<T>(true);
		let write_off_group = WriteOffGroupInput {
			// 10%
			percentage: Rate::saturating_from_rational(10, 100).into(),
			penalty_interest_rate_per_year: Rate::saturating_from_rational(1, 100).into(),
			overdue_days: 3
		};
	}:_(RawOrigin::Signed(risk_admin::<T>()), pool_id, write_off_group)
	verify {
		let write_off_group_index = 0u32;
		assert_last_event::<T, <T as LoanConfig>::Event>(LoanEvent::WriteOffGroupAdded { pool_id, write_off_group_index }.into());
	}

	initial_borrow {
		let n in 1..T::MaxActiveLoansPerPool::get();
		prepare_asset_registry::<T>();
		let (_pool_owner, pool_id, _loan_account, _loan_class_id) = create_and_init_pool::<T>(true);
		for idx in 0..n {
			let loan_id = (idx + 1).into();
			let (loan_owner, asset) = create_asset::<T>(loan_id);
			LoansPallet::<T>::create(RawOrigin::Signed(loan_owner.clone()).into(), pool_id, asset).expect("loan issue should not fail");
			activate_test_loan_with_defaults::<T>(pool_id, loan_id, loan_owner);
		}
		let loan_owner = borrower::<T>();
		let loan_id = n.into();
		let amount = (100 * CURRENCY).into();
	}:borrow(RawOrigin::Signed(loan_owner.clone()), pool_id, loan_id, amount)
	verify {
		assert_last_event::<T, <T as LoanConfig>::Event>(LoanEvent::Borrowed { pool_id, loan_id, amount }.into());
		// pool reserve should have 100 USD less = 900 USD
		let pool_reserve_account = pool_account::<T>(pool_id.into());
		let pool_reserve_balance: <T as ORMLConfig>::Balance = (900 * CURRENCY).into();
		check_free_token_balance::<T>(CurrencyId::AUSD, &pool_reserve_account, pool_reserve_balance);

		// loan owner should have 100 USD
		let loan_owner_balance: <T as ORMLConfig>::Balance = (100 * CURRENCY).into();
		check_free_token_balance::<T>(CurrencyId::AUSD, &loan_owner, loan_owner_balance);
	}

	further_borrows {
		let n in 1..T::MaxActiveLoansPerPool::get();
		prepare_asset_registry::<T>();
		let (_pool_owner, pool_id, _loan_account, _loan_class_id) = create_and_init_pool::<T>(true);
		for idx in 0..n {
			let loan_id = (idx + 1).into();
			let (loan_owner, asset) = create_asset::<T>(loan_id);
			LoansPallet::<T>::create(RawOrigin::Signed(loan_owner.clone()).into(), pool_id, asset).expect("loan issue should not fail");
			activate_test_loan_with_defaults::<T>(pool_id, loan_id, loan_owner);
		}
		let loan_owner = borrower::<T>();
		let loan_id = n.into();
		let amount = (50 * CURRENCY).into();
		LoansPallet::<T>::borrow(RawOrigin::Signed(loan_owner.clone()).into(), pool_id, loan_id, amount).expect("borrow should not fail");
		// set timestamp to around 1 year
		let now = TimestampPallet::<T>::get().into();
		let after_one_year = now + math::seconds_per_year() * 1000;
		let amount = (40 * CURRENCY).into();
		TimestampPallet::<T>::set(RawOrigin::None.into(), after_one_year.into()).expect("timestamp set should not fail");
		InterestAccrualPallet::<T>::on_initialize(0u32.into());
	}:borrow(RawOrigin::Signed(loan_owner.clone()), pool_id, loan_id, amount)
	verify {
		assert_last_event::<T, <T as LoanConfig>::Event>(LoanEvent::Borrowed { pool_id, loan_id, amount }.into());
		// pool reserve should have 100 USD less = 900 USD
		let pool_reserve_account = pool_account::<T>(pool_id.into());
		let pool_reserve_balance: <T as ORMLConfig>::Balance = (910 * CURRENCY).into();
		check_free_token_balance::<T>(CurrencyId::AUSD, &pool_reserve_account, pool_reserve_balance);

		// loan owner should have 100 USD
		let loan_owner_balance: <T as ORMLConfig>::Balance = (90 * CURRENCY).into();
		check_free_token_balance::<T>(CurrencyId::AUSD, &loan_owner, loan_owner_balance);
	}

	repay {
		let n in 1..T::MaxActiveLoansPerPool::get();
		prepare_asset_registry::<T>();
		let (_pool_owner, pool_id, _loan_account, _loan_class_id) = create_and_init_pool::<T>(true);
		for idx in 0..n {
			let loan_id = (idx + 1).into();
			let (loan_owner, asset) = create_asset::<T>(loan_id);
			LoansPallet::<T>::create(RawOrigin::Signed(loan_owner.clone()).into(), pool_id, asset).expect("loan issue should not fail");
			activate_test_loan_with_defaults::<T>(pool_id, loan_id, loan_owner);
		}
		let loan_owner = borrower::<T>();
		let loan_id = n.into();
		let amount = (100 * CURRENCY).into();
		LoansPallet::<T>::borrow(RawOrigin::Signed(loan_owner.clone()).into(), pool_id, loan_id, amount).expect("borrow should not fail");
		// set timestamp to around 2+ years
		let now = TimestampPallet::<T>::get().into();
		let after_maturity = now + (2 * math::seconds_per_year() + math::seconds_per_day()) * 1000;
		TimestampPallet::<T>::set(RawOrigin::None.into(), after_maturity.into()).expect("timestamp set should not fail");
		InterestAccrualPallet::<T>::on_initialize(0u32.into());
		let amount = (100 * CURRENCY).into();
	}:_(RawOrigin::Signed(loan_owner.clone()), pool_id, loan_id, amount)
	verify {
		assert_last_event::<T, <T as LoanConfig>::Event>(LoanEvent::Repaid { pool_id, loan_id, amount }.into());
		// pool reserve should have 1000 USD
		let pool_reserve_account = pool_account::<T>(pool_id.into());
		let pool_reserve_balance: <T as ORMLConfig>::Balance = (1000 * CURRENCY).into();
		check_free_token_balance::<T>(CurrencyId::AUSD, &pool_reserve_account, pool_reserve_balance);

		// loan owner should have 0 USD
		let loan_owner_balance: <T as ORMLConfig>::Balance = (0 * CURRENCY).into();
		check_free_token_balance::<T>(CurrencyId::AUSD, &loan_owner, loan_owner_balance);

		// current debt should not be zero
		let loan = Loan::<T>::get(pool_id, loan_id).expect("loan info should be present");
		assert_eq!(loan.status, LoanStatus::Active);
	}

	write_off {
		let n in 1..T::MaxActiveLoansPerPool::get();
		let m in 1..T::MaxWriteOffGroups::get();
		prepare_asset_registry::<T>();
		let (_pool_owner, pool_id, _loan_account, _loan_class_id) = create_and_init_pool::<T>(true);
		for idx in 0..n {
			let loan_id = (idx + 1).into();
			let (loan_owner, asset) = create_asset::<T>(loan_id);
			LoansPallet::<T>::create(RawOrigin::Signed(loan_owner.clone()).into(), pool_id, asset).expect("loan issue should not fail");
			activate_test_loan_with_defaults::<T>(pool_id, loan_id, loan_owner);
		}
		let loan_owner = borrower::<T>();
		let loan_id = n.into();
		let risk_admin = risk_admin::<T>();
		for i in 0..m {
<<<<<<< HEAD
			let percentage: <T as pallet::Config>::Rate = Rate::saturating_from_rational(i+1, m).into();
			let penalty_interest_rate_per_sec = Rate::saturating_from_rational(i+1, m).into();
=======
			let percentage: T::Rate = Rate::saturating_from_rational(i+1, m).into();
			let penalty_interest_rate_per_year = Rate::saturating_from_rational(2*i + 1, 2*m).into();
>>>>>>> 5fd7e320
			let overdue_days = percentage.checked_mul_int(120).unwrap();
			let write_off_group = WriteOffGroupInput {
				percentage, penalty_interest_rate_per_year, overdue_days
			};
			LoansPallet::<T>::add_write_off_group(RawOrigin::Signed(risk_admin.clone()).into(), pool_id, write_off_group).expect("adding write off groups should not fail");
		}
		let amount = (100 * CURRENCY).into();
		LoansPallet::<T>::borrow(RawOrigin::Signed(loan_owner.clone()).into(), pool_id, loan_id, amount).expect("borrow should not fail");
		// set timestamp to around 2+ years
		let now = TimestampPallet::<T>::get().into();
		let after_maturity = now + (2 * math::seconds_per_year() + 130 * math::seconds_per_day()) * 1000;
		// add write off groups
		TimestampPallet::<T>::set(RawOrigin::None.into(), after_maturity.into()).expect("timestamp set should not fail");
		InterestAccrualPallet::<T>::on_initialize(0u32.into());
	}:_(RawOrigin::Signed(loan_owner.clone()), pool_id, loan_id)
	verify {
		let index = (m-1).into();
		let percentage = Rate::saturating_from_rational(100, 100).into();
		let penalty_interest_rate_per_sec = math::penalty_interest_rate_per_sec(Rate::saturating_from_rational(2*m - 1, 2*m).into()).expect("Rate should be convertible to per-sec");
		assert_last_event::<T, <T as LoanConfig>::Event>(LoanEvent::WrittenOff { pool_id, loan_id, percentage, penalty_interest_rate_per_sec, write_off_group_index: Some(index) }.into());
		let active_loan = LoansPallet::<T>::get_active_loan(pool_id, loan_id).unwrap();
		assert_eq!(active_loan.write_off_status, WriteOffStatus::WrittenOff{write_off_index: index})
	}

	admin_write_off {
		let n in 1..T::MaxActiveLoansPerPool::get();
		prepare_asset_registry::<T>();
		let (_pool_owner, pool_id, _loan_account, _loan_class_id) = create_and_init_pool::<T>(true);
		for idx in 0..n {
			let loan_id = (idx + 1).into();
			let (loan_owner, asset) = create_asset::<T>(loan_id);
			LoansPallet::<T>::create(RawOrigin::Signed(loan_owner.clone()).into(), pool_id, asset).expect("loan issue should not fail");
			activate_test_loan_with_defaults::<T>(pool_id, loan_id, loan_owner);
		}
		let loan_owner = borrower::<T>();
		let loan_id = n.into();
		let amount = (100 * CURRENCY).into();
		LoansPallet::<T>::borrow(RawOrigin::Signed(loan_owner).into(), pool_id, loan_id, amount).expect("borrow should not fail");
		// set timestamp to around 2+ years
		let now = TimestampPallet::<T>::get().into();
		let after_maturity = now + (2 * math::seconds_per_year() + 130 * math::seconds_per_day()) * 1000;
		// add write off groups
		TimestampPallet::<T>::set(RawOrigin::None.into(), after_maturity.into()).expect("timestamp set should not fail");
		InterestAccrualPallet::<T>::on_initialize(0u32.into());
		let percentage = Rate::saturating_from_rational(100, 100).into();
		let penalty_interest_rate_per_year = Rate::saturating_from_rational(1, 100).into();
		let penalty_interest_rate_per_sec = math::penalty_interest_rate_per_sec(penalty_interest_rate_per_year).expect("Rate should be convertible to per-second");
	}:_(RawOrigin::Signed(risk_admin::<T>()), pool_id, loan_id, percentage, penalty_interest_rate_per_year)
	verify {
		assert_last_event::<T, <T as LoanConfig>::Event>(LoanEvent::WrittenOff { pool_id, loan_id, percentage, penalty_interest_rate_per_sec, write_off_group_index: None }.into());
		let active_loan = LoansPallet::<T>::get_active_loan(pool_id, loan_id).unwrap();
		assert_eq!(active_loan.write_off_status, WriteOffStatus::WrittenOffByAdmin{percentage, penalty_interest_rate_per_sec});
	}

	repay_and_close {
		let n in 1..T::MaxActiveLoansPerPool::get();
		prepare_asset_registry::<T>();
		let (_pool_owner, pool_id, _loan_account, loan_class_id) = create_and_init_pool::<T>(true);
		let mut collateral = None;
		for idx in 0..n {
			let loan_id = (idx + 1).into();
			let (loan_owner, new_asset) = create_asset::<T>(loan_id);
			collateral = Some(new_asset);
			LoansPallet::<T>::create(RawOrigin::Signed(loan_owner.clone()).into(), pool_id, new_asset).expect("loan issue should not fail");
			activate_test_loan_with_defaults::<T>(pool_id, loan_id, loan_owner);

		}
		let collateral = collateral.unwrap();
		let loan_owner = borrower::<T>();
		let loan_id = n.into();
		let amount = (100 * CURRENCY).into();
		LoansPallet::<T>::borrow(RawOrigin::Signed(loan_owner.clone()).into(), pool_id, loan_id, amount).expect("borrow should not fail");
		// set timestamp to around 2 year
		let now = TimestampPallet::<T>::get().into();
		let after_two_years = now + 2 * math::seconds_per_year() * 1000;
		TimestampPallet::<T>::set(RawOrigin::None.into(), after_two_years.into()).expect("timestamp set should not fail");
		InterestAccrualPallet::<T>::on_initialize(0u32.into());
		// repay all. sent more than current debt
		let owner_balance: <T as ORMLConfig>::Balance = (1000 * CURRENCY).into();
		make_free_token_balance::<T>(CurrencyId::AUSD, &loan_owner, owner_balance);
		let amount = (200 * CURRENCY).into();
		LoansPallet::<T>::repay(RawOrigin::Signed(loan_owner.clone()).into(), pool_id, loan_id, amount).expect("repay should not fail");
	}:close(RawOrigin::Signed(loan_owner.clone()), pool_id, loan_id)
	verify {
		assert_last_event::<T, <T as LoanConfig>::Event>(LoanEvent::Closed { pool_id, loan_id, collateral }.into());
		// pool reserve should have more 1000 USD. this is with interest
		let pool_account = pool_account::<T>(pool_id.into());
		let pool_reserve_balance: <T as ORMLConfig>::Balance = (1000 * CURRENCY).into();
		assert!(get_free_token_balance::<T>(CurrencyId::AUSD, &pool_account) > pool_reserve_balance);

		// Loan should be closed
		let loan = Loan::<T>::get(pool_id, loan_id).expect("loan info should be present");
		match loan.status {
			LoanStatus::Closed { closed_at: _ } => (),
			_ => assert!(false, "Loan status should be Closed"),
		}

		// asset owner must be loan owner
		expect_asset_owner::<T>(collateral, loan_owner);

		// loan nft owner is pool account
		let loan_asset = Asset(loan_class_id, loan_id);
		expect_asset_to_be_burned::<T>(loan_asset);
	}

	write_off_and_close {
		let n in 1..T::MaxActiveLoansPerPool::get();
		prepare_asset_registry::<T>();
		let (_pool_owner, pool_id, _loan_account, loan_class_id) = create_and_init_pool::<T>(true);
		let mut collateral = None;
		for idx in 0..n {
			let loan_id = (idx + 1).into();
			let (loan_owner, new_collateral) = create_asset::<T>(loan_id);
			collateral = Some(new_collateral);
			LoansPallet::<T>::create(RawOrigin::Signed(loan_owner.clone()).into(), pool_id, new_collateral).expect("loan issue should not fail");
			activate_test_loan_with_defaults::<T>(pool_id, loan_id, loan_owner);
		}
		let collateral = collateral.unwrap();
		let loan_owner = borrower::<T>();
		let loan_id = n.into();
		let amount = (100 * CURRENCY).into();
		LoansPallet::<T>::borrow(RawOrigin::Signed(loan_owner.clone()).into(), pool_id, loan_id, amount).expect("borrow should not fail");
		// set timestamp to around 2 year
		let now = TimestampPallet::<T>::get().into();
		let after_two_years = now + (2 * math::seconds_per_year() + 130 * math::seconds_per_day()) * 1000;
		TimestampPallet::<T>::set(RawOrigin::None.into(), after_two_years.into()).expect("timestamp set should not fail");
		InterestAccrualPallet::<T>::on_initialize(0u32.into());
		// add write off groups
		add_test_write_off_groups::<T>(pool_id, risk_admin::<T>());
		// write off loan. the loan will be moved to full write off after 120 days beyond maturity based on the test write off groups
		LoansPallet::<T>::write_off(RawOrigin::Signed(loan_owner.clone()).into(), pool_id, loan_id).expect("write off should not fail");
	}:close(RawOrigin::Signed(loan_owner.clone()), pool_id, loan_id)
	verify {
		assert_last_event::<T, <T as LoanConfig>::Event>(LoanEvent::Closed { pool_id, loan_id, collateral }.into());
		// pool reserve should have 900 USD since loan is written off 100%
		let pool_account = pool_account::<T>(pool_id.into());
		let pool_reserve_balance: <T as ORMLConfig>::Balance = (900 * CURRENCY).into();
		check_free_token_balance::<T>(CurrencyId::AUSD, &pool_account, pool_reserve_balance);

		// Loan should be closed
		let loan = Loan::<T>::get(pool_id, loan_id).expect("loan info should be present");
		match loan.status {
			LoanStatus::Closed { closed_at: _ } => (),
			_ => assert!(false, "Loan status should be Closed"),
		}

		// asset owner must be loan owner
		expect_asset_owner::<T>(collateral, loan_owner);

		// loan nft owner is pool account
		let loan_asset = Asset(loan_class_id, loan_id);
		expect_asset_to_be_burned::<T>(loan_asset);
	}

	update_nav {
		let n in 1..T::MaxActiveLoansPerPool::get();
		prepare_asset_registry::<T>();
		let (_pool_owner, pool_id, _loan_account, _loan_class_id) = create_and_init_pool::<T>(true);
		let amount = (CURRENCY / 4).into();
		for idx in 0..n {
			let loan_id = (idx + 1).into();
			let (loan_owner, asset) = create_asset::<T>(loan_id);
			LoansPallet::<T>::create(RawOrigin::Signed(loan_owner.clone()).into(), pool_id, asset).expect("loan issue should not fail");
			activate_test_loan_with_rate::<T>(pool_id, loan_id, loan_owner.clone(), idx+1);
			LoansPallet::<T>::borrow(RawOrigin::Signed(loan_owner).into(), pool_id, loan_id, amount).expect("borrow should not fail");
		}
		let loan_owner = borrower::<T>();

		// set timestamp to around 1 year
		let now = TimestampPallet::<T>::get().into();
		let after_one_month = now + math::seconds_per_day() * 30 * 1000;
		TimestampPallet::<T>::set(RawOrigin::None.into(), after_one_month.into()).expect("timestamp set should not fail");
		InterestAccrualPallet::<T>::on_initialize(0u32.into());
		// add write off groups
		add_test_write_off_groups::<T>(pool_id, risk_admin::<T>());
	}:_(RawOrigin::Signed(loan_owner.clone()), pool_id)
	verify {
		let pool_nav = PoolNAV::<T>::get(pool_id).expect("pool nav should be present");
		// updated time should be after_one_years
		assert_eq!(pool_nav.last_updated, after_one_month/1000);
		assert_last_event::<T, <T as LoanConfig>::Event>(LoanEvent::NAVUpdated { pool_id, nav: pool_nav.latest, update_type: NAVUpdateType::Exact }.into());
	}
}

impl_benchmark_test_suite!(
	Pallet,
	crate::mock::TestExternalitiesBuilder::default().build(),
	crate::mock::MockRuntime,
);<|MERGE_RESOLUTION|>--- conflicted
+++ resolved
@@ -365,14 +365,7 @@
 		// 2 years
 		math::seconds_per_year() * 2,
 	));
-<<<<<<< HEAD
-	let rp: <T as pallet::Config>::Rate =
-		math::interest_rate_per_sec(Rate::saturating_from_rational(rate, 5000))
-			.unwrap()
-			.into();
-=======
-	let rp: T::Rate = Rate::saturating_from_rational(rate, 5000).into();
->>>>>>> 5fd7e320
+	let rp: <T as pallet::Config>::Rate = Rate::saturating_from_rational(rate, 5000).into();
 	LoansPallet::<T>::price(
 		RawOrigin::Signed(borrower).into(),
 		pool_id,
@@ -541,14 +534,9 @@
 			math::seconds_per_year() * 2,
 		));
 		// interest rate is 5%
-<<<<<<< HEAD
-		let interest_rate_per_sec: <T as pallet::Config>::Rate = math::interest_rate_per_sec(Rate::saturating_from_rational(5, 100)).unwrap().into();
-	}:_(RawOrigin::Signed(loan_owner.clone()), pool_id, loan_id, interest_rate_per_sec, loan_type)
-=======
-		let interest_rate_per_year: T::Rate = Rate::saturating_from_rational(5, 100).into();
-		let interest_rate_per_sec: T::Rate = math::interest_rate_per_sec(interest_rate_per_year).unwrap();
+		let interest_rate_per_year: <T as pallet::Config>::Rate = Rate::saturating_from_rational(5, 100).into();
+		let interest_rate_per_sec: <T as pallet::Config>::Rate = math::interest_rate_per_sec(interest_rate_per_year).unwrap().into();
 	}:_(RawOrigin::Signed(loan_owner.clone()), pool_id, loan_id, interest_rate_per_year, loan_type)
->>>>>>> 5fd7e320
 	verify {
 		assert_last_event::<T, <T as LoanConfig>::Event>(LoanEvent::Priced { pool_id, loan_id, interest_rate_per_sec, loan_type }.into());
 		let loan = Loan::<T>::get(pool_id, loan_id).expect("loan info should be present");
@@ -684,13 +672,8 @@
 		let loan_id = n.into();
 		let risk_admin = risk_admin::<T>();
 		for i in 0..m {
-<<<<<<< HEAD
 			let percentage: <T as pallet::Config>::Rate = Rate::saturating_from_rational(i+1, m).into();
-			let penalty_interest_rate_per_sec = Rate::saturating_from_rational(i+1, m).into();
-=======
-			let percentage: T::Rate = Rate::saturating_from_rational(i+1, m).into();
 			let penalty_interest_rate_per_year = Rate::saturating_from_rational(2*i + 1, 2*m).into();
->>>>>>> 5fd7e320
 			let overdue_days = percentage.checked_mul_int(120).unwrap();
 			let write_off_group = WriteOffGroupInput {
 				percentage, penalty_interest_rate_per_year, overdue_days
