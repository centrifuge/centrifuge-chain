--- conflicted
+++ resolved
@@ -26,11 +26,7 @@
 use pallet_balances::Pallet as BalancePallet;
 use pallet_interest_accrual::{Config as InterestAccrualConfig, Pallet as InterestAccrualPallet};
 use pallet_timestamp::{Config as TimestampConfig, Pallet as TimestampPallet};
-<<<<<<< HEAD
-use sp_runtime::traits::AccountIdConversion;
-=======
-use sp_runtime::traits::CheckedDiv;
->>>>>>> f97dabda
+use sp_runtime::traits::{AccountIdConversion, CheckedDiv};
 use test_utils::{
 	assert_last_event, create as create_test_pool, create_nft_class_if_needed, expect_asset_owner,
 	expect_asset_to_be_burned, get_tranche_id, mint_nft_of,
@@ -86,18 +82,14 @@
 	// create pool
 	let pool_owner = account::<T::AccountId>("owner", 0, 0);
 	make_free_cfg_balance::<T>(pool_owner.clone());
-<<<<<<< HEAD
 	make_free_token_balance::<T>(
-=======
-	let (senior_inv, junior_inv) = investors::<T>();
-	make_free_cfg_balance::<T>(senior_inv.clone());
-	make_free_cfg_balance::<T>(junior_inv.clone());
-	make_free_token_balance::<T>(CurrencyId::AUSD, &senior_inv, (500 * CURRENCY).into());
-	make_free_token_balance::<T>(CurrencyId::AUSD, &junior_inv, (500 * CURRENCY).into());
+		CurrencyId::AUSD,
+		&FundsAccount::get().into_account_truncating(),
+		(1000 * CURRENCY).into(),
+	);
 	let pool_id: PoolIdOf<T> = Default::default();
 	let pool_account = pool_account::<T>(pool_id.into());
-	let pal_pool_id: T::PoolId = pool_id.into();
-
+	let pal_pool_id: <T as pallet_pools::Config>::PoolId = pool_id.into();
 	T::AssetRegistry::register_asset(
 		Some(CurrencyId::AUSD.into()),
 		orml_asset_registry::AssetMetadata {
@@ -110,20 +102,6 @@
 		},
 	)
 	.expect("Registering pool currency must work");
-
-	create_test_pool::<T>(
-		pool_id.into(),
-		pool_owner.clone(),
-		junior_inv,
-		senior_inv,
->>>>>>> f97dabda
-		CurrencyId::AUSD,
-		&FundsAccount::get().into_account_truncating(),
-		(1000 * CURRENCY).into(),
-	);
-	let pool_id: PoolIdOf<T> = Default::default();
-	let pool_account = pool_account::<T>(pool_id.into());
-	let pal_pool_id: <T as pallet_pools::Config>::PoolId = pool_id.into();
 	create_test_pool::<T, T::IM>(pool_id.into(), pool_owner.clone(), CurrencyId::AUSD);
 	let tranche_id = get_tranche_id::<T>(pool_id.into(), 0);
 	make_free_token_balance::<T>(
@@ -540,17 +518,12 @@
 		let loan_id = n.into();
 		let risk_admin = risk_admin::<T>();
 		for i in 0..m {
-<<<<<<< HEAD
 			let percentage: <T as pallet::Config>::Rate = Rate::saturating_from_rational(i+1, m).into();
-			let penalty_interest_rate_per_year = Rate::saturating_from_rational(2*i + 1, 2*m).into();
-=======
-			let percentage: T::Rate = Rate::saturating_from_rational(i+1, m).into();
 			let penalty_interest_rate_per_year = Rate::saturating_from_rational((2*i + 1) * 10000, 2*m)
 							   .trunc()
 							   .checked_div(&Rate::saturating_from_integer(10000))
 							   .expect("Rate is an integer after `trunc`. div by 10000 is safe")
 							   .into();
->>>>>>> f97dabda
 			let overdue_days = percentage.checked_mul_int(120).unwrap();
 			let write_off_group = WriteOffGroupInput {
 				percentage, penalty_interest_rate_per_year, overdue_days
