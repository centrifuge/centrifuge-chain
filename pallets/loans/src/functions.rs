--- conflicted
+++ resolved
@@ -263,22 +263,12 @@
 				.checked_add(&amount)
 				.ok_or(ArithmeticError::Overflow)?;
 
-<<<<<<< HEAD
-			// calculate new principal debt with adjustment amount
-			let principal_debt = math::calculate_principal_debt::<T::Balance, T::Rate>(
-				debt,
-				math::Adjustment::Inc(amount),
-				accumulated_rate,
-			)
-			.ok_or(Error::<T>::PrincipalDebtOverflow)?;
-=======
 			// calculate new normalized debt with adjustment amount
 			let normalized_debt = T::InterestAccrual::adjust_normalized_debt(
 				loan.interest_rate_per_sec,
 				loan.normalized_debt,
 				Adjustment::Increase(amount),
 			)?;
->>>>>>> 1cddc46e
 
 			// update loan
 			let first_borrow = loan.total_borrowed == Zero::zero();
@@ -297,13 +287,7 @@
 				.present_value(new_debt, &vec![], now)
 				.ok_or(Error::<T>::LoanPresentValueFailed)?;
 			Self::update_nav_with_updated_present_value(pool_id, new_pv, old_pv)?;
-<<<<<<< HEAD
 			T::Pool::withdraw(pool_id, owner, amount)?;
-=======
-
-			T::Pool::withdraw(pool_id, owner, amount.into())?;
-
->>>>>>> 1cddc46e
 			Ok(first_borrow)
 		})
 	}
@@ -393,22 +377,12 @@
 					.checked_add(&repay_amount)
 					.ok_or(ArithmeticError::Overflow)?;
 
-<<<<<<< HEAD
-				// calculate new principal debt with repaid amount
-				let principal_debt = math::calculate_principal_debt::<T::Balance, T::Rate>(
-					debt,
-					math::Adjustment::Dec(repay_amount),
-					accumulated_rate,
-				)
-				.ok_or(Error::<T>::ValueOverflow)?;
-=======
 				// calculate new normalized debt with repaid amount
 				let normalized_debt = T::InterestAccrual::adjust_normalized_debt(
 					loan.interest_rate_per_sec,
 					loan.normalized_debt,
 					Adjustment::Decrease(repay_amount),
 				)?;
->>>>>>> 1cddc46e
 
 				loan.total_repaid = new_total_repaid;
 				loan.normalized_debt = normalized_debt;
@@ -422,12 +396,7 @@
 					.present_value(new_debt, &write_off_groups, now)
 					.ok_or(Error::<T>::LoanPresentValueFailed)?;
 				Self::update_nav_with_updated_present_value(pool_id, new_pv, old_pv)?;
-<<<<<<< HEAD
 				T::Pool::deposit(pool_id, owner, repay_amount)?;
-=======
-
-				T::Pool::deposit(pool_id, owner, repay_amount.into())?;
->>>>>>> 1cddc46e
 				Ok(repay_amount)
 			},
 		)
@@ -474,23 +443,13 @@
 	/// updates nav for the given pool and returns the latest NAV at this instant and number of loans accrued.
 	pub(crate) fn update_nav_of_pool(
 		pool_id: PoolIdOf<T>,
-<<<<<<< HEAD
 	) -> Result<(T::Balance, Moment), DispatchError> {
-		let now = Self::now();
-=======
-	) -> Result<(T::Amount, Moment), DispatchError> {
->>>>>>> 1cddc46e
 		let write_off_groups = PoolWriteOffGroups::<T>::get(pool_id);
 		let mut updated_loans = 0;
 		let nav = Loan::<T>::iter_key_prefix(pool_id).try_fold(
 			Zero::zero(),
-<<<<<<< HEAD
 			|sum, loan_id| -> Result<T::Balance, DispatchError> {
-				let pv = Self::accrue_and_update_loan(pool_id, loan_id, now, &write_off_groups)?;
-=======
-			|sum, loan_id| -> Result<T::Amount, DispatchError> {
 				let pv = Self::accrue_and_update_loan(pool_id, loan_id, &write_off_groups)?;
->>>>>>> 1cddc46e
 				updated_loans += 1;
 				sum.checked_add(&pv)
 					.ok_or(Error::<T>::LoanAccrueFailed.into())
