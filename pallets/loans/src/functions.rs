--- conflicted
+++ resolved
@@ -432,7 +432,6 @@
 				// ensure loan is active
 				ensure!(loan.status == LoanStatus::Active, Error::<T>::LoanNotActive);
 
-<<<<<<< HEAD
 				Self::try_mutate_active_loan(
 					pool_id,
 					loan_id,
@@ -452,7 +451,6 @@
 						// ensure repay amount is positive
 						ensure!(amount > Zero::zero(), Error::<T>::LoanValueInvalid);
 
-						// TODO: this should calculate debt at the last NAV update
 						let old_debt = T::InterestAccrual::previous_debt(
 							active_loan.interest_rate_per_sec,
 							active_loan.normalized_debt,
@@ -502,70 +500,6 @@
 						Ok(repay_amount)
 					},
 				)
-=======
-				let now: Moment = Self::now();
-
-				// ensure current time is more than origination time
-				// this is mainly to deal with how we calculate debt while trying to repay
-				// therefore we do not let users repay at same instant origination happened
-				ensure!(
-					now > loan
-						.origination_date
-						.expect("Active loan should have an origination date"),
-					Error::<T>::RepayTooEarly
-				);
-
-				// ensure repay amount is positive
-				ensure!(amount > Zero::zero(), Error::<T>::LoanValueInvalid);
-
-				let old_debt = T::InterestAccrual::previous_debt(
-					loan.interest_rate_per_sec,
-					loan.normalized_debt,
-					loan.last_updated,
-				)?;
-
-				// calculate old present_value
-				let write_off_groups = PoolWriteOffGroups::<T>::get(pool_id);
-				let old_pv = loan
-					.present_value(old_debt, &write_off_groups, loan.last_updated)
-					.ok_or(Error::<T>::LoanPresentValueFailed)?;
-
-				let current_debt = T::InterestAccrual::current_debt(
-					loan.interest_rate_per_sec,
-					loan.normalized_debt,
-				)?;
-
-				// ensure amount is not more than current debt
-				let repay_amount = amount.min(current_debt);
-
-				let new_total_repaid = loan
-					.total_repaid
-					.checked_add(&repay_amount)
-					.ok_or(ArithmeticError::Overflow)?;
-
-				// calculate new normalized debt with repaid amount
-				let normalized_debt = T::InterestAccrual::adjust_normalized_debt(
-					loan.interest_rate_per_sec,
-					loan.normalized_debt,
-					Adjustment::Decrease(repay_amount),
-				)?;
-
-				loan.total_repaid = new_total_repaid;
-				loan.normalized_debt = normalized_debt;
-				loan.last_updated = now;
-
-				let new_debt = T::InterestAccrual::current_debt(
-					loan.interest_rate_per_sec,
-					loan.normalized_debt,
-				)?;
-
-				let new_pv = loan
-					.present_value(new_debt, &write_off_groups, now)
-					.ok_or(Error::<T>::LoanPresentValueFailed)?;
-				Self::update_nav_with_updated_present_value(pool_id, new_pv, old_pv)?;
-				T::Pool::deposit(pool_id, owner, repay_amount)?;
-				Ok(repay_amount)
->>>>>>> 856e9050
 			},
 		)
 	}
