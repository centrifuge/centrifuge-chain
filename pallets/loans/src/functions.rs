--- conflicted
+++ resolved
@@ -158,15 +158,10 @@
 				// ensure debt is all paid
 				// we just need to ensure normalized debt is zero
 				// if not, we check if the loan is written of 100%
-<<<<<<< HEAD
 				let written_off = match (
-					loan_info.normalized_debt == Zero::zero(),
-					loan_info.write_off_index,
+					loan.normalized_debt == Zero::zero(),
+					loan.write_off_index,
 				) {
-=======
-				let written_off = match (loan.principal_debt == Zero::zero(), loan.write_off_index)
-				{
->>>>>>> 84b6cda6
 					// debt is cleared
 					(true, _) => Ok(false),
 					// debt not cleared and loan not written off
@@ -222,126 +217,57 @@
 			// ensure loan is active
 			ensure!(loan.status == LoanStatus::Active, Error::<T>::LoanNotActive);
 
-<<<<<<< HEAD
-				// check for ceiling threshold
-				let ceiling = loan_info.ceiling(now);
-				ensure!(amount <= ceiling, Error::<T>::LoanCeilingReached);
-
-				let old_debt = T::InterestAccrual::current_debt(
-					loan_info.rate_per_sec,
-					loan_info.normalized_debt,
-				)
-				.ok_or(Error::<T>::LoanAccrueFailed)?;
-
-				// get previous present value so that we can update the nav accordingly
-				// we already know that that loan is not written off,
-				// means we wont need to have write off groups. so save a DB read and pass empty
-				let old_pv = loan_info
-					.present_value(old_debt, &vec![])
-					.ok_or(Error::<T>::LoanPresentValueFailed)?;
-
-				let new_borrowed_amount = loan_info
-					.borrowed_amount
-					.checked_add(&amount)
-					.ok_or(ArithmeticError::Overflow)?;
-
-				// calculate new normalized debt with adjustment amount
-				let normalized_debt = T::InterestAccrual::adjust_normalized_debt(
-					loan_info.rate_per_sec,
-					loan_info.normalized_debt,
-					math::Adjustment::Inc(amount),
-				)
-				.ok_or(Error::<T>::NormalizedDebtOverflow)?;
-
-				// update loan
-				let first_borrow = loan_info.borrowed_amount == Zero::zero();
-
-				if first_borrow {
-					loan_info.origination_date = now;
-				}
-
-				loan_info.borrowed_amount = new_borrowed_amount;
-				loan_info.normalized_debt = normalized_debt;
-
-				let new_debt = T::InterestAccrual::current_debt(
-					loan_info.rate_per_sec,
-					loan_info.normalized_debt,
-				)
-				.ok_or(Error::<T>::LoanAccrueFailed)?;
-
-				let new_pv = loan_info
-					.present_value(new_debt, &vec![])
-					.ok_or(Error::<T>::LoanPresentValueFailed)?;
-				Self::update_nav_with_updated_present_value(pool_id, new_pv, old_pv)?;
-
-				T::Pool::withdraw(pool_id, owner, amount.into())?;
-
-				*maybe_loan_info = Some(loan_info);
-				Ok(first_borrow)
-			},
-		)
-=======
-			// ensure loan is not written off
-			ensure!(
-				loan.write_off_index.is_none(),
-				Error::<T>::WrittenOffByAdmin
-			);
-
-			// ensure maturity date has not passed if the loan has a maturity date
-			let now: Moment = Self::now();
-			let valid = match loan.loan_type.maturity_date() {
-				Some(md) => md > now,
-				None => true,
-			};
-			ensure!(valid, Error::<T>::LoanMaturityDatePassed);
-
-			// ensure borrow amount is positive
-			ensure!(amount.is_positive(), Error::<T>::LoanValueInvalid);
-
 			// check for ceiling threshold
+			let now = Self::now();
 			let ceiling = loan.ceiling(now);
 			ensure!(amount <= ceiling, Error::<T>::LoanCeilingReached);
+
+			let old_debt =
+				T::InterestAccrual::current_debt(loan.rate_per_sec, loan.normalized_debt).ok_or(Error::<T>::LoanAccrueFailed)?;
 
 			// get previous present value so that we can update the nav accordingly
 			// we already know that that loan is not written off,
 			// means we wont need to have write off groups. so save a DB read and pass empty
 			let old_pv = loan
-				.present_value(&vec![])
+				.present_value(old_debt, &vec![])
 				.ok_or(Error::<T>::LoanPresentValueFailed)?;
-
-			// calculate accumulated rate and outstanding debt
-			let (accumulated_rate, debt) = loan.accrue(now).ok_or(Error::<T>::LoanAccrueFailed)?;
 
 			let new_total_borrowed = loan
 				.total_borrowed
 				.checked_add(&amount)
-				.ok_or(DispatchError::Arithmetic(ArithmeticError::Overflow))?;
-
-			// calculate new principal debt with adjustment amount
-			let principal_debt = math::calculate_principal_debt::<T::Amount, T::Rate>(
-				debt,
+				.ok_or(ArithmeticError::Overflow)?;
+
+			// calculate new normalized debt with adjustment amount
+			let normalized_debt = T::InterestAccrual::adjust_normalized_debt(
+				loan.rate_per_sec,
+				loan.normalized_debt,
 				math::Adjustment::Inc(amount),
-				accumulated_rate,
 			)
-			.ok_or(Error::<T>::PrincipalDebtOverflow)?;
+			.ok_or(Error::<T>::NormalizedDebtOverflow)?;
 
 			// update loan
 			let first_borrow = loan.total_borrowed == Zero::zero();
+
 			if first_borrow {
 				loan.origination_date = now;
 			}
+
 			loan.total_borrowed = new_total_borrowed;
-			loan.last_updated = now;
-			loan.accumulated_rate = accumulated_rate;
-			loan.principal_debt = principal_debt;
+			loan.normalized_debt = normalized_debt;
+
+			let new_debt =
+				T::InterestAccrual::current_debt(loan.rate_per_sec, loan.normalized_debt)
+					.ok_or(Error::<T>::LoanAccrueFailed)?;
+
 			let new_pv = loan
-				.present_value(&vec![])
+				.present_value(new_debt, &vec![])
 				.ok_or(Error::<T>::LoanPresentValueFailed)?;
 			Self::update_nav_with_updated_present_value(pool_id, new_pv, old_pv)?;
+
 			T::Pool::withdraw(pool_id, owner, amount.into())?;
+
 			Ok(first_borrow)
 		})
->>>>>>> 84b6cda6
 	}
 
 	pub(crate) fn update_nav_with_updated_present_value(
@@ -405,20 +331,15 @@
 				ensure!(amount.is_positive(), Error::<T>::LoanValueInvalid);
 
 				let old_debt = T::InterestAccrual::current_debt(
-					loan_info.rate_per_sec,
-					loan_info.normalized_debt,
+					loan.rate_per_sec,
+					loan.normalized_debt,
 				)
 				.ok_or(Error::<T>::LoanAccrueFailed)?;
 
 				// calculate old present_value
 				let write_off_groups = PoolWriteOffGroups::<T>::get(pool_id);
-<<<<<<< HEAD
-				let old_pv = loan_info
+				let old_pv = loan
 					.present_value(old_debt, &write_off_groups)
-=======
-				let old_pv = loan
-					.present_value(&write_off_groups)
->>>>>>> 84b6cda6
 					.ok_or(Error::<T>::LoanPresentValueFailed)?;
 
 				// calculate new accumulated rate
@@ -435,41 +356,25 @@
 
 				// calculate new normalized debt with repaid amount
 				let normalized_debt = T::InterestAccrual::adjust_normalized_debt(
-					loan_info.rate_per_sec,
-					loan_info.normalized_debt,
+					loan.rate_per_sec,
+					loan.normalized_debt,
 					math::Adjustment::Dec(repay_amount),
 				)
 				.ok_or(Error::<T>::ValueOverflow)?;
 
-<<<<<<< HEAD
-				loan_info.repaid_amount = new_repaid_amount;
-				loan_info.normalized_debt = normalized_debt;
-
-				let new_debt = T::InterestAccrual::current_debt(
-					loan_info.rate_per_sec,
-					loan_info.normalized_debt,
-				)
-				.ok_or(Error::<T>::LoanAccrueFailed)?;
-
-				let new_pv = loan_info
+				loan.total_repaid = new_total_repaid;
+				loan.normalized_debt = normalized_debt;
+
+				let new_debt =
+					T::InterestAccrual::current_debt(loan.rate_per_sec, loan.normalized_debt)
+						.ok_or(Error::<T>::LoanAccrueFailed)?;
+
+				let new_pv = loan
 					.present_value(new_debt, &write_off_groups)
-=======
-				loan.last_updated = now;
-				loan.total_repaid = new_total_repaid;
-				loan.accumulated_rate = accumulated_rate;
-				loan.principal_debt = principal_debt;
-				let new_pv = loan
-					.present_value(&write_off_groups)
->>>>>>> 84b6cda6
 					.ok_or(Error::<T>::LoanPresentValueFailed)?;
 				Self::update_nav_with_updated_present_value(pool_id, new_pv, old_pv)?;
 
 				T::Pool::deposit(pool_id, owner, repay_amount.into())?;
-<<<<<<< HEAD
-
-				*maybe_loan_info = Some(loan_info);
-=======
->>>>>>> 84b6cda6
 				Ok(repay_amount)
 			},
 		)
@@ -490,26 +395,6 @@
 		Loan::<T>::try_mutate(
 			pool_id,
 			loan_id,
-<<<<<<< HEAD
-			|maybe_loan_info| -> Result<T::Amount, DispatchError> {
-				let mut loan_info = maybe_loan_info.take().ok_or(Error::<T>::MissingLoan)?;
-				// if the loan is not active, then skip updating and return PV as zero
-				if loan_info.status != LoanStatus::Active {
-					*maybe_loan_info = Some(loan_info);
-					return Ok(Zero::zero());
-				}
-
-				let debt = T::InterestAccrual::current_debt(
-					loan_info.rate_per_sec,
-					loan_info.normalized_debt,
-				)
-				.ok_or(Error::<T>::LoanAccrueFailed)?;
-
-				let present_value = loan_info
-					.present_value(debt, write_off_groups)
-					.ok_or(Error::<T>::LoanPresentValueFailed)?;
-				*maybe_loan_info = Some(loan_info);
-=======
 			|loan| -> Result<T::Amount, DispatchError> {
 				let loan = loan.as_mut().ok_or(Error::<T>::MissingLoan)?;
 
@@ -518,13 +403,14 @@
 					return Ok(Zero::zero());
 				}
 
-				let (acc_rate, _debt) = loan.accrue(now).ok_or(Error::<T>::LoanAccrueFailed)?;
-				loan.last_updated = now;
-				loan.accumulated_rate = acc_rate;
+				let debt =
+					T::InterestAccrual::current_debt(loan.rate_per_sec, loan.normalized_debt)
+						.ok_or(Error::<T>::LoanAccrueFailed)?;
+
 				let present_value = loan
-					.present_value(write_off_groups)
+					.present_value(debt, write_off_groups)
 					.ok_or(Error::<T>::LoanPresentValueFailed)?;
->>>>>>> 84b6cda6
+
 				Ok(present_value)
 			},
 		)
@@ -593,25 +479,16 @@
 		loan_id: T::LoanId,
 		override_write_off_index: Option<u32>,
 	) -> Result<u32, DispatchError> {
-<<<<<<< HEAD
-		LoanInfo::<T>::try_mutate(
-			pool_id,
-			loan_id,
-			|maybe_loan_info| -> Result<u32, DispatchError> {
-				let mut loan_info = maybe_loan_info.take().ok_or(Error::<T>::MissingLoan)?;
-				// ensure loan is active
-				ensure!(
-					loan_info.status == LoanStatus::Active,
-					Error::<T>::LoanNotActive
-				);
-=======
 		Loan::<T>::try_mutate(pool_id, loan_id, |loan| -> Result<u32, DispatchError> {
 			let loan = loan.as_mut().ok_or(Error::<T>::MissingLoan)?;
 
 			// ensure loan is active
 			ensure!(loan.status == LoanStatus::Active, Error::<T>::LoanNotActive);
 
-			let now = Self::now();
+			let maturity_date = loan
+				.loan_type
+				.maturity_date()
+				.ok_or(Error::<T>::LoanTypeInvalid)?;
 
 			// ensure loan was not overwritten by admin and try to fetch a valid write off group for loan
 			let write_off_groups = PoolWriteOffGroups::<T>::get(pool_id);
@@ -630,72 +507,14 @@
 					if loan.admin_written_off {
 						return Err(Error::<T>::WrittenOffByAdmin.into());
 					}
->>>>>>> 84b6cda6
 
 					let maturity_date = loan
 						.loan_type
 						.maturity_date()
 						.ok_or(Error::<T>::LoanTypeInvalid)?;
 
-<<<<<<< HEAD
-				// ensure loan was not overwritten by admin and try to fetch a valid write off group for loan
-				let write_off_groups = PoolWriteOffGroups::<T>::get(pool_id);
-				let write_off_group_index = match override_write_off_index {
-					// admin is trying to write off
-					Some(index) => {
-						// check if the write off group exists
-						write_off_groups
-							.get(index as usize)
-							.ok_or(Error::<T>::InvalidWriteOffGroupIndex)?;
-						loan_info.admin_written_off = true;
-						Ok(index)
-					}
-					None => {
-						// non-admin is trying to write off but admin already did. So error out
-						if loan_info.admin_written_off {
-							return Err(Error::<T>::WrittenOffByAdmin.into());
-						}
-
-						let maturity_date = loan_info
-							.loan_type
-							.maturity_date()
-							.ok_or(Error::<T>::LoanTypeInvalid)?;
-
-						// ensure loan's maturity date has passed
-						ensure!(now > maturity_date, Error::<T>::LoanHealthy);
-
-						// not written off by admin, and non admin trying to write off, then
-						// fetch the best write group available for this loan
-						math::valid_write_off_group(maturity_date, now, &write_off_groups)?
-							.ok_or(Error::<T>::NoValidWriteOffGroup)
-					}
-				}?;
-
-				let debt = T::InterestAccrual::current_debt(
-					loan_info.rate_per_sec,
-					loan_info.normalized_debt,
-				)
-				.ok_or(Error::<T>::LoanAccrueFailed)?;
-
-				// get old present value accounting for any write offs
-				let old_pv = loan_info
-					.present_value(debt, &write_off_groups)
-					.ok_or(Error::<T>::LoanPresentValueFailed)?;
-
-				// accrue and calculate the new present value with current chosen write off
-				let (accumulated_rate, _current_debt) =
-					loan_info.accrue(now).ok_or(Error::<T>::LoanAccrueFailed)?;
-
-				loan_info.accumulated_rate = accumulated_rate;
-				loan_info.last_updated = now;
-				loan_info.write_off_index = Some(write_off_group_index);
-
-				// calculate updated write off adjusted present value
-				let new_pv = loan_info
-					.present_value(debt, &write_off_groups)
-					.ok_or(Error::<T>::LoanPresentValueFailed)?;
-=======
 					// ensure loan's maturity date has passed
+					let now = Self::now();
 					ensure!(now > maturity_date, Error::<T>::LoanHealthy);
 
 					// not written off by admin, and non admin trying to write off, then
@@ -705,37 +524,26 @@
 				}
 			}?;
 
+			let debt =
+				T::InterestAccrual::current_debt(loan.rate_per_sec, loan.normalized_debt)
+					.ok_or(Error::<T>::LoanAccrueFailed)?;
+
 			// get old present value accounting for any write offs
 			let old_pv = loan
-				.present_value(&write_off_groups)
+				.present_value(debt, &write_off_groups)
 				.ok_or(Error::<T>::LoanPresentValueFailed)?;
 
-			// accrue and calculate the new present value with current chosen write off
-			let (accumulated_rate, _current_debt) =
-				loan.accrue(now).ok_or(Error::<T>::LoanAccrueFailed)?;
-
-			loan.accumulated_rate = accumulated_rate;
-			loan.last_updated = now;
 			loan.write_off_index = Some(write_off_group_index);
->>>>>>> 84b6cda6
 
 			// calculate updated write off adjusted present value
 			let new_pv = loan
-				.present_value(&write_off_groups)
+				.present_value(debt, &write_off_groups)
 				.ok_or(Error::<T>::LoanPresentValueFailed)?;
 
-<<<<<<< HEAD
-				// update loan data
-				*maybe_loan_info = Some(loan_info);
-				Ok(write_off_group_index)
-			},
-		)
-=======
 			// update nav
 			Self::update_nav_with_updated_present_value(pool_id, new_pv, old_pv)?;
 
 			Ok(write_off_group_index)
 		})
->>>>>>> 84b6cda6
 	}
 }