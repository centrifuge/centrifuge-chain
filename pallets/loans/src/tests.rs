--- conflicted
+++ resolved
@@ -556,18 +556,10 @@
 				// accumulated rate is now rate per sec
 				assert_eq!(loan.interest_rate_per_sec, rate);
 				assert_eq!(loan.last_updated, 1);
-<<<<<<< HEAD
 				assert_eq!(loan.total_borrowed, 50 * USD);
 				let inverse_rate = loan.accumulated_rate.reciprocal().unwrap();
 				let p_debt = inverse_rate.checked_mul_int(borrow_amount).unwrap();
-				assert_eq!(loan.principal_debt, p_debt);
-=======
-				assert_eq!(loan.total_borrowed, Amount::from_inner(50 * USD));
-				let p_debt = borrow_amount
-					.checked_div(&math::convert::<Rate, Amount>(loan.accumulated_rate).unwrap())
-					.unwrap();
 				assert_eq!(loan.normalized_debt, p_debt);
->>>>>>> 1cddc46e
 				// pool should have 50 less token
 				let pool_balance = balance_of::<MockRuntime>(CurrencyId::Usd, &pool_account);
 				assert_eq!(pool_balance, 950 * USD);
@@ -593,26 +585,14 @@
 					loan.accumulated_rate,
 					checked_pow(rate, 1000).unwrap().checked_mul(&rate).unwrap()
 				);
-<<<<<<< HEAD
-				assert_eq!(loan.last_updated, 1001);
 				assert_eq!(loan.total_borrowed, 70 * USD);
 				let c_debt = math::debt(p_debt, loan.accumulated_rate)
-=======
-				assert_eq!(loan.total_borrowed, Amount::from_inner(70 * USD));
-				let c_debt = math::debt(p_debt, loan.accumulated_rate).unwrap();
-				let p_debt = c_debt
-					.checked_add(&borrow_amount)
->>>>>>> 1cddc46e
 					.unwrap()
 					.checked_add(borrow_amount)
 					.unwrap();
-<<<<<<< HEAD
 				let inverse_rate = loan.accumulated_rate.reciprocal().unwrap();
 				let p_debt = inverse_rate.checked_mul_int(c_debt).unwrap();
-				assert_eq!(loan.principal_debt, p_debt);
-=======
 				assert_eq!(loan.normalized_debt, p_debt);
->>>>>>> 1cddc46e
 
 				let pool_balance = balance_of::<MockRuntime>(CurrencyId::Usd, &pool_account);
 				assert_eq!(pool_balance, 930 * USD);
@@ -729,20 +709,12 @@
 				let loan = Loan::<MockRuntime>::get(pool_id, loan_id)
 					.expect("LoanDetails should be present");
 				// accumulated rate is now rate per sec
-<<<<<<< HEAD
-				assert_eq!(loan.accumulated_rate, rate);
-				assert_eq!(loan.last_updated, 1);
 				assert_eq!(loan.total_borrowed, 50 * USD);
 				let p_debt = loan
 					.accumulated_rate
 					.reciprocal()
 					.unwrap()
 					.checked_mul_int(borrow_amount)
-=======
-				assert_eq!(loan.total_borrowed, Amount::from_inner(50 * USD));
-				let p_debt = borrow_amount
-					.checked_div(&math::convert::<Rate, Amount>(loan.accumulated_rate).unwrap())
->>>>>>> 1cddc46e
 					.unwrap();
 				assert_eq!(loan.normalized_debt, p_debt);
 				// pool should have 50 less token
