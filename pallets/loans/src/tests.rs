--- conflicted
+++ resolved
@@ -562,13 +562,8 @@
 				assert_eq!(rate_info.last_updated, 1);
 				assert_eq!(active_loan.total_borrowed, 50 * USD);
 				let inverse_rate = rate_info.accumulated_rate.reciprocal().unwrap();
-<<<<<<< HEAD
-				let p_debt = inverse_rate.checked_mul_int(borrow_amount).unwrap();
-				assert_eq!(active_loan.normalized_debt, p_debt);
-=======
 				let n_debt = inverse_rate.checked_mul_int(borrow_amount).unwrap();
-				assert_eq!(loan.normalized_debt, n_debt);
->>>>>>> c881855a
+				assert_eq!(active_loan.normalized_debt, n_debt);
 				// pool should have 50 less token
 				let pool_balance = balance_of::<MockRuntime>(CurrencyId::AUSD, &pool_account);
 				assert_eq!(pool_balance, 950 * USD);
@@ -579,12 +574,8 @@
 					.unwrap()
 					.0;
 				let now = Loans::now();
-<<<<<<< HEAD
-				let pv = active_loan.present_value(p_debt, &vec![], now).unwrap();
-=======
 				let debt = math::debt(n_debt, rate_info.accumulated_rate).unwrap();
-				let pv = loan.present_value(debt, &vec![], now).unwrap();
->>>>>>> c881855a
+				let pv = active_loan.present_value(debt, &vec![], now).unwrap();
 				assert_eq!(current_nav, pv, "should be same due to single loan");
 
 				// borrow another 20 after 1000 seconds
@@ -597,24 +588,14 @@
 					.expect("ActiveLoanDetails should be present");
 				let rate_info = InterestAccrual::get_rate(active_loan.interest_rate_per_sec)
 					.expect("Rate information should be present");
-<<<<<<< HEAD
 				assert_eq!(active_loan.total_borrowed, 70 * USD);
-				let c_debt = math::debt(p_debt, rate_info.accumulated_rate)
-=======
-				assert_eq!(loan.total_borrowed, 70 * USD);
 				let c_debt = math::debt(n_debt, rate_info.accumulated_rate)
->>>>>>> c881855a
 					.unwrap()
 					.checked_add(borrow_amount)
 					.unwrap();
 				let inverse_rate = rate_info.accumulated_rate.reciprocal().unwrap();
-<<<<<<< HEAD
-				let p_debt = inverse_rate.checked_mul_int(c_debt).unwrap();
-				assert_eq!(active_loan.normalized_debt, p_debt);
-=======
 				let n_debt = inverse_rate.checked_mul_int(c_debt).unwrap();
-				assert_eq!(loan.normalized_debt, n_debt);
->>>>>>> c881855a
+				assert_eq!(active_loan.normalized_debt, n_debt);
 
 				let pool_balance = balance_of::<MockRuntime>(CurrencyId::AUSD, &pool_account);
 				assert_eq!(pool_balance, 930 * USD);
@@ -624,13 +605,10 @@
 					.unwrap()
 					.0;
 				let now = Loans::now();
-<<<<<<< HEAD
-				let pv = active_loan.present_value(p_debt, &vec![], now).unwrap();
-=======
 				let debt =
-					InterestAccrual::get_current_debt(loan.interest_rate_per_sec, n_debt).unwrap();
-				let pv = loan.present_value(debt, &vec![], now).unwrap();
->>>>>>> c881855a
+					InterestAccrual::get_current_debt(active_loan.interest_rate_per_sec, n_debt)
+						.unwrap();
+				let pv = active_loan.present_value(debt, &vec![], now).unwrap();
 				assert_eq!(current_nav, pv, "should be same due to single loan");
 
 				// try to borrow more than max_borrow_amount
@@ -758,23 +736,14 @@
 				let rate_info = InterestAccrual::get_rate(active_loan.interest_rate_per_sec)
 					.expect("Rate information should be present");
 				// accumulated rate is now rate per sec
-<<<<<<< HEAD
 				assert_eq!(active_loan.total_borrowed, 50 * USD);
-				let p_debt = rate_info
-=======
-				assert_eq!(loan.total_borrowed, 50 * USD);
 				let n_debt = rate_info
->>>>>>> c881855a
 					.accumulated_rate
 					.reciprocal()
 					.unwrap()
 					.checked_mul_int(borrow_amount)
 					.unwrap();
-<<<<<<< HEAD
-				assert_eq!(active_loan.normalized_debt, p_debt);
-=======
-				assert_eq!(loan.normalized_debt, n_debt);
->>>>>>> c881855a
+				assert_eq!(active_loan.normalized_debt, n_debt);
 				// pool should have 50 less token
 				let pool_balance = balance_of::<MockRuntime>(CurrencyId::AUSD, &pool_account);
 				assert_eq!(pool_balance, 950 * USD);
@@ -785,23 +754,14 @@
 					.unwrap()
 					.0;
 				let now = Loans::now();
-<<<<<<< HEAD
-				let debt = InterestAccrual::current_debt(active_loan.interest_rate_per_sec, p_debt)
-					.unwrap();
+				let debt = math::debt(n_debt, rate_info.accumulated_rate).unwrap();
 				let pv = active_loan.present_value(debt, &vec![], now).unwrap();
-=======
-				let debt = math::debt(n_debt, rate_info.accumulated_rate).unwrap();
-				let pv = loan.present_value(debt, &vec![], now).unwrap();
->>>>>>> c881855a
 				assert_eq!(current_nav, pv, "should be same due to single loan");
 
 				// repay 20 after 1000 seconds
 				let repay_amount = 20 * USD;
-<<<<<<< HEAD
-				assert_eq!(active_loan.total_repaid, 0);
-=======
 				let p_debt = debt;
-				let goal_interest = checked_pow(loan.interest_rate_per_sec, 1000).unwrap();
+				let goal_interest = checked_pow(active_loan.interest_rate_per_sec, 1000).unwrap();
 				let goal_debt = goal_interest
 					.checked_mul_int(p_debt)
 					.unwrap()
@@ -809,8 +769,7 @@
 					.unwrap();
 
 				Timestamp::set_timestamp(1001 * 1000);
-				assert_eq!(loan.total_repaid, 0);
->>>>>>> c881855a
+				assert_eq!(active_loan.total_repaid, 0);
 				let res = Loans::repay(Origin::signed(borrower), pool_id, loan_id, repay_amount);
 				assert_ok!(res);
 
@@ -820,15 +779,8 @@
 				let rate_info = InterestAccrual::get_rate(active_loan.interest_rate_per_sec)
 					.expect("Rate information should be present");
 				assert_eq!(rate_info.last_updated, 1001);
-<<<<<<< HEAD
 				assert_eq!(active_loan.total_borrowed, 50 * USD);
 				assert_eq!(active_loan.total_repaid, 20 * USD);
-				// principal debt should still be more than 30 due to interest
-				assert!(active_loan.normalized_debt > 30 * USD);
-=======
-				assert_eq!(loan.total_borrowed, 50 * USD);
-				assert_eq!(loan.total_repaid, 20 * USD);
->>>>>>> c881855a
 				// pool should have 30 less token
 				let pool_balance = balance_of::<MockRuntime>(CurrencyId::AUSD, &pool_account);
 				assert_eq!(pool_balance, 970 * USD);
@@ -839,11 +791,6 @@
 					.unwrap()
 					.0;
 				let now = Loans::now();
-<<<<<<< HEAD
-				let debt = InterestAccrual::current_debt(active_loan.interest_rate_per_sec, p_debt)
-					.unwrap();
-				let pv = active_loan.present_value(debt, &vec![], now).unwrap();
-=======
 				let debt = math::debt(n_debt, rate_info.accumulated_rate)
 					.unwrap()
 					.checked_sub(repay_amount)
@@ -855,11 +802,10 @@
 				let inverse_rate = rate_info.accumulated_rate.reciprocal().unwrap();
 				let n_debt = inverse_rate.checked_mul_int(debt).unwrap();
 				assert_eq!(
-					loan.normalized_debt, n_debt,
+					active_loan.normalized_debt, n_debt,
 					"Normalized debt is incorrect after first repayment"
 				);
-				let pv = loan.present_value(debt, &vec![], now).unwrap();
->>>>>>> c881855a
+				let pv = active_loan.present_value(debt, &vec![], now).unwrap();
 				assert_eq!(current_nav, pv, "should be same due to single loan");
 
 				// repay 30 more after another 1000 seconds
@@ -869,7 +815,7 @@
 					.unwrap()
 					.checked_mul_int(debt)
 					.unwrap();
-				let goal_interest = checked_pow(loan.interest_rate_per_sec, 2000).unwrap();
+				let goal_interest = checked_pow(active_loan.interest_rate_per_sec, 2000).unwrap();
 				let goal_debt = goal_interest
 					.checked_mul_int(p_debt)
 					.unwrap()
@@ -881,64 +827,27 @@
 				assert_ok!(res);
 
 				// check loan data
-<<<<<<< HEAD
 				let active_loan = Loans::get_active_loan(pool_id, loan_id)
 					.expect("ActiveLoanDetails should be present");
-=======
-				let loan = Loan::<MockRuntime>::get(pool_id, loan_id)
-					.expect("LoanDetails should be present");
-				let rate_info = InterestAccrual::get_rate(loan.interest_rate_per_sec)
+				let rate_info = InterestAccrual::get_rate(active_loan.interest_rate_per_sec)
 					.expect("Rate information should be present");
 				assert_eq!(rate_info.last_updated, 2001);
-				assert_eq!(loan.total_borrowed, 50 * USD);
-				assert_eq!(loan.total_repaid, 50 * USD);
+				assert_eq!(active_loan.total_borrowed, 50 * USD);
+				assert_eq!(active_loan.total_repaid, 50 * USD);
 				// pool should have 30 less token
 				let pool_balance = balance_of::<MockRuntime>(CurrencyId::AUSD, &pool_account);
 				assert_eq!(pool_balance, 1000 * USD);
 				let owner_balance = balance_of::<MockRuntime>(CurrencyId::AUSD, &borrower);
 				assert_eq!(owner_balance, 0 * USD);
->>>>>>> c881855a
 				// nav should be updated to latest present value
 				let current_nav = <Loans as TPoolNav<PoolId, Balance>>::nav(pool_id)
 					.unwrap()
 					.0;
 				let now = Loans::now();
-<<<<<<< HEAD
-				let old_debt = InterestAccrual::current_debt(
-					active_loan.interest_rate_per_sec,
-					active_loan.normalized_debt,
-				)
-				.expect("Debt should be calculatable");
-				let pv = active_loan.present_value(old_debt, &vec![], now).unwrap();
-				assert_eq!(active_loan.total_repaid, 50 * USD);
-				assert_eq!(current_nav, pv, "should be same due to single loan");
-
-				// repay the interest
-				// 50 for 1000 seconds
-				let amount = 50 * USD;
-				let p_debt = active_loan
-					.interest_rate_per_sec
-					.reciprocal()
-=======
 				let debt = math::debt(n_debt, rate_info.accumulated_rate)
->>>>>>> c881855a
 					.unwrap()
 					.checked_sub(repay_amount)
 					.unwrap();
-<<<<<<< HEAD
-				let rate_after_1000 = checked_pow(active_loan.interest_rate_per_sec, 1001).unwrap();
-				let debt_after_1000 = rate_after_1000.checked_mul_int(p_debt).unwrap();
-
-				// 30 for 1000 seconds
-				let p_debt = rate_after_1000
-					.reciprocal()
-					.unwrap()
-					.checked_mul_int(debt_after_1000 - (20 * USD))
-					.unwrap();
-				let rate_after_2000 = checked_pow(active_loan.interest_rate_per_sec, 2001).unwrap();
-				let debt_after_2000 = rate_after_2000.checked_mul_int(p_debt).unwrap();
-				let p_debt = rate_after_2000
-=======
 				assert_eq!(
 					debt, goal_debt,
 					"Debt and goal debt did not match after second repayment"
@@ -946,10 +855,10 @@
 				let inverse_rate = rate_info.accumulated_rate.reciprocal().unwrap();
 				let n_debt = inverse_rate.checked_mul_int(debt).unwrap();
 				assert_eq!(
-					loan.normalized_debt, n_debt,
+					active_loan.normalized_debt, n_debt,
 					"Normalized debt is incorrect after second repayment"
 				);
-				let pv = loan.present_value(debt, &vec![], now).unwrap();
+				let pv = active_loan.present_value(debt, &vec![], now).unwrap();
 				assert_eq!(current_nav, pv, "should be same due to single loan");
 
 				// try and close the loan
@@ -959,36 +868,26 @@
 				// repay the interest
 				// debt after 3000 seconds
 				let p_debt = goal_interest
->>>>>>> c881855a
 					.reciprocal()
 					.unwrap()
 					.checked_mul_int(debt)
 					.unwrap();
-<<<<<<< HEAD
-				assert_eq!(active_loan.normalized_debt, p_debt);
-
-				// debt after 3000 seconds
-				Timestamp::set_timestamp(3001 * 1000);
-				let rate_after_3000 = checked_pow(active_loan.interest_rate_per_sec, 3001).unwrap();
-				let debt = rate_after_3000.checked_mul_int(p_debt).unwrap();
-=======
-				let goal_interest = checked_pow(loan.interest_rate_per_sec, 3000).unwrap();
+				let goal_interest = checked_pow(active_loan.interest_rate_per_sec, 3000).unwrap();
 				let goal_debt = goal_interest.checked_mul_int(p_debt).unwrap();
 				Timestamp::set_timestamp(3001 * 1000);
-				let loan = Loan::<MockRuntime>::get(pool_id, loan_id)
-					.expect("LoanDetails should be present");
+				let active_loan = Loans::get_active_loan(pool_id, loan_id)
+					.expect("ActiveLoanDetails should be present");
 				// Since we don't do a loan operation, we need to invoke
 				// the InterestAccrual pallet to tick the rate forward.
 				let debt = InterestAccrual::get_current_debt(
-					loan.interest_rate_per_sec,
-					loan.normalized_debt,
+					active_loan.interest_rate_per_sec,
+					active_loan.normalized_debt,
 				)
 				.unwrap();
 				assert_eq!(
 					debt, goal_debt,
 					"Debt and goal debt did not match after interest accrual"
 				);
->>>>>>> c881855a
 
 				// transfer exact interest amount to owner account from dummy account 2
 				let dummy: u64 = 7;
@@ -1006,24 +905,18 @@
 				assert_ok!(res);
 
 				// repay more than the interest
-<<<<<<< HEAD
 				let active_loan = Loans::get_active_loan(pool_id, loan_id)
 					.expect("ActiveLoanDetails should be present");
 				let total_repaid_pre = active_loan.total_repaid;
-=======
-				let loan = Loan::<MockRuntime>::get(pool_id, loan_id)
-					.expect("LoanDetails should be present");
-				let total_repaid_pre = loan.total_repaid;
 				assert_eq!(
 					total_repaid_pre,
 					50 * USD,
 					"Initial repaid amount is incorrect"
 				);
->>>>>>> c881855a
 
 				let debt = InterestAccrual::get_current_debt(
-					loan.interest_rate_per_sec,
-					loan.normalized_debt,
+					active_loan.interest_rate_per_sec,
+					active_loan.normalized_debt,
 				)
 				.unwrap();
 				let repay_amount = debt + 10 * USD;
@@ -1031,24 +924,18 @@
 				assert_ok!(res);
 
 				// only the debt should have been repaid
-<<<<<<< HEAD
 				let active_loan = Loans::get_active_loan(pool_id, loan_id)
 					.expect("ActiveLoanDetails should be present");
-				assert_eq!(active_loan.total_repaid - total_repaid_pre, debt);
-=======
-				let loan = Loan::<MockRuntime>::get(pool_id, loan_id)
-					.expect("LoanDetails should be present");
 				assert_eq!(
-					loan.normalized_debt,
+					active_loan.normalized_debt,
 					Zero::zero(),
 					"Total debt should be paid off"
 				);
 				assert_eq!(
-					loan.total_repaid,
+					active_loan.total_repaid,
 					debt + total_repaid_pre,
 					"Total repaid is wrong"
 				);
->>>>>>> c881855a
 
 				// close loan
 				let res = Loans::close(Origin::signed(borrower), pool_id, loan_id);
