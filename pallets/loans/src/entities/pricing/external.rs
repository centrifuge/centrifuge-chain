--- conflicted
+++ resolved
@@ -12,14 +12,10 @@
 	DispatchError, DispatchResult, FixedPointNumber,
 };
 
-<<<<<<< HEAD
 use crate::{
 	entities::interest::ActiveInterestRate,
-	pallet::{Config, Error, PoolIdOf, PriceOf},
+	pallet::{Config, Error, PriceOf},
 };
-=======
-use crate::pallet::{Config, Error, PriceOf};
->>>>>>> 14c9c315
 
 /// Define the max borrow amount of a loan
 #[derive(Encode, Decode, Clone, PartialEq, Eq, TypeInfo, RuntimeDebug, MaxEncodedLen)]
@@ -66,15 +62,11 @@
 }
 
 impl<T: Config> ExternalActivePricing<T> {
-<<<<<<< HEAD
 	pub fn activate(
 		info: ExternalPricing<T>,
 		interest_rate: T::Rate,
-		pool_id: PoolIdOf<T>,
+		pool_id: T::PoolId,
 	) -> Result<Self, DispatchError> {
-=======
-	pub fn new(info: ExternalPricing<T>, pool_id: T::PoolId) -> Result<Self, DispatchError> {
->>>>>>> 14c9c315
 		T::PriceRegistry::register_id(&info.price_id, &pool_id)?;
 		Ok(Self {
 			info,
@@ -83,14 +75,10 @@
 		})
 	}
 
-<<<<<<< HEAD
 	pub fn deactivate(
 		self,
-		pool_id: PoolIdOf<T>,
+		pool_id: T::PoolId,
 	) -> Result<(ExternalPricing<T>, T::Rate), DispatchError> {
-=======
-	pub fn end(self, pool_id: T::PoolId) -> Result<ExternalPricing<T>, DispatchError> {
->>>>>>> 14c9c315
 		T::PriceRegistry::unregister_id(&self.info.price_id, &pool_id)?;
 		Ok((self.info, self.interest.deactivate()?))
 	}
