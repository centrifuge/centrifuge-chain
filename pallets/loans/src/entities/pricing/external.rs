--- conflicted
+++ resolved
@@ -122,8 +122,8 @@
 		Ok(T::PriceRegistry::get(&self.info.price_id, &pool_id)?.1)
 	}
 
-	pub fn outstanding_principal(&self) -> Result<T::Balance, DispatchError> {
-		let price = self.current_price()?;
+	pub fn outstanding_principal(&self, pool_id: T::PoolId) -> Result<T::Balance, DispatchError> {
+		let price = T::PriceRegistry::get(&self.info.price_id, &pool_id)?.0;
 		Ok(self.outstanding_quantity.ensure_mul_int(price)?)
 	}
 
@@ -136,14 +136,8 @@
 		Ok(debt.ensure_sub(outstanding_notional)?)
 	}
 
-<<<<<<< HEAD
 	pub fn present_value(&self, pool_id: T::PoolId) -> Result<T::Balance, DispatchError> {
-		let price = T::PriceRegistry::get(&self.info.price_id, &pool_id)?.0;
-		Ok(self.outstanding_quantity.ensure_mul_int(price)?)
-=======
-	pub fn present_value(&self) -> Result<T::Balance, DispatchError> {
-		self.outstanding_principal()
->>>>>>> ef9f6fe6
+		self.outstanding_principal(pool_id)
 	}
 
 	pub fn present_value_cached<Prices>(&self, cache: &Prices) -> Result<T::Balance, DispatchError>
