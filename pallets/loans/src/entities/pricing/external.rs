--- conflicted
+++ resolved
@@ -182,14 +182,6 @@
 		pool_id: T::PoolId,
 		maturity: Option<Seconds>,
 	) -> Result<T::Balance, DispatchError> {
-<<<<<<< HEAD
-		let maturity = maturity.unwrap_or(T::Time::now());
-
-		Ok(match T::PriceRegistry::get(&self.info.price_id, &pool_id) {
-			Ok(data) => data.0,
-			Err(_) => self.linear_accrual_price(maturity)?,
-		})
-=======
 		self.current_price_inner(
 			maturity,
 			T::PriceRegistry::get(&self.info.price_id, &pool_id).ok(),
@@ -198,9 +190,10 @@
 
 	fn current_price_inner(
 		&self,
-		maturity: Seconds,
+		maturity: Option<Seconds>,
 		oracle: Option<PriceOf<T>>,
 	) -> Result<T::Balance, DispatchError> {
+		let maturity = maturity.unwrap_or(T::Time::now());
 		if let Some((oracle_price, oracle_provided_at)) = oracle {
 			self.maybe_with_linear_accrual_price(
 				maturity,
@@ -214,7 +207,6 @@
 				self.settlement_price_updated,
 			)
 		}
->>>>>>> 1570c346
 	}
 
 	pub fn outstanding_principal(
@@ -245,23 +237,10 @@
 
 	pub fn present_value_cached(
 		&self,
-<<<<<<< HEAD
-		cache: &BTreeMap<T::PriceId, T::Balance>,
+		cache: &BTreeMap<T::PriceId, PriceOf<T>>,
 		maturity: Option<Seconds>,
 	) -> Result<T::Balance, DispatchError> {
-		let price = match cache.get(&self.info.price_id) {
-			Some(data) => *data,
-			None => {
-				let maturity = maturity.unwrap_or(T::Time::now());
-				self.linear_accrual_price(maturity)?
-			}
-		};
-=======
-		cache: &BTreeMap<T::PriceId, PriceOf<T>>,
-		maturity: Seconds,
-	) -> Result<T::Balance, DispatchError> {
 		let price = self.current_price_inner(maturity, cache.get(&self.info.price_id).copied())?;
->>>>>>> 1570c346
 		Ok(self.outstanding_quantity.ensure_mul_int(price)?)
 	}
 
