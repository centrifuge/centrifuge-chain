use cfg_traits::{
	self,
	interest::{InterestAccrual, InterestRate, RateCollection},
	Seconds, TimeAsSecs,
};
use cfg_types::adjustments::Adjustment;
use frame_support::{ensure, pallet_prelude::DispatchResult, RuntimeDebugNoBound};
use frame_system::pallet_prelude::BlockNumberFor;
use parity_scale_codec::{Decode, Encode, MaxEncodedLen};
use scale_info::TypeInfo;
use sp_runtime::{
	traits::{
		BlockNumberProvider, EnsureAdd, EnsureAddAssign, EnsureFixedPointNumber, EnsureSub, Zero,
	},
	DispatchError,
};
use sp_std::{collections::btree_map::BTreeMap, vec::Vec};

use crate::{
	entities::{
		changes::LoanMutation,
		input::{PrincipalInput, RepaidInput},
		pricing::{
			external::ExternalActivePricing, internal::InternalActivePricing, ActivePricing,
			Pricing,
		},
	},
	pallet::{AssetOf, Config, Error},
	types::{
		cashflow::{CashflowPayment, RepaymentSchedule},
		policy::{WriteOffStatus, WriteOffTrigger},
		BorrowLoanError, BorrowRestrictions, CloseLoanError, CreateLoanError, LoanRestrictions,
		MutationError, RepaidAmount, RepayLoanError, RepayRestrictions,
	},
	PriceOf,
};

/// Loan information.
/// It contemplates the loan proposal by the borrower and the pricing properties
/// by the issuer.
#[derive(Encode, Decode, Clone, PartialEq, Eq, TypeInfo, RuntimeDebugNoBound, MaxEncodedLen)]
#[scale_info(skip_type_params(T))]
pub struct LoanInfo<T: Config> {
	/// Specify the repayments schedule of the loan
	pub schedule: RepaymentSchedule,

	/// Collateral used for this loan
	pub collateral: AssetOf<T>,

	/// Interest rate per year
	pub interest_rate: InterestRate<T::Rate>,

	/// Pricing properties for this loan
	pub pricing: Pricing<T>,

	/// Restrictions of this loan
	pub restrictions: LoanRestrictions,
}

impl<T: Config> LoanInfo<T> {
	pub fn collateral(&self) -> AssetOf<T> {
		self.collateral
	}

	/// Validates the loan information.
	pub fn validate(&self, now: Seconds) -> DispatchResult {
		match &self.pricing {
			Pricing::Internal(pricing) => pricing.validate()?,
			Pricing::External(pricing) => pricing.validate()?,
		}

		T::InterestAccrual::validate_rate(&self.interest_rate)?;

		ensure!(
			self.schedule.is_valid(now)?,
			Error::<T>::from(CreateLoanError::InvalidRepaymentSchedule)
		);

		Ok(())
	}
}

/// Data containing a loan that has been created but is not active yet.
#[derive(Encode, Decode, Clone, TypeInfo, MaxEncodedLen)]
#[scale_info(skip_type_params(T))]
pub struct CreatedLoan<T: Config> {
	/// Loan information
	info: LoanInfo<T>,

	/// Borrower account that created this loan
	borrower: T::AccountId,
}

impl<T: Config> CreatedLoan<T> {
	pub fn new(info: LoanInfo<T>, borrower: T::AccountId) -> Self {
		Self { info, borrower }
	}

	pub fn borrower(&self) -> &T::AccountId {
		&self.borrower
	}

	pub fn activate(
		self,
		pool_id: T::PoolId,
		initial_amount: PrincipalInput<T>,
	) -> Result<ActiveLoan<T>, DispatchError> {
		ActiveLoan::new(
			pool_id,
			self.info,
			self.borrower,
			initial_amount,
			T::Time::now(),
		)
	}

	pub fn close(self) -> Result<(ClosedLoan<T>, T::AccountId), DispatchError> {
		let loan = ClosedLoan {
			closed_at: frame_system::Pallet::<T>::current_block_number(),
			info: self.info,
			total_borrowed: Zero::zero(),
			total_repaid: Default::default(),
		};

		Ok((loan, self.borrower))
	}
}

/// Data containing a closed loan for historical purposes.
#[derive(Encode, Decode, Clone, TypeInfo, MaxEncodedLen)]
#[scale_info(skip_type_params(T))]
pub struct ClosedLoan<T: Config> {
	/// Block when the loan was closed
	closed_at: BlockNumberFor<T>,

	/// Loan information
	info: LoanInfo<T>,

	/// Total borrowed amount of this loan
	total_borrowed: T::Balance,

	/// Total repaid amount of this loan
	total_repaid: RepaidAmount<T::Balance>,
}

impl<T: Config> ClosedLoan<T> {
	pub fn collateral(&self) -> AssetOf<T> {
		self.info.collateral
	}
}

/// Data containing an active loan.
#[derive(Encode, Decode, Clone, PartialEq, Eq, RuntimeDebugNoBound, TypeInfo, MaxEncodedLen)]
#[scale_info(skip_type_params(T))]
pub struct ActiveLoan<T: Config> {
	/// Specify the repayments schedule of the loan
	schedule: RepaymentSchedule,

	/// Collateral used for this loan
	collateral: AssetOf<T>,

	/// Restrictions of this loan
	restrictions: LoanRestrictions,

	/// Borrower account that created this loan
	borrower: T::AccountId,

	/// Write off percentage of this loan
	write_off_percentage: T::Rate,

	/// Date when the loans becomes active
	origination_date: Seconds,

	/// Pricing properties
	pricing: ActivePricing<T>,

	/// Total borrowed amount of this loan
	total_borrowed: T::Balance,

	/// Total repaid amount of this loan
	total_repaid: RepaidAmount<T::Balance>,

	/// Until this date all principal & interest
	/// payments occurred as scheduled.
	repayments_on_schedule_until: Seconds,
}

impl<T: Config> ActiveLoan<T> {
	pub fn new(
		pool_id: T::PoolId,
		info: LoanInfo<T>,
		borrower: T::AccountId,
		initial_amount: PrincipalInput<T>,
		now: Seconds,
	) -> Result<Self, DispatchError> {
		Ok(ActiveLoan {
			schedule: info.schedule,
			collateral: info.collateral,
			borrower,
			write_off_percentage: T::Rate::zero(),
			origination_date: now,
			pricing: match info.pricing {
				Pricing::Internal(inner) => ActivePricing::Internal(
					InternalActivePricing::activate(inner, info.interest_rate)?,
				),
				Pricing::External(inner) => {
					ActivePricing::External(ExternalActivePricing::activate(
						inner,
						info.interest_rate,
						pool_id,
						initial_amount.external()?,
						info.restrictions.borrows == BorrowRestrictions::OraclePriceRequired,
					)?)
				}
			},
			restrictions: info.restrictions,
			total_borrowed: T::Balance::zero(),
			total_repaid: RepaidAmount::default(),
			repayments_on_schedule_until: now,
		})
	}

	pub fn borrower(&self) -> &T::AccountId {
		&self.borrower
	}

<<<<<<< HEAD
	pub fn origination_date(&self) -> Seconds {
		self.origination_date
	}

	pub fn maturity_date(&self) -> Seconds {
=======
	pub fn maturity_date(&self) -> Option<Seconds> {
>>>>>>> 4b9e47e8
		self.schedule.maturity.date()
	}

	pub fn pricing(&self) -> &ActivePricing<T> {
		&self.pricing
	}

	pub fn price_id(&self) -> Option<T::PriceId> {
		match &self.pricing {
			ActivePricing::Internal(_) => None,
			ActivePricing::External(inner) => Some(inner.price_id()),
		}
	}

	pub fn principal(&self) -> Result<T::Balance, DispatchError> {
		Ok(self
			.total_borrowed
			.ensure_sub(self.total_repaid.principal)?)
	}

	pub fn expected_cashflows(&self) -> Result<Vec<CashflowPayment<T::Balance>>, DispatchError> {
		self.schedule.generate_cashflows(
			self.repayments_on_schedule_until,
			self.principal()?,
			self.pricing.interest().rate(),
		)
	}

	pub fn write_off_status(&self) -> WriteOffStatus<T::Rate> {
		WriteOffStatus {
			percentage: self.write_off_percentage,
			penalty: self.pricing.interest().penalty(),
		}
	}

	fn write_down(&self, value: T::Balance) -> Result<T::Balance, DispatchError> {
		Ok(value.ensure_sub(self.write_off_percentage.ensure_mul_int(value)?)?)
	}

	/// Check if a write off rule is applicable for this loan
	pub fn check_write_off_trigger(
		&self,
		trigger: &WriteOffTrigger,
		pool_id: T::PoolId,
	) -> Result<bool, DispatchError> {
		let now = T::Time::now();
		match trigger {
			WriteOffTrigger::PrincipalOverdue(overdue_secs) => match self.maturity_date() {
				Some(maturity) => Ok(now >= maturity.ensure_add(*overdue_secs)?),
				None => Ok(false),
			},
			WriteOffTrigger::PriceOutdated(secs) => match &self.pricing {
				ActivePricing::External(pricing) => {
					Ok(now >= pricing.last_updated(pool_id).ensure_add(*secs)?)
				}
				ActivePricing::Internal(_) => Ok(false),
			},
		}
	}

	pub fn present_value(&self, pool_id: T::PoolId) -> Result<T::Balance, DispatchError> {
		let maturity_date = self.schedule.maturity.date();
		let value = match &self.pricing {
			ActivePricing::Internal(inner) => {
				inner.present_value(self.origination_date, maturity_date)?
			}
			ActivePricing::External(inner) => inner.present_value(pool_id, maturity_date)?,
		};

		self.write_down(value)
	}

	/// An optimized version of `ActiveLoan::present_value()` when some input
	/// data can be used from cached collections. Instead of fetch the current
	/// debt and prices from the pallets,
	/// it the values from caches previously fetched.
	pub fn present_value_by<Rates>(
		&self,
		rates: &Rates,
		prices: &BTreeMap<T::PriceId, PriceOf<T>>,
	) -> Result<T::Balance, DispatchError>
	where
		Rates: RateCollection<T::Rate, T::Balance, T::Balance>,
	{
		let maturity_date = self.schedule.maturity.date();
		let value = match &self.pricing {
			ActivePricing::Internal(inner) => {
				inner.present_value_cached(rates, self.origination_date, maturity_date)?
			}
			ActivePricing::External(inner) => inner.present_value_cached(prices, maturity_date)?,
		};

		self.write_down(value)
	}

	fn ensure_can_borrow(&self, amount: &PrincipalInput<T>, pool_id: T::PoolId) -> DispatchResult {
		let max_borrow_amount = match &self.pricing {
			ActivePricing::Internal(inner) => {
				amount.internal()?;
				inner.max_borrow_amount(self.total_borrowed)?
			}
			ActivePricing::External(inner) => {
				let external_amount = amount.external()?;
				inner.max_borrow_amount(external_amount, pool_id)?
			}
		};

		ensure!(
			amount.balance()? <= max_borrow_amount,
			Error::<T>::from(BorrowLoanError::MaxAmountExceeded)
		);

		ensure!(
			match self.restrictions.borrows {
				BorrowRestrictions::NotWrittenOff => self.write_off_status().is_none(),
				BorrowRestrictions::FullOnce => {
					self.total_borrowed.is_zero() && amount.balance()? == max_borrow_amount
				}
				BorrowRestrictions::OraclePriceRequired => {
					match &self.pricing {
						ActivePricing::Internal(_) => true,
						ActivePricing::External(inner) => inner.has_registered_price(pool_id),
					}
				}
			},
			Error::<T>::from(BorrowLoanError::Restriction)
		);

		let now = T::Time::now();
		ensure!(
			self.schedule.maturity.is_valid(now),
			Error::<T>::from(BorrowLoanError::MaturityDatePassed)
		);

		let expected_payment = self.schedule.expected_payment(
			self.repayments_on_schedule_until,
			self.principal()?,
			self.pricing.interest().rate(),
			now,
		)?;

		ensure!(
			self.total_repaid.effective()? >= expected_payment,
			Error::<T>::from(BorrowLoanError::PaymentOverdue)
		);

		Ok(())
	}

	pub fn borrow(&mut self, amount: &PrincipalInput<T>, pool_id: T::PoolId) -> DispatchResult {
		self.ensure_can_borrow(amount, pool_id)?;

		self.total_borrowed.ensure_add_assign(amount.balance()?)?;

		match &mut self.pricing {
			ActivePricing::Internal(inner) => {
				inner.adjust(Adjustment::Increase(amount.balance()?))?
			}
			ActivePricing::External(inner) => {
				inner.adjust(Adjustment::Increase(amount.external()?), Zero::zero())?
			}
		}

		self.repayments_on_schedule_until = T::Time::now();

		Ok(())
	}

	/// Process the given amount to ensure it's a correct repayment.
	/// - Taking current interest accrued and maximal repay prinicpal from
	///   pricing
	/// - Adapting interest repayment to be as maximum as the current interest
	///   accrued
	/// - Checking repay restrictions
	fn prepare_repayment(
		&self,
		mut amount: RepaidInput<T>,
		pool_id: T::PoolId,
	) -> Result<RepaidInput<T>, DispatchError> {
		let (max_repay_principal, outstanding_interest) = match &self.pricing {
			ActivePricing::Internal(inner) => {
				let _ = amount.principal.internal()?;
				let principal = self.principal()?;

				(principal, inner.outstanding_interest(principal)?)
			}
			ActivePricing::External(inner) => {
				let external_amount = amount.principal.external()?;
				let max_repay_principal = inner.max_repay_principal(external_amount, pool_id)?;

				(max_repay_principal, inner.outstanding_interest()?)
			}
		};

		amount.interest = amount.interest.min(outstanding_interest);

		ensure!(
			amount.principal.balance()? <= max_repay_principal,
			Error::<T>::from(RepayLoanError::MaxPrincipalAmountExceeded)
		);

		ensure!(
			match self.restrictions.repayments {
				RepayRestrictions::None => true,
				RepayRestrictions::Full => {
					amount.principal.balance()? == max_repay_principal
						&& amount.interest == outstanding_interest
				}
			},
			Error::<T>::from(RepayLoanError::Restriction)
		);

		Ok(amount)
	}

	pub fn repay(
		&mut self,
		amount: RepaidInput<T>,
		pool_id: T::PoolId,
	) -> Result<RepaidInput<T>, DispatchError> {
		let amount = self.prepare_repayment(amount, pool_id)?;

		self.total_repaid
			.ensure_add_assign(&amount.repaid_amount()?)?;

		match &mut self.pricing {
			ActivePricing::Internal(inner) => {
				let amount = amount.repaid_amount()?.effective()?;
				inner.adjust(Adjustment::Decrease(amount))?
			}
			ActivePricing::External(inner) => {
				let principal = amount.principal.external()?;
				inner.adjust(Adjustment::Decrease(principal), amount.interest)?;
			}
		}

		Ok(amount)
	}

	pub fn write_off(&mut self, new_status: &WriteOffStatus<T::Rate>) -> DispatchResult {
		self.pricing
			.interest_mut()
			.set_penalty(new_status.penalty)?;

		self.write_off_percentage = new_status.percentage;

		Ok(())
	}

	fn ensure_can_close(&self) -> DispatchResult {
		ensure!(
			!self.pricing.interest().has_debt(),
			Error::<T>::from(CloseLoanError::NotFullyRepaid)
		);

		Ok(())
	}

	pub fn close(self, pool_id: T::PoolId) -> Result<(ClosedLoan<T>, T::AccountId), DispatchError> {
		self.ensure_can_close()?;

		let (pricing, interest_rate) = match self.pricing {
			ActivePricing::Internal(inner) => {
				let (pricing, interest_rate) = inner.deactivate()?;
				(Pricing::Internal(pricing), interest_rate)
			}
			ActivePricing::External(inner) => {
				let (pricing, interest_rate) = inner.deactivate(pool_id)?;
				(Pricing::External(pricing), interest_rate)
			}
		};

		let loan = ClosedLoan {
			closed_at: frame_system::Pallet::<T>::current_block_number(),
			info: LoanInfo {
				pricing,
				collateral: self.collateral,
				interest_rate,
				schedule: self.schedule,
				restrictions: self.restrictions,
			},
			total_borrowed: self.total_borrowed,
			total_repaid: self.total_repaid,
		};

		Ok((loan, self.borrower))
	}

	pub fn mutate_with(&mut self, mutation: LoanMutation<T::Rate>) -> DispatchResult {
		match mutation {
			LoanMutation::Maturity(maturity) => self.schedule.maturity = maturity,
			LoanMutation::MaturityExtension(extension) => self
				.schedule
				.maturity
				.extends(extension)
				.map_err(|_| Error::<T>::from(MutationError::MaturityExtendedTooMuch))?,
			LoanMutation::InterestRate(rate) => self.pricing.interest_mut().set_base_rate(rate)?,
			LoanMutation::InterestPayments(payments) => self.schedule.interest_payments = payments,
			LoanMutation::PayDownSchedule(schedule) => self.schedule.pay_down_schedule = schedule,
			LoanMutation::Internal(mutation) => match &mut self.pricing {
				ActivePricing::Internal(inner) => inner.mutate_with(mutation)?,
				ActivePricing::External(_) => {
					Err(Error::<T>::from(MutationError::InternalPricingExpected))?
				}
			},
		};

		Ok(())
	}

	#[cfg(feature = "runtime-benchmarks")]
	pub fn set_maturity(&mut self, duration: Seconds) {
		self.schedule.maturity = crate::types::cashflow::Maturity::fixed(duration);
	}
}

/// Data containing an active loan with extra computed.
#[derive(Encode, Decode, Clone, PartialEq, Eq, RuntimeDebugNoBound, TypeInfo, MaxEncodedLen)]
#[scale_info(skip_type_params(T))]
pub struct ActiveLoanInfo<T: Config> {
	/// Related active loan
	pub active_loan: ActiveLoan<T>,

	/// Present value of the loan
	pub present_value: T::Balance,

	/// Current outstanding principal of this loan
	pub outstanding_principal: T::Balance,

	/// Current outstanding interest of this loan
	pub outstanding_interest: T::Balance,

	/// Current price for external loans
	/// - If oracle set, then the price is the one coming from the oracle,
	/// - If not set, then the price is a linear accrual using the latest
	///   settlement price.
	/// See [`ExternalActivePricing::current_price()`]
	pub current_price: Option<T::Balance>,
}

impl<T: Config> TryFrom<(T::PoolId, ActiveLoan<T>)> for ActiveLoanInfo<T> {
	type Error = DispatchError;

	fn try_from((pool_id, active_loan): (T::PoolId, ActiveLoan<T>)) -> Result<Self, Self::Error> {
		let present_value = active_loan.present_value(pool_id)?;

		Ok(match &active_loan.pricing {
			ActivePricing::Internal(inner) => {
				let principal = active_loan.principal()?;

				Self {
					present_value,
					outstanding_principal: principal,
					outstanding_interest: inner.outstanding_interest(principal)?,
					current_price: None,
					active_loan,
				}
			}
			ActivePricing::External(inner) => {
				let maturity = active_loan.maturity_date();

				Self {
					present_value,
					outstanding_principal: inner.outstanding_principal(pool_id, maturity)?,
					outstanding_interest: inner.outstanding_interest()?,
					current_price: Some(inner.current_price(pool_id, maturity)?),
					active_loan,
				}
			}
		})
	}
}

/// Adds `with_linear_pricing` to ExternalPricing struct for migration to v4
pub mod v3 {
	use cfg_traits::{interest::InterestRate, Seconds};
	use parity_scale_codec::{Decode, Encode};

	use crate::{
		entities::{
			loans::BlockNumberFor,
			pricing::external::v3::{ActivePricing, Pricing},
		},
		types::{LoanRestrictions, RepaidAmount, RepaymentSchedule},
		AssetOf, Config,
	};

	#[derive(Encode, Decode)]
	pub struct ActiveLoan<T: Config> {
		schedule: RepaymentSchedule,
		collateral: AssetOf<T>,
		restrictions: LoanRestrictions,
		borrower: T::AccountId,
		write_off_percentage: T::Rate,
		origination_date: Seconds,
		pricing: ActivePricing<T>,
		total_borrowed: T::Balance,
		total_repaid: RepaidAmount<T::Balance>,
		repayments_on_schedule_until: Seconds,
	}

	impl<T: Config> ActiveLoan<T> {
		pub fn migrate(self, with_linear_pricing: bool) -> super::ActiveLoan<T> {
			super::ActiveLoan {
				schedule: self.schedule,
				collateral: self.collateral,
				restrictions: self.restrictions,
				borrower: self.borrower,
				write_off_percentage: self.write_off_percentage,
				origination_date: self.origination_date,
				pricing: self.pricing.migrate(with_linear_pricing),
				total_borrowed: self.total_borrowed,
				total_repaid: self.total_repaid,
				repayments_on_schedule_until: self.repayments_on_schedule_until,
			}
		}
	}

	#[derive(Encode, Decode)]
	pub struct CreatedLoan<T: Config> {
		info: LoanInfo<T>,
		borrower: T::AccountId,
	}

	impl<T: Config> CreatedLoan<T> {
		pub fn migrate(self, with_linear_pricing: bool) -> super::CreatedLoan<T> {
			super::CreatedLoan::<T>::new(self.info.migrate(with_linear_pricing), self.borrower)
		}
	}

	#[derive(Encode, Decode)]
	pub struct ClosedLoan<T: Config> {
		closed_at: BlockNumberFor<T>,
		info: LoanInfo<T>,
		total_borrowed: T::Balance,
		total_repaid: RepaidAmount<T::Balance>,
	}

	impl<T: Config> ClosedLoan<T> {
		pub fn migrate(self, with_linear_pricing: bool) -> super::ClosedLoan<T> {
			super::ClosedLoan::<T> {
				closed_at: self.closed_at,
				info: self.info.migrate(with_linear_pricing),
				total_borrowed: self.total_borrowed,
				total_repaid: self.total_repaid,
			}
		}
	}

	#[derive(Encode, Decode)]
	pub struct LoanInfo<T: Config> {
		pub schedule: RepaymentSchedule,
		pub collateral: AssetOf<T>,
		pub interest_rate: InterestRate<T::Rate>,
		pub pricing: Pricing<T>,
		pub restrictions: LoanRestrictions,
	}

	impl<T: Config> LoanInfo<T> {
		pub fn migrate(self, with_linear_pricing: bool) -> super::LoanInfo<T> {
			super::LoanInfo::<T> {
				pricing: self.pricing.migrate(with_linear_pricing),
				schedule: self.schedule,
				collateral: self.collateral,
				interest_rate: self.interest_rate,
				restrictions: self.restrictions,
			}
		}
	}
}<|MERGE_RESOLUTION|>--- conflicted
+++ resolved
@@ -224,15 +224,11 @@
 		&self.borrower
 	}
 
-<<<<<<< HEAD
 	pub fn origination_date(&self) -> Seconds {
 		self.origination_date
 	}
 
-	pub fn maturity_date(&self) -> Seconds {
-=======
 	pub fn maturity_date(&self) -> Option<Seconds> {
->>>>>>> 4b9e47e8
 		self.schedule.maturity.date()
 	}
 
@@ -616,7 +612,7 @@
 			loans::BlockNumberFor,
 			pricing::external::v3::{ActivePricing, Pricing},
 		},
-		types::{LoanRestrictions, RepaidAmount, RepaymentSchedule},
+		types::{cashflow::RepaymentSchedule, LoanRestrictions, RepaidAmount},
 		AssetOf, Config,
 	};
 
