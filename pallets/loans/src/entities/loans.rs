--- conflicted
+++ resolved
@@ -511,27 +511,7 @@
 impl<T: Config> TryFrom<(T::PoolId, ActiveLoan<T>)> for ActiveLoanInfo<T> {
 	type Error = DispatchError;
 
-<<<<<<< HEAD
 	fn try_from((pool_id, active_loan): (T::PoolId, ActiveLoan<T>)) -> Result<Self, Self::Error> {
-		let (interest_accrued, present_value) = match &active_loan.pricing {
-			ActivePricing::Internal(inner) => {
-				let principal = active_loan
-					.total_borrowed
-					.ensure_sub(active_loan.total_repaid.principal)?;
-
-				let maturity_date = active_loan.schedule.maturity.date();
-
-				(
-					inner.current_interest(principal)?,
-					inner.present_value(active_loan.origination_date, maturity_date)?,
-				)
-			}
-			ActivePricing::External(inner) => {
-				(inner.current_interest()?, inner.present_value(pool_id)?)
-			}
-		};
-=======
-	fn try_from(active_loan: ActiveLoan<T>) -> Result<Self, Self::Error> {
 		let (present_value, outstanding_principal, outstanding_interest) =
 			match &active_loan.pricing {
 				ActivePricing::Internal(inner) => {
@@ -547,12 +527,11 @@
 					)
 				}
 				ActivePricing::External(inner) => (
-					inner.present_value()?,
-					inner.outstanding_principal()?,
+					inner.present_value(pool_id)?,
+					inner.outstanding_principal(pool_id)?,
 					inner.outstanding_interest()?,
 				),
 			};
->>>>>>> ef9f6fe6
 
 		Ok(Self {
 			active_loan,
