// Copyright 2021 Centrifuge Foundation (centrifuge.io).
// This file is part of Centrifuge chain project.

// Centrifuge is free software: you can redistribute it and/or modify
// it under the terms of the GNU General Public License as published by
// the Free Software Foundation, either version 3 of the License, or
// (at your option) any later version (see http://www.gnu.org/licenses).

// Centrifuge is distributed in the hope that it will be useful,
// but WITHOUT ANY WARRANTY; without even the implied warranty of
// MERCHANTABILITY or FITNESS FOR A PARTICULAR PURPOSE.  See the
// GNU General Public License for more details.

//! Module provides base types and their functions
use super::*;
use common_traits::PoolInspect;
use frame_support::RuntimeDebug;
use scale_info::TypeInfo;
use sp_arithmetic::traits::Zero;

/// Asset that represents a non fungible
#[derive(Encode, Decode, Copy, Clone, PartialEq, Eq, Default, Debug, TypeInfo)]
pub struct Asset<ClassId, InstanceId>(pub ClassId, pub InstanceId);

impl<ClassId, InstanceId> Asset<ClassId, InstanceId> {
	pub fn destruct(self) -> (ClassId, InstanceId) {
		(self.0, self.1)
	}
}

/// ClosedLoan holds the collateral reference of the loan and if loan was written off
pub(crate) struct ClosedLoan<T: pallet::Config> {
	pub(crate) collateral: AssetOf<T>,
	// Whether the loan has been 100% written off
	pub(crate) written_off: bool,
}

/// The data structure for storing pool nav details
<<<<<<< HEAD
#[derive(Encode, Decode, Copy, Clone, PartialEq, Default, TypeInfo)]
#[cfg_attr(feature = "std", derive(Serialize, Deserialize, Debug))]
pub struct NAVDetails<Balance> {
=======
#[derive(Encode, Decode, Copy, Clone, PartialEq, Default, RuntimeDebug, TypeInfo)]
#[cfg_attr(feature = "std", derive(Serialize, Deserialize))]
pub struct NAVDetails<Amount> {
>>>>>>> 71fb0563
	// this is the latest nav for the given pool.
	// this will be updated on these scenarios
	// 1. When we are calculating pool nav
	// 2. when there is borrow or repay or write off on a loan under this pool
	// So NAV could be
	//	approximate when current time != last_updated
	//	exact when current time == last_updated
<<<<<<< HEAD
	pub(crate) latest: Balance,
=======
	pub latest: Amount,
>>>>>>> 71fb0563

	// this is the last time when the nav was calculated for the entire pool
	pub last_updated: Moment,
}

/// The data structure for storing a specific write off group
#[derive(Encode, Decode, Copy, Clone, PartialEq, Default, RuntimeDebug, TypeInfo)]
#[cfg_attr(feature = "std", derive(Serialize, Deserialize))]
pub struct WriteOffGroup<Rate> {
	/// percentage of outstanding debt we are going to write off on a loan
	pub(crate) percentage: Rate,

	/// number in days after the maturity has passed at which this write off group is valid
	pub(crate) overdue_days: u64,
}

/// The data structure for storing loan status
#[derive(Encode, Decode, Copy, Clone, PartialEq, TypeInfo)]
#[cfg_attr(any(feature = "std", feature = "runtime-benchmarks"), derive(Debug))]
#[cfg_attr(feature = "std", derive(Serialize, Deserialize))]
pub enum LoanStatus {
	// this when asset is locked and loan nft is created.
	Created,
	// this is when loan is in active state. Either underwriters or oracles can move loan to this state
	// by providing information like discount rates etc.. to loan
	Active,
	// loan is closed and collateral nft is transferred back to borrower and loan nft is transferred back to pool account
	Closed,
}

/// Information about how the nav was updated
#[derive(Encode, Decode, Copy, Clone, PartialEq, TypeInfo)]
#[cfg_attr(any(feature = "std", feature = "runtime-benchmarks"), derive(Debug))]
#[cfg_attr(feature = "std", derive(Serialize, Deserialize))]
pub enum NAVUpdateType {
	/// NAV was fully recomputed to an exact value
	Exact,
	/// NAV was updated inexactly based on loan status changes
	Inexact,
}

/// The data structure for storing loan info
<<<<<<< HEAD
#[derive(Encode, Decode, Copy, Clone, TypeInfo)]
#[cfg_attr(feature = "std", derive(Serialize, Deserialize, Debug))]
pub struct LoanDetails<Rate, Balance, Asset, NormalizedDebt> {
=======
#[derive(Encode, Decode, Copy, Clone, RuntimeDebug, TypeInfo)]
#[cfg_attr(feature = "std", derive(Serialize, Deserialize))]
pub struct LoanDetails<Rate, Amount, Asset> {
>>>>>>> 71fb0563
	pub(crate) collateral: Asset,
	pub(crate) loan_type: LoanType<Rate, Balance>,
	pub(crate) status: LoanStatus,

	// interest rate per second
	pub(crate) interest_rate_per_sec: Rate,

	// time at which first borrow occurred
	pub(crate) origination_date: Option<Moment>,

	// normalized debt used to calculate the current outstanding debt.
	pub(crate) normalized_debt: NormalizedDebt,

	// total borrowed and repaid on this loan
	pub(crate) total_borrowed: Balance,
	pub(crate) total_repaid: Balance,

	// write off group index in the vec of write off groups
	// none, the loan is not written off yet
	// some(index), loan is written off and write off details are found under the given index
	pub(crate) write_off_index: Option<u32>,

	// whether the loan written off by admin
	// if so, we wont update the write off group on this loan further from permission less call
	pub(crate) admin_written_off: bool,

	// When the loan's PV was last updated
	pub(crate) last_updated: Moment,
}

impl<Rate, Balance, Asset, NormalizedDebt> LoanDetails<Rate, Balance, Asset, NormalizedDebt>
where
	Rate: FixedPointNumber,
	Balance: FixedPointOperand + BaseArithmetic,
{
	/// returns the present value of the loan
	/// note: this will use the accumulated_rate and last_updated from self
	/// if you want the latest upto date present value, ensure these values are updated as well before calling this
	pub(crate) fn present_value(
		&self,
		debt: Balance,
		write_off_groups: &Vec<WriteOffGroup<Rate>>,
		now: Moment,
	) -> Option<Balance> {
		// if the debt is written off, write off accordingly
		let debt = if let Some(index) = self.write_off_index {
			let group = write_off_groups.get(index as usize)?;
			let write_off_amount = group.percentage.checked_mul_int(debt)?;
			debt.checked_sub(&write_off_amount)?
		} else {
			debt
		};

		match self.loan_type {
			LoanType::BulletLoan(bl) => {
				bl.present_value(debt, self.origination_date, now, self.interest_rate_per_sec)
			}
			LoanType::CreditLine(cl) => cl.present_value(debt),
			LoanType::CreditLineWithMaturity(clm) => {
				clm.present_value(debt, self.origination_date, now, self.interest_rate_per_sec)
			}
		}
	}

<<<<<<< HEAD
	pub(crate) fn max_borrow_amount(&self, debt: Balance) -> Balance {
=======
	/// returns the max_borrow_amount amount for the loan based on the loan type
	pub fn max_borrow_amount(&self, now: Moment) -> Amount {
>>>>>>> 71fb0563
		match self.loan_type {
			LoanType::BulletLoan(bl) => bl.max_borrow_amount(self.total_borrowed),
			LoanType::CreditLine(cl) => cl.max_borrow_amount(debt),
			LoanType::CreditLineWithMaturity(clm) => clm.max_borrow_amount(debt),
		}
		// always fallback to zero max_borrow_amount
		.unwrap_or(Zero::zero())
	}
}

/// type alias to Non fungible ClassId type
pub(crate) type ClassIdOf<T> =
	<<T as Config>::NonFungible as Inspect<<T as frame_system::Config>::AccountId>>::CollectionId;
/// type alias to Non fungible InstanceId type
pub(crate) type InstanceIdOf<T> =
	<<T as Config>::NonFungible as Inspect<<T as frame_system::Config>::AccountId>>::ItemId;
/// type alias to Non fungible Asset
pub(crate) type AssetOf<T> = Asset<<T as Config>::ClassId, <T as Config>::LoanId>;
/// type alias for poolId type
pub(crate) type PoolIdOf<T> =
	<<T as Config>::Pool as PoolInspect<<T as frame_system::Config>::AccountId>>::PoolId;
/// type alias for a normalized balance type
pub(crate) type NormalizedDebtOf<T> = <<T as Config>::InterestAccrual as InterestAccrualT<
	<T as Config>::Rate,
	<T as Config>::Balance,
	Adjustment<<T as Config>::Balance>,
>>::NormalizedDebt;<|MERGE_RESOLUTION|>--- conflicted
+++ resolved
@@ -36,15 +36,9 @@
 }
 
 /// The data structure for storing pool nav details
-<<<<<<< HEAD
-#[derive(Encode, Decode, Copy, Clone, PartialEq, Default, TypeInfo)]
-#[cfg_attr(feature = "std", derive(Serialize, Deserialize, Debug))]
-pub struct NAVDetails<Balance> {
-=======
 #[derive(Encode, Decode, Copy, Clone, PartialEq, Default, RuntimeDebug, TypeInfo)]
 #[cfg_attr(feature = "std", derive(Serialize, Deserialize))]
-pub struct NAVDetails<Amount> {
->>>>>>> 71fb0563
+pub struct NAVDetails<Balance> {
 	// this is the latest nav for the given pool.
 	// this will be updated on these scenarios
 	// 1. When we are calculating pool nav
@@ -52,11 +46,7 @@
 	// So NAV could be
 	//	approximate when current time != last_updated
 	//	exact when current time == last_updated
-<<<<<<< HEAD
-	pub(crate) latest: Balance,
-=======
-	pub latest: Amount,
->>>>>>> 71fb0563
+	pub latest: Balance,
 
 	// this is the last time when the nav was calculated for the entire pool
 	pub last_updated: Moment,
@@ -99,15 +89,9 @@
 }
 
 /// The data structure for storing loan info
-<<<<<<< HEAD
-#[derive(Encode, Decode, Copy, Clone, TypeInfo)]
-#[cfg_attr(feature = "std", derive(Serialize, Deserialize, Debug))]
-pub struct LoanDetails<Rate, Balance, Asset, NormalizedDebt> {
-=======
 #[derive(Encode, Decode, Copy, Clone, RuntimeDebug, TypeInfo)]
 #[cfg_attr(feature = "std", derive(Serialize, Deserialize))]
-pub struct LoanDetails<Rate, Amount, Asset> {
->>>>>>> 71fb0563
+pub struct LoanDetails<Rate, Balance, Asset, NormalizedDebt> {
 	pub(crate) collateral: Asset,
 	pub(crate) loan_type: LoanType<Rate, Balance>,
 	pub(crate) status: LoanStatus,
@@ -172,12 +156,7 @@
 		}
 	}
 
-<<<<<<< HEAD
-	pub(crate) fn max_borrow_amount(&self, debt: Balance) -> Balance {
-=======
-	/// returns the max_borrow_amount amount for the loan based on the loan type
-	pub fn max_borrow_amount(&self, now: Moment) -> Amount {
->>>>>>> 71fb0563
+	pub fn max_borrow_amount(&self, debt: Balance) -> Balance {
 		match self.loan_type {
 			LoanType::BulletLoan(bl) => bl.max_borrow_amount(self.total_borrowed),
 			LoanType::CreditLine(cl) => cl.max_borrow_amount(debt),
