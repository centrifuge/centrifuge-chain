--- conflicted
+++ resolved
@@ -90,13 +90,8 @@
 /// The data structure for storing loan info
 #[derive(Encode, Decode, Copy, Clone, TypeInfo)]
 #[cfg_attr(feature = "std", derive(Serialize, Deserialize, Debug))]
-<<<<<<< HEAD
 pub struct LoanDetails<Rate, Amount, Asset, NormalizedDebt> {
-	pub(crate) asset: Asset,
-=======
-pub struct LoanDetails<Rate, Amount, Asset> {
 	pub(crate) collateral: Asset,
->>>>>>> 8c391d09
 	pub(crate) loan_type: LoanType<Rate, Amount>,
 	pub(crate) status: LoanStatus,
 
@@ -183,31 +178,12 @@
 	// 	}
 	// }
 
-<<<<<<< HEAD
-	/// returns the ceiling amount for the loan based on the loan type
-	pub(crate) fn ceiling(&self, debt: Amount) -> Amount {
-		match self.loan_type {
-			LoanType::BulletLoan(bl) => bl.ceiling(self.total_borrowed),
-			LoanType::CreditLine(cl) => cl.ceiling(debt),
-			LoanType::CreditLineWithMaturity(clm) => clm.ceiling(debt),
-=======
-	/// returns the max_borrow_amount amount for the loan based on the loan type
-	pub(crate) fn max_borrow_amount(&self, now: Moment) -> Amount {
+	/// returns the max borrow amount for the loan based on the loan type
+	pub(crate) fn max_borrow_amount(&self, debt: Amount) -> Amount {
 		match self.loan_type {
 			LoanType::BulletLoan(bl) => bl.max_borrow_amount(self.total_borrowed),
-			LoanType::CreditLine(cl) => {
-				// we need to accrue and calculate the latest debt
-				// calculate accumulated rate and outstanding debt
-				self.accrue(now)
-					.and_then(|(_, debt)| cl.max_borrow_amount(debt))
-			}
-			LoanType::CreditLineWithMaturity(clm) => {
-				// we need to accrue and calculate the latest debt
-				// calculate accumulated rate and outstanding debt
-				self.accrue(now)
-					.and_then(|(_, debt)| clm.max_borrow_amount(debt))
-			}
->>>>>>> 8c391d09
+			LoanType::CreditLine(cl) => cl.max_borrow_amount(debt),
+			LoanType::CreditLineWithMaturity(clm) => clm.max_borrow_amount(debt),
 		}
 		// always fallback to zero max_borrow_amount
 		.unwrap_or(Zero::zero())
