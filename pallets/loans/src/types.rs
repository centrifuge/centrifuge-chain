// Copyright 2021 Centrifuge Foundation (centrifuge.io).
// This file is part of Centrifuge chain project.

// Centrifuge is free software: you can redistribute it and/or modify
// it under the terms of the GNU General Public License as published by
// the Free Software Foundation, either version 3 of the License, or
// (at your option) any later version (see http://www.gnu.org/licenses).

// Centrifuge is distributed in the hope that it will be useful,
// but WITHOUT ANY WARRANTY; without even the implied warranty of
// MERCHANTABILITY or FITNESS FOR A PARTICULAR PURPOSE.  See the
// GNU General Public License for more details.

//! Module provides base types and their functions
use super::*;
use common_traits::PoolInspect;
use frame_support::RuntimeDebug;
use scale_info::TypeInfo;
use sp_arithmetic::traits::Zero;

/// Asset that represents a non fungible
#[derive(Encode, Decode, Copy, Clone, PartialEq, Eq, Default, Debug, TypeInfo)]
pub struct Asset<ClassId, InstanceId>(pub ClassId, pub InstanceId);

impl<ClassId, InstanceId> Asset<ClassId, InstanceId> {
	pub fn destruct(self) -> (ClassId, InstanceId) {
		(self.0, self.1)
	}
}

/// ClosedLoan holds the collateral reference of the loan and if loan was written off
pub(crate) struct ClosedLoan<T: pallet::Config> {
	pub(crate) collateral: AssetOf<T>,
	// Whether the loan has been 100% written off
	pub(crate) written_off: bool,
}

/// The data structure for storing pool nav details
#[derive(Encode, Decode, Copy, Clone, PartialEq, Default, RuntimeDebug, TypeInfo)]
#[cfg_attr(feature = "std", derive(Serialize, Deserialize))]
pub struct NAVDetails<Balance> {
	// this is the latest nav for the given pool.
	// this will be updated on these scenarios
	// 1. When we are calculating pool nav
	// 2. when there is borrow or repay or write off on a loan under this pool
	// So NAV could be
	//	approximate when current time != last_updated
	//	exact when current time == last_updated
	pub latest: Balance,

	// this is the last time when the nav was calculated for the entire pool
	pub last_updated: Moment,
}

/// The data structure for storing a specific write off group
#[derive(Encode, Decode, Copy, Clone, PartialEq, Default, RuntimeDebug, TypeInfo)]
#[cfg_attr(feature = "std", derive(Serialize, Deserialize))]
pub struct WriteOffGroup<Rate> {
	/// percentage of outstanding debt we are going to write off on a loan
	pub(crate) percentage: Rate,

	/// number in days after the maturity has passed at which this write off group is valid
	pub(crate) overdue_days: u64,

	/// additional interest that accrues on the written off loan as penalty
	pub(crate) penalty_interest_rate_per_sec: Rate,
}

#[derive(Encode, Decode, Copy, Clone, PartialEq, TypeInfo)]
#[cfg_attr(any(feature = "std", feature = "runtime-benchmarks"), derive(Debug))]
#[cfg_attr(feature = "std", derive(Serialize, Deserialize))]
pub enum WriteOffStatus<Rate> {
	None,
	WrittenOff {
		/// write off group index in the vec of write off groups
		write_off_index: u32,
	},
	// an admin can write off an asset to specific percentage and penalty rate
	WrittenOffByAdmin {
		/// percentage of outstanding debt we are going to write off on a loan
		percentage: Rate,
		/// additional interest that accrues on the written off loan as penalty
		penalty_interest_rate_per_sec: Rate,
	},
}

#[derive(Encode, Decode, Copy, Clone, PartialEq, TypeInfo)]
#[cfg_attr(any(feature = "std", feature = "runtime-benchmarks"), derive(Debug))]
#[cfg_attr(feature = "std", derive(Serialize, Deserialize))]
pub enum WriteOffAction<Rate> {
	WriteOffToCurrentGroup,
	WriteOffAsAdmin {
		percentage: Rate,
		penalty_interest_rate_per_sec: Rate,
	},
}

/// The data structure for storing loan status
#[derive(Encode, Decode, Copy, Clone, PartialEq, TypeInfo)]
#[cfg_attr(any(feature = "std", feature = "runtime-benchmarks"), derive(Debug))]
#[cfg_attr(feature = "std", derive(Serialize, Deserialize))]
pub enum LoanStatus {
	// this when asset is locked and loan nft is created.
	Created,
	// this is when loan is in active state. Either underwriters or oracles can move loan to this state
	// by providing information like discount rates etc.. to loan
	Active,
	// loan is closed and collateral nft is transferred back to borrower and loan nft is burned
	Closed,
}

/// Information about how the nav was updated
#[derive(Encode, Decode, Copy, Clone, PartialEq, TypeInfo)]
#[cfg_attr(any(feature = "std", feature = "runtime-benchmarks"), derive(Debug))]
#[cfg_attr(feature = "std", derive(Serialize, Deserialize))]
pub enum NAVUpdateType {
	/// NAV was fully recomputed to an exact value
	Exact,
	/// NAV was updated inexactly based on loan status changes
	Inexact,
}

/// The data structure for storing loan info
<<<<<<< HEAD
#[derive(Encode, Decode, Copy, Clone, TypeInfo)]
#[cfg_attr(feature = "std", derive(Serialize, Deserialize, Debug))]
pub struct LoanDetails<Asset> {
=======
#[derive(Encode, Decode, Copy, Clone, RuntimeDebug, TypeInfo)]
#[cfg_attr(feature = "std", derive(Serialize, Deserialize))]
pub struct LoanDetails<Rate, Balance, Asset, NormalizedDebt> {
>>>>>>> 2685a98e
	pub(crate) collateral: Asset,
	pub(crate) status: LoanStatus,
}

#[derive(Encode, Decode, Copy, Clone, TypeInfo)]
#[cfg_attr(feature = "std", derive(Serialize, Deserialize, Debug))]
pub struct ActiveLoanDetails<LoanId, Rate, Balance, NormalizedDebt> {
	pub(crate) loan_id: LoanId,
	pub(crate) loan_type: LoanType<Rate, Balance>,

	// interest rate per second
	pub(crate) interest_rate_per_sec: Rate,

	// time at which first borrow occurred
	pub(crate) origination_date: Option<Moment>,

	// normalized debt used to calculate the current outstanding debt.
	pub(crate) normalized_debt: NormalizedDebt,

	// total borrowed and repaid on this loan
	pub(crate) total_borrowed: Balance,
	pub(crate) total_repaid: Balance,

	// whether the loan has been written off
	pub(crate) write_off_status: WriteOffStatus<Rate>,

	// When the loan's PV was last updated
	pub(crate) last_updated: Moment,
}

impl<LoanId, Rate, Balance, NormalizedDebt> ActiveLoanDetails<LoanId, Rate, Balance, NormalizedDebt>
where
	Rate: FixedPointNumber,
	Balance: FixedPointOperand + BaseArithmetic,
{
	/// returns the present value of the loan
	/// note: this will use the accumulated_rate and last_updated from self
	/// if you want the latest upto date present value, ensure these values are updated as well before calling this
	pub(crate) fn present_value(
		&self,
		debt: Balance,
		write_off_groups: &Vec<WriteOffGroup<Rate>>,
		now: Moment,
	) -> Option<Balance> {
		// if the debt is written off, write off accordingly
		let debt = match self.write_off_status {
			WriteOffStatus::None => debt,
			WriteOffStatus::WrittenOff { write_off_index } => {
				let group = write_off_groups.get(write_off_index as usize)?;
				let write_off_amount = group.percentage.checked_mul_int(debt)?;
				debt.checked_sub(&write_off_amount)?
			}
			WriteOffStatus::WrittenOffByAdmin { percentage, .. } => {
				let write_off_amount = percentage.checked_mul_int(debt)?;
				debt.checked_sub(&write_off_amount)?
			}
		};
		match self.loan_type {
			LoanType::BulletLoan(bl) => {
				bl.present_value(debt, self.origination_date, now, self.interest_rate_per_sec)
			}
			LoanType::CreditLine(cl) => cl.present_value(debt),
			LoanType::CreditLineWithMaturity(clm) => {
				clm.present_value(debt, self.origination_date, now, self.interest_rate_per_sec)
			}
		}
	}

	pub fn max_borrow_amount(&self, debt: Balance) -> Balance {
		match self.loan_type {
			LoanType::BulletLoan(bl) => bl.max_borrow_amount(self.total_borrowed),
			LoanType::CreditLine(cl) => cl.max_borrow_amount(debt),
			LoanType::CreditLineWithMaturity(clm) => clm.max_borrow_amount(debt),
		}
		// always fallback to zero max_borrow_amount
		.unwrap_or(Zero::zero())
	}
}

/// Types to ease function signatures
pub(crate) type ClassIdOf<T> =
	<<T as Config>::NonFungible as Inspect<<T as frame_system::Config>::AccountId>>::CollectionId;
pub(crate) type InstanceIdOf<T> =
	<<T as Config>::NonFungible as Inspect<<T as frame_system::Config>::AccountId>>::ItemId;
pub(crate) type AssetOf<T> = Asset<<T as Config>::ClassId, <T as Config>::LoanId>;

pub(crate) type PoolIdOf<T> =
	<<T as Config>::Pool as PoolInspect<<T as frame_system::Config>::AccountId>>::PoolId;

pub(crate) type NormalizedDebtOf<T> = <<T as Config>::InterestAccrual as InterestAccrualT<
	<T as Config>::Rate,
	<T as Config>::Balance,
	Adjustment<<T as Config>::Balance>,
>>::NormalizedDebt;

pub(crate) type ActiveLoanDetailsOf<T> = ActiveLoanDetails<
	<T as Config>::LoanId,
	<T as Config>::Rate,
	<T as Config>::Balance,
	NormalizedDebtOf<T>,
>;<|MERGE_RESOLUTION|>--- conflicted
+++ resolved
@@ -121,15 +121,9 @@
 }
 
 /// The data structure for storing loan info
-<<<<<<< HEAD
-#[derive(Encode, Decode, Copy, Clone, TypeInfo)]
-#[cfg_attr(feature = "std", derive(Serialize, Deserialize, Debug))]
+#[derive(Encode, Decode, Copy, Clone, RuntimeDebug, TypeInfo)]
+#[cfg_attr(feature = "std", derive(Serialize, Deserialize))]
 pub struct LoanDetails<Asset> {
-=======
-#[derive(Encode, Decode, Copy, Clone, RuntimeDebug, TypeInfo)]
-#[cfg_attr(feature = "std", derive(Serialize, Deserialize))]
-pub struct LoanDetails<Rate, Balance, Asset, NormalizedDebt> {
->>>>>>> 2685a98e
 	pub(crate) collateral: Asset,
 	pub(crate) status: LoanStatus,
 }
