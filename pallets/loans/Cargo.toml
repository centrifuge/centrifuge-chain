--- conflicted
+++ resolved
@@ -26,6 +26,7 @@
 # our pallets
 cfg-traits = { path = "../../libs/traits", default-features = false}
 cfg-types = { path = "../../libs/types", default-features = false }
+cfg-primitives = { path = "../../libs/primitives", default-features = false }
 pallet-permissions = { path = "../../pallets/permissions", default-features = false}
 pallet-interest-accrual = { path = "../../pallets/interest-accrual", default-features = false}
 
@@ -37,28 +38,22 @@
 orml-tokens = { git = "https://github.com/open-web3-stack/open-runtime-module-library", default-features = false, optional = true, branch = "polkadot-v0.9.26" }
 pallet-timestamp = { git = "https://github.com/paritytech/substrate",  default-features = false, optional = true, branch = "polkadot-v0.9.26" }
 orml-traits = { git = "https://github.com/open-web3-stack/open-runtime-module-library", default-features = false, optional = true, branch = "polkadot-v0.9.26" }
-<<<<<<< HEAD
-cfg-primitives = { path = "../../libs/primitives", default-features = false, optional = true}
-=======
 orml-asset-registry = { git = "https://github.com/open-web3-stack/open-runtime-module-library", default-features = false, branch = "polkadot-v0.9.26" }
->>>>>>> 51c0e982
 
 [dev-dependencies]
 sp-io = { git = "https://github.com/paritytech/substrate", default-features =  true, branch = "polkadot-v0.9.26" }
 pallet-balances = { git = "https://github.com/paritytech/substrate",  default-features = true , branch = "polkadot-v0.9.26" }
-cfg-primitives = { path = "../../libs/primitives", default-features = true}
 pallet-timestamp = { git = "https://github.com/paritytech/substrate",  default-features = true , branch = "polkadot-v0.9.26" }
+pallet-uniques = { git = "https://github.com/paritytech/substrate",  default-features = true , branch = "polkadot-v0.9.26" }
 
 orml-tokens = { git = "https://github.com/open-web3-stack/open-runtime-module-library", default-features = true, branch = "polkadot-v0.9.26" }
-<<<<<<< HEAD
 orml-traits = { git = "https://github.com/open-web3-stack/open-runtime-module-library", default-features = true, branch = "polkadot-v0.9.26" }
-=======
-orml-traits = { git = "https://github.com/open-web3-stack/open-runtime-module-library", default-features = false, branch = "polkadot-v0.9.26" }
-orml-asset-registry = { git = "https://github.com/open-web3-stack/open-runtime-module-library", default-features = false, branch = "polkadot-v0.9.26" }
->>>>>>> 51c0e982
+orml-asset-registry = { git = "https://github.com/open-web3-stack/open-runtime-module-library", default-features = true, branch = "polkadot-v0.9.26" }
 
-pallet-uniques = { git = "https://github.com/paritytech/substrate",  default-features = true , branch = "polkadot-v0.9.26" }
+xcm = { git = "https://github.com/paritytech/polkadot", default-features = true , branch = "release-v0.9.26" }
+
 pallet-pools = { path = "../pools", default-features = true}
+
 
 [features]
 default = ['std']
@@ -66,7 +61,6 @@
     "frame-benchmarking",
     "pallet-balances",
     "pallet-uniques",
-    "cfg-primitives",
     "orml-tokens",
     "orml-traits",
     "pallet-timestamp",
@@ -83,6 +77,9 @@
     'sp-runtime/std',
     'sp-std/std',
     'sp-arithmetic/std',
+    'parachain-info/std',
+    'pallet-interest-accrual/std',
     'cfg-traits/std',
-    'cfg-types/std'
+    'cfg-types/std',
+    'cfg-primitives/std'
 ]