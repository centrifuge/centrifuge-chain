[package]
authors = ["Centrifuge <admin@centrifuge.io>"]
description = 'Loans pallet for runtime'
edition = '2021'
license = "LGPL-3.0"
name = 'pallet-loans'
repository = "https://github.com/centrifuge/centrifuge-chain"
version = '1.0.0'

[package.metadata.docs.rs]
targets = ['x86_64-unknown-linux-gnu']

[dependencies]
codec = { package = 'parity-scale-codec', version = '3.0.0', features = ['derive'], default-features = false }
scale-info = { version = "2.0", default-features = false, features = ["derive"] }
serde = { version = "1.0.119" }

frame-support = { git = "https://github.com/paritytech/substrate", default-features = false, branch = "polkadot-v0.9.29" }
frame-system = { git = "https://github.com/paritytech/substrate", default-features = false, branch = "polkadot-v0.9.29" }
parachain-info = { git = "https://github.com/paritytech/cumulus", default-features = false, branch = "polkadot-v0.9.29" }
sp-arithmetic = { git = "https://github.com/paritytech/substrate", default-features = false, branch = "polkadot-v0.9.29" }
sp-core = { git = "https://github.com/paritytech/substrate", default-features = false, branch = "polkadot-v0.9.29" }
sp-runtime = { git = "https://github.com/paritytech/substrate", default-features = false, branch = "polkadot-v0.9.29" }
sp-std = { git = "https://github.com/paritytech/substrate", default-features = false, branch = "polkadot-v0.9.29" }

# our pallets
cfg-primitives = { path = "../../libs/primitives", default-features = false }
<<<<<<< HEAD
pallet-permissions = { path = "../../pallets/permissions", default-features = false}
pallet-interest-accrual = { path = "../../pallets/interest-accrual", default-features = false}
pallet-pool-registry = { path = "../pool-registry", default-features = false}
=======
cfg-traits = { path = "../../libs/traits", default-features = false }
cfg-types = { path = "../../libs/types", default-features = false }
pallet-interest-accrual = { path = "../../pallets/interest-accrual", default-features = false }
pallet-permissions = { path = "../../pallets/permissions", default-features = false }
>>>>>>> 0032ab35

# optional dependencies for benchmarking
cfg-test-utils = { path = "../../libs/test-utils", default-features = false, optional = true }
frame-benchmarking = { git = "https://github.com/paritytech/substrate", default-features = false, optional = true, branch = "polkadot-v0.9.29" }
orml-asset-registry = { git = "https://github.com/open-web3-stack/open-runtime-module-library", default-features = false, branch = "polkadot-v0.9.29" }
orml-tokens = { git = "https://github.com/open-web3-stack/open-runtime-module-library", default-features = false, optional = true, branch = "polkadot-v0.9.29" }
orml-traits = { git = "https://github.com/open-web3-stack/open-runtime-module-library", default-features = false, optional = true, branch = "polkadot-v0.9.29" }
pallet-balances = { git = "https://github.com/paritytech/substrate", default-features = false, optional = true, branch = "polkadot-v0.9.29" }
pallet-pools = { path = "../pools", optional = true, default-features = false }
pallet-timestamp = { git = "https://github.com/paritytech/substrate", default-features = false, optional = true, branch = "polkadot-v0.9.29" }
pallet-uniques = { git = "https://github.com/paritytech/substrate", default-features = false, optional = true, branch = "polkadot-v0.9.29" }

[dev-dependencies]
pallet-balances = { git = "https://github.com/paritytech/substrate", default-features = true, branch = "polkadot-v0.9.29" }
pallet-timestamp = { git = "https://github.com/paritytech/substrate", default-features = true, branch = "polkadot-v0.9.29" }
pallet-uniques = { git = "https://github.com/paritytech/substrate", default-features = true, branch = "polkadot-v0.9.29" }
sp-io = { git = "https://github.com/paritytech/substrate", default-features = true, branch = "polkadot-v0.9.29" }

orml-asset-registry = { git = "https://github.com/open-web3-stack/open-runtime-module-library", default-features = true, branch = "polkadot-v0.9.29" }
orml-tokens = { git = "https://github.com/open-web3-stack/open-runtime-module-library", default-features = true, branch = "polkadot-v0.9.29" }
orml-traits = { git = "https://github.com/open-web3-stack/open-runtime-module-library", default-features = true, branch = "polkadot-v0.9.29" }

xcm = { git = "https://github.com/paritytech/polkadot", default-features = true, branch = "release-v0.9.29" }

cfg-test-utils = { path = "../../libs/test-utils", default-features = true }
pallet-pools = { path = "../pools", default-features = true }

[features]
default = ['std']
runtime-benchmarks = [
  "frame-benchmarking",
  "frame-system/runtime-benchmarks",
  "frame-support/runtime-benchmarks",
  "pallet-balances/runtime-benchmarks",
  "pallet-uniques/runtime-benchmarks",
  "orml-tokens/runtime-benchmarks",
  "orml-traits",
  "pallet-timestamp/runtime-benchmarks",
  "pallet-pools/runtime-benchmarks",
  "orml-asset-registry/runtime-benchmarks",
  "cfg-test-utils/runtime-benchmarks",
]
std = [
<<<<<<< HEAD
    'serde/std',
    'scale-info/std',
    'pallet-permissions/std',
    'pallet-pool-registry/std',
    'codec/std',
    'frame-support/std',
    'frame-system/std',
    'sp-core/std',
    'sp-runtime/std',
    'sp-std/std',
    'sp-arithmetic/std',
    'parachain-info/std',
    'pallet-interest-accrual/std',
    'cfg-traits/std',
    'cfg-types/std',
    'cfg-primitives/std'
=======
  'serde/std',
  'scale-info/std',
  'pallet-permissions/std',
  'codec/std',
  'frame-support/std',
  'frame-system/std',
  'sp-core/std',
  'sp-runtime/std',
  'sp-std/std',
  'sp-arithmetic/std',
  'parachain-info/std',
  'pallet-interest-accrual/std',
  'cfg-traits/std',
  'cfg-types/std',
  'cfg-primitives/std',
>>>>>>> 0032ab35
]
try-runtime = ["frame-support/try-runtime"]<|MERGE_RESOLUTION|>--- conflicted
+++ resolved
@@ -25,16 +25,9 @@
 
 # our pallets
 cfg-primitives = { path = "../../libs/primitives", default-features = false }
-<<<<<<< HEAD
 pallet-permissions = { path = "../../pallets/permissions", default-features = false}
 pallet-interest-accrual = { path = "../../pallets/interest-accrual", default-features = false}
 pallet-pool-registry = { path = "../pool-registry", default-features = false}
-=======
-cfg-traits = { path = "../../libs/traits", default-features = false }
-cfg-types = { path = "../../libs/types", default-features = false }
-pallet-interest-accrual = { path = "../../pallets/interest-accrual", default-features = false }
-pallet-permissions = { path = "../../pallets/permissions", default-features = false }
->>>>>>> 0032ab35
 
 # optional dependencies for benchmarking
 cfg-test-utils = { path = "../../libs/test-utils", default-features = false, optional = true }
@@ -78,7 +71,6 @@
   "cfg-test-utils/runtime-benchmarks",
 ]
 std = [
-<<<<<<< HEAD
     'serde/std',
     'scale-info/std',
     'pallet-permissions/std',
@@ -95,22 +87,5 @@
     'cfg-traits/std',
     'cfg-types/std',
     'cfg-primitives/std'
-=======
-  'serde/std',
-  'scale-info/std',
-  'pallet-permissions/std',
-  'codec/std',
-  'frame-support/std',
-  'frame-system/std',
-  'sp-core/std',
-  'sp-runtime/std',
-  'sp-std/std',
-  'sp-arithmetic/std',
-  'parachain-info/std',
-  'pallet-interest-accrual/std',
-  'cfg-traits/std',
-  'cfg-types/std',
-  'cfg-primitives/std',
->>>>>>> 0032ab35
 ]
 try-runtime = ["frame-support/try-runtime"]