[package]
authors = ["Centrifuge <admin@centrifuge.io>"]
description = 'Loans pallet for runtime'
edition = '2021'
license = "LGPL-3.0"
name = 'pallet-loans'
repository = "https://github.com/centrifuge/centrifuge-chain"
version = '1.0.0'

[package.metadata.docs.rs]
targets = ['x86_64-unknown-linux-gnu']

[dependencies]
serde = { version = "1.0.119" }
codec = { package = 'parity-scale-codec', version = '3.0.0', features = ['derive'] , default-features = false }
scale-info = { version = "2.0", default-features = false, features = ["derive"] }

parachain-info = { git = "https://github.com/paritytech/cumulus", default-features = false, branch = "polkadot-v0.9.29" }
frame-support = { git = "https://github.com/paritytech/substrate", default-features = false , branch = "polkadot-v0.9.29" }
frame-system = { git = "https://github.com/paritytech/substrate", default-features = false , branch = "polkadot-v0.9.29" }
sp-core = { git = "https://github.com/paritytech/substrate", default-features = false , branch = "polkadot-v0.9.29" }
sp-runtime = { git = "https://github.com/paritytech/substrate", default-features = false , branch = "polkadot-v0.9.29" }
sp-std = { git = "https://github.com/paritytech/substrate",  default-features = false , branch = "polkadot-v0.9.29" }
sp-arithmetic = { git = "https://github.com/paritytech/substrate",  default-features = false , branch = "polkadot-v0.9.29" }

# our pallets
cfg-traits = { path = "../../libs/traits", default-features = false}
cfg-types = { path = "../../libs/types", default-features = false }
cfg-primitives = { path = "../../libs/primitives", default-features = false }
pallet-permissions = { path = "../../pallets/permissions", default-features = false}
pallet-interest-accrual = { path = "../../pallets/interest-accrual", default-features = false}

# optional dependencies for benchmarking
<<<<<<< HEAD
frame-benchmarking = { git = "https://github.com/paritytech/substrate",  default-features = false , optional = true , branch = "polkadot-v0.9.26" }
pallet-balances = { git = "https://github.com/paritytech/substrate",  default-features = false , optional = true, branch = "polkadot-v0.9.26" }
pallet-uniques = { git = "https://github.com/paritytech/substrate",  default-features = false , optional = true, branch = "polkadot-v0.9.26" }
pallet-pools = { path = "../pools", default-features = false, optional = true }
orml-tokens = { git = "https://github.com/open-web3-stack/open-runtime-module-library", default-features = false, optional = true, branch = "polkadot-v0.9.26" }
pallet-timestamp = { git = "https://github.com/paritytech/substrate",  default-features = false, optional = true, branch = "polkadot-v0.9.26" }
orml-traits = { git = "https://github.com/open-web3-stack/open-runtime-module-library", default-features = false, optional = true, branch = "polkadot-v0.9.26" }
orml-asset-registry = { git = "https://github.com/open-web3-stack/open-runtime-module-library", default-features = false, optional = true, branch = "polkadot-v0.9.26" }
cfg-test-utils = { path = "../../libs/test-utils", default-features = false, optional = true }

[dev-dependencies]
sp-io = { git = "https://github.com/paritytech/substrate", default-features =  true, branch = "polkadot-v0.9.26" }
pallet-balances = { git = "https://github.com/paritytech/substrate",  default-features = true , branch = "polkadot-v0.9.26" }
pallet-timestamp = { git = "https://github.com/paritytech/substrate",  default-features = true , branch = "polkadot-v0.9.26" }
pallet-uniques = { git = "https://github.com/paritytech/substrate",  default-features = true , branch = "polkadot-v0.9.26" }
orml-tokens = { git = "https://github.com/open-web3-stack/open-runtime-module-library", default-features = true, branch = "polkadot-v0.9.26" }
orml-traits = { git = "https://github.com/open-web3-stack/open-runtime-module-library", default-features = true, branch = "polkadot-v0.9.26" }
orml-asset-registry = { git = "https://github.com/open-web3-stack/open-runtime-module-library", default-features = true, branch = "polkadot-v0.9.26" }
xcm = { git = "https://github.com/paritytech/polkadot", default-features = true , branch = "release-v0.9.26" }
pallet-pools = { path = "../pools", default-features = true }
cfg-test-utils = { path = "../../libs/test-utils", default-features = true }
=======
frame-benchmarking = { git = "https://github.com/paritytech/substrate",  default-features = false , optional = true , branch = "polkadot-v0.9.29" }
pallet-balances = { git = "https://github.com/paritytech/substrate",  default-features = false , optional = true, branch = "polkadot-v0.9.29" }
pallet-uniques = { git = "https://github.com/paritytech/substrate",  default-features = false , optional = true, branch = "polkadot-v0.9.29" }
pallet-pools = { path = "../pools", optional = true, default-features = false}
orml-tokens = { git = "https://github.com/open-web3-stack/open-runtime-module-library", default-features = false, optional = true, branch = "polkadot-v0.9.29" }
pallet-timestamp = { git = "https://github.com/paritytech/substrate",  default-features = false, optional = true, branch = "polkadot-v0.9.29" }
orml-traits = { git = "https://github.com/open-web3-stack/open-runtime-module-library", default-features = false, optional = true, branch = "polkadot-v0.9.29" }
orml-asset-registry = { git = "https://github.com/open-web3-stack/open-runtime-module-library", default-features = false, branch = "polkadot-v0.9.29" }

[dev-dependencies]
sp-io = { git = "https://github.com/paritytech/substrate", default-features =  true, branch = "polkadot-v0.9.29" }
pallet-balances = { git = "https://github.com/paritytech/substrate",  default-features = true, branch = "polkadot-v0.9.29" }
pallet-timestamp = { git = "https://github.com/paritytech/substrate",  default-features = true, branch = "polkadot-v0.9.29" }
pallet-uniques = { git = "https://github.com/paritytech/substrate",  default-features = true, branch = "polkadot-v0.9.29" }

orml-tokens = { git = "https://github.com/open-web3-stack/open-runtime-module-library", default-features = true, branch = "polkadot-v0.9.29" }
orml-traits = { git = "https://github.com/open-web3-stack/open-runtime-module-library", default-features = true, branch = "polkadot-v0.9.29" }
orml-asset-registry = { git = "https://github.com/open-web3-stack/open-runtime-module-library", default-features = true, branch = "polkadot-v0.9.29" }

xcm = { git = "https://github.com/paritytech/polkadot", default-features = true, branch = "release-v0.9.29" }

pallet-pools = { path = "../pools", default-features = true }
>>>>>>> 25fed2eb


[features]
default = ['std']
runtime-benchmarks = [
    "frame-benchmarking",
    "frame-system/runtime-benchmarks",
    "frame-support/runtime-benchmarks",
    "pallet-balances/runtime-benchmarks",
    "pallet-uniques/runtime-benchmarks",
    "orml-tokens/runtime-benchmarks",
    "orml-traits",
    "pallet-timestamp/runtime-benchmarks",
    "pallet-pools/runtime-benchmarks",
    "orml-asset-registry/runtime-benchmarks",
    "cfg-test-utils/runtime-benchmarks"
]
std = [
    'serde/std',
    'scale-info/std',
    'pallet-permissions/std',
    'codec/std',
    'frame-support/std',
    'frame-system/std',
    'sp-core/std',
    'sp-runtime/std',
    'sp-std/std',
    'sp-arithmetic/std',
    'parachain-info/std',
    'pallet-interest-accrual/std',
    'cfg-traits/std',
    'cfg-types/std',
    'cfg-primitives/std'
]
try-runtime = ["frame-support/try-runtime"]<|MERGE_RESOLUTION|>--- conflicted
+++ resolved
@@ -31,29 +31,6 @@
 pallet-interest-accrual = { path = "../../pallets/interest-accrual", default-features = false}
 
 # optional dependencies for benchmarking
-<<<<<<< HEAD
-frame-benchmarking = { git = "https://github.com/paritytech/substrate",  default-features = false , optional = true , branch = "polkadot-v0.9.26" }
-pallet-balances = { git = "https://github.com/paritytech/substrate",  default-features = false , optional = true, branch = "polkadot-v0.9.26" }
-pallet-uniques = { git = "https://github.com/paritytech/substrate",  default-features = false , optional = true, branch = "polkadot-v0.9.26" }
-pallet-pools = { path = "../pools", default-features = false, optional = true }
-orml-tokens = { git = "https://github.com/open-web3-stack/open-runtime-module-library", default-features = false, optional = true, branch = "polkadot-v0.9.26" }
-pallet-timestamp = { git = "https://github.com/paritytech/substrate",  default-features = false, optional = true, branch = "polkadot-v0.9.26" }
-orml-traits = { git = "https://github.com/open-web3-stack/open-runtime-module-library", default-features = false, optional = true, branch = "polkadot-v0.9.26" }
-orml-asset-registry = { git = "https://github.com/open-web3-stack/open-runtime-module-library", default-features = false, optional = true, branch = "polkadot-v0.9.26" }
-cfg-test-utils = { path = "../../libs/test-utils", default-features = false, optional = true }
-
-[dev-dependencies]
-sp-io = { git = "https://github.com/paritytech/substrate", default-features =  true, branch = "polkadot-v0.9.26" }
-pallet-balances = { git = "https://github.com/paritytech/substrate",  default-features = true , branch = "polkadot-v0.9.26" }
-pallet-timestamp = { git = "https://github.com/paritytech/substrate",  default-features = true , branch = "polkadot-v0.9.26" }
-pallet-uniques = { git = "https://github.com/paritytech/substrate",  default-features = true , branch = "polkadot-v0.9.26" }
-orml-tokens = { git = "https://github.com/open-web3-stack/open-runtime-module-library", default-features = true, branch = "polkadot-v0.9.26" }
-orml-traits = { git = "https://github.com/open-web3-stack/open-runtime-module-library", default-features = true, branch = "polkadot-v0.9.26" }
-orml-asset-registry = { git = "https://github.com/open-web3-stack/open-runtime-module-library", default-features = true, branch = "polkadot-v0.9.26" }
-xcm = { git = "https://github.com/paritytech/polkadot", default-features = true , branch = "release-v0.9.26" }
-pallet-pools = { path = "../pools", default-features = true }
-cfg-test-utils = { path = "../../libs/test-utils", default-features = true }
-=======
 frame-benchmarking = { git = "https://github.com/paritytech/substrate",  default-features = false , optional = true , branch = "polkadot-v0.9.29" }
 pallet-balances = { git = "https://github.com/paritytech/substrate",  default-features = false , optional = true, branch = "polkadot-v0.9.29" }
 pallet-uniques = { git = "https://github.com/paritytech/substrate",  default-features = false , optional = true, branch = "polkadot-v0.9.29" }
@@ -62,6 +39,7 @@
 pallet-timestamp = { git = "https://github.com/paritytech/substrate",  default-features = false, optional = true, branch = "polkadot-v0.9.29" }
 orml-traits = { git = "https://github.com/open-web3-stack/open-runtime-module-library", default-features = false, optional = true, branch = "polkadot-v0.9.29" }
 orml-asset-registry = { git = "https://github.com/open-web3-stack/open-runtime-module-library", default-features = false, branch = "polkadot-v0.9.29" }
+cfg-test-utils = { path = "../../libs/test-utils", default-features = false, optional = true }
 
 [dev-dependencies]
 sp-io = { git = "https://github.com/paritytech/substrate", default-features =  true, branch = "polkadot-v0.9.29" }
@@ -76,7 +54,7 @@
 xcm = { git = "https://github.com/paritytech/polkadot", default-features = true, branch = "release-v0.9.29" }
 
 pallet-pools = { path = "../pools", default-features = true }
->>>>>>> 25fed2eb
+cfg-test-utils = { path = "../../libs/test-utils", default-features = true }
 
 
 [features]
