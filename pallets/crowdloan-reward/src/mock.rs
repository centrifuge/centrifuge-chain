--- conflicted
+++ resolved
@@ -93,13 +93,7 @@
 // Implement crowdloan reward pallet configuration for mock runtime
 impl pallet_crowdloan_reward::Config for MockRuntime {
 	type PalletId = CrowdloanRewardPalletId;
-<<<<<<< HEAD
-	type Event = Event;
-	type RelayChainBalance = Balance;
-	type Conversion = Balance;
-	type RelayChainAccountId = AccountId;
-=======
->>>>>>> 70b1c76e
+	type Event = Event;
 	type AdminOrigin = EnsureSignedBy<One, u64>;
 	type WeightInfo = ();
 }
