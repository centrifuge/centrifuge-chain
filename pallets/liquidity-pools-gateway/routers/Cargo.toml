--- conflicted
+++ resolved
@@ -11,32 +11,26 @@
 targets = ["x86_64-unknown-linux-gnu"]
 
 [dependencies]
-<<<<<<< HEAD
-codec = { package = "parity-scale-codec", version = "3.0.0", features = ["derive"], default-features = false }
-frame-support = { git = "https://github.com/paritytech/polkadot-sdk", default-features = false, tag = "polkadot-v1.1.0" }
-frame-system = { git = "https://github.com/paritytech/polkadot-sdk", default-features = false, tag = "polkadot-v1.1.0" }
-=======
 frame-support = { git = "https://github.com/paritytech/substrate", default-features = false, branch = "polkadot-v0.9.43" }
 frame-system = { git = "https://github.com/paritytech/substrate", default-features = false, branch = "polkadot-v0.9.43" }
->>>>>>> 146d9d2e
 hex = { version = "0.4.3", default-features = false }
 parity-scale-codec = { version = "3.0.0", features = ["derive"], default-features = false }
 scale-info = { version = "2.3.0", default-features = false, features = ["derive"] }
-sp-std = { git = "https://github.com/paritytech/polkadot-sdk", default-features = false, tag = "polkadot-v1.1.0" }
+sp-std = { git = "https://github.com/paritytech/substrate", default-features = false, branch = "polkadot-v0.9.43" }
 
 # Substrate
-sp-core = { git = "https://github.com/paritytech/polkadot-sdk", default-features = false, tag = "polkadot-v1.1.0" }
-sp-runtime = { git = "https://github.com/paritytech/polkadot-sdk", default-features = false, tag = "polkadot-v1.1.0" }
+sp-core = { git = "https://github.com/paritytech/substrate", default-features = false, branch = "polkadot-v0.9.43" }
+sp-runtime = { git = "https://github.com/paritytech/substrate", default-features = false, branch = "polkadot-v0.9.43" }
 
 # XCM
-pallet-xcm-transactor = { git = "https://github.com/moonbeam-foundation/moonbeam", default-features = false, rev = "7fee3fd72c3a02e33b0f059fd9cc5cc20c1c6fd5" }
-xcm = { package = "staging-xcm",  git = "https://github.com/paritytech/polkadot-sdk", default-features = false, tag = "polkadot-v1.1.0" }
-xcm-primitives = { git = "https://github.com/moonbeam-foundation/moonbeam", default-features = false, rev = "7fee3fd72c3a02e33b0f059fd9cc5cc20c1c6fd5" }
+pallet-xcm-transactor = { git = "https://github.com/moonbeam-foundation/moonbeam", default-features = false, rev = "96ac7576f93bb6828415bf3edeef9e8c4b5b4adf" }
+xcm = { git = "https://github.com/paritytech/polkadot", default-features = false, branch = "release-v0.9.43" }
+xcm-primitives = { git = "https://github.com/moonbeam-foundation/moonbeam", default-features = false, rev = "96ac7576f93bb6828415bf3edeef9e8c4b5b4adf" }
 
 # EVM
 ethabi = { version = "16.0", default-features = false }
-pallet-ethereum = { git = "https://github.com/paritytech/frontier", default-features = false, branch = "polkadot-v1.1.0" }
-pallet-evm = { git = "https://github.com/paritytech/frontier", default-features = false, branch = "polkadot-v1.1.0" }
+pallet-ethereum = { git = "https://github.com/moonbeam-foundation/frontier", default-features = false, branch = "moonbeam-polkadot-v0.9.43" }
+pallet-evm = { git = "https://github.com/moonbeam-foundation/frontier", default-features = false, branch = "moonbeam-polkadot-v0.9.43" }
 
 # Custom crates
 cfg-traits = { path = "../../../libs/traits", default-features = false }
@@ -49,23 +43,23 @@
 [dev-dependencies]
 lazy_static = "1.4.0"
 
-cumulus-primitives-core = { git = "https://github.com/paritytech/polkadot-sdk", default-features = false, tag = "polkadot-v1.1.0" }
+cumulus-primitives-core = { git = "https://github.com/moonbeam-foundation/cumulus", default-features = false, branch = "moonbeam-polkadot-v0.9.43" }
 
-xcm-builder = { package = "staging-xcm-builder", git = "https://github.com/paritytech/polkadot-sdk", default-features = false, tag = "polkadot-v1.1.0" }
-xcm-executor = { package = "staging-xcm-executor", git = "https://github.com/paritytech/polkadot-sdk", default-features = false, tag = "polkadot-v1.1.0" }
+xcm-builder = { git = "https://github.com/moonbeam-foundation/polkadot", default-features = false, branch = "moonbeam-polkadot-v0.9.43" }
+xcm-executor = { git = "https://github.com/moonbeam-foundation/polkadot", default-features = false, branch = "moonbeam-polkadot-v0.9.43" }
 
-pallet-evm-chain-id = { git = "https://github.com/paritytech/frontier", default-features = false, branch = "polkadot-v1.1.0" }
-pallet-evm-precompile-simple = { git = "https://github.com/paritytech/frontier", default-features = false, branch = "polkadot-v1.1.0" }
-pallet-timestamp = { git = "https://github.com/paritytech/polkadot-sdk", tag = "polkadot-v1.1.0" }
+pallet-evm-chain-id = { git = "https://github.com/moonbeam-foundation/frontier", default-features = false, branch = "moonbeam-polkadot-v0.9.43" }
+pallet-evm-precompile-simple = { git = "https://github.com/moonbeam-foundation/frontier", default-features = false, branch = "moonbeam-polkadot-v0.9.43" }
+pallet-timestamp = { git = "https://github.com/moonbeam-foundation/substrate", branch = "moonbeam-polkadot-v0.9.43" }
 
-sp-core = { git = "https://github.com/paritytech/polkadot-sdk", tag = "polkadot-v1.1.0" }
-sp-io = { git = "https://github.com/paritytech/polkadot-sdk", tag = "polkadot-v1.1.0" }
+sp-core = { git = "https://github.com/paritytech/substrate", branch = "polkadot-v0.9.43" }
+sp-io = { git = "https://github.com/paritytech/substrate", branch = "polkadot-v0.9.43" }
 
-orml-traits = { git = "https://github.com/open-web3-stack/open-runtime-module-library", branch = "polkadot-v1.1.0", default-features = false }
+orml-traits = { git = "https://github.com/moonbeam-foundation/open-runtime-module-library", branch = "moonbeam-polkadot-v0.9.43", default-features = false }
 
 cfg-mocks = { path = "../../../libs/mocks" }
 cfg-primitives = { path = "../../../libs/primitives" }
-pallet-balances = { git = "https://github.com/paritytech/polkadot-sdk", tag = "polkadot-v1.1.0" }
+pallet-balances = { git = "https://github.com/paritytech/substrate", branch = "polkadot-v0.9.43" }
 
 [features]
 default = ["std"]
