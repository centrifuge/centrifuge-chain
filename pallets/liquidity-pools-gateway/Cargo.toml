[package]
authors = ["Centrifuge <admin@centrifuge.io>"]
description = "Centrifuge Liquidity Pools Gateway Pallet"
edition = "2021"
license = "LGPL-3.0"
name = "pallet-liquidity-pools-gateway"
repository = "https://github.com/centrifuge/centrifuge-chain"
version = "0.0.1"

[package.metadata.docs.rs]
targets = ["x86_64-unknown-linux-gnu"]

[dependencies]
<<<<<<< HEAD
codec = { package = "parity-scale-codec", version = "3.0.0", features = ["derive"], default-features = false }
frame-support = { git = "https://github.com/paritytech/polkadot-sdk", default-features = false, tag = "polkadot-v1.1.0" }
frame-system = { git = "https://github.com/paritytech/polkadot-sdk", default-features = false, tag = "polkadot-v1.1.0" }
=======
frame-support = { git = "https://github.com/paritytech/substrate", default-features = false, branch = "polkadot-v0.9.43" }
frame-system = { git = "https://github.com/paritytech/substrate", default-features = false, branch = "polkadot-v0.9.43" }
>>>>>>> 146d9d2e
hex = { version = "0.4.3", default-features = false }
parity-scale-codec = { version = "3.0.0", features = ["derive"], default-features = false }
scale-info = { version = "2.3.0", default-features = false, features = ["derive"] }
sp-runtime = { git = "https://github.com/paritytech/polkadot-sdk", default-features = false, tag = "polkadot-v1.1.0" }
sp-std = { git = "https://github.com/paritytech/polkadot-sdk", default-features = false, tag = "polkadot-v1.1.0" }

# Benchmarking
frame-benchmarking = { git = "https://github.com/paritytech/polkadot-sdk", default-features = false, optional = true, tag = "polkadot-v1.1.0" }

# Substrate crates
sp-core = { git = "https://github.com/paritytech/polkadot-sdk", default-features = false, tag = "polkadot-v1.1.0" }

# Our custom pallets
cfg-traits = { path = "../../libs/traits", default-features = false }
cfg-types = { path = "../../libs/types", default-features = false }
cfg-utils = { path = "../../libs/utils", default-features = false }

[dev-dependencies]
cfg-mocks = { path = "../../libs/mocks", features = ["std"] }
cfg-primitives = { path = "../../libs/primitives" }
hex-literal = "0.4.1"
sp-core = { git = "https://github.com/paritytech/polkadot-sdk", tag = "polkadot-v1.1.0" }
sp-io = { git = "https://github.com/paritytech/polkadot-sdk", tag = "polkadot-v1.1.0" }

pallet-balances = { git = "https://github.com/paritytech/polkadot-sdk", tag = "polkadot-v1.1.0" }
rand = "0.8.5"

[features]
default = ["std"]
std = [
  "parity-scale-codec/std",
  "cfg-types/std",
  "cfg-traits/std",
  "frame-support/std",
  "frame-system/std",
  "frame-benchmarking/std",
  "sp-std/std",
  "sp-core/std",
  "sp-runtime/std",
  "scale-info/std",
  "cfg-utils/std",
  "hex/std",
]
try-runtime = [
  "cfg-traits/try-runtime",
  "cfg-types/try-runtime",
  "frame-support/try-runtime",
  "frame-system/try-runtime",
  "sp-runtime/try-runtime",
  "cfg-utils/try-runtime",
  "cfg-mocks/try-runtime",
]
runtime-benchmarks = [
  "frame-benchmarking/runtime-benchmarks",
  "cfg-traits/runtime-benchmarks",
  "cfg-types/runtime-benchmarks",
  "frame-support/runtime-benchmarks",
  "frame-system/runtime-benchmarks",
  "sp-runtime/runtime-benchmarks",
  "cfg-utils/runtime-benchmarks",
  "cfg-mocks/runtime-benchmarks",
]<|MERGE_RESOLUTION|>--- conflicted
+++ resolved
@@ -11,25 +11,19 @@
 targets = ["x86_64-unknown-linux-gnu"]
 
 [dependencies]
-<<<<<<< HEAD
-codec = { package = "parity-scale-codec", version = "3.0.0", features = ["derive"], default-features = false }
-frame-support = { git = "https://github.com/paritytech/polkadot-sdk", default-features = false, tag = "polkadot-v1.1.0" }
-frame-system = { git = "https://github.com/paritytech/polkadot-sdk", default-features = false, tag = "polkadot-v1.1.0" }
-=======
 frame-support = { git = "https://github.com/paritytech/substrate", default-features = false, branch = "polkadot-v0.9.43" }
 frame-system = { git = "https://github.com/paritytech/substrate", default-features = false, branch = "polkadot-v0.9.43" }
->>>>>>> 146d9d2e
 hex = { version = "0.4.3", default-features = false }
 parity-scale-codec = { version = "3.0.0", features = ["derive"], default-features = false }
 scale-info = { version = "2.3.0", default-features = false, features = ["derive"] }
-sp-runtime = { git = "https://github.com/paritytech/polkadot-sdk", default-features = false, tag = "polkadot-v1.1.0" }
-sp-std = { git = "https://github.com/paritytech/polkadot-sdk", default-features = false, tag = "polkadot-v1.1.0" }
+sp-runtime = { git = "https://github.com/paritytech/substrate", default-features = false, branch = "polkadot-v0.9.43" }
+sp-std = { git = "https://github.com/paritytech/substrate", default-features = false, branch = "polkadot-v0.9.43" }
 
 # Benchmarking
-frame-benchmarking = { git = "https://github.com/paritytech/polkadot-sdk", default-features = false, optional = true, tag = "polkadot-v1.1.0" }
+frame-benchmarking = { git = "https://github.com/paritytech/substrate", default-features = false, optional = true, branch = "polkadot-v0.9.43" }
 
 # Substrate crates
-sp-core = { git = "https://github.com/paritytech/polkadot-sdk", default-features = false, tag = "polkadot-v1.1.0" }
+sp-core = { git = "https://github.com/paritytech/substrate", default-features = false, branch = "polkadot-v0.9.43" }
 
 # Our custom pallets
 cfg-traits = { path = "../../libs/traits", default-features = false }
@@ -40,10 +34,10 @@
 cfg-mocks = { path = "../../libs/mocks", features = ["std"] }
 cfg-primitives = { path = "../../libs/primitives" }
 hex-literal = "0.4.1"
-sp-core = { git = "https://github.com/paritytech/polkadot-sdk", tag = "polkadot-v1.1.0" }
-sp-io = { git = "https://github.com/paritytech/polkadot-sdk", tag = "polkadot-v1.1.0" }
+sp-core = { git = "https://github.com/paritytech/substrate", branch = "polkadot-v0.9.43" }
+sp-io = { git = "https://github.com/paritytech/substrate", branch = "polkadot-v0.9.43" }
 
-pallet-balances = { git = "https://github.com/paritytech/polkadot-sdk", tag = "polkadot-v1.1.0" }
+pallet-balances = { git = "https://github.com/paritytech/substrate", branch = "polkadot-v0.9.43" }
 rand = "0.8.5"
 
 [features]
