--- conflicted
+++ resolved
@@ -6,28 +6,22 @@
 # See more keys and their definitions at https://doc.rust-lang.org/cargo/reference/manifest.html
 
 [dependencies]
-<<<<<<< HEAD
-codec = { package = "parity-scale-codec", version = "3.0.0", features = ["derive"], default-features = false }
-frame-support = { git = "https://github.com/paritytech/polkadot-sdk", default-features = false, tag = "polkadot-v1.1.0" }
-frame-system = { git = "https://github.com/paritytech/polkadot-sdk", default-features = false, tag = "polkadot-v1.1.0" }
-=======
 frame-support = { git = "https://github.com/paritytech/substrate", default-features = false, branch = "polkadot-v0.9.43" }
 frame-system = { git = "https://github.com/paritytech/substrate", default-features = false, branch = "polkadot-v0.9.43" }
->>>>>>> 146d9d2e
 hex = { version = "0.4.3", default-features = false }
 parity-scale-codec = { version = "3.0.0", features = ["derive"], default-features = false }
 scale-info = { version = "2.3.0", default-features = false, features = ["derive"] }
-sp-core = { git = "https://github.com/paritytech/polkadot-sdk", default-features = false, tag = "polkadot-v1.1.0" }
-sp-io = { git = "https://github.com/paritytech/polkadot-sdk", default-features = false, tag = "polkadot-v1.1.0" }
-sp-runtime = { git = "https://github.com/paritytech/polkadot-sdk", default-features = false, tag = "polkadot-v1.1.0" }
-sp-std = { git = "https://github.com/paritytech/polkadot-sdk", default-features = false, tag = "polkadot-v1.1.0" }
+sp-core = { git = "https://github.com/paritytech/substrate", default-features = false, branch = "polkadot-v0.9.43" }
+sp-io = { git = "https://github.com/paritytech/substrate", default-features = false, branch = "polkadot-v0.9.43" }
+sp-runtime = { git = "https://github.com/paritytech/substrate", default-features = false, branch = "polkadot-v0.9.43" }
+sp-std = { git = "https://github.com/paritytech/substrate", default-features = false, branch = "polkadot-v0.9.43" }
 
-frame-benchmarking = { git = "https://github.com/paritytech/polkadot-sdk", default-features = false, optional = true, tag = "polkadot-v1.1.0" }
+frame-benchmarking = { git = "https://github.com/paritytech/substrate", default-features = false, optional = true, branch = "polkadot-v0.9.43" }
 
 ethabi = { version = "18.0.0", default-features = false }
-fp-evm = { git = "https://github.com/paritytech/frontier", default-features = false, branch = "polkadot-v1.1.0" }
-pallet-evm = { git = "https://github.com/paritytech/frontier", default-features = false, branch = "polkadot-v1.1.0" }
-precompile-utils = { git = "https://github.com/moonbeam-foundation/moonbeam", default-features = false, rev = "7fee3fd72c3a02e33b0f059fd9cc5cc20c1c6fd5" }
+fp-evm = { git = "https://github.com/moonbeam-foundation/frontier", default-features = false, branch = "moonbeam-polkadot-v0.9.43" }
+pallet-evm = { git = "https://github.com/moonbeam-foundation/frontier", default-features = false, branch = "moonbeam-polkadot-v0.9.43" }
+precompile-utils = { git = "https://github.com/moonbeam-foundation/moonbeam", default-features = false, rev = "96ac7576f93bb6828415bf3edeef9e8c4b5b4adf" }
 
 cfg-traits = { path = "../../../libs/traits", default-features = false }
 cfg-types = { path = "../../../libs/types", default-features = false }
