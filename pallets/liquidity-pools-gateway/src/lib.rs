// Copyright 2023 Centrifuge Foundation (centrifuge.io).
//
// This file is part of the Centrifuge chain project.
// Centrifuge is free software: you can redistribute it and/or modify
// it under the terms of the GNU General Public License as published by
// the Free Software Foundation, either version 3 of the License, or
// (at your option) any later version (see http://www.gnu.org/licenses).
// Centrifuge is distributed in the hope that it will be useful,
// but WITHOUT ANY WARRANTY; without even the implied warranty of
// MERCHANTABILITY or FITNESS FOR A PARTICULAR PURPOSE.  See the
// GNU General Public License for more details.
//
//! # Liquidity Pools Gateway Pallet.
//!
//! The Liquidity Pools Gateway pallet is the main handler of incoming and
//! outgoing Liquidity Pools messages.
//!
//! For incoming messages it validates the `Domain` and address of the sender,
//! and, upon successful validation, it sends the message to the `InboundQueue`
//! for further processing. The pallet that implements the `InboundQueue` is the
//! Liquidity Pools pallet.
//!
//! For outgoing messages it's using a queue which gets serviced when a block
//! gets finalized. Each message in the `OutboundMessageQueue` has a `Domain`
//! assigned to it, and that `Domain` should have a corresponding `DomainRouter`
//! which should be set prior to sending the message.
#![cfg_attr(not(feature = "std"), no_std)]

use core::fmt::Debug;

use cfg_primitives::LP_DEFENSIVE_WEIGHT;
use cfg_traits::liquidity_pools::{
<<<<<<< HEAD
	InboundMessageHandler, LpMessage, MessageProcessor, MessageQueue, MessageReceiver,
	MessageSender, OutboundMessageHandler, Proof, RouterProvider,
=======
	InboundMessageHandler, LPMessage, MessageHash, MessageProcessor, MessageQueue, MessageReceiver,
	MessageSender, OutboundMessageHandler, RouterProvider,
>>>>>>> 03262c58
};
use cfg_types::domain_address::{Domain, DomainAddress};
use frame_support::{dispatch::DispatchResult, pallet_prelude::*};
use frame_system::pallet_prelude::{ensure_signed, OriginFor};
use message::GatewayMessage;
use orml_traits::GetByKey;
pub use pallet::*;
use parity_scale_codec::FullCodec;
use sp_arithmetic::traits::{BaseArithmetic, EnsureAddAssign, One};
use sp_runtime::SaturatedConversion;
use sp_std::{convert::TryInto, vec::Vec};

use crate::{
	message_processing::{InboundEntry, ProofEntry},
	weights::WeightInfo,
};

mod origin;
pub use origin::*;

pub mod message;

pub mod weights;

#[cfg(test)]
mod mock;

mod message_processing;
#[cfg(test)]
mod tests;

#[frame_support::pallet]
pub mod pallet {
	use super::*;

	const STORAGE_VERSION: StorageVersion = StorageVersion::new(1);

	#[pallet::pallet]
	#[pallet::storage_version(STORAGE_VERSION)]
	pub struct Pallet<T>(_);

	#[pallet::origin]
	pub type Origin = GatewayOrigin;

	#[pallet::config]
	pub trait Config: frame_system::Config {
		/// The origin type.
		type RuntimeOrigin: Into<Result<GatewayOrigin, <Self as frame_system::Config>::RuntimeOrigin>>
			+ From<GatewayOrigin>;

		/// The event type.
		type RuntimeEvent: From<Event<Self>> + IsType<<Self as frame_system::Config>::RuntimeEvent>;

		/// The LocalOrigin ensures that some calls can only be performed from a
		/// local context i.e. a different pallet.
		type LocalEVMOrigin: EnsureOrigin<
			<Self as frame_system::Config>::RuntimeOrigin,
			Success = GatewayOrigin,
		>;

		/// The AdminOrigin ensures that some calls can only be performed by
		/// admins.
		type AdminOrigin: EnsureOrigin<<Self as frame_system::Config>::RuntimeOrigin>;

		/// The Liquidity Pools message type.
<<<<<<< HEAD
		type Message: LpMessage
=======
		type Message: LPMessage
>>>>>>> 03262c58
			+ Clone
			+ Debug
			+ PartialEq
			+ Eq
			+ MaxEncodedLen
			+ TypeInfo
			+ FullCodec;

		/// The target of the messages coming from this chain
		type MessageSender: MessageSender<
			Middleware = Self::RouterId,
			Origin = DomainAddress,
			Message = Self::Message,
		>;

		/// An identification of a router
		type RouterId: Parameter + MaxEncodedLen;

		/// The type that provides the router available for a domain.
		type RouterProvider: RouterProvider<Domain, RouterId = Self::RouterId>;

		/// The type that processes inbound messages.
		type InboundMessageHandler: InboundMessageHandler<
			Sender = DomainAddress,
			Message = Self::Message,
		>;

		type WeightInfo: WeightInfo;

		/// Maximum size of an incoming message.
		#[pallet::constant]
		type MaxIncomingMessageSize: Get<u32>;

		/// The sender account that will be used in the OutboundQueue
		/// implementation.
		#[pallet::constant]
		type Sender: Get<DomainAddress>;

		/// Type used for queueing messages.
		type MessageQueue: MessageQueue<Message = GatewayMessage<Self::Message, Self::RouterId>>;

		/// Maximum number of routers allowed for a domain.
		#[pallet::constant]
		type MaxRouterCount: Get<u32>;

		/// Type for identifying sessions of inbound routers.
		type SessionId: Parameter + Member + BaseArithmetic + Default + Copy + MaxEncodedLen;
	}

	#[pallet::event]
	#[pallet::generate_deposit(pub (super) fn deposit_event)]
	pub enum Event<T: Config> {
		/// The routers for a given domain were set.
		RoutersSet {
			router_ids: BoundedVec<T::RouterId, T::MaxRouterCount>,
			session_id: T::SessionId,
		},

		/// An instance was added to a domain.
		InstanceAdded { instance: DomainAddress },

		/// An instance was removed from a domain.
		InstanceRemoved { instance: DomainAddress },

		/// The domain hook address was initialized or updated.
		DomainHookAddressSet {
			domain: Domain,
			hook_address: [u8; 20],
		},

		/// An inbound message was processed.
		InboundMessageProcessed {
			domain_address: DomainAddress,
			message_hash: MessageHash,
			router_id: T::RouterId,
		},

		/// An inbound message proof was processed.
		InboundProofProcessed {
			domain_address: DomainAddress,
			message_hash: MessageHash,
			router_id: T::RouterId,
		},

		/// An inbound message was executed.
		InboundMessageExecuted {
			domain_address: DomainAddress,
			message_hash: MessageHash,
		},

		/// An outbound message was sent.
		OutboundMessageSent {
			domain_address: DomainAddress,
			message_hash: MessageHash,
			router_id: T::RouterId,
		},

		/// Message recovery was executed.
		MessageRecoveryExecuted {
			message_hash: MessageHash,
			router_id: T::RouterId,
		},

		/// Message recovery was initiated.
		MessageRecoveryInitiated {
			domain: Domain,
			message_hash: MessageHash,
			recovery_router: [u8; 32],
			messaging_router: T::RouterId,
		},

		/// Message recovery was disputed.
		MessageRecoveryDisputed {
			domain: Domain,
			message_hash: MessageHash,
			recovery_router: [u8; 32],
			messaging_router: T::RouterId,
		},
	}

	/// Storage for routers.
	///
	/// This can only be set by an admin.
	#[pallet::storage]
	#[pallet::getter(fn routers)]
	pub type Routers<T: Config> =
		StorageValue<_, BoundedVec<T::RouterId, T::MaxRouterCount>, ValueQuery>;

	/// Storage that contains a limited number of whitelisted instances of
	/// deployed liquidity pools for a particular domain.
	///
	/// This can only be modified by an admin.
	#[pallet::storage]
	#[pallet::getter(fn allowlist)]
	pub type Allowlist<T: Config> =
		StorageDoubleMap<_, Blake2_128Concat, Domain, Blake2_128Concat, DomainAddress, ()>;

	/// Stores the hook address of a domain required for particular LP messages.
	///
	/// Lifetime: Indefinitely.
	///
	/// NOTE: Must only be changeable via `AdminOrigin`.
	#[pallet::storage]
	pub type DomainHookAddress<T: Config> =
		StorageMap<_, Blake2_128Concat, Domain, [u8; 20], OptionQuery>;

	/// Stores a batch message, not ready yet to be enqueued.
	/// Lifetime handled by `start_batch_message()` and `end_batch_message()`
	/// extrinsics.
	#[pallet::storage]
	pub(crate) type PackedMessage<T: Config> =
		StorageMap<_, Blake2_128Concat, (T::AccountId, Domain), T::Message>;

	/// Storage for pending inbound messages.
	#[pallet::storage]
	#[pallet::getter(fn pending_inbound_entries)]
	pub type PendingInboundEntries<T: Config> = StorageDoubleMap<
		_,
		Blake2_128Concat,
		MessageHash,
		Blake2_128Concat,
		T::RouterId,
		InboundEntry<T>,
	>;

	/// Storage for inbound message session IDs.
	#[pallet::storage]
	pub type SessionIdStore<T: Config> = StorageValue<_, T::SessionId, ValueQuery>;

	#[pallet::error]
	pub enum Error<T> {
		/// The origin of the message to be processed is invalid.
		InvalidMessageOrigin,

		/// The domain is not supported.
		DomainNotSupported,

		/// Instance was already added to the domain.
		InstanceAlreadyAdded,

		/// Maximum number of instances for a domain was reached.
		MaxDomainInstances,

		/// Unknown instance.
		UnknownInstance,

		/// Routers not found.
		RoutersNotFound,

		/// Emitted when you call `start_batch_messages()` but that was already
		/// called. You should finalize the message with `end_batch_messages()`
		MessagePackingAlreadyStarted,

		/// Emitted when you can `end_batch_message()` but the packing process
		/// was not started by `start_batch_message()`.
		MessagePackingNotStarted,

		/// Unknown router.
		UnknownRouter,

		/// Messaging router not found.
		MessagingRouterNotFound,

		/// The router that sent the message is not the first one.
		MessageExpectedFromFirstRouter,

		/// The router that sent the proof should not be the first one.
		ProofNotExpectedFromFirstRouter,

		/// A message was expected instead of a proof.
		ExpectedMessageType,

		/// A message proof was expected instead of a message.
		ExpectedMessageProofType,

		/// Pending inbound entry not found.
		PendingInboundEntryNotFound,

		/// Message proof cannot be retrieved.
		MessageProofRetrieval,

		/// Recovery message not found.
		RecoveryMessageNotFound,

		/// Not enough routers are stored for a domain.
		NotEnoughRoutersForDomain,

		/// The messages of 2 inbound entries do not match.
		InboundEntryMessageMismatch,

		/// The domain addresses of 2 inbound entries do not match.
		InboundEntryDomainAddressMismatch,
	}

	#[pallet::call]
	impl<T: Config> Pallet<T> {
		/// Sets the IDs of the routers that are used when receiving and sending
		/// messages.
		#[pallet::weight(T::WeightInfo::set_routers())]
		#[pallet::call_index(0)]
		pub fn set_routers(
			origin: OriginFor<T>,
			router_ids: BoundedVec<T::RouterId, T::MaxRouterCount>,
		) -> DispatchResult {
			T::AdminOrigin::ensure_origin(origin)?;

			<Routers<T>>::set(router_ids.clone());

			let new_session_id = SessionIdStore::<T>::try_mutate(|n| {
				n.ensure_add_assign(One::one())?;

				Ok::<T::SessionId, DispatchError>(*n)
			})?;

			Self::deposit_event(Event::RoutersSet {
				router_ids,
				session_id: new_session_id,
			});

			Ok(())
		}

		/// Add a known instance of a deployed liquidity pools integration for a
		/// specific domain.
		#[pallet::weight(T::WeightInfo::add_instance())]
		#[pallet::call_index(1)]
		pub fn add_instance(origin: OriginFor<T>, instance: DomainAddress) -> DispatchResult {
			T::AdminOrigin::ensure_origin(origin)?;

			ensure!(
				instance.domain() != Domain::Centrifuge,
				Error::<T>::DomainNotSupported
			);

			ensure!(
				!Allowlist::<T>::contains_key(instance.domain(), instance.clone()),
				Error::<T>::InstanceAlreadyAdded,
			);

			Allowlist::<T>::insert(instance.domain(), instance.clone(), ());

			Self::deposit_event(Event::InstanceAdded { instance });

			Ok(())
		}

		/// Remove an instance from a specific domain.
		#[pallet::weight(T::WeightInfo::remove_instance())]
		#[pallet::call_index(2)]
		pub fn remove_instance(origin: OriginFor<T>, instance: DomainAddress) -> DispatchResult {
			T::AdminOrigin::ensure_origin(origin.clone())?;

			ensure!(
				Allowlist::<T>::contains_key(instance.domain(), instance.clone()),
				Error::<T>::UnknownInstance,
			);

			Allowlist::<T>::remove(instance.domain(), instance.clone());

			Self::deposit_event(Event::InstanceRemoved { instance });

			Ok(())
		}

		/// Process an inbound message.
		#[pallet::weight(T::WeightInfo::receive_message())]
		#[pallet::call_index(5)]
		pub fn receive_message(
			origin: OriginFor<T>,
			router_id: T::RouterId,
			msg: BoundedVec<u8, T::MaxIncomingMessageSize>,
		) -> DispatchResult {
			let GatewayOrigin::Domain(origin_address) = T::LocalEVMOrigin::ensure_origin(origin)?;

			if let DomainAddress::Centrifuge(_) = origin_address {
				return Err(Error::<T>::InvalidMessageOrigin.into());
			}

			Self::receive(router_id, origin_address, msg.into())
		}

		/// Set the address of the domain hook
		///
		/// Can only be called by `AdminOrigin`.
		#[pallet::weight(T::WeightInfo::set_domain_hook_address())]
		#[pallet::call_index(8)]
		pub fn set_domain_hook_address(
			origin: OriginFor<T>,
			domain: Domain,
			hook_address: [u8; 20],
		) -> DispatchResult {
			T::AdminOrigin::ensure_origin(origin)?;

			ensure!(domain != Domain::Centrifuge, Error::<T>::DomainNotSupported);
			DomainHookAddress::<T>::insert(domain, hook_address);

			Self::deposit_event(Event::DomainHookAddressSet {
				domain,
				hook_address,
			});

			Ok(())
		}

		/// Start packing messages in a single message instead of enqueue
		/// messages.
		/// The message will be enqueued once `end_batch_messages()` is called.
		#[pallet::weight(T::WeightInfo::start_batch_message())]
		#[pallet::call_index(9)]
		pub fn start_batch_message(origin: OriginFor<T>, destination: Domain) -> DispatchResult {
			let sender = ensure_signed(origin)?;

			PackedMessage::<T>::mutate((&sender, &destination), |msg| match msg {
				Some(_) => Err(Error::<T>::MessagePackingAlreadyStarted.into()),
				None => {
					*msg = Some(T::Message::empty());
					Ok(())
				}
			})
		}

		/// End packing messages.
		/// If exists any batch message it will be enqueued.
		/// Empty batches are no-op
		#[pallet::weight(T::WeightInfo::end_batch_message())]
		#[pallet::call_index(10)]
		pub fn end_batch_message(origin: OriginFor<T>, destination: Domain) -> DispatchResult {
			let sender = ensure_signed(origin)?;

			match PackedMessage::<T>::take((&sender, &destination)) {
				Some(msg) if msg.submessages().is_empty() => Ok(()), //No-op
				Some(message) => Self::queue_outbound_message(destination, message),
				None => Err(Error::<T>::MessagePackingNotStarted.into()),
			}
		}

		/// Manually increase the proof count for a particular message and
		/// executes it if the required count is reached.
		///
		/// Can only be called by `AdminOrigin`.
		#[pallet::weight(T::WeightInfo::execute_message_recovery())]
		#[pallet::call_index(11)]
		pub fn execute_message_recovery(
			origin: OriginFor<T>,
			domain_address: DomainAddress,
			message_hash: MessageHash,
			router_id: T::RouterId,
		) -> DispatchResult {
			T::AdminOrigin::ensure_origin(origin)?;

			let router_ids = Self::get_router_ids_for_domain(domain_address.domain())?;

			ensure!(
				router_ids.iter().any(|x| x == &router_id),
				Error::<T>::UnknownRouter
			);
			// Message recovery shouldn't be supported for setups that have less than 1
			// router since no proofs are required in that case.
			ensure!(router_ids.len() > 1, Error::<T>::NotEnoughRoutersForDomain);

			let session_id = SessionIdStore::<T>::get();

			PendingInboundEntries::<T>::try_mutate(
				message_hash,
				router_id.clone(),
				|storage_entry| match storage_entry {
					Some(stored_inbound_entry) => {
						stored_inbound_entry.increment_proof_count(session_id)
					}
					None => {
						*storage_entry = Some(InboundEntry::<T>::Proof(ProofEntry {
							session_id,
							current_count: 1,
						}));

						Ok::<(), DispatchError>(())
					}
				},
			)?;

			let expected_proof_count = Self::get_expected_proof_count(&router_ids)?;

			Self::execute_if_requirements_are_met(
				message_hash,
				&router_ids,
				session_id,
				expected_proof_count,
				domain_address,
			)?;

			Self::deposit_event(Event::<T>::MessageRecoveryExecuted {
				message_hash,
				router_id,
			});

			Ok(())
		}

		/// Sends a message that initiates a message recovery using the
		/// messaging router.
		///
		/// Can only be called by `AdminOrigin`.
		#[pallet::weight(T::WeightInfo::initiate_message_recovery())]
		#[pallet::call_index(12)]
		pub fn initiate_message_recovery(
			origin: OriginFor<T>,
			domain: Domain,
			message_hash: MessageHash,
			recovery_router: [u8; 32],
			messaging_router: T::RouterId,
		) -> DispatchResult {
			T::AdminOrigin::ensure_origin(origin)?;

			let message = T::Message::initiate_recovery_message(message_hash, recovery_router);

			Self::send_recovery_message(domain, message, messaging_router.clone())?;

			Self::deposit_event(Event::<T>::MessageRecoveryInitiated {
				domain,
				message_hash,
				recovery_router,
				messaging_router,
			});

			Ok(())
		}

		/// Sends a message that disputes a message recovery using the
		/// messaging router.
		///
		/// Can only be called by `AdminOrigin`.
		#[pallet::weight(T::WeightInfo::dispute_message_recovery())]
		#[pallet::call_index(13)]
		pub fn dispute_message_recovery(
			origin: OriginFor<T>,
			domain: Domain,
			message_hash: MessageHash,
			recovery_router: [u8; 32],
			messaging_router: T::RouterId,
		) -> DispatchResult {
			T::AdminOrigin::ensure_origin(origin)?;

			let message = T::Message::dispute_recovery_message(message_hash, recovery_router);

			Self::send_recovery_message(domain, message, messaging_router.clone())?;

			Self::deposit_event(Event::<T>::MessageRecoveryDisputed {
				domain,
				message_hash,
				recovery_router,
				messaging_router,
			});

			Ok(())
		}
	}

	impl<T: Config> Pallet<T> {
		fn send_recovery_message(
			domain: Domain,
			message: T::Message,
			messaging_router: T::RouterId,
		) -> DispatchResult {
			let router_ids = Self::get_router_ids_for_domain(domain)?;

			ensure!(
				router_ids.iter().any(|x| x == &messaging_router),
				Error::<T>::MessagingRouterNotFound
			);

			T::MessageSender::send(messaging_router, T::Sender::get(), message.serialize())
		}
	}

	impl<T: Config> OutboundMessageHandler for Pallet<T> {
		type Destination = Domain;
		type Message = T::Message;
		type Sender = T::AccountId;

		fn handle(
			from: Self::Sender,
			destination: Self::Destination,
			message: Self::Message,
		) -> DispatchResult {
			ensure!(
				destination != Domain::Centrifuge,
				Error::<T>::DomainNotSupported
			);

			PackedMessage::<T>::mutate((&from, destination), |batch| match batch {
				Some(batch) => batch.pack_with(message),
				None => Self::queue_outbound_message(destination, message),
			})
		}
	}

	impl<T: Config> GetByKey<Domain, Option<[u8; 20]>> for Pallet<T> {
		fn get(domain: &Domain) -> Option<[u8; 20]> {
			DomainHookAddress::<T>::get(domain)
		}
	}

	impl<T: Config> MessageProcessor for Pallet<T> {
		type Message = GatewayMessage<T::Message, T::RouterId>;

		fn process(msg: Self::Message) -> (DispatchResult, Weight) {
			match msg {
				GatewayMessage::Inbound {
					domain_address,
					message,
					router_id,
				} => {
					let mut counter = 0;

<<<<<<< HEAD
					match T::MessageSender::send(router_id, sender, message) {
						Ok(_) => (Ok(()), weight),
						Err(e) => (Err(e), weight),
					}
=======
					let res = Self::process_inbound_message(
						domain_address,
						message,
						router_id,
						&mut counter,
					);

					let weight = match counter {
						0 => LP_DEFENSIVE_WEIGHT / 10,
						n => LP_DEFENSIVE_WEIGHT.saturating_mul(n),
					};

					(res, weight)
				}
				GatewayMessage::Outbound { message, router_id } => {
					let res =
						T::MessageSender::send(router_id, T::Sender::get(), message.serialize());

					(res, LP_DEFENSIVE_WEIGHT)
>>>>>>> 03262c58
				}
			}
		}

		/// Returns the max processing weight for a message, based on its
		/// direction.
		fn max_processing_weight(msg: &Self::Message) -> Weight {
			match msg {
				GatewayMessage::Inbound { message, .. } => {
					LP_DEFENSIVE_WEIGHT.saturating_mul(message.submessages().len().saturated_into())
				}
				GatewayMessage::Outbound { .. } => LP_DEFENSIVE_WEIGHT,
			}
		}
	}

	impl<T: Config> MessageReceiver for Pallet<T> {
		type Middleware = T::RouterId;
		type Origin = DomainAddress;

		fn receive(
			router_id: T::RouterId,
			origin_address: DomainAddress,
			message: Vec<u8>,
		) -> DispatchResult {
			ensure!(
				Allowlist::<T>::contains_key(origin_address.domain(), origin_address.clone()),
				Error::<T>::UnknownInstance,
			);

			let gateway_message = GatewayMessage::<T::Message, T::RouterId>::Inbound {
				domain_address: origin_address,
				message: T::Message::deserialize(&message)?,
				router_id,
			};

			T::MessageQueue::submit(gateway_message)
		}
	}
}<|MERGE_RESOLUTION|>--- conflicted
+++ resolved
@@ -30,13 +30,8 @@
 
 use cfg_primitives::LP_DEFENSIVE_WEIGHT;
 use cfg_traits::liquidity_pools::{
-<<<<<<< HEAD
-	InboundMessageHandler, LpMessage, MessageProcessor, MessageQueue, MessageReceiver,
-	MessageSender, OutboundMessageHandler, Proof, RouterProvider,
-=======
-	InboundMessageHandler, LPMessage, MessageHash, MessageProcessor, MessageQueue, MessageReceiver,
+	InboundMessageHandler, LpMessage, MessageHash, MessageProcessor, MessageQueue, MessageReceiver,
 	MessageSender, OutboundMessageHandler, RouterProvider,
->>>>>>> 03262c58
 };
 use cfg_types::domain_address::{Domain, DomainAddress};
 use frame_support::{dispatch::DispatchResult, pallet_prelude::*};
@@ -102,11 +97,7 @@
 		type AdminOrigin: EnsureOrigin<<Self as frame_system::Config>::RuntimeOrigin>;
 
 		/// The Liquidity Pools message type.
-<<<<<<< HEAD
 		type Message: LpMessage
-=======
-		type Message: LPMessage
->>>>>>> 03262c58
 			+ Clone
 			+ Debug
 			+ PartialEq
@@ -617,7 +608,7 @@
 				Error::<T>::MessagingRouterNotFound
 			);
 
-			T::MessageSender::send(messaging_router, T::Sender::get(), message.serialize())
+			T::MessageSender::send(messaging_router, T::Sender::get(), message)
 		}
 	}
 
@@ -661,12 +652,6 @@
 				} => {
 					let mut counter = 0;
 
-<<<<<<< HEAD
-					match T::MessageSender::send(router_id, sender, message) {
-						Ok(_) => (Ok(()), weight),
-						Err(e) => (Err(e), weight),
-					}
-=======
 					let res = Self::process_inbound_message(
 						domain_address,
 						message,
@@ -682,11 +667,9 @@
 					(res, weight)
 				}
 				GatewayMessage::Outbound { message, router_id } => {
-					let res =
-						T::MessageSender::send(router_id, T::Sender::get(), message.serialize());
+					let res = T::MessageSender::send(router_id, T::Sender::get(), message);
 
 					(res, LP_DEFENSIVE_WEIGHT)
->>>>>>> 03262c58
 				}
 			}
 		}
