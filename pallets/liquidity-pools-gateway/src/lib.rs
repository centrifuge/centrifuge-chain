--- conflicted
+++ resolved
@@ -261,11 +261,6 @@
 		(Domain, T::AccountId, T::Message, DispatchError),
 	>;
 
-<<<<<<< HEAD
-	#[pallet::storage]
-	pub(crate) type PackedMessage<T: Config> =
-		StorageMap<_, Blake2_128Concat, (T::AccountId, Domain), T::Message>;
-=======
 	/// Stores the hook address of a domain required for particular LP messages.
 	///
 	/// Lifetime: Indefinitely.
@@ -274,7 +269,13 @@
 	#[pallet::storage]
 	pub type DomainHookAddress<T: Config> =
 		StorageMap<_, Blake2_128Concat, Domain, [u8; 20], OptionQuery>;
->>>>>>> ecd8821b
+
+	/// Stores a packed message, not ready yet to be enqueue.
+	/// Lifetime handled by `start_pack_messages()` and `end_pack_messages()`
+	/// extrinsics.
+	#[pallet::storage]
+	pub(crate) type PackedMessage<T: Config> =
+		StorageMap<_, Blake2_128Concat, (T::AccountId, Domain), T::Message>;
 
 	#[pallet::error]
 	pub enum Error<T> {
@@ -318,12 +319,12 @@
 		/// Failed outbound message not found in storage.
 		FailedOutboundMessageNotFound,
 
-		/// Emitted when you call `start_pack_message()` but that was already
-		/// called. You should finalize the message with `end_pack_message()`
+		/// Emitted when you call `start_pack_messages()` but that was already
+		/// called. You should finalize the message with `end_pack_messages()`
 		MessagePackingAlreadyStarted,
 
-		/// Emitted when you can `end_pack_message()` but the packing process
-		/// was not started by `start_pack_message()`.
+		/// Emitted when you can `end_pack_messages()` but the packing process
+		/// was not started by `start_pack_messages()`.
 		MessagePackingNotStarted,
 	}
 
@@ -547,14 +548,12 @@
 				}
 			}
 		}
-<<<<<<< HEAD
-=======
 
 		/// Set the address of the domain hook
 		///
 		/// Can only be called by `AdminOrigin`.
+		#[pallet::call_index(8)]
 		#[pallet::weight(T::WeightInfo::set_domain_router())]
-		#[pallet::call_index(8)]
 		pub fn set_domain_hook_address(
 			origin: OriginFor<T>,
 			domain: Domain,
@@ -572,10 +571,11 @@
 
 			Ok(())
 		}
-	}
->>>>>>> ecd8821b
-
-		#[pallet::call_index(8)]
+
+		/// Start packing messages in a single message instead of enqueue
+		/// messages.
+		/// The message will be enqueued once `end_pack_messages()` is called.
+		#[pallet::call_index(9)]
 		#[pallet::weight(T::DbWeight::get().reads_writes(1, 1))]
 		pub fn start_pack_messages(origin: OriginFor<T>, destination: Domain) -> DispatchResult {
 			let sender = ensure_signed(origin)?;
@@ -589,7 +589,9 @@
 			})
 		}
 
-		#[pallet::call_index(9)]
+		/// End packing messages.
+		/// If exists any packed message it will be enqueued.
+		#[pallet::call_index(10)]
 		#[pallet::weight(T::DbWeight::get().reads_writes(1, 1).saturating_add(Pallet::<T>::weight()))]
 		pub fn end_pack_messages(origin: OriginFor<T>, destination: Domain) -> DispatchResult {
 			let sender = ensure_signed(origin)?;
