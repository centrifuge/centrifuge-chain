use std::collections::HashMap;

use cfg_primitives::LP_DEFENSIVE_WEIGHT;
<<<<<<< HEAD
use cfg_traits::liquidity_pools::{LpMessage, MessageProcessor, OutboundMessageHandler};
=======
use cfg_traits::liquidity_pools::{LPMessage, MessageProcessor, OutboundMessageHandler};
>>>>>>> 03262c58
use cfg_types::domain_address::*;
use frame_support::{assert_err, assert_noop, assert_ok};
use itertools::Itertools;
use lazy_static::lazy_static;
use sp_arithmetic::ArithmeticError::{Overflow, Underflow};
use sp_core::{bounded::BoundedVec, crypto::AccountId32, ByteArray, H160};
use sp_runtime::{
	DispatchError,
	DispatchError::{Arithmetic, BadOrigin},
};
use sp_std::sync::{
	atomic::{AtomicU32, Ordering},
	Arc,
};

use super::{
	mock::{RuntimeEvent as MockEvent, *},
	origin::*,
	pallet::*,
};
use crate::{
	message_processing::{InboundEntry, MessageEntry, ProofEntry},
	GatewayMessage,
};

mod utils {
	use super::*;

	pub fn get_test_account_id() -> AccountId32 {
		[0u8; 32].into()
	}

	pub fn get_test_hook_bytes() -> [u8; 20] {
		[10u8; 20]
	}

	pub fn event_exists<E: Into<MockEvent>>(e: E) {
		let e: MockEvent = e.into();
		assert!(frame_system::Pallet::<Runtime>::events()
			.iter()
			.any(|ev| ev.event == e));
	}
}

use utils::*;

mod extrinsics {
	use super::*;

	mod set_routers {
		use super::*;

		#[test]
		fn success() {
			new_test_ext().execute_with(|| {
				let mut session_id = 1;

				let mut router_ids =
					BoundedVec::try_from(vec![ROUTER_ID_1, ROUTER_ID_2, ROUTER_ID_3]).unwrap();

				assert_ok!(LiquidityPoolsGateway::set_routers(
					RuntimeOrigin::root(),
					router_ids.clone(),
				));

				assert_eq!(Routers::<Runtime>::get(), router_ids.clone());
				assert_eq!(SessionIdStore::<Runtime>::get(), session_id);

				event_exists(Event::<Runtime>::RoutersSet {
					router_ids,
					session_id,
				});

				router_ids =
					BoundedVec::try_from(vec![ROUTER_ID_3, ROUTER_ID_2, ROUTER_ID_1]).unwrap();

				session_id += 1;

				assert_ok!(LiquidityPoolsGateway::set_routers(
					RuntimeOrigin::root(),
					router_ids.clone(),
				));

				assert_eq!(Routers::<Runtime>::get(), router_ids.clone());
				assert_eq!(SessionIdStore::<Runtime>::get(), session_id);

				event_exists(Event::<Runtime>::RoutersSet {
					router_ids,
					session_id,
				});
			});
		}

		#[test]
		fn bad_origin() {
			new_test_ext().execute_with(|| {
				assert_noop!(
					LiquidityPoolsGateway::set_routers(
						RuntimeOrigin::signed(get_test_account_id()),
						BoundedVec::try_from(vec![]).unwrap(),
					),
					BadOrigin
				);

				assert!(Routers::<Runtime>::get().is_empty());
				assert_eq!(SessionIdStore::<Runtime>::get(), 0);
			});
		}

		#[test]
		fn session_id_overflow() {
			new_test_ext().execute_with(|| {
				SessionIdStore::<Runtime>::set(u32::MAX);

				assert_noop!(
					LiquidityPoolsGateway::set_routers(
						RuntimeOrigin::root(),
						BoundedVec::try_from(vec![ROUTER_ID_1]).unwrap(),
					),
					Arithmetic(Overflow)
				);
			});
		}
	}

	mod add_instance {
		use super::*;

		#[test]
		fn success() {
			new_test_ext().execute_with(|| {
				let address = H160::from_slice(&get_test_account_id().as_slice()[..20]);
				let domain_address = DomainAddress::Evm(0, address);

				assert_ok!(LiquidityPoolsGateway::add_instance(
					RuntimeOrigin::root(),
					domain_address.clone(),
				));

				assert!(Allowlist::<Runtime>::contains_key(
					domain_address.domain(),
					domain_address.clone()
				));

				event_exists(Event::<Runtime>::InstanceAdded {
					instance: domain_address,
				});
			});
		}

		#[test]
		fn bad_origin() {
			new_test_ext().execute_with(|| {
				let address = H160::from_slice(&get_test_account_id().as_slice()[..20]);
				let domain_address = DomainAddress::Evm(0, address);

				assert_noop!(
					LiquidityPoolsGateway::add_instance(
						RuntimeOrigin::signed(get_test_account_id()),
						domain_address.clone(),
					),
					BadOrigin
				);

				assert!(!Allowlist::<Runtime>::contains_key(
					domain_address.domain(),
					domain_address.clone()
				));
			});
		}

		#[test]
		fn unsupported_domain() {
			new_test_ext().execute_with(|| {
				let domain_address = DomainAddress::Centrifuge(get_test_account_id().into());

				assert_noop!(
					LiquidityPoolsGateway::add_instance(
						RuntimeOrigin::root(),
						domain_address.clone()
					),
					Error::<Runtime>::DomainNotSupported
				);

				assert!(!Allowlist::<Runtime>::contains_key(
					domain_address.domain(),
					domain_address.clone()
				));
			});
		}

		#[test]
		fn instance_already_added() {
			new_test_ext().execute_with(|| {
				let address = H160::from_slice(&get_test_account_id().as_slice()[..20]);
				let domain_address = DomainAddress::Evm(0, address);

				assert_ok!(LiquidityPoolsGateway::add_instance(
					RuntimeOrigin::root(),
					domain_address.clone(),
				));

				assert!(Allowlist::<Runtime>::contains_key(
					domain_address.domain(),
					domain_address.clone()
				));

				assert_noop!(
					LiquidityPoolsGateway::add_instance(RuntimeOrigin::root(), domain_address),
					Error::<Runtime>::InstanceAlreadyAdded
				);
			});
		}
	}

	mod remove_instance {
		use super::*;

		#[test]
		fn success() {
			new_test_ext().execute_with(|| {
				let address = H160::from_slice(&get_test_account_id().as_slice()[..20]);
				let domain_address = DomainAddress::Evm(0, address);

				assert_ok!(LiquidityPoolsGateway::add_instance(
					RuntimeOrigin::root(),
					domain_address.clone(),
				));

				assert_ok!(LiquidityPoolsGateway::remove_instance(
					RuntimeOrigin::root(),
					domain_address.clone(),
				));

				assert!(!Allowlist::<Runtime>::contains_key(
					domain_address.domain(),
					domain_address.clone()
				));

				event_exists(Event::<Runtime>::InstanceRemoved {
					instance: domain_address.clone(),
				});
			});
		}

		#[test]
		fn bad_origin() {
			new_test_ext().execute_with(|| {
				let address = H160::from_slice(&get_test_account_id().as_slice()[..20]);
				let domain_address = DomainAddress::Evm(0, address);

				assert_noop!(
					LiquidityPoolsGateway::remove_instance(
						RuntimeOrigin::signed(get_test_account_id()),
						domain_address.clone(),
					),
					BadOrigin
				);
			});
		}

		#[test]
		fn instance_not_found() {
			new_test_ext().execute_with(|| {
				let address = H160::from_slice(&get_test_account_id().as_slice()[..20]);
				let domain_address = DomainAddress::Evm(0, address);

				assert_noop!(
					LiquidityPoolsGateway::remove_instance(
						RuntimeOrigin::root(),
						domain_address.clone(),
					),
					Error::<Runtime>::UnknownInstance,
				);
			});
		}
	}

	mod receive_message {
		use super::*;

		#[test]
		fn success() {
			new_test_ext().execute_with(|| {
				let address = H160::from_slice(&get_test_account_id().as_slice()[..20]);
				let domain_address = DomainAddress::Evm(0, address);
				let message = Message::Simple;

				let router_id = ROUTER_ID_1;

				assert_ok!(LiquidityPoolsGateway::add_instance(
					RuntimeOrigin::root(),
					domain_address.clone(),
				));

				let encoded_msg = message.serialize();

				let gateway_message = GatewayMessage::Inbound {
					domain_address: domain_address.clone(),
					message: message.clone(),
					router_id: router_id.clone(),
				};

				let handler = MockLiquidityPoolsGatewayQueue::mock_submit(move |mock_message| {
					assert_eq!(mock_message, gateway_message);
					Ok(())
				});

				assert_ok!(LiquidityPoolsGateway::receive_message(
					GatewayOrigin::Domain(domain_address).into(),
					router_id,
					BoundedVec::<u8, MaxIncomingMessageSize>::try_from(encoded_msg).unwrap()
				));

				assert_eq!(handler.times(), 1);
			});
		}

		#[test]
		fn bad_origin() {
			new_test_ext().execute_with(|| {
				let encoded_msg = Message::Simple.serialize();

				let router_id = ROUTER_ID_1;

				assert_noop!(
					LiquidityPoolsGateway::receive_message(
						RuntimeOrigin::signed(AccountId32::new([0u8; 32])),
						router_id,
						BoundedVec::<u8, MaxIncomingMessageSize>::try_from(encoded_msg).unwrap()
					),
					BadOrigin,
				);
			});
		}

		#[test]
		fn invalid_message_origin() {
			new_test_ext().execute_with(|| {
				let domain_address = DomainAddress::Centrifuge(get_test_account_id().into());
				let encoded_msg = Message::Simple.serialize();
				let router_id = ROUTER_ID_1;

				assert_noop!(
					LiquidityPoolsGateway::receive_message(
						GatewayOrigin::Domain(domain_address).into(),
						router_id,
						BoundedVec::<u8, MaxIncomingMessageSize>::try_from(encoded_msg).unwrap()
					),
					Error::<Runtime>::InvalidMessageOrigin,
				);
			});
		}

		#[test]
		fn unknown_instance() {
			new_test_ext().execute_with(|| {
				let address = H160::from_slice(&get_test_account_id().as_slice()[..20]);
				let domain_address = DomainAddress::Evm(0, address);
				let encoded_msg = Message::Simple.serialize();
				let router_id = ROUTER_ID_1;

				assert_noop!(
					LiquidityPoolsGateway::receive_message(
						GatewayOrigin::Domain(domain_address).into(),
						router_id,
						BoundedVec::<u8, MaxIncomingMessageSize>::try_from(encoded_msg).unwrap()
					),
					Error::<Runtime>::UnknownInstance,
				);
			});
		}

		#[test]
		fn message_queue_error() {
			new_test_ext().execute_with(|| {
				let address = H160::from_slice(&get_test_account_id().as_slice()[..20]);
				let domain_address = DomainAddress::Evm(0, address);
				let message = Message::Simple;

				let router_id = ROUTER_ID_1;

				assert_ok!(LiquidityPoolsGateway::add_instance(
					RuntimeOrigin::root(),
					domain_address.clone(),
				));

				let encoded_msg = message.serialize();

				let err = sp_runtime::DispatchError::from("liquidity_pools error");

				let gateway_message = GatewayMessage::Inbound {
					domain_address: domain_address.clone(),
					message: message.clone(),
					router_id: router_id.clone(),
				};

				MockLiquidityPoolsGatewayQueue::mock_submit(move |mock_message| {
					assert_eq!(mock_message, gateway_message);
					Err(err)
				});

				assert_noop!(
					LiquidityPoolsGateway::receive_message(
						GatewayOrigin::Domain(domain_address).into(),
						router_id,
						BoundedVec::<u8, MaxIncomingMessageSize>::try_from(encoded_msg).unwrap()
					),
					err,
				);
			});
		}
	}

	mod set_domain_hook {
		use super::*;

		#[test]
		fn success() {
			new_test_ext().execute_with(|| {
				let domain = Domain::Evm(0);

				assert_ok!(LiquidityPoolsGateway::set_domain_hook_address(
					RuntimeOrigin::root(),
					domain,
					get_test_hook_bytes()
				));
			});
		}

		#[test]
		fn bad_origin() {
			new_test_ext().execute_with(|| {
				let domain = Domain::Evm(0);

				assert_noop!(
					LiquidityPoolsGateway::set_domain_hook_address(
						RuntimeOrigin::signed(AccountId32::new([0u8; 32])),
						domain,
						get_test_hook_bytes()
					),
					BadOrigin
				);
			});
		}

		#[test]
		fn domain_not_supported() {
			new_test_ext().execute_with(|| {
				let domain = Domain::Centrifuge;

				assert_noop!(
					LiquidityPoolsGateway::set_domain_hook_address(
						RuntimeOrigin::root(),
						domain,
						get_test_hook_bytes()
					),
					Error::<Runtime>::DomainNotSupported
				);
			});
		}
	}

	mod batches {
		use super::*;

		const USER: AccountId32 = AccountId32::new([1; 32]);
		const OTHER: AccountId32 = AccountId32::new([2; 32]);
		const DOMAIN: Domain = Domain::Evm(TEST_EVM_CHAIN);

		#[test]
		fn pack_empty() {
			new_test_ext().execute_with(|| {
				assert_ok!(LiquidityPoolsGateway::start_batch_message(
					RuntimeOrigin::signed(USER),
					DOMAIN
				));
				assert_ok!(LiquidityPoolsGateway::end_batch_message(
					RuntimeOrigin::signed(USER),
					DOMAIN
				));
			});
		}

		#[test]
		fn pack_several() {
			new_test_ext().execute_with(|| {
				assert_ok!(LiquidityPoolsGateway::start_batch_message(
					RuntimeOrigin::signed(USER),
					DOMAIN
				));

				let handler = MockLiquidityPoolsGatewayQueue::mock_submit(|_| Ok(()));

				// Ok Batched
				assert_ok!(LiquidityPoolsGateway::handle(USER, DOMAIN, Message::Simple));

				Routers::<Runtime>::set(BoundedVec::try_from(vec![ROUTER_ID_1]).unwrap());

				// Not batched, it belongs to OTHER
				assert_ok!(LiquidityPoolsGateway::handle(
					OTHER,
					DOMAIN,
					Message::Simple
				));

				// Not batched, it belongs to EVM 2
				assert_ok!(LiquidityPoolsGateway::handle(
					USER,
					Domain::Evm(2),
					Message::Simple
				));

				// Ok Batched
				assert_ok!(LiquidityPoolsGateway::handle(USER, DOMAIN, Message::Simple));

				// Two non-packed messages
				assert_eq!(handler.times(), 2);

				assert_ok!(LiquidityPoolsGateway::end_batch_message(
					RuntimeOrigin::signed(USER),
					DOMAIN
				));

				// Packed message queued
				assert_eq!(handler.times(), 3);
			});
		}

		#[test]
		fn pack_over_limit() {
			new_test_ext().execute_with(|| {
				assert_ok!(LiquidityPoolsGateway::start_batch_message(
					RuntimeOrigin::signed(USER),
					DOMAIN
				));

				let handler = MockLiquidityPoolsGatewayQueue::mock_submit(|_| Ok(()));

				(0..MAX_PACKED_MESSAGES).for_each(|_| {
					assert_ok!(LiquidityPoolsGateway::handle(USER, DOMAIN, Message::Simple));
				});

				assert_err!(
					LiquidityPoolsGateway::handle(USER, DOMAIN, Message::Simple),
					DispatchError::Other(MAX_PACKED_MESSAGES_ERR)
				);

				let router_id_1 = ROUTER_ID_1;

				Routers::<Runtime>::set(BoundedVec::try_from(vec![router_id_1]).unwrap());

				assert_ok!(LiquidityPoolsGateway::end_batch_message(
					RuntimeOrigin::signed(USER),
					DOMAIN
				));
				assert_eq!(handler.times(), 1);
			});
		}

		#[test]
		fn end_before_start() {
			new_test_ext().execute_with(|| {
				assert_err!(
					LiquidityPoolsGateway::end_batch_message(RuntimeOrigin::signed(USER), DOMAIN),
					Error::<Runtime>::MessagePackingNotStarted
				);
			});
		}

		#[test]
		fn start_before_end() {
			new_test_ext().execute_with(|| {
				assert_ok!(LiquidityPoolsGateway::start_batch_message(
					RuntimeOrigin::signed(USER),
					DOMAIN
				));

				assert_err!(
					LiquidityPoolsGateway::start_batch_message(RuntimeOrigin::signed(USER), DOMAIN),
					Error::<Runtime>::MessagePackingAlreadyStarted
				);
			});
		}

		#[test]
		fn process_inbound() {
			new_test_ext().execute_with(|| {
				let address = H160::from_slice(&get_test_account_id().as_slice()[..20]);
				let domain_address = DomainAddress::Evm(TEST_EVM_CHAIN, address);

				let router_id_1 = ROUTER_ID_1;

				Routers::<Runtime>::set(BoundedVec::try_from(vec![router_id_1]).unwrap());
				SessionIdStore::<Runtime>::set(1);

				let handler = MockLiquidityPools::mock_handle(|_, _| Ok(()));

				let submessage_count = 5;

				let (result, weight) = LiquidityPoolsGateway::process(GatewayMessage::Inbound {
					domain_address,
					message: Message::deserialize(&(1..=submessage_count).collect::<Vec<_>>())
						.unwrap(),
					router_id: ROUTER_ID_1,
				});

				let expected_weight = LP_DEFENSIVE_WEIGHT.saturating_mul(submessage_count.into());

				assert_ok!(result);
				assert_eq!(weight, expected_weight);
				assert_eq!(handler.times(), submessage_count as u32);
			});
		}

		#[test]
		fn process_inbound_with_errors() {
			new_test_ext().execute_with(|| {
				let address = H160::from_slice(&get_test_account_id().as_slice()[..20]);
				let domain_address = DomainAddress::Evm(1, address);

				let router_id_1 = ROUTER_ID_1;

				Routers::<Runtime>::set(BoundedVec::try_from(vec![router_id_1]).unwrap());
				SessionIdStore::<Runtime>::set(1);

				let counter = Arc::new(AtomicU32::new(0));

				let handler = MockLiquidityPools::mock_handle(move |_, _| {
					match counter.fetch_add(1, Ordering::Relaxed) {
						2 => Err(DispatchError::Unavailable),
						_ => Ok(()),
					}
				});

				let (result, _) = LiquidityPoolsGateway::process(GatewayMessage::Inbound {
					domain_address,
					message: Message::deserialize(&(1..=5).collect::<Vec<_>>()).unwrap(),
					router_id: ROUTER_ID_1,
				});

				assert_err!(result, DispatchError::Unavailable);
				// 2 correct messages and 1 failed message processed.
				assert_eq!(handler.times(), 3);
			});
		}
	}

	mod execute_message_recovery {
		use super::*;

		#[test]
		fn success_with_execution() {
			new_test_ext().execute_with(|| {
				let session_id = 1;

				Routers::<Runtime>::set(
					BoundedVec::try_from(vec![ROUTER_ID_1, ROUTER_ID_2]).unwrap(),
				);
				SessionIdStore::<Runtime>::set(session_id);

				PendingInboundEntries::<Runtime>::insert(
					MESSAGE_HASH,
					ROUTER_ID_1,
					InboundEntry::Message(MessageEntry {
						session_id,
						domain_address: TEST_DOMAIN_ADDRESS,
						message: Message::Simple,
						expected_proof_count: 1,
					}),
				);

				let handler =
					MockLiquidityPools::mock_handle(move |mock_domain_address, mock_message| {
						assert_eq!(mock_domain_address, TEST_DOMAIN_ADDRESS);
						assert_eq!(mock_message, Message::Simple);

						Ok(())
					});

				assert_ok!(LiquidityPoolsGateway::execute_message_recovery(
					RuntimeOrigin::root(),
					TEST_DOMAIN_ADDRESS,
					MESSAGE_HASH,
					ROUTER_ID_2,
				));

				event_exists(Event::<Runtime>::MessageRecoveryExecuted {
					message_hash: MESSAGE_HASH,
					router_id: ROUTER_ID_2,
				});

				assert_eq!(handler.times(), 1);

				assert!(PendingInboundEntries::<Runtime>::get(MESSAGE_HASH, ROUTER_ID_1).is_none());
				assert!(PendingInboundEntries::<Runtime>::get(MESSAGE_HASH, ROUTER_ID_2).is_none());
			});
		}

		#[test]
		fn success_without_execution() {
			new_test_ext().execute_with(|| {
				let session_id = 1;

				Routers::<Runtime>::set(
					BoundedVec::try_from(vec![ROUTER_ID_1, ROUTER_ID_2, ROUTER_ID_3]).unwrap(),
				);
				SessionIdStore::<Runtime>::set(session_id);

				PendingInboundEntries::<Runtime>::insert(
					MESSAGE_HASH,
					ROUTER_ID_1,
					InboundEntry::Message(MessageEntry {
						session_id,
						domain_address: TEST_DOMAIN_ADDRESS,
						message: Message::Simple,
						expected_proof_count: 2,
					}),
				);

				assert_ok!(LiquidityPoolsGateway::execute_message_recovery(
					RuntimeOrigin::root(),
					TEST_DOMAIN_ADDRESS,
					MESSAGE_HASH,
					ROUTER_ID_2,
				));

				event_exists(Event::<Runtime>::MessageRecoveryExecuted {
					message_hash: MESSAGE_HASH,
					router_id: ROUTER_ID_2,
				});

				assert_eq!(
					PendingInboundEntries::<Runtime>::get(MESSAGE_HASH, ROUTER_ID_1),
					Some(
						MessageEntry {
							session_id,
							domain_address: TEST_DOMAIN_ADDRESS,
							message: Message::Simple,
							expected_proof_count: 2,
						}
						.into()
					)
				);
				assert_eq!(
					PendingInboundEntries::<Runtime>::get(MESSAGE_HASH, ROUTER_ID_2),
					Some(
						ProofEntry {
							session_id,
							current_count: 1
						}
						.into()
					)
				);
				assert!(PendingInboundEntries::<Runtime>::get(MESSAGE_HASH, ROUTER_ID_3).is_none())
			});
		}

		#[test]
		fn not_enough_routers_for_domain() {
			new_test_ext().execute_with(|| {
				assert_noop!(
					LiquidityPoolsGateway::execute_message_recovery(
						RuntimeOrigin::root(),
						TEST_DOMAIN_ADDRESS,
						MESSAGE_HASH,
						ROUTER_ID_1,
					),
					Error::<Runtime>::NotEnoughRoutersForDomain
				);

				Routers::<Runtime>::set(BoundedVec::try_from(vec![ROUTER_ID_1]).unwrap());

				assert_noop!(
					LiquidityPoolsGateway::execute_message_recovery(
						RuntimeOrigin::root(),
						TEST_DOMAIN_ADDRESS,
						MESSAGE_HASH,
						ROUTER_ID_1,
					),
					Error::<Runtime>::NotEnoughRoutersForDomain
				);
			});
		}

		#[test]
		fn unknown_router() {
			new_test_ext().execute_with(|| {
				Routers::<Runtime>::set(BoundedVec::try_from(vec![ROUTER_ID_1]).unwrap());
				SessionIdStore::<Runtime>::set(1);

				assert_noop!(
					LiquidityPoolsGateway::execute_message_recovery(
						RuntimeOrigin::root(),
						TEST_DOMAIN_ADDRESS,
						MESSAGE_HASH,
						ROUTER_ID_2
					),
					Error::<Runtime>::UnknownRouter
				);
			});
		}

		#[test]
		fn proof_count_overflow() {
			new_test_ext().execute_with(|| {
				let session_id = 1;

				Routers::<Runtime>::set(
					BoundedVec::try_from(vec![ROUTER_ID_1, ROUTER_ID_2]).unwrap(),
				);
				SessionIdStore::<Runtime>::set(session_id);
				PendingInboundEntries::<Runtime>::insert(
					MESSAGE_HASH,
					ROUTER_ID_2,
					InboundEntry::Proof(ProofEntry {
						session_id,
						current_count: u32::MAX,
					}),
				);

				assert_noop!(
					LiquidityPoolsGateway::execute_message_recovery(
						RuntimeOrigin::root(),
						TEST_DOMAIN_ADDRESS,
						MESSAGE_HASH,
						ROUTER_ID_2
					),
					Arithmetic(Overflow)
				);
			});
		}

		#[test]
		fn expected_message_hash_type() {
			new_test_ext().execute_with(|| {
				let domain_address = TEST_DOMAIN_ADDRESS;
				let session_id = 1;

				Routers::<Runtime>::set(
					BoundedVec::try_from(vec![ROUTER_ID_1, ROUTER_ID_2]).unwrap(),
				);
				SessionIdStore::<Runtime>::set(session_id);
				PendingInboundEntries::<Runtime>::insert(
					MESSAGE_HASH,
					ROUTER_ID_2,
					InboundEntry::Message(MessageEntry {
						session_id,
						domain_address: domain_address.clone(),
						message: Message::Simple,
						expected_proof_count: 2,
					}),
				);

				assert_noop!(
					LiquidityPoolsGateway::execute_message_recovery(
						RuntimeOrigin::root(),
						TEST_DOMAIN_ADDRESS,
						MESSAGE_HASH,
						ROUTER_ID_2
					),
					Error::<Runtime>::ExpectedMessageProofType
				);
			});
		}
	}

	mod initiate_message_recovery {
		use super::*;

		#[test]
		fn success() {
			new_test_ext().execute_with(|| {
				let recovery_router = [1u8; 32];

				Routers::<Runtime>::set(BoundedVec::try_from(vec![ROUTER_ID_1]).unwrap());

				MockMessageSender::mock_send(move |mock_router_id, mock_sender, mock_message| {
					assert_eq!(mock_router_id, ROUTER_ID_1);
					assert_eq!(mock_sender, <Runtime as Config>::Sender::get());
					assert_eq!(
						mock_message,
						Message::InitiateMessageRecovery((MESSAGE_HASH, recovery_router))
							.serialize()
					);

					Ok(())
				});

				assert_ok!(LiquidityPoolsGateway::initiate_message_recovery(
					RuntimeOrigin::root(),
					TEST_DOMAIN,
					MESSAGE_HASH,
					recovery_router,
					ROUTER_ID_1,
				));

				event_exists(Event::<Runtime>::MessageRecoveryInitiated {
					domain: TEST_DOMAIN,
					message_hash: MESSAGE_HASH,
					recovery_router,
					messaging_router: ROUTER_ID_1,
				})
			});
		}

		#[test]
		fn bad_origin() {
			new_test_ext().execute_with(|| {
				let recovery_router = [1u8; 32];

				assert_noop!(
					LiquidityPoolsGateway::initiate_message_recovery(
						RuntimeOrigin::signed(AccountId32::new([0u8; 32])),
						TEST_DOMAIN,
						MESSAGE_HASH,
						recovery_router,
						ROUTER_ID_1,
					),
					BadOrigin
				);
			});
		}

		#[test]
		fn not_enough_routers_for_domain() {
			new_test_ext().execute_with(|| {
				let recovery_router = [1u8; 32];

				assert_noop!(
					LiquidityPoolsGateway::initiate_message_recovery(
						RuntimeOrigin::root(),
						TEST_DOMAIN,
						MESSAGE_HASH,
						recovery_router,
						ROUTER_ID_1,
					),
					Error::<Runtime>::NotEnoughRoutersForDomain,
				);
			});
		}

		#[test]
		fn messaging_router_not_found() {
			new_test_ext().execute_with(|| {
				let recovery_router = [1u8; 32];

				Routers::<Runtime>::set(BoundedVec::try_from(vec![ROUTER_ID_1]).unwrap());

				MockMessageSender::mock_send(move |mock_router_id, mock_sender, mock_message| {
					assert_eq!(mock_router_id, ROUTER_ID_1);
					assert_eq!(mock_sender, <Runtime as Config>::Sender::get());
					assert_eq!(
						mock_message,
						Message::InitiateMessageRecovery((MESSAGE_HASH, recovery_router))
							.serialize()
					);

					Ok(())
				});

				assert_noop!(
					LiquidityPoolsGateway::initiate_message_recovery(
						RuntimeOrigin::root(),
						TEST_DOMAIN,
						MESSAGE_HASH,
						recovery_router,
						RouterId(4),
					),
					Error::<Runtime>::MessagingRouterNotFound,
				);
			});
		}

		#[test]
		fn message_sender_error() {
			new_test_ext().execute_with(|| {
				let recovery_router = [1u8; 32];

				Routers::<Runtime>::set(BoundedVec::try_from(vec![ROUTER_ID_1]).unwrap());

				let err = DispatchError::Unavailable;

				MockMessageSender::mock_send(move |mock_router_id, mock_sender, mock_message| {
					assert_eq!(mock_router_id, ROUTER_ID_1);
					assert_eq!(mock_sender, <Runtime as Config>::Sender::get());
					assert_eq!(
						mock_message,
						Message::InitiateMessageRecovery((MESSAGE_HASH, recovery_router))
							.serialize()
					);

					Err(err)
				});

				assert_noop!(
					LiquidityPoolsGateway::initiate_message_recovery(
						RuntimeOrigin::root(),
						TEST_DOMAIN,
						MESSAGE_HASH,
						recovery_router,
						ROUTER_ID_1,
					),
					err
				);
			});
		}
	}

	mod dispute_message_recovery {
		use super::*;

		#[test]
		fn success() {
			new_test_ext().execute_with(|| {
				let recovery_router = [1u8; 32];

				Routers::<Runtime>::set(BoundedVec::try_from(vec![ROUTER_ID_1]).unwrap());

				MockMessageSender::mock_send(move |mock_router_id, mock_sender, mock_message| {
					assert_eq!(mock_router_id, ROUTER_ID_1);
					assert_eq!(mock_sender, <Runtime as Config>::Sender::get());
					assert_eq!(
						mock_message,
						Message::DisputeMessageRecovery((MESSAGE_HASH, recovery_router))
							.serialize()
					);

					Ok(())
				});

				assert_ok!(LiquidityPoolsGateway::dispute_message_recovery(
					RuntimeOrigin::root(),
					TEST_DOMAIN,
					MESSAGE_HASH,
					recovery_router,
					ROUTER_ID_1,
				));

				event_exists(Event::<Runtime>::MessageRecoveryDisputed {
					domain: TEST_DOMAIN,
					message_hash: MESSAGE_HASH,
					recovery_router,
					messaging_router: ROUTER_ID_1,
				})
			});
		}

		#[test]
		fn bad_origin() {
			new_test_ext().execute_with(|| {
				let recovery_router = [1u8; 32];

				assert_noop!(
					LiquidityPoolsGateway::dispute_message_recovery(
						RuntimeOrigin::signed(AccountId32::new([0u8; 32])),
						TEST_DOMAIN,
						MESSAGE_HASH,
						recovery_router,
						ROUTER_ID_1,
					),
					BadOrigin
				);
			});
		}

		#[test]
		fn not_enough_routers_for_domain() {
			new_test_ext().execute_with(|| {
				let recovery_router = [1u8; 32];

				assert_noop!(
					LiquidityPoolsGateway::dispute_message_recovery(
						RuntimeOrigin::root(),
						TEST_DOMAIN,
						MESSAGE_HASH,
						recovery_router,
						ROUTER_ID_1,
					),
					Error::<Runtime>::NotEnoughRoutersForDomain,
				);
			});
		}

		#[test]
		fn messaging_router_not_found() {
			new_test_ext().execute_with(|| {
				let recovery_router = [1u8; 32];

				Routers::<Runtime>::set(BoundedVec::try_from(vec![ROUTER_ID_1]).unwrap());

				MockMessageSender::mock_send(move |mock_router_id, mock_sender, mock_message| {
					assert_eq!(mock_router_id, ROUTER_ID_1);
					assert_eq!(mock_sender, <Runtime as Config>::Sender::get());
					assert_eq!(
						mock_message,
						Message::DisputeMessageRecovery((MESSAGE_HASH, recovery_router))
							.serialize()
					);

					Ok(())
				});

				assert_noop!(
					LiquidityPoolsGateway::dispute_message_recovery(
						RuntimeOrigin::root(),
						TEST_DOMAIN,
						MESSAGE_HASH,
						recovery_router,
						RouterId(4),
					),
					Error::<Runtime>::MessagingRouterNotFound,
				);
			});
		}

		#[test]
		fn message_sender_error() {
			new_test_ext().execute_with(|| {
				let recovery_router = [1u8; 32];

				Routers::<Runtime>::set(BoundedVec::try_from(vec![ROUTER_ID_1]).unwrap());

				let err = DispatchError::Unavailable;

				MockMessageSender::mock_send(move |mock_router_id, mock_sender, mock_message| {
					assert_eq!(mock_router_id, ROUTER_ID_1);
					assert_eq!(mock_sender, <Runtime as Config>::Sender::get());
					assert_eq!(
						mock_message,
						Message::DisputeMessageRecovery((MESSAGE_HASH, recovery_router))
							.serialize()
					);

					Err(err)
				});

				assert_noop!(
					LiquidityPoolsGateway::dispute_message_recovery(
						RuntimeOrigin::root(),
						TEST_DOMAIN,
						MESSAGE_HASH,
						recovery_router,
						ROUTER_ID_1,
					),
					err
				);
			});
		}
	}
}

mod implementations {
	use super::*;

	mod outbound_message_handler {
		use super::*;

		#[test]
		fn success() {
			new_test_ext().execute_with(|| {
				let domain = Domain::Evm(0);
				let sender = get_test_account_id();
				let msg = Message::Simple;
				let message_hash = msg.get_message_hash();

				assert_ok!(LiquidityPoolsGateway::set_routers(
					RuntimeOrigin::root(),
					BoundedVec::try_from(vec![ROUTER_ID_1, ROUTER_ID_2, ROUTER_ID_3]).unwrap(),
				));

				let handler = MockLiquidityPoolsGatewayQueue::mock_submit(move |mock_msg| {
					match mock_msg {
						GatewayMessage::Inbound { .. } => {
							assert!(false, "expected outbound message")
						}
						GatewayMessage::Outbound { message, .. } => match message {
							Message::Proof(p) => {
								assert_eq!(p, message_hash);
							}
							_ => {}
						},
					}

					Ok(())
				});

				assert_ok!(LiquidityPoolsGateway::handle(sender, domain, msg));
				assert_eq!(handler.times(), 3);
			});
		}

		#[test]
		fn domain_not_supported() {
			new_test_ext().execute_with(|| {
				let domain = Domain::Centrifuge;
				let sender = get_test_account_id();
				let msg = Message::Simple;

				assert_noop!(
					LiquidityPoolsGateway::handle(sender, domain, msg),
					Error::<Runtime>::DomainNotSupported
				);
			});
		}

		#[test]
		fn routers_not_found() {
			new_test_ext().execute_with(|| {
				let domain = Domain::Evm(0);
				let sender = get_test_account_id();
				let msg = Message::Simple;

				assert_noop!(
					LiquidityPoolsGateway::handle(sender, domain, msg),
					Error::<Runtime>::NotEnoughRoutersForDomain
				);
			});
		}

		#[test]
		fn message_queue_error() {
			new_test_ext().execute_with(|| {
				let domain = Domain::Evm(0);
				let sender = get_test_account_id();
				let msg = Message::Simple;

				assert_ok!(LiquidityPoolsGateway::set_routers(
					RuntimeOrigin::root(),
					BoundedVec::try_from(vec![ROUTER_ID_1, ROUTER_ID_2, ROUTER_ID_3]).unwrap(),
				));

				let gateway_message = GatewayMessage::Outbound {
					message: msg.clone(),
					router_id: ROUTER_ID_1,
				};

				let err = DispatchError::Unavailable;

				let handler = MockLiquidityPoolsGatewayQueue::mock_submit(move |mock_msg| {
					assert_eq!(mock_msg, gateway_message);

					Err(err)
				});

				assert_noop!(LiquidityPoolsGateway::handle(sender, domain, msg), err);
				assert_eq!(handler.times(), 1);
			});
		}
	}

	mod message_processor {
		use super::*;

		mod inbound {
			use super::*;

			#[macro_use]
			mod util {
				use super::*;

				pub fn run_inbound_message_test_suite(suite: InboundMessageTestSuite) {
					let test_routers = suite.routers;

					for test in suite.tests {
						println!("Executing test for - {:?}", test.router_messages);

						new_test_ext().execute_with(|| {
							let session_id = TEST_SESSION_ID;

							Routers::<Runtime>::set(
								BoundedVec::try_from(test_routers.clone()).unwrap(),
							);
							SessionIdStore::<Runtime>::set(
								session_id,
							);

							let handler = MockLiquidityPools::mock_handle(move |_, _| Ok(()));

							for router_message in test.router_messages {
								let gateway_message = GatewayMessage::Inbound {
									domain_address: TEST_DOMAIN_ADDRESS,
									message: router_message.1,
									router_id: router_message.0,
								};

								let (res, _) = LiquidityPoolsGateway::process(gateway_message);
								assert_ok!(res);
							}

							let expected_message_submitted_times =
								test.expected_test_result.message_submitted_times;
							let message_submitted_times = handler.times();

							assert_eq!(
								message_submitted_times,
								expected_message_submitted_times,
								"Expected message to be submitted {expected_message_submitted_times} times, was {message_submitted_times}"
							);

							for expected_storage_entry in
								test.expected_test_result.expected_storage_entries
							{
								let expected_storage_entry_router_id = expected_storage_entry.0;
								let expected_inbound_entry = expected_storage_entry.1;

								let storage_entry = PendingInboundEntries::<Runtime>::get(
									MESSAGE_HASH, expected_storage_entry_router_id,
								);
								assert_eq!(storage_entry, expected_inbound_entry, "Expected inbound entry {expected_inbound_entry:?}, found {storage_entry:?}");
							}
						});
					}
				}

				/// Used for generating all `RouterMessage` combinations like:
				///
				/// vec![
				/// 	(ROUTER_ID_1, Message::Simple),
				/// 	(ROUTER_ID_1, Message::Simple),
				/// ]
				/// vec![
				/// 	(ROUTER_ID_1, Message::Simple),
				/// 	(ROUTER_ID_2, Message::Proof(MESSAGE_PROOF)),
				/// ]
				/// vec![
				/// 	(ROUTER_ID_2, Message::Proof(MESSAGE_PROOF)),
				/// 	(ROUTER_ID_1, Message::Simple),
				/// ]
				/// vec![
				/// 	(ROUTER_ID_2, Message::Proof(MESSAGE_PROOF)),
				/// 	(ROUTER_ID_2, Message::Proof(MESSAGE_PROOF)),
				/// ]
				pub fn generate_test_combinations<T>(
					t: T,
					count: usize,
				) -> Vec<Vec<<T as IntoIterator>::Item>>
				where
					T: IntoIterator + Clone,
					T::IntoIter: Clone,
					T::Item: Clone,
				{
					std::iter::repeat(t.clone().into_iter())
						.take(count)
						.multi_cartesian_product()
						.collect::<Vec<_>>()
				}

				/// Type used for mapping a message to a router hash.
				pub type RouterMessage = (RouterId, Message);

				/// Type used for aggregating tests for inbound messages.
				pub struct InboundMessageTestSuite {
					pub routers: Vec<RouterId>,
					pub tests: Vec<InboundMessageTest>,
				}

				/// Type used for defining a test which contains a set of
				/// `RouterMessage` combinations and the expected test result.
				pub struct InboundMessageTest {
					pub router_messages: Vec<RouterMessage>,
					pub expected_test_result: ExpectedTestResult,
				}

				/// Type used for defining the number of expected inbound
				/// message submission and the exected storage state.
				#[derive(Clone, Debug)]
				pub struct ExpectedTestResult {
					pub message_submitted_times: u32,
					pub expected_storage_entries: Vec<(RouterId, Option<InboundEntry<Runtime>>)>,
				}

				/// Generates the combinations of `RouterMessage` used when
				/// testing, maps the `ExpectedTestResult` for each and
				/// creates the `InboundMessageTestSuite`.
				pub fn generate_test_suite(
					routers: Vec<RouterId>,
					test_data: Vec<RouterMessage>,
					expected_results: HashMap<Vec<RouterMessage>, ExpectedTestResult>,
					message_count: usize,
				) -> InboundMessageTestSuite {
					let tests = generate_test_combinations(test_data, message_count);

					let tests = tests
						.into_iter()
						.map(|router_messages| {
							let expected_test_result = expected_results
								.get(&router_messages)
								.expect(
									format!("test for {router_messages:?} should be covered")
										.as_str(),
								)
								.clone();

							InboundMessageTest {
								router_messages,
								expected_test_result,
							}
						})
						.collect::<Vec<_>>();

					InboundMessageTestSuite { routers, tests }
				}
			}

			use util::*;

			mod one_router {
				use super::*;

				#[test]
				fn success() {
					new_test_ext().execute_with(|| {
						let message = Message::Simple;
						let message_hash = message.get_message_hash();
						let session_id = 1;
						let domain_address = DomainAddress::Evm(1, H160::repeat_byte(1));
						let router_id = ROUTER_ID_1;
						let gateway_message = GatewayMessage::Inbound {
							domain_address: domain_address.clone(),
							message: message.clone(),
							router_id: router_id.clone(),
						};

						Routers::<Runtime>::set(
							BoundedVec::<_, _>::try_from(vec![router_id.clone()]).unwrap(),
						);
						SessionIdStore::<Runtime>::set(session_id);

						let handler = MockLiquidityPools::mock_handle(
							move |mock_domain_address, mock_message| {
								assert_eq!(mock_domain_address, domain_address);
								assert_eq!(mock_message, message);

								Ok(())
							},
						);

						let (res, _) = LiquidityPoolsGateway::process(gateway_message);
						assert_ok!(res);
						assert_eq!(handler.times(), 1);

						assert!(
							PendingInboundEntries::<Runtime>::get(message_hash, router_id)
								.is_none()
						);
					});
				}

				#[test]
				fn multi_router_not_found() {
					new_test_ext().execute_with(|| {
						let message = Message::Simple;
						let domain_address = DomainAddress::Evm(1, H160::repeat_byte(1));
						let router_hash = ROUTER_ID_1;
						let gateway_message = GatewayMessage::Inbound {
							domain_address: domain_address.clone(),
							message: message.clone(),
							router_id: router_hash,
						};

						let (res, _) = LiquidityPoolsGateway::process(gateway_message);
						assert_noop!(res, Error::<Runtime>::NotEnoughRoutersForDomain);
					});
				}

				#[test]
				fn unknown_inbound_message_router() {
					new_test_ext().execute_with(|| {
						let message = Message::Simple;
						let session_id = 1;
						let domain_address = DomainAddress::Evm(1, H160::repeat_byte(1));
						let router_hash = ROUTER_ID_1;
						let gateway_message = GatewayMessage::Inbound {
							domain_address: domain_address.clone(),
							message: message.clone(),
							// The router stored has a different hash, this should trigger the
							// expected error.
							router_id: ROUTER_ID_2,
						};

						Routers::<Runtime>::set(
							BoundedVec::<_, _>::try_from(vec![router_hash]).unwrap(),
						);
						SessionIdStore::<Runtime>::set(session_id);

						let (res, _) = LiquidityPoolsGateway::process(gateway_message);
						assert_noop!(res, Error::<Runtime>::UnknownRouter);
					});
				}

				#[test]
				fn expected_message_hash_type() {
					new_test_ext().execute_with(|| {
						let message = Message::Simple;
						let message_hash = message.get_message_hash();
						let session_id = 1;
						let domain_address = DomainAddress::Evm(1, H160::repeat_byte(1));
						let router_id = ROUTER_ID_1;
						let gateway_message = GatewayMessage::Inbound {
							domain_address: domain_address.clone(),
							message: message.clone(),
							router_id: router_id.clone(),
						};

						Routers::<Runtime>::set(
							BoundedVec::<_, _>::try_from(vec![router_id.clone()]).unwrap(),
						);
						SessionIdStore::<Runtime>::set(session_id);
						PendingInboundEntries::<Runtime>::insert(
							message_hash,
							router_id,
							InboundEntry::Proof(ProofEntry {
								session_id,
								current_count: 0,
							}),
						);

						let (res, _) = LiquidityPoolsGateway::process(gateway_message);
						assert_noop!(res, Error::<Runtime>::ExpectedMessageProofType);
					});
				}
			}

			mod two_routers {
				use super::*;

				mod success {
					use super::*;

					lazy_static! {
						static ref TEST_DATA: Vec<RouterMessage> = vec![
							(ROUTER_ID_1, Message::Simple),
							(ROUTER_ID_2, Message::Proof(MESSAGE_HASH)),
						];
					}

					mod two_messages {
						use super::*;

						const MESSAGE_COUNT: usize = 2;

						#[test]
						fn success() {
							let expected_results: HashMap<Vec<RouterMessage>, ExpectedTestResult> =
								HashMap::from([
									(
										vec![
											(ROUTER_ID_1, Message::Simple),
											(ROUTER_ID_1, Message::Simple),
										],
										ExpectedTestResult {
											message_submitted_times: 0,
											expected_storage_entries: vec![
												(
													ROUTER_ID_1,
													Some(
														MessageEntry {
															session_id: TEST_SESSION_ID,
															domain_address: TEST_DOMAIN_ADDRESS,
															message: Message::Simple,
															expected_proof_count: 2,
														}
														.into(),
													),
												),
												(ROUTER_ID_2, None),
											],
										},
									),
									(
										vec![
											(ROUTER_ID_2, Message::Proof(MESSAGE_HASH)),
											(ROUTER_ID_2, Message::Proof(MESSAGE_HASH)),
										],
										ExpectedTestResult {
											message_submitted_times: 0,
											expected_storage_entries: vec![
												(ROUTER_ID_1, None),
												(
													ROUTER_ID_2,
													Some(
														ProofEntry {
															session_id: TEST_SESSION_ID,
															current_count: 2,
														}
														.into(),
													),
												),
											],
										},
									),
									(
										vec![
											(ROUTER_ID_1, Message::Simple),
											(ROUTER_ID_2, Message::Proof(MESSAGE_HASH)),
										],
										ExpectedTestResult {
											message_submitted_times: 1,
											expected_storage_entries: vec![
												(ROUTER_ID_1, None),
												(ROUTER_ID_2, None),
											],
										},
									),
									(
										vec![
											(ROUTER_ID_2, Message::Proof(MESSAGE_HASH)),
											(ROUTER_ID_1, Message::Simple),
										],
										ExpectedTestResult {
											message_submitted_times: 1,
											expected_storage_entries: vec![
												(ROUTER_ID_1, None),
												(ROUTER_ID_2, None),
											],
										},
									),
								]);

							let suite = generate_test_suite(
								vec![ROUTER_ID_1, ROUTER_ID_2],
								TEST_DATA.clone(),
								expected_results,
								MESSAGE_COUNT,
							);

							run_inbound_message_test_suite(suite);
						}
					}

					mod three_messages {
						use super::*;

						const MESSAGE_COUNT: usize = 3;

						#[test]
						fn success() {
							let expected_results: HashMap<Vec<RouterMessage>, ExpectedTestResult> =
								HashMap::from([
									(
										vec![
											(ROUTER_ID_1, Message::Simple),
											(ROUTER_ID_1, Message::Simple),
											(ROUTER_ID_1, Message::Simple),
										],
										ExpectedTestResult {
											message_submitted_times: 0,
											expected_storage_entries: vec![
												(
													ROUTER_ID_1,
													Some(
														MessageEntry {
															session_id: TEST_SESSION_ID,
															domain_address: TEST_DOMAIN_ADDRESS,
															message: Message::Simple,
															expected_proof_count: 3,
														}
														.into(),
													),
												),
												(ROUTER_ID_2, None),
											],
										},
									),
									(
										vec![
											(ROUTER_ID_2, Message::Proof(MESSAGE_HASH)),
											(ROUTER_ID_2, Message::Proof(MESSAGE_HASH)),
											(ROUTER_ID_2, Message::Proof(MESSAGE_HASH)),
										],
										ExpectedTestResult {
											message_submitted_times: 0,
											expected_storage_entries: vec![
												(ROUTER_ID_1, None),
												(
													ROUTER_ID_2,
													Some(
														ProofEntry {
															session_id: TEST_SESSION_ID,
															current_count: 3,
														}
														.into(),
													),
												),
											],
										},
									),
									(
										vec![
											(ROUTER_ID_1, Message::Simple),
											(ROUTER_ID_1, Message::Simple),
											(ROUTER_ID_2, Message::Proof(MESSAGE_HASH)),
										],
										ExpectedTestResult {
											message_submitted_times: 1,
											expected_storage_entries: vec![
												(
													ROUTER_ID_1,
													Some(
														MessageEntry {
															session_id: TEST_SESSION_ID,
															domain_address: TEST_DOMAIN_ADDRESS,
															message: Message::Simple,
															expected_proof_count: 1,
														}
														.into(),
													),
												),
												(ROUTER_ID_2, None),
											],
										},
									),
									(
										vec![
											(ROUTER_ID_1, Message::Simple),
											(ROUTER_ID_2, Message::Proof(MESSAGE_HASH)),
											(ROUTER_ID_1, Message::Simple),
										],
										ExpectedTestResult {
											message_submitted_times: 1,
											expected_storage_entries: vec![
												(
													ROUTER_ID_1,
													Some(
														MessageEntry {
															session_id: TEST_SESSION_ID,
															domain_address: TEST_DOMAIN_ADDRESS,
															message: Message::Simple,
															expected_proof_count: 1,
														}
														.into(),
													),
												),
												(ROUTER_ID_2, None),
											],
										},
									),
									(
										vec![
											(ROUTER_ID_1, Message::Simple),
											(ROUTER_ID_2, Message::Proof(MESSAGE_HASH)),
											(ROUTER_ID_2, Message::Proof(MESSAGE_HASH)),
										],
										ExpectedTestResult {
											message_submitted_times: 1,
											expected_storage_entries: vec![
												(ROUTER_ID_1, None),
												(
													ROUTER_ID_2,
													Some(
														ProofEntry {
															session_id: TEST_SESSION_ID,
															current_count: 1,
														}
														.into(),
													),
												),
											],
										},
									),
									(
										vec![
											(ROUTER_ID_2, Message::Proof(MESSAGE_HASH)),
											(ROUTER_ID_1, Message::Simple),
											(ROUTER_ID_1, Message::Simple),
										],
										ExpectedTestResult {
											message_submitted_times: 1,
											expected_storage_entries: vec![
												(
													ROUTER_ID_1,
													Some(
														MessageEntry {
															session_id: TEST_SESSION_ID,
															domain_address: TEST_DOMAIN_ADDRESS,
															message: Message::Simple,
															expected_proof_count: 1,
														}
														.into(),
													),
												),
												(ROUTER_ID_2, None),
											],
										},
									),
									(
										vec![
											(ROUTER_ID_2, Message::Proof(MESSAGE_HASH)),
											(ROUTER_ID_1, Message::Simple),
											(ROUTER_ID_2, Message::Proof(MESSAGE_HASH)),
										],
										ExpectedTestResult {
											message_submitted_times: 1,
											expected_storage_entries: vec![
												(ROUTER_ID_1, None),
												(
													ROUTER_ID_2,
													Some(
														ProofEntry {
															session_id: TEST_SESSION_ID,
															current_count: 1,
														}
														.into(),
													),
												),
											],
										},
									),
									(
										vec![
											(ROUTER_ID_2, Message::Proof(MESSAGE_HASH)),
											(ROUTER_ID_2, Message::Proof(MESSAGE_HASH)),
											(ROUTER_ID_1, Message::Simple),
										],
										ExpectedTestResult {
											message_submitted_times: 1,
											expected_storage_entries: vec![
												(ROUTER_ID_1, None),
												(
													ROUTER_ID_2,
													Some(
														ProofEntry {
															session_id: TEST_SESSION_ID,
															current_count: 1,
														}
														.into(),
													),
												),
											],
										},
									),
								]);

							let suite = generate_test_suite(
								vec![ROUTER_ID_1, ROUTER_ID_2],
								TEST_DATA.clone(),
								expected_results,
								MESSAGE_COUNT,
							);

							run_inbound_message_test_suite(suite);
						}
					}

					mod four_messages {
						use super::*;

						const MESSAGE_COUNT: usize = 4;

						#[test]
						fn success() {
							let expected_results: HashMap<Vec<RouterMessage>, ExpectedTestResult> =
								HashMap::from([
									(
										vec![
											(ROUTER_ID_1, Message::Simple),
											(ROUTER_ID_1, Message::Simple),
											(ROUTER_ID_1, Message::Simple),
											(ROUTER_ID_1, Message::Simple),
										],
										ExpectedTestResult {
											message_submitted_times: 0,
											expected_storage_entries: vec![
												(
													ROUTER_ID_1,
													Some(
														MessageEntry {
															session_id: TEST_SESSION_ID,
															domain_address: TEST_DOMAIN_ADDRESS,
															message: Message::Simple,
															expected_proof_count: 4,
														}
														.into(),
													),
												),
												(ROUTER_ID_2, None),
											],
										},
									),
									(
										vec![
											(ROUTER_ID_2, Message::Proof(MESSAGE_HASH)),
											(ROUTER_ID_2, Message::Proof(MESSAGE_HASH)),
											(ROUTER_ID_2, Message::Proof(MESSAGE_HASH)),
											(ROUTER_ID_2, Message::Proof(MESSAGE_HASH)),
										],
										ExpectedTestResult {
											message_submitted_times: 0,
											expected_storage_entries: vec![
												(ROUTER_ID_1, None),
												(
													ROUTER_ID_2,
													Some(
														ProofEntry {
															session_id: TEST_SESSION_ID,
															current_count: 4,
														}
														.into(),
													),
												),
											],
										},
									),
									(
										vec![
											(ROUTER_ID_1, Message::Simple),
											(ROUTER_ID_1, Message::Simple),
											(ROUTER_ID_1, Message::Simple),
											(ROUTER_ID_2, Message::Proof(MESSAGE_HASH)),
										],
										ExpectedTestResult {
											message_submitted_times: 1,
											expected_storage_entries: vec![
												(
													ROUTER_ID_1,
													Some(
														MessageEntry {
															session_id: TEST_SESSION_ID,
															domain_address: TEST_DOMAIN_ADDRESS,
															message: Message::Simple,
															expected_proof_count: 2,
														}
														.into(),
													),
												),
												(ROUTER_ID_2, None),
											],
										},
									),
									(
										vec![
											(ROUTER_ID_1, Message::Simple),
											(ROUTER_ID_1, Message::Simple),
											(ROUTER_ID_2, Message::Proof(MESSAGE_HASH)),
											(ROUTER_ID_1, Message::Simple),
										],
										ExpectedTestResult {
											message_submitted_times: 1,
											expected_storage_entries: vec![
												(
													ROUTER_ID_1,
													Some(
														MessageEntry {
															session_id: TEST_SESSION_ID,
															domain_address: TEST_DOMAIN_ADDRESS,
															message: Message::Simple,
															expected_proof_count: 2,
														}
														.into(),
													),
												),
												(ROUTER_ID_2, None),
											],
										},
									),
									(
										vec![
											(ROUTER_ID_1, Message::Simple),
											(ROUTER_ID_2, Message::Proof(MESSAGE_HASH)),
											(ROUTER_ID_1, Message::Simple),
											(ROUTER_ID_1, Message::Simple),
										],
										ExpectedTestResult {
											message_submitted_times: 1,
											expected_storage_entries: vec![
												(
													ROUTER_ID_1,
													Some(
														MessageEntry {
															session_id: TEST_SESSION_ID,
															domain_address: TEST_DOMAIN_ADDRESS,
															message: Message::Simple,
															expected_proof_count: 2,
														}
														.into(),
													),
												),
												(ROUTER_ID_2, None),
											],
										},
									),
									(
										vec![
											(ROUTER_ID_2, Message::Proof(MESSAGE_HASH)),
											(ROUTER_ID_1, Message::Simple),
											(ROUTER_ID_1, Message::Simple),
											(ROUTER_ID_1, Message::Simple),
										],
										ExpectedTestResult {
											message_submitted_times: 1,
											expected_storage_entries: vec![
												(
													ROUTER_ID_1,
													Some(
														MessageEntry {
															session_id: TEST_SESSION_ID,
															domain_address: TEST_DOMAIN_ADDRESS,
															message: Message::Simple,
															expected_proof_count: 2,
														}
														.into(),
													),
												),
												(ROUTER_ID_2, None),
											],
										},
									),
									(
										vec![
											(ROUTER_ID_1, Message::Simple),
											(ROUTER_ID_1, Message::Simple),
											(ROUTER_ID_2, Message::Proof(MESSAGE_HASH)),
											(ROUTER_ID_2, Message::Proof(MESSAGE_HASH)),
										],
										ExpectedTestResult {
											message_submitted_times: 2,
											expected_storage_entries: vec![
												(ROUTER_ID_1, None),
												(ROUTER_ID_2, None),
											],
										},
									),
									(
										vec![
											(ROUTER_ID_2, Message::Proof(MESSAGE_HASH)),
											(ROUTER_ID_1, Message::Simple),
											(ROUTER_ID_1, Message::Simple),
											(ROUTER_ID_2, Message::Proof(MESSAGE_HASH)),
										],
										ExpectedTestResult {
											message_submitted_times: 2,
											expected_storage_entries: vec![
												(ROUTER_ID_1, None),
												(ROUTER_ID_2, None),
											],
										},
									),
									(
										vec![
											(ROUTER_ID_2, Message::Proof(MESSAGE_HASH)),
											(ROUTER_ID_1, Message::Simple),
											(ROUTER_ID_2, Message::Proof(MESSAGE_HASH)),
											(ROUTER_ID_1, Message::Simple),
										],
										ExpectedTestResult {
											message_submitted_times: 2,
											expected_storage_entries: vec![
												(ROUTER_ID_1, None),
												(ROUTER_ID_2, None),
											],
										},
									),
									(
										vec![
											(ROUTER_ID_1, Message::Simple),
											(ROUTER_ID_2, Message::Proof(MESSAGE_HASH)),
											(ROUTER_ID_1, Message::Simple),
											(ROUTER_ID_2, Message::Proof(MESSAGE_HASH)),
										],
										ExpectedTestResult {
											message_submitted_times: 2,
											expected_storage_entries: vec![
												(ROUTER_ID_1, None),
												(ROUTER_ID_2, None),
											],
										},
									),
									(
										vec![
											(ROUTER_ID_1, Message::Simple),
											(ROUTER_ID_2, Message::Proof(MESSAGE_HASH)),
											(ROUTER_ID_2, Message::Proof(MESSAGE_HASH)),
											(ROUTER_ID_1, Message::Simple),
										],
										ExpectedTestResult {
											message_submitted_times: 2,
											expected_storage_entries: vec![
												(ROUTER_ID_1, None),
												(ROUTER_ID_2, None),
											],
										},
									),
									(
										vec![
											(ROUTER_ID_2, Message::Proof(MESSAGE_HASH)),
											(ROUTER_ID_2, Message::Proof(MESSAGE_HASH)),
											(ROUTER_ID_1, Message::Simple),
											(ROUTER_ID_1, Message::Simple),
										],
										ExpectedTestResult {
											message_submitted_times: 2,
											expected_storage_entries: vec![
												(ROUTER_ID_1, None),
												(ROUTER_ID_2, None),
											],
										},
									),
									(
										vec![
											(ROUTER_ID_1, Message::Simple),
											(ROUTER_ID_2, Message::Proof(MESSAGE_HASH)),
											(ROUTER_ID_2, Message::Proof(MESSAGE_HASH)),
											(ROUTER_ID_2, Message::Proof(MESSAGE_HASH)),
										],
										ExpectedTestResult {
											message_submitted_times: 1,
											expected_storage_entries: vec![
												(ROUTER_ID_1, None),
												(
													ROUTER_ID_2,
													Some(
														ProofEntry {
															session_id: TEST_SESSION_ID,
															current_count: 2,
														}
														.into(),
													),
												),
											],
										},
									),
									(
										vec![
											(ROUTER_ID_2, Message::Proof(MESSAGE_HASH)),
											(ROUTER_ID_1, Message::Simple),
											(ROUTER_ID_2, Message::Proof(MESSAGE_HASH)),
											(ROUTER_ID_2, Message::Proof(MESSAGE_HASH)),
										],
										ExpectedTestResult {
											message_submitted_times: 1,
											expected_storage_entries: vec![
												(ROUTER_ID_1, None),
												(
													ROUTER_ID_2,
													Some(
														ProofEntry {
															session_id: TEST_SESSION_ID,
															current_count: 2,
														}
														.into(),
													),
												),
											],
										},
									),
									(
										vec![
											(ROUTER_ID_2, Message::Proof(MESSAGE_HASH)),
											(ROUTER_ID_2, Message::Proof(MESSAGE_HASH)),
											(ROUTER_ID_1, Message::Simple),
											(ROUTER_ID_2, Message::Proof(MESSAGE_HASH)),
										],
										ExpectedTestResult {
											message_submitted_times: 1,
											expected_storage_entries: vec![
												(ROUTER_ID_1, None),
												(
													ROUTER_ID_2,
													Some(
														ProofEntry {
															session_id: TEST_SESSION_ID,
															current_count: 2,
														}
														.into(),
													),
												),
											],
										},
									),
									(
										vec![
											(ROUTER_ID_2, Message::Proof(MESSAGE_HASH)),
											(ROUTER_ID_2, Message::Proof(MESSAGE_HASH)),
											(ROUTER_ID_2, Message::Proof(MESSAGE_HASH)),
											(ROUTER_ID_1, Message::Simple),
										],
										ExpectedTestResult {
											message_submitted_times: 1,
											expected_storage_entries: vec![
												(ROUTER_ID_1, None),
												(
													ROUTER_ID_2,
													Some(
														ProofEntry {
															session_id: TEST_SESSION_ID,
															current_count: 2,
														}
														.into(),
													),
												),
											],
										},
									),
								]);

							let suite = generate_test_suite(
								vec![ROUTER_ID_1, ROUTER_ID_2],
								TEST_DATA.clone(),
								expected_results,
								MESSAGE_COUNT,
							);

							run_inbound_message_test_suite(suite);
						}
					}
				}

				mod failure {
					use super::*;

					#[test]
					fn message_expected_from_first_router() {
						new_test_ext().execute_with(|| {
							let session_id = 1;

							Routers::<Runtime>::set(
								BoundedVec::<_, _>::try_from(vec![ROUTER_ID_1, ROUTER_ID_2])
									.unwrap(),
							);
							SessionIdStore::<Runtime>::set(session_id);

							let gateway_message = GatewayMessage::Inbound {
								domain_address: TEST_DOMAIN_ADDRESS,
								message: Message::Simple,
								router_id: ROUTER_ID_2,
							};

							let (res, _) = LiquidityPoolsGateway::process(gateway_message);
							assert_noop!(res, Error::<Runtime>::MessageExpectedFromFirstRouter);
						});
					}

					#[test]
					fn proof_not_expected_from_first_router() {
						new_test_ext().execute_with(|| {
							let session_id = 1;

							Routers::<Runtime>::set(
								BoundedVec::<_, _>::try_from(vec![ROUTER_ID_1, ROUTER_ID_2])
									.unwrap(),
							);
							SessionIdStore::<Runtime>::set(session_id);

							let gateway_message = GatewayMessage::Inbound {
								domain_address: TEST_DOMAIN_ADDRESS,
								message: Message::Proof(MESSAGE_HASH),
								router_id: ROUTER_ID_1,
							};

							let (res, _) = LiquidityPoolsGateway::process(gateway_message);
							assert_noop!(res, Error::<Runtime>::ProofNotExpectedFromFirstRouter);
						});
					}
				}
			}

			mod three_routers {
				use super::*;

				lazy_static! {
					static ref TEST_DATA: Vec<RouterMessage> = vec![
						(ROUTER_ID_1, Message::Simple),
						(ROUTER_ID_2, Message::Proof(MESSAGE_HASH)),
						(ROUTER_ID_3, Message::Proof(MESSAGE_HASH)),
					];
				}

				mod two_messages {
					use super::*;

					const MESSAGE_COUNT: usize = 2;

					#[test]
					fn success() {
						let expected_results: HashMap<Vec<RouterMessage>, ExpectedTestResult> =
							HashMap::from([
								(
									vec![
										(ROUTER_ID_1, Message::Simple),
										(ROUTER_ID_1, Message::Simple),
									],
									ExpectedTestResult {
										message_submitted_times: 0,
										expected_storage_entries: vec![
											(
												ROUTER_ID_1,
												Some(
													MessageEntry {
														session_id: TEST_SESSION_ID,
														domain_address: TEST_DOMAIN_ADDRESS,
														message: Message::Simple,
														expected_proof_count: 4,
													}
													.into(),
												),
											),
											(ROUTER_ID_2, None),
											(ROUTER_ID_3, None),
										],
									},
								),
								(
									vec![
										(ROUTER_ID_2, Message::Proof(MESSAGE_HASH)),
										(ROUTER_ID_2, Message::Proof(MESSAGE_HASH)),
									],
									ExpectedTestResult {
										message_submitted_times: 0,
										expected_storage_entries: vec![
											(ROUTER_ID_1, None),
											(
												ROUTER_ID_2,
												Some(
													ProofEntry {
														session_id: TEST_SESSION_ID,
														current_count: 2,
													}
													.into(),
												),
											),
											(ROUTER_ID_3, None),
										],
									},
								),
								(
									vec![
										(ROUTER_ID_3, Message::Proof(MESSAGE_HASH)),
										(ROUTER_ID_3, Message::Proof(MESSAGE_HASH)),
									],
									ExpectedTestResult {
										message_submitted_times: 0,
										expected_storage_entries: vec![
											(ROUTER_ID_1, None),
											(ROUTER_ID_2, None),
											(
												ROUTER_ID_3,
												Some(
													ProofEntry {
														session_id: TEST_SESSION_ID,
														current_count: 2,
													}
													.into(),
												),
											),
										],
									},
								),
								(
									vec![
										(ROUTER_ID_2, Message::Proof(MESSAGE_HASH)),
										(ROUTER_ID_3, Message::Proof(MESSAGE_HASH)),
									],
									ExpectedTestResult {
										message_submitted_times: 0,
										expected_storage_entries: vec![
											(ROUTER_ID_1, None),
											(
												ROUTER_ID_2,
												Some(
													ProofEntry {
														session_id: TEST_SESSION_ID,
														current_count: 1,
													}
													.into(),
												),
											),
											(
												ROUTER_ID_3,
												Some(
													ProofEntry {
														session_id: TEST_SESSION_ID,
														current_count: 1,
													}
													.into(),
												),
											),
										],
									},
								),
								(
									vec![
										(ROUTER_ID_3, Message::Proof(MESSAGE_HASH)),
										(ROUTER_ID_2, Message::Proof(MESSAGE_HASH)),
									],
									ExpectedTestResult {
										message_submitted_times: 0,
										expected_storage_entries: vec![
											(ROUTER_ID_1, None),
											(
												ROUTER_ID_2,
												Some(
													ProofEntry {
														session_id: TEST_SESSION_ID,
														current_count: 1,
													}
													.into(),
												),
											),
											(
												ROUTER_ID_3,
												Some(
													ProofEntry {
														session_id: TEST_SESSION_ID,
														current_count: 1,
													}
													.into(),
												),
											),
										],
									},
								),
								(
									vec![
										(ROUTER_ID_1, Message::Simple),
										(ROUTER_ID_2, Message::Proof(MESSAGE_HASH)),
									],
									ExpectedTestResult {
										message_submitted_times: 0,
										expected_storage_entries: vec![
											(
												ROUTER_ID_1,
												Some(
													MessageEntry {
														session_id: TEST_SESSION_ID,
														domain_address: TEST_DOMAIN_ADDRESS,
														message: Message::Simple,
														expected_proof_count: 2,
													}
													.into(),
												),
											),
											(
												ROUTER_ID_2,
												Some(
													ProofEntry {
														session_id: TEST_SESSION_ID,
														current_count: 1,
													}
													.into(),
												),
											),
											(ROUTER_ID_3, None),
										],
									},
								),
								(
									vec![
										(ROUTER_ID_1, Message::Simple),
										(ROUTER_ID_3, Message::Proof(MESSAGE_HASH)),
									],
									ExpectedTestResult {
										message_submitted_times: 0,
										expected_storage_entries: vec![
											(
												ROUTER_ID_1,
												Some(
													MessageEntry {
														session_id: TEST_SESSION_ID,
														domain_address: TEST_DOMAIN_ADDRESS,
														message: Message::Simple,
														expected_proof_count: 2,
													}
													.into(),
												),
											),
											(ROUTER_ID_2, None),
											(
												ROUTER_ID_3,
												Some(
													ProofEntry {
														session_id: TEST_SESSION_ID,
														current_count: 1,
													}
													.into(),
												),
											),
										],
									},
								),
								(
									vec![
										(ROUTER_ID_3, Message::Proof(MESSAGE_HASH)),
										(ROUTER_ID_1, Message::Simple),
									],
									ExpectedTestResult {
										message_submitted_times: 0,
										expected_storage_entries: vec![
											(
												ROUTER_ID_1,
												Some(
													MessageEntry {
														session_id: TEST_SESSION_ID,
														domain_address: TEST_DOMAIN_ADDRESS,
														message: Message::Simple,
														expected_proof_count: 2,
													}
													.into(),
												),
											),
											(ROUTER_ID_2, None),
											(
												ROUTER_ID_3,
												Some(
													ProofEntry {
														session_id: TEST_SESSION_ID,
														current_count: 1,
													}
													.into(),
												),
											),
										],
									},
								),
								(
									vec![
										(ROUTER_ID_2, Message::Proof(MESSAGE_HASH)),
										(ROUTER_ID_1, Message::Simple),
									],
									ExpectedTestResult {
										message_submitted_times: 0,
										expected_storage_entries: vec![
											(
												ROUTER_ID_1,
												Some(
													MessageEntry {
														session_id: TEST_SESSION_ID,
														domain_address: TEST_DOMAIN_ADDRESS,
														message: Message::Simple,
														expected_proof_count: 2,
													}
													.into(),
												),
											),
											(
												ROUTER_ID_2,
												Some(
													ProofEntry {
														session_id: TEST_SESSION_ID,
														current_count: 1,
													}
													.into(),
												),
											),
											(ROUTER_ID_3, None),
										],
									},
								),
								(
									vec![
										(ROUTER_ID_1, Message::Simple),
										(ROUTER_ID_3, Message::Proof(MESSAGE_HASH)),
									],
									ExpectedTestResult {
										message_submitted_times: 0,
										expected_storage_entries: vec![
											(
												ROUTER_ID_1,
												Some(
													MessageEntry {
														session_id: TEST_SESSION_ID,
														domain_address: TEST_DOMAIN_ADDRESS,
														message: Message::Simple,
														expected_proof_count: 2,
													}
													.into(),
												),
											),
											(ROUTER_ID_2, None),
											(
												ROUTER_ID_3,
												Some(
													ProofEntry {
														session_id: TEST_SESSION_ID,
														current_count: 1,
													}
													.into(),
												),
											),
										],
									},
								),
							]);

						let suite = generate_test_suite(
							vec![ROUTER_ID_1, ROUTER_ID_2, ROUTER_ID_3],
							TEST_DATA.clone(),
							expected_results,
							MESSAGE_COUNT,
						);

						run_inbound_message_test_suite(suite);
					}
				}

				mod three_messages {
					use super::*;

					const MESSAGE_COUNT: usize = 3;

					#[test]
					fn success() {
						let expected_results: HashMap<Vec<RouterMessage>, ExpectedTestResult> =
							HashMap::from([
								(
									vec![
										(ROUTER_ID_1, Message::Simple),
										(ROUTER_ID_1, Message::Simple),
										(ROUTER_ID_1, Message::Simple),
									],
									ExpectedTestResult {
										message_submitted_times: 0,
										expected_storage_entries: vec![
											(
												ROUTER_ID_1,
												Some(
													MessageEntry {
														session_id: TEST_SESSION_ID,
														domain_address: TEST_DOMAIN_ADDRESS,
														message: Message::Simple,
														expected_proof_count: 6,
													}
													.into(),
												),
											),
											(ROUTER_ID_2, None),
											(ROUTER_ID_3, None),
										],
									},
								),
								(
									vec![
										(ROUTER_ID_2, Message::Proof(MESSAGE_HASH)),
										(ROUTER_ID_2, Message::Proof(MESSAGE_HASH)),
										(ROUTER_ID_2, Message::Proof(MESSAGE_HASH)),
									],
									ExpectedTestResult {
										message_submitted_times: 0,
										expected_storage_entries: vec![
											(ROUTER_ID_1, None),
											(
												ROUTER_ID_2,
												Some(
													ProofEntry {
														session_id: TEST_SESSION_ID,
														current_count: 3,
													}
													.into(),
												),
											),
											(ROUTER_ID_3, None),
										],
									},
								),
								(
									vec![
										(ROUTER_ID_3, Message::Proof(MESSAGE_HASH)),
										(ROUTER_ID_3, Message::Proof(MESSAGE_HASH)),
										(ROUTER_ID_3, Message::Proof(MESSAGE_HASH)),
									],
									ExpectedTestResult {
										message_submitted_times: 0,
										expected_storage_entries: vec![
											(ROUTER_ID_1, None),
											(ROUTER_ID_2, None),
											(
												ROUTER_ID_3,
												Some(
													ProofEntry {
														session_id: TEST_SESSION_ID,
														current_count: 3,
													}
													.into(),
												),
											),
										],
									},
								),
								(
									vec![
										(ROUTER_ID_1, Message::Simple),
										(ROUTER_ID_1, Message::Simple),
										(ROUTER_ID_2, Message::Proof(MESSAGE_HASH)),
									],
									ExpectedTestResult {
										message_submitted_times: 0,
										expected_storage_entries: vec![
											(
												ROUTER_ID_1,
												Some(
													MessageEntry {
														session_id: TEST_SESSION_ID,
														domain_address: TEST_DOMAIN_ADDRESS,
														message: Message::Simple,
														expected_proof_count: 4,
													}
													.into(),
												),
											),
											(
												ROUTER_ID_2,
												Some(
													ProofEntry {
														session_id: TEST_SESSION_ID,
														current_count: 1,
													}
													.into(),
												),
											),
											(ROUTER_ID_3, None),
										],
									},
								),
								(
									vec![
										(ROUTER_ID_1, Message::Simple),
										(ROUTER_ID_2, Message::Proof(MESSAGE_HASH)),
										(ROUTER_ID_1, Message::Simple),
									],
									ExpectedTestResult {
										message_submitted_times: 0,
										expected_storage_entries: vec![
											(
												ROUTER_ID_1,
												Some(
													MessageEntry {
														session_id: TEST_SESSION_ID,
														domain_address: TEST_DOMAIN_ADDRESS,
														message: Message::Simple,
														expected_proof_count: 4,
													}
													.into(),
												),
											),
											(
												ROUTER_ID_2,
												Some(
													ProofEntry {
														session_id: TEST_SESSION_ID,
														current_count: 1,
													}
													.into(),
												),
											),
											(ROUTER_ID_3, None),
										],
									},
								),
								(
									vec![
										(ROUTER_ID_1, Message::Simple),
										(ROUTER_ID_2, Message::Proof(MESSAGE_HASH)),
										(ROUTER_ID_2, Message::Proof(MESSAGE_HASH)),
									],
									ExpectedTestResult {
										message_submitted_times: 0,
										expected_storage_entries: vec![
											(
												ROUTER_ID_1,
												Some(
													MessageEntry {
														session_id: TEST_SESSION_ID,
														domain_address: TEST_DOMAIN_ADDRESS,
														message: Message::Simple,
														expected_proof_count: 2,
													}
													.into(),
												),
											),
											(
												ROUTER_ID_2,
												Some(
													ProofEntry {
														session_id: TEST_SESSION_ID,
														current_count: 2,
													}
													.into(),
												),
											),
											(ROUTER_ID_3, None),
										],
									},
								),
								(
									vec![
										(ROUTER_ID_1, Message::Simple),
										(ROUTER_ID_3, Message::Proof(MESSAGE_HASH)),
										(ROUTER_ID_3, Message::Proof(MESSAGE_HASH)),
									],
									ExpectedTestResult {
										message_submitted_times: 0,
										expected_storage_entries: vec![
											(
												ROUTER_ID_1,
												Some(
													MessageEntry {
														session_id: TEST_SESSION_ID,
														domain_address: TEST_DOMAIN_ADDRESS,
														message: Message::Simple,
														expected_proof_count: 2,
													}
													.into(),
												),
											),
											(ROUTER_ID_2, None),
											(
												ROUTER_ID_3,
												Some(
													ProofEntry {
														session_id: TEST_SESSION_ID,
														current_count: 2,
													}
													.into(),
												),
											),
										],
									},
								),
								(
									vec![
										(ROUTER_ID_3, Message::Proof(MESSAGE_HASH)),
										(ROUTER_ID_1, Message::Simple),
										(ROUTER_ID_3, Message::Proof(MESSAGE_HASH)),
									],
									ExpectedTestResult {
										message_submitted_times: 0,
										expected_storage_entries: vec![
											(
												ROUTER_ID_1,
												Some(
													MessageEntry {
														session_id: TEST_SESSION_ID,
														domain_address: TEST_DOMAIN_ADDRESS,
														message: Message::Simple,
														expected_proof_count: 2,
													}
													.into(),
												),
											),
											(ROUTER_ID_2, None),
											(
												ROUTER_ID_3,
												Some(
													ProofEntry {
														session_id: TEST_SESSION_ID,
														current_count: 2,
													}
													.into(),
												),
											),
										],
									},
								),
								(
									vec![
										(ROUTER_ID_3, Message::Proof(MESSAGE_HASH)),
										(ROUTER_ID_3, Message::Proof(MESSAGE_HASH)),
										(ROUTER_ID_1, Message::Simple),
									],
									ExpectedTestResult {
										message_submitted_times: 0,
										expected_storage_entries: vec![
											(
												ROUTER_ID_1,
												Some(
													MessageEntry {
														session_id: TEST_SESSION_ID,
														domain_address: TEST_DOMAIN_ADDRESS,
														message: Message::Simple,
														expected_proof_count: 2,
													}
													.into(),
												),
											),
											(ROUTER_ID_2, None),
											(
												ROUTER_ID_3,
												Some(
													ProofEntry {
														session_id: TEST_SESSION_ID,
														current_count: 2,
													}
													.into(),
												),
											),
										],
									},
								),
								(
									vec![
										(ROUTER_ID_2, Message::Proof(MESSAGE_HASH)),
										(ROUTER_ID_1, Message::Simple),
										(ROUTER_ID_2, Message::Proof(MESSAGE_HASH)),
									],
									ExpectedTestResult {
										message_submitted_times: 0,
										expected_storage_entries: vec![
											(
												ROUTER_ID_1,
												Some(
													MessageEntry {
														session_id: TEST_SESSION_ID,
														domain_address: TEST_DOMAIN_ADDRESS,
														message: Message::Simple,
														expected_proof_count: 2,
													}
													.into(),
												),
											),
											(
												ROUTER_ID_2,
												Some(
													ProofEntry {
														session_id: TEST_SESSION_ID,
														current_count: 2,
													}
													.into(),
												),
											),
											(ROUTER_ID_3, None),
										],
									},
								),
								(
									vec![
										(ROUTER_ID_2, Message::Proof(MESSAGE_HASH)),
										(ROUTER_ID_2, Message::Proof(MESSAGE_HASH)),
										(ROUTER_ID_1, Message::Simple),
									],
									ExpectedTestResult {
										message_submitted_times: 0,
										expected_storage_entries: vec![
											(
												ROUTER_ID_1,
												Some(
													MessageEntry {
														session_id: TEST_SESSION_ID,
														domain_address: TEST_DOMAIN_ADDRESS,
														message: Message::Simple,
														expected_proof_count: 2,
													}
													.into(),
												),
											),
											(
												ROUTER_ID_2,
												Some(
													ProofEntry {
														session_id: TEST_SESSION_ID,
														current_count: 2,
													}
													.into(),
												),
											),
											(ROUTER_ID_3, None),
										],
									},
								),
								(
									vec![
										(ROUTER_ID_1, Message::Simple),
										(ROUTER_ID_1, Message::Simple),
										(ROUTER_ID_3, Message::Proof(MESSAGE_HASH)),
									],
									ExpectedTestResult {
										message_submitted_times: 0,
										expected_storage_entries: vec![
											(
												ROUTER_ID_1,
												Some(
													MessageEntry {
														session_id: TEST_SESSION_ID,
														domain_address: TEST_DOMAIN_ADDRESS,
														message: Message::Simple,
														expected_proof_count: 4,
													}
													.into(),
												),
											),
											(ROUTER_ID_2, None),
											(
												ROUTER_ID_3,
												Some(
													ProofEntry {
														session_id: TEST_SESSION_ID,
														current_count: 1,
													}
													.into(),
												),
											),
										],
									},
								),
								(
									vec![
										(ROUTER_ID_2, Message::Proof(MESSAGE_HASH)),
										(ROUTER_ID_1, Message::Simple),
										(ROUTER_ID_1, Message::Simple),
									],
									ExpectedTestResult {
										message_submitted_times: 0,
										expected_storage_entries: vec![
											(
												ROUTER_ID_1,
												Some(
													MessageEntry {
														session_id: TEST_SESSION_ID,
														domain_address: TEST_DOMAIN_ADDRESS,
														message: Message::Simple,
														expected_proof_count: 4,
													}
													.into(),
												),
											),
											(
												ROUTER_ID_2,
												Some(
													ProofEntry {
														session_id: TEST_SESSION_ID,
														current_count: 1,
													}
													.into(),
												),
											),
											(ROUTER_ID_3, None),
										],
									},
								),
								(
									vec![
										(ROUTER_ID_1, Message::Simple),
										(ROUTER_ID_3, Message::Proof(MESSAGE_HASH)),
										(ROUTER_ID_1, Message::Simple),
									],
									ExpectedTestResult {
										message_submitted_times: 0,
										expected_storage_entries: vec![
											(
												ROUTER_ID_1,
												Some(
													MessageEntry {
														session_id: TEST_SESSION_ID,
														domain_address: TEST_DOMAIN_ADDRESS,
														message: Message::Simple,
														expected_proof_count: 4,
													}
													.into(),
												),
											),
											(ROUTER_ID_2, None),
											(
												ROUTER_ID_3,
												Some(
													ProofEntry {
														session_id: TEST_SESSION_ID,
														current_count: 1,
													}
													.into(),
												),
											),
										],
									},
								),
								(
									vec![
										(ROUTER_ID_3, Message::Proof(MESSAGE_HASH)),
										(ROUTER_ID_1, Message::Simple),
										(ROUTER_ID_1, Message::Simple),
									],
									ExpectedTestResult {
										message_submitted_times: 0,
										expected_storage_entries: vec![
											(
												ROUTER_ID_1,
												Some(
													MessageEntry {
														session_id: TEST_SESSION_ID,
														domain_address: TEST_DOMAIN_ADDRESS,
														message: Message::Simple,
														expected_proof_count: 4,
													}
													.into(),
												),
											),
											(ROUTER_ID_2, None),
											(
												ROUTER_ID_3,
												Some(
													ProofEntry {
														session_id: TEST_SESSION_ID,
														current_count: 1,
													}
													.into(),
												),
											),
										],
									},
								),
								(
									vec![
										(ROUTER_ID_1, Message::Simple),
										(ROUTER_ID_2, Message::Proof(MESSAGE_HASH)),
										(ROUTER_ID_3, Message::Proof(MESSAGE_HASH)),
									],
									ExpectedTestResult {
										message_submitted_times: 1,
										expected_storage_entries: vec![
											(ROUTER_ID_1, None),
											(ROUTER_ID_2, None),
											(ROUTER_ID_3, None),
										],
									},
								),
								(
									vec![
										(ROUTER_ID_3, Message::Proof(MESSAGE_HASH)),
										(ROUTER_ID_2, Message::Proof(MESSAGE_HASH)),
										(ROUTER_ID_1, Message::Simple),
									],
									ExpectedTestResult {
										message_submitted_times: 1,
										expected_storage_entries: vec![
											(ROUTER_ID_1, None),
											(ROUTER_ID_2, None),
											(ROUTER_ID_3, None),
										],
									},
								),
								(
									vec![
										(ROUTER_ID_1, Message::Simple),
										(ROUTER_ID_3, Message::Proof(MESSAGE_HASH)),
										(ROUTER_ID_2, Message::Proof(MESSAGE_HASH)),
									],
									ExpectedTestResult {
										message_submitted_times: 1,
										expected_storage_entries: vec![
											(ROUTER_ID_1, None),
											(ROUTER_ID_2, None),
											(ROUTER_ID_3, None),
										],
									},
								),
								(
									vec![
										(ROUTER_ID_2, Message::Proof(MESSAGE_HASH)),
										(ROUTER_ID_1, Message::Simple),
										(ROUTER_ID_3, Message::Proof(MESSAGE_HASH)),
									],
									ExpectedTestResult {
										message_submitted_times: 1,
										expected_storage_entries: vec![
											(ROUTER_ID_1, None),
											(ROUTER_ID_2, None),
											(ROUTER_ID_3, None),
										],
									},
								),
								(
									vec![
										(ROUTER_ID_2, Message::Proof(MESSAGE_HASH)),
										(ROUTER_ID_3, Message::Proof(MESSAGE_HASH)),
										(ROUTER_ID_1, Message::Simple),
									],
									ExpectedTestResult {
										message_submitted_times: 1,
										expected_storage_entries: vec![
											(ROUTER_ID_1, None),
											(ROUTER_ID_2, None),
											(ROUTER_ID_3, None),
										],
									},
								),
								(
									vec![
										(ROUTER_ID_3, Message::Proof(MESSAGE_HASH)),
										(ROUTER_ID_1, Message::Simple),
										(ROUTER_ID_2, Message::Proof(MESSAGE_HASH)),
									],
									ExpectedTestResult {
										message_submitted_times: 1,
										expected_storage_entries: vec![
											(ROUTER_ID_1, None),
											(ROUTER_ID_2, None),
											(ROUTER_ID_3, None),
										],
									},
								),
								(
									vec![
										(ROUTER_ID_2, Message::Proof(MESSAGE_HASH)),
										(ROUTER_ID_2, Message::Proof(MESSAGE_HASH)),
										(ROUTER_ID_3, Message::Proof(MESSAGE_HASH)),
									],
									ExpectedTestResult {
										message_submitted_times: 0,
										expected_storage_entries: vec![
											(ROUTER_ID_1, None),
											(
												ROUTER_ID_2,
												Some(
													ProofEntry {
														session_id: TEST_SESSION_ID,
														current_count: 2,
													}
													.into(),
												),
											),
											(
												ROUTER_ID_3,
												Some(
													ProofEntry {
														session_id: TEST_SESSION_ID,
														current_count: 1,
													}
													.into(),
												),
											),
										],
									},
								),
								(
									vec![
										(ROUTER_ID_3, Message::Proof(MESSAGE_HASH)),
										(ROUTER_ID_2, Message::Proof(MESSAGE_HASH)),
										(ROUTER_ID_2, Message::Proof(MESSAGE_HASH)),
									],
									ExpectedTestResult {
										message_submitted_times: 0,
										expected_storage_entries: vec![
											(ROUTER_ID_1, None),
											(
												ROUTER_ID_2,
												Some(
													ProofEntry {
														session_id: TEST_SESSION_ID,
														current_count: 2,
													}
													.into(),
												),
											),
											(
												ROUTER_ID_3,
												Some(
													ProofEntry {
														session_id: TEST_SESSION_ID,
														current_count: 1,
													}
													.into(),
												),
											),
										],
									},
								),
								(
									vec![
										(ROUTER_ID_3, Message::Proof(MESSAGE_HASH)),
										(ROUTER_ID_3, Message::Proof(MESSAGE_HASH)),
										(ROUTER_ID_2, Message::Proof(MESSAGE_HASH)),
									],
									ExpectedTestResult {
										message_submitted_times: 0,
										expected_storage_entries: vec![
											(ROUTER_ID_1, None),
											(
												ROUTER_ID_2,
												Some(
													ProofEntry {
														session_id: TEST_SESSION_ID,
														current_count: 1,
													}
													.into(),
												),
											),
											(
												ROUTER_ID_3,
												Some(
													ProofEntry {
														session_id: TEST_SESSION_ID,
														current_count: 2,
													}
													.into(),
												),
											),
										],
									},
								),
								(
									vec![
										(ROUTER_ID_3, Message::Proof(MESSAGE_HASH)),
										(ROUTER_ID_2, Message::Proof(MESSAGE_HASH)),
										(ROUTER_ID_3, Message::Proof(MESSAGE_HASH)),
									],
									ExpectedTestResult {
										message_submitted_times: 0,
										expected_storage_entries: vec![
											(ROUTER_ID_1, None),
											(
												ROUTER_ID_2,
												Some(
													ProofEntry {
														session_id: TEST_SESSION_ID,
														current_count: 1,
													}
													.into(),
												),
											),
											(
												ROUTER_ID_3,
												Some(
													ProofEntry {
														session_id: TEST_SESSION_ID,
														current_count: 2,
													}
													.into(),
												),
											),
										],
									},
								),
								(
									vec![
										(ROUTER_ID_2, Message::Proof(MESSAGE_HASH)),
										(ROUTER_ID_3, Message::Proof(MESSAGE_HASH)),
										(ROUTER_ID_2, Message::Proof(MESSAGE_HASH)),
									],
									ExpectedTestResult {
										message_submitted_times: 0,
										expected_storage_entries: vec![
											(ROUTER_ID_1, None),
											(
												ROUTER_ID_2,
												Some(
													ProofEntry {
														session_id: TEST_SESSION_ID,
														current_count: 2,
													}
													.into(),
												),
											),
											(
												ROUTER_ID_3,
												Some(
													ProofEntry {
														session_id: TEST_SESSION_ID,
														current_count: 1,
													}
													.into(),
												),
											),
										],
									},
								),
								(
									vec![
										(ROUTER_ID_2, Message::Proof(MESSAGE_HASH)),
										(ROUTER_ID_3, Message::Proof(MESSAGE_HASH)),
										(ROUTER_ID_3, Message::Proof(MESSAGE_HASH)),
									],
									ExpectedTestResult {
										message_submitted_times: 0,
										expected_storage_entries: vec![
											(ROUTER_ID_1, None),
											(
												ROUTER_ID_2,
												Some(
													ProofEntry {
														session_id: TEST_SESSION_ID,
														current_count: 1,
													}
													.into(),
												),
											),
											(
												ROUTER_ID_3,
												Some(
													ProofEntry {
														session_id: TEST_SESSION_ID,
														current_count: 2,
													}
													.into(),
												),
											),
										],
									},
								),
							]);

						let suite = generate_test_suite(
							vec![ROUTER_ID_1, ROUTER_ID_2, ROUTER_ID_3],
							TEST_DATA.clone(),
							expected_results,
							MESSAGE_COUNT,
						);

						run_inbound_message_test_suite(suite);
					}
				}
			}

			#[test]
			fn inbound_message_handler_error() {
				new_test_ext().execute_with(|| {
					let domain_address = DomainAddress::Evm(1, H160::repeat_byte(1));

					Routers::<Runtime>::set(
						BoundedVec::try_from(vec![ROUTER_ID_1.clone()]).unwrap(),
					);
					SessionIdStore::<Runtime>::set(1);

					let message = Message::Simple;
					let gateway_message = GatewayMessage::Inbound {
						domain_address: domain_address.clone(),
						message: message.clone(),
						router_id: ROUTER_ID_1,
					};

					let err = DispatchError::Unavailable;

					MockLiquidityPools::mock_handle(move |mock_domain_address, mock_mesage| {
						assert_eq!(mock_domain_address, domain_address);
						assert_eq!(mock_mesage, message);

						Err(err)
					});

					let (res, _) = LiquidityPoolsGateway::process(gateway_message);
					assert_noop!(res, err);
				});
			}
		}

		mod outbound {
			use super::*;

			#[test]
			fn success() {
				new_test_ext().execute_with(|| {
					let message = Message::Simple;

					let gateway_message = GatewayMessage::Outbound {
						message: message.clone(),
						router_id: ROUTER_ID_1,
					};

					let handler = MockMessageSender::mock_send(
						move |mock_router_id, mock_sender, mock_message| {
							assert_eq!(mock_router_id, ROUTER_ID_1);
<<<<<<< HEAD
							assert_eq!(mock_sender, sender);
							assert_eq!(mock_message, message);
=======
							assert_eq!(mock_sender, <Runtime as Config>::Sender::get());
							assert_eq!(mock_message, message.serialize());
>>>>>>> 03262c58

							Ok(())
						},
					);

					let (res, weight) = LiquidityPoolsGateway::process(gateway_message);
					assert_ok!(res);
					assert!(weight.eq(&LP_DEFENSIVE_WEIGHT));
					assert_eq!(handler.times(), 1);
				});
			}

			#[test]
			fn message_sender_error() {
				new_test_ext().execute_with(|| {
					let message = Message::Simple;

					let gateway_message = GatewayMessage::Outbound {
						message: message.clone(),
						router_id: ROUTER_ID_1,
					};

					let router_err = DispatchError::Unavailable;

					MockMessageSender::mock_send(
						move |mock_router_id, mock_sender, mock_message| {
							assert_eq!(mock_router_id, ROUTER_ID_1);
<<<<<<< HEAD
							assert_eq!(mock_sender, sender);
							assert_eq!(mock_message, message);
=======
							assert_eq!(mock_sender, <Runtime as Config>::Sender::get());
							assert_eq!(mock_message, message.serialize());
>>>>>>> 03262c58

							Err(router_err)
						},
					);

					let (res, weight) = LiquidityPoolsGateway::process(gateway_message);
					assert_noop!(res, router_err);
					assert!(weight.eq(&LP_DEFENSIVE_WEIGHT));
				});
			}
		}
	}

	mod pallet {
		use super::*;

		mod get_router_ids_for_domain {
			use super::*;

			#[test]
			fn success() {
				new_test_ext().execute_with(|| {
					let domain = TEST_DOMAIN_ADDRESS.domain();
					let test_routers = vec![ROUTER_ID_1];

					Routers::<Runtime>::set(BoundedVec::try_from(test_routers.clone()).unwrap());

					let res = LiquidityPoolsGateway::get_router_ids_for_domain(domain).unwrap();
					assert_eq!(res, test_routers);
				});
			}

			#[test]
			fn not_enough_routers_for_domain() {
				new_test_ext().execute_with(|| {
					let domain = TEST_DOMAIN_ADDRESS.domain();

					let res = LiquidityPoolsGateway::get_router_ids_for_domain(domain.clone());

					assert_eq!(
						res.err().unwrap(),
						Error::<Runtime>::NotEnoughRoutersForDomain.into()
					);

					let test_routers = vec![RouterId(4)];

					Routers::<Runtime>::set(BoundedVec::try_from(test_routers.clone()).unwrap());

					let res = LiquidityPoolsGateway::get_router_ids_for_domain(domain);

					assert_eq!(
						res.err().unwrap(),
						Error::<Runtime>::NotEnoughRoutersForDomain.into()
					);
				});
			}
		}

		mod get_expected_proof_count {
			use super::*;

			#[test]
			fn success() {
				new_test_ext().execute_with(|| {
					let tests = vec![
						vec![ROUTER_ID_1],
						vec![ROUTER_ID_1, ROUTER_ID_2],
						vec![ROUTER_ID_1, ROUTER_ID_2, ROUTER_ID_3],
					];

					for test in tests {
						let res = LiquidityPoolsGateway::get_expected_proof_count(&test).unwrap();

						assert_eq!(res, (test.len() - 1) as u32);
					}
				});
			}

			#[test]
			fn not_enough_routers_for_domain() {
				new_test_ext().execute_with(|| {
					let res = LiquidityPoolsGateway::get_expected_proof_count(&vec![]);

					assert_eq!(
						res.err().unwrap(),
						Error::<Runtime>::NotEnoughRoutersForDomain.into()
					);
				});
			}
		}

		mod create_inbound_entry {
			use super::*;

			#[test]
			fn create_inbound_entry() {
				new_test_ext().execute_with(|| {
					let domain_address = TEST_DOMAIN_ADDRESS;
					let session_id = 1;
					let expected_proof_count = 2;

					let tests: Vec<(Message, InboundEntry<Runtime>)> = vec![
						(
							Message::Simple,
							MessageEntry {
								session_id,
								domain_address: domain_address.clone(),
								message: Message::Simple,
								expected_proof_count,
							}
							.into(),
						),
						(
							Message::Proof(MESSAGE_HASH),
							ProofEntry {
								session_id,
								current_count: 1,
							}
							.into(),
						),
					];

					for (test_message, expected_inbound_entry) in tests {
						let res = InboundEntry::create(
							test_message,
							session_id,
							domain_address.clone(),
							expected_proof_count,
						);

						assert_eq!(res, expected_inbound_entry)
					}
				});
			}
		}

		mod upsert_pending_entry {
			use super::*;

			#[test]
			fn no_stored_entry() {
				new_test_ext().execute_with(|| {
					let domain_address = TEST_DOMAIN_ADDRESS;
					let session_id = 1;
					let expected_proof_count = 2;

					let tests: Vec<(RouterId, InboundEntry<Runtime>)> = vec![
						(
							ROUTER_ID_1,
							MessageEntry {
								session_id,
								domain_address,
								message: Message::Simple,
								expected_proof_count,
							}
							.into(),
						),
						(
							ROUTER_ID_2,
							ProofEntry {
								session_id,
								current_count: 1,
							}
							.into(),
						),
					];

					for (test_router_id, test_inbound_entry) in tests {
						assert_ok!(LiquidityPoolsGateway::upsert_pending_entry(
							MESSAGE_HASH,
							&test_router_id.clone(),
							test_inbound_entry.clone(),
						));

						let res =
							PendingInboundEntries::<Runtime>::get(MESSAGE_HASH, test_router_id)
								.unwrap();

						assert_eq!(res, test_inbound_entry);
					}
				});
			}

			#[test]
			fn message_entry_same_session() {
				new_test_ext().execute_with(|| {
					let inbound_entry: InboundEntry<Runtime> = MessageEntry {
						session_id: 1,
						domain_address: TEST_DOMAIN_ADDRESS,
						message: Message::Simple,
						expected_proof_count: 2,
					}
					.into();

					PendingInboundEntries::<Runtime>::insert(
						MESSAGE_HASH,
						ROUTER_ID_1,
						inbound_entry.clone(),
					);

					assert_ok!(LiquidityPoolsGateway::upsert_pending_entry(
						MESSAGE_HASH,
						&ROUTER_ID_1,
						inbound_entry,
					));

					let res =
						PendingInboundEntries::<Runtime>::get(MESSAGE_HASH, ROUTER_ID_1).unwrap();
					assert_eq!(
						res,
						MessageEntry {
							session_id: 1,
							domain_address: TEST_DOMAIN_ADDRESS,
							message: Message::Simple,
							expected_proof_count: 4,
						}
						.into()
					);
				});
			}

			#[test]
			fn message_entry_new_session() {
				new_test_ext().execute_with(|| {
					PendingInboundEntries::<Runtime>::insert(
						MESSAGE_HASH,
						ROUTER_ID_1,
						InboundEntry::Message(MessageEntry {
							session_id: 1,
							domain_address: TEST_DOMAIN_ADDRESS,
							message: Message::Simple,
							expected_proof_count: 2,
						}),
					);

					assert_ok!(LiquidityPoolsGateway::upsert_pending_entry(
						MESSAGE_HASH,
						&ROUTER_ID_1,
						MessageEntry {
							session_id: 2,
							domain_address: TEST_DOMAIN_ADDRESS,
							message: Message::Simple,
							expected_proof_count: 2,
						}
						.into(),
					));

					let res =
						PendingInboundEntries::<Runtime>::get(MESSAGE_HASH, ROUTER_ID_1).unwrap();
					assert_eq!(
						res,
						MessageEntry {
							session_id: 2,
							domain_address: TEST_DOMAIN_ADDRESS,
							message: Message::Simple,
							expected_proof_count: 2,
						}
						.into()
					);
				});
			}

			#[test]
			fn expected_message_type() {
				new_test_ext().execute_with(|| {
					let inbound_entry: InboundEntry<Runtime> = MessageEntry {
						session_id: 1,
						domain_address: TEST_DOMAIN_ADDRESS,
						message: Message::Simple,
						expected_proof_count: 2,
					}
					.into();

					PendingInboundEntries::<Runtime>::insert(
						MESSAGE_HASH,
						ROUTER_ID_1,
						inbound_entry.clone(),
					);

					assert_noop!(
						LiquidityPoolsGateway::upsert_pending_entry(
							MESSAGE_HASH,
							&ROUTER_ID_1,
							InboundEntry::Proof(ProofEntry {
								session_id: 1,
								current_count: 1
							}),
						),
						Error::<Runtime>::ExpectedMessageType
					);
				});
			}

			#[test]
			fn proof_entry_same_session() {
				new_test_ext().execute_with(|| {
					let inbound_entry: InboundEntry<Runtime> = ProofEntry {
						session_id: 1,
						current_count: 1,
					}
					.into();

					PendingInboundEntries::<Runtime>::insert(
						MESSAGE_HASH,
						ROUTER_ID_1,
						inbound_entry.clone(),
					);

					assert_ok!(LiquidityPoolsGateway::upsert_pending_entry(
						MESSAGE_HASH,
						&ROUTER_ID_1,
						inbound_entry,
					));

					let res =
						PendingInboundEntries::<Runtime>::get(MESSAGE_HASH, ROUTER_ID_1).unwrap();
					assert_eq!(
						res,
						ProofEntry {
							session_id: 1,
							current_count: 2,
						}
						.into()
					);
				});
			}

			#[test]
			fn proof_entry_new_session() {
				new_test_ext().execute_with(|| {
					PendingInboundEntries::<Runtime>::insert(
						MESSAGE_HASH,
						ROUTER_ID_1,
						InboundEntry::Proof(ProofEntry {
							session_id: 1,
							current_count: 2,
						}),
					);

					assert_ok!(LiquidityPoolsGateway::upsert_pending_entry(
						MESSAGE_HASH,
						&ROUTER_ID_1,
						ProofEntry {
							session_id: 2,
							current_count: 1,
						}
						.into(),
					));

					let res =
						PendingInboundEntries::<Runtime>::get(MESSAGE_HASH, ROUTER_ID_1).unwrap();
					assert_eq!(
						res,
						ProofEntry {
							session_id: 2,
							current_count: 1,
						}
						.into()
					);
				});
			}

			#[test]
			fn expected_message_hash_type() {
				new_test_ext().execute_with(|| {
					let inbound_entry: InboundEntry<Runtime> = ProofEntry {
						session_id: 1,
						current_count: 1,
					}
					.into();

					PendingInboundEntries::<Runtime>::insert(
						MESSAGE_HASH,
						ROUTER_ID_1,
						inbound_entry.clone(),
					);

					assert_noop!(
						LiquidityPoolsGateway::upsert_pending_entry(
							MESSAGE_HASH,
							&ROUTER_ID_1,
							InboundEntry::Message(MessageEntry {
								session_id: 1,
								domain_address: TEST_DOMAIN_ADDRESS,
								message: Message::Simple,
								expected_proof_count: 1,
							}),
						),
						Error::<Runtime>::ExpectedMessageProofType
					);
				});
			}
		}

		mod execute_if_requirements_are_met {
			use super::*;

			#[test]
			fn entries_with_invalid_session_are_ignored() {
				new_test_ext().execute_with(|| {
					let domain_address = TEST_DOMAIN_ADDRESS;
					let router_ids = vec![ROUTER_ID_1, ROUTER_ID_2, ROUTER_ID_3];
					let session_id = 1;
					let expected_proof_count = 2;

					PendingInboundEntries::<Runtime>::insert(
						MESSAGE_HASH,
						ROUTER_ID_1,
						InboundEntry::Message(MessageEntry {
							session_id: 1,
							domain_address: TEST_DOMAIN_ADDRESS,
							message: Message::Simple,
							expected_proof_count: 2,
						}),
					);
					PendingInboundEntries::<Runtime>::insert(
						MESSAGE_HASH,
						ROUTER_ID_2,
						InboundEntry::Proof(ProofEntry {
							session_id: 2,
							current_count: 1,
						}),
					);
					PendingInboundEntries::<Runtime>::insert(
						MESSAGE_HASH,
						ROUTER_ID_3,
						InboundEntry::Proof(ProofEntry {
							session_id: 3,
							current_count: 1,
						}),
					);

					assert_ok!(LiquidityPoolsGateway::execute_if_requirements_are_met(
						MESSAGE_HASH,
						&router_ids,
						session_id,
						expected_proof_count,
						domain_address,
					));
					assert!(
						PendingInboundEntries::<Runtime>::get(MESSAGE_HASH, ROUTER_ID_1).is_some()
					);
					assert!(
						PendingInboundEntries::<Runtime>::get(MESSAGE_HASH, ROUTER_ID_2).is_some()
					);
					assert!(
						PendingInboundEntries::<Runtime>::get(MESSAGE_HASH, ROUTER_ID_3).is_some()
					);
				});
			}
		}

		mod execute_post_voting_dispatch {
			use super::*;

			#[test]
			fn pending_inbound_entry_not_found() {
				new_test_ext().execute_with(|| {
					let router_ids = vec![ROUTER_ID_1];
					let expected_proof_count = 2;

					assert_noop!(
						LiquidityPoolsGateway::execute_post_voting_dispatch(
							MESSAGE_HASH,
							&router_ids,
							expected_proof_count,
						),
						Error::<Runtime>::PendingInboundEntryNotFound
					);
				});
			}
		}
	}
}

mod inbound_entry {
	use super::*;

	mod create_post_voting_entry {
		use super::*;

		#[test]
		fn message_entry_some() {
			new_test_ext().execute_with(|| {
				let message = Message::Simple;

				let inbound_entry = InboundEntry::<Runtime>::Message(MessageEntry {
					session_id: 1,
					domain_address: TEST_DOMAIN_ADDRESS,
					message: message.clone(),
					expected_proof_count: 4,
				});

				let expected_proof_count = 2;

				let res =
					InboundEntry::create_post_voting_entry(&inbound_entry, expected_proof_count)
						.unwrap();

				assert_eq!(
					res,
					Some(InboundEntry::<Runtime>::Message(MessageEntry {
						session_id: 1,
						domain_address: TEST_DOMAIN_ADDRESS,
						message,
						expected_proof_count: 2,
					}))
				);
			});
		}

		#[test]
		fn message_entry_count_underflow() {
			new_test_ext().execute_with(|| {
				let message = Message::Simple;

				let inbound_entry = InboundEntry::<Runtime>::Message(MessageEntry {
					session_id: 1,
					domain_address: TEST_DOMAIN_ADDRESS,
					message: message.clone(),
					expected_proof_count: 2,
				});

				let expected_proof_count = 3;

				let res =
					InboundEntry::create_post_voting_entry(&inbound_entry, expected_proof_count);

				assert_noop!(res, Arithmetic(Underflow));
			});
		}

		#[test]
		fn message_entry_zero_updated_count() {
			new_test_ext().execute_with(|| {
				let message = Message::Simple;

				let inbound_entry = InboundEntry::<Runtime>::Message(MessageEntry {
					session_id: 1,
					domain_address: TEST_DOMAIN_ADDRESS,
					message: message.clone(),
					expected_proof_count: 2,
				});

				let expected_proof_count = 2;

				let res =
					InboundEntry::create_post_voting_entry(&inbound_entry, expected_proof_count)
						.unwrap();

				assert_eq!(res, None);
			});
		}

		#[test]
		fn proof_entry_some() {
			new_test_ext().execute_with(|| {
				let inbound_entry = InboundEntry::<Runtime>::Proof(ProofEntry {
					session_id: 1,
					current_count: 2,
				});

				let expected_proof_count = 2;

				let res =
					InboundEntry::create_post_voting_entry(&inbound_entry, expected_proof_count)
						.unwrap();

				assert_eq!(
					res,
					Some(InboundEntry::<Runtime>::Proof(ProofEntry {
						session_id: 1,
						current_count: 1
					}))
				);
			});
		}

		#[test]
		fn proof_entry_count_underflow() {
			new_test_ext().execute_with(|| {
				let inbound_entry = InboundEntry::<Runtime>::Proof(ProofEntry {
					session_id: 1,
					current_count: 0,
				});

				let expected_proof_count = 2;

				let res =
					InboundEntry::create_post_voting_entry(&inbound_entry, expected_proof_count);

				assert_noop!(res, Arithmetic(Underflow));
			});
		}

		#[test]
		fn proof_entry_zero_updated_count() {
			new_test_ext().execute_with(|| {
				let inbound_entry = InboundEntry::<Runtime>::Proof(ProofEntry {
					session_id: 1,
					current_count: 1,
				});

				let expected_proof_count = 2;

				let res =
					InboundEntry::create_post_voting_entry(&inbound_entry, expected_proof_count)
						.unwrap();

				assert_eq!(res, None,);
			});
		}
	}

	mod validate {
		use super::*;

		#[test]
		fn success() {
			new_test_ext().execute_with(|| {
				let domain_address = TEST_DOMAIN_ADDRESS;
				let router_ids = vec![ROUTER_ID_1, ROUTER_ID_2, ROUTER_ID_3];
				let session_id = 1;
				let expected_proof_count = 2;

				let inbound_entry = InboundEntry::<Runtime>::Message(MessageEntry {
					session_id,
					domain_address,
					message: Message::Simple,
					expected_proof_count,
				});

				assert_ok!(inbound_entry.validate(&router_ids, &ROUTER_ID_1));

				let inbound_entry = InboundEntry::<Runtime>::Proof(ProofEntry {
					session_id,
					current_count: 1,
				});

				assert_ok!(inbound_entry.validate(&router_ids, &ROUTER_ID_2));
			});
		}

		#[test]
		fn unknown_router() {
			new_test_ext().execute_with(|| {
				let router_ids = vec![ROUTER_ID_1, ROUTER_ID_2];
				let session_id = 1;

				let inbound_entry = InboundEntry::<Runtime>::Proof(ProofEntry {
					session_id,
					current_count: 1,
				});

				assert_noop!(
					inbound_entry.validate(&router_ids, &ROUTER_ID_3),
					Error::<Runtime>::UnknownRouter
				);
			});
		}

		#[test]
		fn message_type_mismatch() {
			new_test_ext().execute_with(|| {
				let domain_address = TEST_DOMAIN_ADDRESS;
				let router_ids = vec![ROUTER_ID_1, ROUTER_ID_2, ROUTER_ID_3];
				let session_id = 1;
				let expected_proof_count = 2;

				let inbound_entry = InboundEntry::<Runtime>::Message(MessageEntry {
					session_id,
					domain_address,
					message: Message::Simple,
					expected_proof_count,
				});

				assert_noop!(
					inbound_entry.validate(&router_ids, &ROUTER_ID_2),
					Error::<Runtime>::MessageExpectedFromFirstRouter
				);

				let inbound_entry = InboundEntry::<Runtime>::Proof(ProofEntry {
					session_id,
					current_count: 1,
				});

				assert_noop!(
					inbound_entry.validate(&router_ids, &ROUTER_ID_1),
					Error::<Runtime>::ProofNotExpectedFromFirstRouter
				);
			});
		}
	}

	mod increment_proof_count {
		use super::*;

		#[test]
		fn success_same_session() {
			new_test_ext().execute_with(|| {
				let session_id = 1;
				let mut inbound_entry = InboundEntry::<Runtime>::Proof(ProofEntry {
					session_id,
					current_count: 1,
				});

				assert_ok!(inbound_entry.increment_proof_count(session_id));
				assert_eq!(
					inbound_entry,
					InboundEntry::<Runtime>::Proof(ProofEntry {
						session_id,
						current_count: 2,
					})
				);
			});
		}

		#[test]
		fn success_new_session() {
			new_test_ext().execute_with(|| {
				let session_id = 1;
				let mut inbound_entry = InboundEntry::<Runtime>::Proof(ProofEntry {
					session_id,
					current_count: 1,
				});

				let new_session_id = session_id + 1;

				assert_ok!(inbound_entry.increment_proof_count(new_session_id));
				assert_eq!(
					inbound_entry,
					InboundEntry::<Runtime>::Proof(ProofEntry {
						session_id: new_session_id,
						current_count: 1,
					})
				);
			});
		}

		#[test]
		fn expected_message_hash_type() {
			new_test_ext().execute_with(|| {
				let mut inbound_entry = InboundEntry::<Runtime>::Message(MessageEntry {
					session_id: 1,
					domain_address: TEST_DOMAIN_ADDRESS,
					message: Message::Simple,
					expected_proof_count: 1,
				});

				assert_noop!(
					inbound_entry.increment_proof_count(1),
					Error::<Runtime>::ExpectedMessageProofType
				);
			});
		}
	}

	mod pre_dispatch_update {
		use super::*;

		#[test]
		fn message_success_same_session() {
			new_test_ext().execute_with(|| {
				let mut inbound_entry_1 = InboundEntry::<Runtime>::Message(MessageEntry {
					session_id: 1,
					domain_address: TEST_DOMAIN_ADDRESS,
					message: Message::Simple,
					expected_proof_count: 2,
				});

				let inbound_entry_2 = inbound_entry_1.clone();

				assert_ok!(inbound_entry_1.pre_dispatch_update(inbound_entry_2));
				assert_eq!(
					inbound_entry_1,
					InboundEntry::<Runtime>::Message(MessageEntry {
						session_id: 1,
						domain_address: TEST_DOMAIN_ADDRESS,
						message: Message::Simple,
						expected_proof_count: 4,
					})
				)
			});
		}

		#[test]
		fn message_success_session_change() {
			new_test_ext().execute_with(|| {
				let mut inbound_entry_1 = InboundEntry::<Runtime>::Message(MessageEntry {
					session_id: 1,
					domain_address: TEST_DOMAIN_ADDRESS,
					message: Message::Simple,
					expected_proof_count: 2,
				});

				let inbound_entry_2 = InboundEntry::<Runtime>::Message(MessageEntry {
					session_id: 2,
					domain_address: TEST_DOMAIN_ADDRESS,
					message: Message::Simple,
					expected_proof_count: 5,
				});

				assert_ok!(inbound_entry_1.pre_dispatch_update(inbound_entry_2.clone()));
				assert_eq!(inbound_entry_1, inbound_entry_2)
			});
		}

		#[test]
		fn proof_success_same_session() {
			new_test_ext().execute_with(|| {
				let mut inbound_entry_1 = InboundEntry::<Runtime>::Proof(ProofEntry {
					session_id: 1,
					current_count: 1,
				});

				let inbound_entry_2 = inbound_entry_1.clone();

				assert_ok!(inbound_entry_1.pre_dispatch_update(inbound_entry_2));
				assert_eq!(
					inbound_entry_1,
					InboundEntry::<Runtime>::Proof(ProofEntry {
						session_id: 1,
						current_count: 2,
					})
				)
			});
		}

		#[test]
		fn proof_success_session_change() {
			new_test_ext().execute_with(|| {
				let mut inbound_entry_1 = InboundEntry::<Runtime>::Proof(ProofEntry {
					session_id: 1,
					current_count: 1,
				});

				let inbound_entry_2 = InboundEntry::<Runtime>::Proof(ProofEntry {
					session_id: 2,
					current_count: 3,
				});

				assert_ok!(inbound_entry_1.pre_dispatch_update(inbound_entry_2.clone()));
				assert_eq!(inbound_entry_1, inbound_entry_2)
			});
		}

		#[test]
		fn mismatch_errors() {
			new_test_ext().execute_with(|| {
				let mut inbound_entry_1 = InboundEntry::<Runtime>::Message(MessageEntry {
					session_id: 1,
					domain_address: TEST_DOMAIN_ADDRESS,
					message: Message::Simple,
					expected_proof_count: 2,
				});

				let mut inbound_entry_2 = InboundEntry::<Runtime>::Proof(ProofEntry {
					session_id: 1,
					current_count: 1,
				});

				assert_noop!(
					inbound_entry_1.pre_dispatch_update(inbound_entry_2.clone()),
					Error::<Runtime>::ExpectedMessageType
				);

				assert_noop!(
					inbound_entry_2.pre_dispatch_update(inbound_entry_1),
					Error::<Runtime>::ExpectedMessageProofType
				);
			});
		}
	}
}<|MERGE_RESOLUTION|>--- conflicted
+++ resolved
@@ -1,11 +1,7 @@
 use std::collections::HashMap;
 
 use cfg_primitives::LP_DEFENSIVE_WEIGHT;
-<<<<<<< HEAD
 use cfg_traits::liquidity_pools::{LpMessage, MessageProcessor, OutboundMessageHandler};
-=======
-use cfg_traits::liquidity_pools::{LPMessage, MessageProcessor, OutboundMessageHandler};
->>>>>>> 03262c58
 use cfg_types::domain_address::*;
 use frame_support::{assert_err, assert_noop, assert_ok};
 use itertools::Itertools;
@@ -889,7 +885,6 @@
 					assert_eq!(
 						mock_message,
 						Message::InitiateMessageRecovery((MESSAGE_HASH, recovery_router))
-							.serialize()
 					);
 
 					Ok(())
@@ -961,7 +956,6 @@
 					assert_eq!(
 						mock_message,
 						Message::InitiateMessageRecovery((MESSAGE_HASH, recovery_router))
-							.serialize()
 					);
 
 					Ok(())
@@ -995,7 +989,6 @@
 					assert_eq!(
 						mock_message,
 						Message::InitiateMessageRecovery((MESSAGE_HASH, recovery_router))
-							.serialize()
 					);
 
 					Err(err)
@@ -1031,7 +1024,6 @@
 					assert_eq!(
 						mock_message,
 						Message::DisputeMessageRecovery((MESSAGE_HASH, recovery_router))
-							.serialize()
 					);
 
 					Ok(())
@@ -1103,7 +1095,6 @@
 					assert_eq!(
 						mock_message,
 						Message::DisputeMessageRecovery((MESSAGE_HASH, recovery_router))
-							.serialize()
 					);
 
 					Ok(())
@@ -1137,7 +1128,6 @@
 					assert_eq!(
 						mock_message,
 						Message::DisputeMessageRecovery((MESSAGE_HASH, recovery_router))
-							.serialize()
 					);
 
 					Err(err)
@@ -3454,13 +3444,8 @@
 					let handler = MockMessageSender::mock_send(
 						move |mock_router_id, mock_sender, mock_message| {
 							assert_eq!(mock_router_id, ROUTER_ID_1);
-<<<<<<< HEAD
-							assert_eq!(mock_sender, sender);
+							assert_eq!(mock_sender, <Runtime as Config>::Sender::get());
 							assert_eq!(mock_message, message);
-=======
-							assert_eq!(mock_sender, <Runtime as Config>::Sender::get());
-							assert_eq!(mock_message, message.serialize());
->>>>>>> 03262c58
 
 							Ok(())
 						},
@@ -3488,13 +3473,8 @@
 					MockMessageSender::mock_send(
 						move |mock_router_id, mock_sender, mock_message| {
 							assert_eq!(mock_router_id, ROUTER_ID_1);
-<<<<<<< HEAD
-							assert_eq!(mock_sender, sender);
+							assert_eq!(mock_sender, <Runtime as Config>::Sender::get());
 							assert_eq!(mock_message, message);
-=======
-							assert_eq!(mock_sender, <Runtime as Config>::Sender::get());
-							assert_eq!(mock_message, message.serialize());
->>>>>>> 03262c58
 
 							Err(router_err)
 						},
