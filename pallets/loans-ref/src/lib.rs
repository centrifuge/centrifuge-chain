// Copyright 2023 Centrifuge Foundation (centrifuge.io).
// This file is part of Centrifuge chain project.

// Centrifuge is free software: you can redistribute it and/or modify
// it under the terms of the GNU General Public License as published by
// the Free Software Foundation, either version 3 of the License, or
// (at your option) any later version (see http://www.gnu.org/licenses).

// Centrifuge is distributed in the hope that it will be useful,
// but WITHOUT ANY WARRANTY; without even the implied warranty of
// MERCHANTABILITY or FITNESS FOR A PARTICULAR PURPOSE.  See the
// GNU General Public License for more details.

#![cfg_attr(not(feature = "std"), no_std)]

//! This pallet offers extrinsics to handle loans.
//!
//! The following actions are performed over loans:
//!
//! | Extrinsics                    | Role      |
//! |-------------------------------|-----------|
//! | [`Pallet::create()`]          | Borrower  |
//! | [`Pallet::borrow()`]          | Borrower  |
//! | [`Pallet::repay()`]           | Borrower  |
//! | [`Pallet::write_off()`]       | Any       |
//! | [`Pallet::admin_write_off()`] | LoanAdmin |
//! | [`Pallet::close()`]           | Borrower  |
//!
//! The following actions are performed over a pool of loans:
//!
//! | Extrinsics                               | Role      |
//! |------------------------------------------|-----------|
//! | [`Pallet::update_write_off_policy()`]    | PoolAdmin |
//! | [`Pallet::update_portfolio_valuation()`] | Any       |
//!
//! The whole pallet is optimized for the more expensive extrinsic that is
//! [`Pallet::update_portfolio_valuation()`] that should go through all active
//! loans.

pub mod migrations {
	pub mod nuke;
	pub mod v1;
}

pub mod loan;
pub mod pricing;
pub mod types;
pub mod util;

#[cfg(test)]
mod mock;

#[cfg(test)]
mod tests;

mod weights;

#[cfg(feature = "runtime-benchmarks")]
mod benchmarking;

pub use pallet::*;
pub use weights::WeightInfo;

#[frame_support::pallet]
pub mod pallet {
	use cfg_primitives::Moment;
	use cfg_traits::{
		data::{DataCollection, DataRegistry},
		ops::{EnsureAdd, EnsureAddAssign, EnsureInto},
		InterestAccrual, Permissions, PoolInspect, PoolNAV, PoolReserve, PoolWriteOffPolicyMutate,
	};
	use cfg_types::{
		adjustments::Adjustment,
		permissions::{PermissionScope, PoolRole, Role},
	};
	use frame_support::{
		pallet_prelude::*,
		traits::{
			tokens::{
				self,
				nonfungibles::{Inspect, Transfer},
			},
			UnixTime,
		},
	};
	use frame_system::pallet_prelude::*;
	use loan::{ActiveLoan, LoanInfo};
	use scale_info::TypeInfo;
	use sp_arithmetic::FixedPointNumber;
	use sp_runtime::{
		traits::{BadOrigin, One, Zero},
		ArithmeticError, FixedPointOperand,
	};
	use sp_std::vec::Vec;
	use types::{
		self,
		policy::{self, WriteOffRule, WriteOffStatus},
		portfolio::{self, InitialPortfolioValuation, PortfolioValuationUpdateType},
		BorrowLoanError, CloseLoanError, CreateLoanError, RepayLoanError, WrittenOffError,
	};

	use super::*;

	pub type PriceCollectionOf<T> = <<T as Config>::PriceRegistry as DataRegistry<
		<T as Config>::PriceId,
		PoolIdOf<T>,
	>>::Collection;

	pub type PoolIdOf<T> = <<T as Config>::Pool as PoolInspect<
		<T as frame_system::Config>::AccountId,
		<T as Config>::CurrencyId,
	>>::PoolId;

	pub type AssetOf<T> = (<T as Config>::CollectionId, <T as Config>::ItemId);
	pub type PriceOf<T> = (<T as Config>::Balance, Moment);
	pub type PriceResultOf<T> = Result<PriceOf<T>, DispatchError>;

	const STORAGE_VERSION: StorageVersion = StorageVersion::new(1);

	#[pallet::pallet]
	#[pallet::generate_store(pub(super) trait Store)]
	#[pallet::storage_version(STORAGE_VERSION)]
	pub struct Pallet<T>(_);

	#[pallet::config]
	pub trait Config: frame_system::Config {
		type RuntimeEvent: From<Event<Self>> + IsType<<Self as frame_system::Config>::RuntimeEvent>;

		/// Identify a curreny.
		type CurrencyId: Parameter + Copy + MaxEncodedLen;

		/// Identify a non fungible collection
		type CollectionId: Parameter
			+ Member
			+ MaybeSerializeDeserialize
			+ Default
			+ TypeInfo
			+ Copy
			+ MaxEncodedLen;

		/// Identify a non fungible item
		type ItemId: Parameter
			+ Member
			+ MaybeSerializeDeserialize
			+ Default
			+ TypeInfo
			+ Copy
			+ MaxEncodedLen;

		/// Identify a loan in the pallet
		type LoanId: Parameter
			+ Member
			+ MaybeSerializeDeserialize
			+ Default
			+ TypeInfo
			+ MaxEncodedLen
			+ Copy
			+ EnsureAdd
			+ One;

		/// Identify a loan in the pallet
		type PriceId: Parameter
			+ Member
			+ MaybeSerializeDeserialize
			+ Default
			+ TypeInfo
			+ Copy
			+ MaxEncodedLen;

		/// Defines the rate type used for math computations
		type Rate: Parameter
			+ Member
			+ MaybeSerializeDeserialize
			+ FixedPointNumber
			+ TypeInfo
			+ MaxEncodedLen;

		/// Defines the balance type used for math computations
		type Balance: tokens::Balance + FixedPointOperand;

		/// Fetching method for the time of the current block
		type Time: UnixTime;

		/// Used to mint, transfer, and inspect assets.
		type NonFungible: Transfer<Self::AccountId>
			+ Inspect<Self::AccountId, CollectionId = Self::CollectionId, ItemId = Self::ItemId>;

		/// Access to the pool
		type Pool: PoolReserve<Self::AccountId, Self::CurrencyId, Balance = Self::Balance>;

		/// Used to verify permissions of users
		type Permissions: Permissions<
			Self::AccountId,
			Scope = PermissionScope<PoolIdOf<Self>, Self::CurrencyId>,
			Role = Role,
			Error = DispatchError,
		>;

		/// Used to fetch and update Oracle prices
		type PriceRegistry: DataRegistry<Self::PriceId, PoolIdOf<Self>, Data = PriceResultOf<Self>>;

		/// Used to calculate interest accrual for debt.
		type InterestAccrual: InterestAccrual<
			Self::Rate,
			Self::Balance,
			Adjustment<Self::Balance>,
			NormalizedDebt = Self::Balance,
		>;

		/// Max number of active loans per pool.
		#[pallet::constant]
		type MaxActiveLoansPerPool: Get<u32>;

		/// Max number of write-off groups per pool.
		#[pallet::constant]
		type MaxWriteOffPolicySize: Get<u32>;

		/// Information of runtime weights
		type WeightInfo: WeightInfo;
	}

	/// Contains the last loan id generated
	#[pallet::storage]
	pub(crate) type LastLoanId<T: Config> =
		StorageMap<_, Blake2_128Concat, PoolIdOf<T>, T::LoanId, ValueQuery>;

	/// Storage for loans that has been created but are not still active.
	#[pallet::storage]
	pub(crate) type CreatedLoan<T: Config> = StorageDoubleMap<
		_,
		Blake2_128Concat,
		PoolIdOf<T>,
		Blake2_128Concat,
		T::LoanId,
		loan::CreatedLoan<T>,
		OptionQuery,
	>;

	/// Storage for active loans.
	/// The indexation of this storage differs from `CreatedLoan` or
	/// `ClosedLoan` because here we try to minimize the iteration speed over
	/// all active loans in a pool. `Moment` value along with the `ActiveLoan`
	/// correspond to the last moment the active loan was used to compute the
	/// portfolio valuation in an inexact way.
	#[pallet::storage]
	pub(crate) type ActiveLoans<T: Config> = StorageMap<
		_,
		Blake2_128Concat,
		PoolIdOf<T>,
		BoundedVec<ActiveLoan<T>, T::MaxActiveLoansPerPool>,
		ValueQuery,
	>;

	/// Storage for closed loans.
	/// No mutations are expected in this storage.
	/// Loans are stored here for historical purposes.
	#[pallet::storage]
	pub(crate) type ClosedLoan<T: Config> = StorageDoubleMap<
		_,
		Blake2_128Concat,
		PoolIdOf<T>,
		Blake2_128Concat,
		T::LoanId,
		loan::ClosedLoan<T>,
		OptionQuery,
	>;

	/// Stores write off policy used in each pool
	#[pallet::storage]
	pub(crate) type WriteOffPolicy<T: Config> = StorageMap<
		_,
		Blake2_128Concat,
		PoolIdOf<T>,
		BoundedVec<WriteOffRule<T::Rate>, T::MaxWriteOffPolicySize>,
		ValueQuery,
	>;

	/// Stores the portfolio valuation associated to each pool
	#[pallet::storage]
	#[pallet::getter(fn portfolio_valuation)]
	pub(crate) type PortfolioValuation<T: Config> = StorageMap<
		_,
		Blake2_128Concat,
		PoolIdOf<T>,
		portfolio::PortfolioValuation<T::Balance, T::LoanId, T::MaxActiveLoansPerPool>,
		ValueQuery,
		InitialPortfolioValuation<T::Time>,
	>;

	#[pallet::event]
	#[pallet::generate_deposit(pub(super) fn deposit_event)]
	pub enum Event<T: Config> {
		/// A loan was created
		Created {
			pool_id: PoolIdOf<T>,
			loan_id: T::LoanId,
			loan_info: LoanInfo<T>,
		},
		/// An amount was borrowed for a loan
		Borrowed {
			pool_id: PoolIdOf<T>,
			loan_id: T::LoanId,
			amount: T::Balance,
		},
		/// An amount was repaid for a loan
		Repaid {
			pool_id: PoolIdOf<T>,
			loan_id: T::LoanId,
			amount: T::Balance,
		},
		/// A loan was written off
		WrittenOff {
			pool_id: PoolIdOf<T>,
			loan_id: T::LoanId,
			status: WriteOffStatus<T::Rate>,
		},
		/// A loan was closed
		Closed {
			pool_id: PoolIdOf<T>,
			loan_id: T::LoanId,
			collateral: AssetOf<T>,
		},
		/// The Portfolio Valuation for a pool was updated.
		PortfolioValuationUpdated {
			pool_id: PoolIdOf<T>,
			valuation: T::Balance,
			update_type: PortfolioValuationUpdateType,
		},
		WriteOffPolicyUpdated {
			pool_id: PoolIdOf<T>,
			policy: BoundedVec<WriteOffRule<T::Rate>, T::MaxWriteOffPolicySize>,
		},
	}

	#[pallet::error]
	pub enum Error<T> {
		/// Emits when pool doesn't exist
		PoolNotFound,
		/// Emits when loan doesn't exist or it's not active yet.
		LoanNotActiveOrNotFound,
		/// Emits when a write-off rule is not found in a policy for a specific
		/// loan. It happens when there is no policy or the loan is not overdue.
		NoValidWriteOffRule,
		/// Emits when the NFT owner is not found
		NFTOwnerNotFound,
		/// Emits when NFT owner doesn't match the expected owner
		NotNFTOwner,
		/// Emits when the applicant account is not the borrower of the loan
		NotLoanBorrower,
		/// Emits when the max number of active loans was reached
		MaxActiveLoansReached,
		/// Emits when an amount used is not multiple of the current price
		AmountNotMultipleOfPrice,
		/// Emits when the loan is incorrectly specified and can not be created
		CreateLoanError(CreateLoanError),
		/// Emits when the loan can not be borrowed from
		BorrowLoanError(BorrowLoanError),
		/// Emits when the loan can not be repaid from
		RepayLoanError(RepayLoanError),
		/// Emits when the loan can not be written off
		WrittenOffError(WrittenOffError),
		/// Emits when the loan can not be closed
		CloseLoanError(CloseLoanError),
	}

	impl<T> From<CreateLoanError> for Error<T> {
		fn from(error: CreateLoanError) -> Self {
			Error::<T>::CreateLoanError(error)
		}
	}

	impl<T> From<BorrowLoanError> for Error<T> {
		fn from(error: BorrowLoanError) -> Self {
			Error::<T>::BorrowLoanError(error)
		}
	}

	impl<T> From<RepayLoanError> for Error<T> {
		fn from(error: RepayLoanError) -> Self {
			Error::<T>::RepayLoanError(error)
		}
	}

	impl<T> From<WrittenOffError> for Error<T> {
		fn from(error: WrittenOffError) -> Self {
			Error::<T>::WrittenOffError(error)
		}
	}

	impl<T> From<CloseLoanError> for Error<T> {
		fn from(error: CloseLoanError) -> Self {
			Error::<T>::CloseLoanError(error)
		}
	}

	#[pallet::call]
	impl<T: Config> Pallet<T>
	where
		PriceCollectionOf<T>: DataCollection<T::PriceId, Data = PriceResultOf<T>>,
	{
		/// Creates a new loan against the collateral provided
		///
		/// The origin must be the owner of the collateral.
		/// This collateral will be transferred to the existing pool.
		#[pallet::weight(T::WeightInfo::create())]
		#[pallet::call_index(0)]
		pub fn create(
			origin: OriginFor<T>,
			pool_id: PoolIdOf<T>,
			info: LoanInfo<T>,
		) -> DispatchResult {
			let who = ensure_signed(origin)?;
			Self::ensure_role(pool_id, &who, PoolRole::Borrower)?;
			Self::ensure_collateral_owner(&who, info.collateral())?;
			Self::ensure_pool_exists(pool_id)?;

			info.validate(Self::now())?;

			let collateral = info.collateral();
			T::NonFungible::transfer(&collateral.0, &collateral.1, &T::Pool::account_for(pool_id))?;

			let loan_id = Self::generate_loan_id(pool_id)?;
			CreatedLoan::<T>::insert(pool_id, loan_id, loan::CreatedLoan::new(info.clone(), who));

			Self::deposit_event(Event::<T>::Created {
				pool_id,
				loan_id,
				loan_info: info,
			});

			Ok(())
		}

		/// Transfers borrow amount to the borrower.
		///
		/// The origin must be the borrower of the loan.
		/// The borrow action should fulfill the borrow restrictions configured
		/// at [`types::LoanRestrictions`]. The `amount` will be transferred
		/// from pool reserve to borrower. The portfolio valuation of the pool
		/// is updated to reflect the new present value of the loan.
		/// Rate accumulation will start after the first borrow.
		#[pallet::weight(T::WeightInfo::borrow(T::MaxActiveLoansPerPool::get()))]
		#[pallet::call_index(1)]
		pub fn borrow(
			origin: OriginFor<T>,
			pool_id: PoolIdOf<T>,
			loan_id: T::LoanId,
			amount: T::Balance,
		) -> DispatchResult {
			let who = ensure_signed(origin)?;

			let _count = match CreatedLoan::<T>::take(pool_id, loan_id) {
				Some(created_loan) => {
					Self::ensure_loan_borrower(&who, created_loan.borrower())?;

					let mut active_loan = created_loan.activate(pool_id, loan_id)?;
					active_loan.borrow(amount)?;

					Self::insert_active_loan(pool_id, active_loan)?
				}
				None => {
					Self::update_active_loan(pool_id, loan_id, |loan| {
						Self::ensure_loan_borrower(&who, loan.borrower())?;
						loan.borrow(amount)
					})?
					.1
				}
			};

			T::Pool::withdraw(pool_id, who, amount)?;

			Self::deposit_event(Event::<T>::Borrowed {
				pool_id,
				loan_id,
				amount,
			});

			Ok(())
		}

		/// Transfers amount borrowed to the pool reserve.
		///
		/// The origin must be the borrower of the loan.
		/// If the repaying amount is more than current debt, only current debt
		/// is transferred. The borrow action should fulfill the borrow
		/// restrictions configured at [`types::LoanRestrictions`]. The `amount`
		/// will be transferred from borrower to pool reserve. The portfolio
		/// valuation of the pool is updated to reflect the new present value of
		/// the loan.
		#[pallet::weight(T::WeightInfo::repay(T::MaxActiveLoansPerPool::get()))]
		#[pallet::call_index(2)]
		pub fn repay(
			origin: OriginFor<T>,
			pool_id: PoolIdOf<T>,
			loan_id: T::LoanId,
			amount: T::Balance,
		) -> DispatchResult {
			let who = ensure_signed(origin)?;

			let (amount, _count) = Self::update_active_loan(pool_id, loan_id, |loan| {
				Self::ensure_loan_borrower(&who, loan.borrower())?;
				loan.repay(amount)
			})?;

			T::Pool::deposit(pool_id, who, amount)?;

			Self::deposit_event(Event::<T>::Repaid {
				pool_id,
				loan_id,
				amount,
			});

			Ok(())
		}

		/// Writes off an overdue loan.
		///
		/// This action will write off based on the write off policy configured
		/// by [`Pallet::update_write_off_policy()`].
		/// The write off action will only take effect if it writes down more
		/// (percentage or penalty) than the current write off status of the
		/// loan. This action will never writes up. i.e:
		/// - Write off by admin with percentage 0.5 and penalty 0.2
		/// - Time passes and the policy can be applied.
		/// - Write of with a policy that says: percentage 0.3, penaly 0.4
		/// - The loan is written off with the maximum between the policy and
		///   the current rule: percentage 0.5, penalty 0.4
		///
		/// No special permisions are required to this call.
		/// The portfolio valuation of the pool is updated to reflect the new
		/// present value of the loan.
		#[pallet::weight(T::WeightInfo::write_off(T::MaxActiveLoansPerPool::get()))]
		#[pallet::call_index(3)]
		pub fn write_off(
			origin: OriginFor<T>,
			pool_id: PoolIdOf<T>,
			loan_id: T::LoanId,
		) -> DispatchResult {
			ensure_signed(origin)?;

			let (status, _count) = Self::update_active_loan(pool_id, loan_id, |loan| {
				let rule = Self::find_write_off_rule(pool_id, loan)?
					.ok_or(Error::<T>::NoValidWriteOffRule)?;
				let status = rule.status.compose_max(&loan.write_off_status());

				loan.write_off(&status)?;
				Ok(status)
			})?;

			Self::deposit_event(Event::<T>::WrittenOff {
				pool_id,
				loan_id,
				status,
			});

			Ok(())
		}

		/// Writes off a loan from admin origin.
		///
		/// Forces a writing off of a loan if the `percentage` and `penalty`
		/// parameters respecting the policy values as the maximum.
		/// This action can write down/up the current write off status of the
		/// loan. If there is no active policy, an admin write off action can
		/// write up the write off status. But if there is a policy applied, the
		/// admin can only write up until the policy. Write down more than the
		/// policy is always allowed. The portfolio valuation of the pool is
		/// updated to reflect the new present value of the loan.
		#[pallet::weight(T::WeightInfo::admin_write_off(T::MaxActiveLoansPerPool::get()))]
		#[pallet::call_index(4)]
		pub fn admin_write_off(
			origin: OriginFor<T>,
			pool_id: PoolIdOf<T>,
			loan_id: T::LoanId,
			percentage: T::Rate,
			penalty: T::Rate,
		) -> DispatchResult {
			let who = ensure_signed(origin)?;
			Self::ensure_role(pool_id, &who, PoolRole::LoanAdmin)?;

			let status = WriteOffStatus {
				percentage,
				penalty,
			};

			let (_, _count) = Self::update_active_loan(pool_id, loan_id, |loan| {
				let rule = Self::find_write_off_rule(pool_id, loan)?;
				Self::ensure_admin_write_off(&status, rule)?;

				loan.write_off(&status)?;
				Ok(())
			})?;

			Self::deposit_event(Event::<T>::WrittenOff {
				pool_id,
				loan_id,
				status,
			});

			Ok(())
		}

		/// Closes a given loan
		///
		/// A loan only can be closed if it's fully repaid by the loan borrower.
		/// Closing a loan gives back the collateral used for the loan to the
		/// borrower .
		#[pallet::weight(T::WeightInfo::close(T::MaxActiveLoansPerPool::get()))]
		#[pallet::call_index(5)]
		pub fn close(
			origin: OriginFor<T>,
			pool_id: PoolIdOf<T>,
			loan_id: T::LoanId,
		) -> DispatchResult {
			let who = ensure_signed(origin)?;

			let ((closed_loan, borrower), _count) = match CreatedLoan::<T>::take(pool_id, loan_id) {
				Some(created_loan) => (created_loan.close()?, Zero::zero()),
				None => {
					let (active_loan, count) = Self::take_active_loan(pool_id, loan_id)?;
					(active_loan.close(pool_id)?, count)
				}
			};

			Self::ensure_loan_borrower(&who, &borrower)?;

			let collateral = closed_loan.collateral();
			T::NonFungible::transfer(&collateral.0, &collateral.1, &who)?;

			ClosedLoan::<T>::insert(pool_id, loan_id, closed_loan);

			Self::deposit_event(Event::<T>::Closed {
				pool_id,
				loan_id,
				collateral,
			});

			Ok(())
		}

		/// Updates the write off policy with write off rules.
		///
		/// The write off policy is used to automatically set a write off
		/// minimum value to the loan.
		#[pallet::weight(T::WeightInfo::update_write_off_policy())]
		#[pallet::call_index(6)]
		pub fn update_write_off_policy(
			origin: OriginFor<T>,
			pool_id: PoolIdOf<T>,
			policy: BoundedVec<WriteOffRule<T::Rate>, T::MaxWriteOffPolicySize>,
		) -> DispatchResult {
			let who = ensure_signed(origin)?;
			Self::ensure_role(pool_id, &who, PoolRole::PoolAdmin)?;
			Self::ensure_pool_exists(pool_id)?;

			Self::update_policy(pool_id, policy)?;

			Ok(())
		}

		/// Updates the porfolio valuation for the given pool
		#[pallet::weight(T::WeightInfo::update_portfolio_valuation(
			T::MaxActiveLoansPerPool::get()
		))]
		#[pallet::call_index(7)]
		pub fn update_portfolio_valuation(
			origin: OriginFor<T>,
			pool_id: PoolIdOf<T>,
		) -> DispatchResultWithPostInfo {
			ensure_signed(origin)?;
			Self::ensure_pool_exists(pool_id)?;

			let (_, count) = Self::update_portfolio_valuation_for_pool(pool_id)?;

			Ok(Some(T::WeightInfo::update_portfolio_valuation(count)).into())
		}
	}

	/// Utility methods
	impl<T: Config> Pallet<T>
	where
		PriceCollectionOf<T>: DataCollection<T::PriceId, Data = PriceResultOf<T>>,
	{
		fn now() -> Moment {
			T::Time::now().as_secs()
		}

		fn ensure_role(pool_id: PoolIdOf<T>, who: &T::AccountId, role: PoolRole) -> DispatchResult {
			T::Permissions::has(
				PermissionScope::Pool(pool_id),
				who.clone(),
				Role::PoolRole(role),
			)
			.then_some(())
			.ok_or_else(|| BadOrigin.into())
		}

		fn ensure_collateral_owner(
			owner: &T::AccountId,
			(collection_id, item_id): AssetOf<T>,
		) -> DispatchResult {
			T::NonFungible::owner(&collection_id, &item_id)
				.ok_or(Error::<T>::NFTOwnerNotFound)?
				.eq(owner)
				.then_some(())
				.ok_or_else(|| Error::<T>::NotNFTOwner.into())
		}

		fn ensure_loan_borrower(owner: &T::AccountId, borrower: &T::AccountId) -> DispatchResult {
			ensure!(owner == borrower, Error::<T>::NotLoanBorrower);
			Ok(())
		}

		fn ensure_pool_exists(pool_id: PoolIdOf<T>) -> DispatchResult {
			ensure!(T::Pool::pool_exists(pool_id), Error::<T>::PoolNotFound);
			Ok(())
		}

		fn ensure_admin_write_off(
			status: &WriteOffStatus<T::Rate>,
			rule: Option<WriteOffRule<T::Rate>>,
		) -> DispatchResult {
			let limit = rule.map(|r| r.status).unwrap_or_else(|| status.clone());
			ensure!(
				status.percentage >= limit.percentage && status.penalty >= limit.penalty,
				Error::<T>::from(WrittenOffError::LessThanPolicy)
			);

			Ok(())
		}

		fn generate_loan_id(pool_id: PoolIdOf<T>) -> Result<T::LoanId, ArithmeticError> {
			LastLoanId::<T>::try_mutate(pool_id, |last_loan_id| {
				last_loan_id.ensure_add_assign(One::one())?;
				Ok(*last_loan_id)
			})
		}

		fn find_write_off_rule(
			pool_id: PoolIdOf<T>,
			loan: &ActiveLoan<T>,
		) -> Result<Option<WriteOffRule<T::Rate>>, DispatchError> {
			let rules = WriteOffPolicy::<T>::get(pool_id).into_iter();
			policy::find_rule(rules, |trigger| loan.check_write_off_trigger(trigger))
		}

<<<<<<< HEAD
		fn update_policy(
			pool_id: PoolIdOf<T>,
			policy: BoundedVec<WriteOffRule<T::Rate>, T::MaxWriteOffPolicySize>,
		) -> DispatchResult {
			WriteOffPolicy::<T>::insert(pool_id, policy.clone());

			Self::deposit_event(Event::<T>::WriteOffPolicyUpdated { pool_id, policy });

			Ok(())
		}

		fn update_portfolio_valuation_with_pv(
			pool_id: PoolIdOf<T>,
			portfolio: &mut types::PortfolioValuation<T::Balance>,
			old_pv: T::Balance,
			new_pv: T::Balance,
		) -> DispatchResult {
			let prev_value = portfolio.value();

			portfolio.update_with_pv_diff(old_pv, new_pv)?;

			if prev_value != portfolio.value() {
				Self::deposit_event(Event::<T>::PortfolioValuationUpdated {
					pool_id,
					valuation: portfolio.value(),
					update_type: PortfolioValuationUpdateType::Inexact,
				});
			}

			Ok(())
		}

		fn portfolio_valuation_for_pool(
=======
		fn update_portfolio_valuation_for_pool(
>>>>>>> 5781da46
			pool_id: PoolIdOf<T>,
		) -> Result<(T::Balance, u32), DispatchError> {
			let rates = T::InterestAccrual::rates();
			let prices = T::PriceRegistry::collection(&pool_id);
			let loans = ActiveLoans::<T>::get(pool_id);
			let values = loans
				.iter()
				.map(|loan| Ok((loan.loan_id(), loan.present_value_by(&rates, &prices)?)))
				.collect::<Result<Vec<_>, DispatchError>>()?;

			let value = PortfolioValuation::<T>::try_mutate(pool_id, |portfolio| {
				portfolio.update(values, Self::now())
			})?;

			Self::deposit_event(Event::<T>::PortfolioValuationUpdated {
				pool_id,
				valuation: value,
				update_type: PortfolioValuationUpdateType::Exact,
			});

			Ok((value, loans.len() as u32))
		}

		fn insert_active_loan(
			pool_id: PoolIdOf<T>,
			loan: ActiveLoan<T>,
		) -> Result<u32, DispatchError> {
			PortfolioValuation::<T>::try_mutate(pool_id, |portfolio| {
				portfolio.insert_elem(loan.loan_id(), loan.present_value()?)?;

				Self::deposit_event(Event::<T>::PortfolioValuationUpdated {
					pool_id,
					valuation: portfolio.value(),
					update_type: PortfolioValuationUpdateType::Inexact,
				});

				ActiveLoans::<T>::try_mutate(pool_id, |active_loans| {
					active_loans
						.try_push(loan)
						.map_err(|_| Error::<T>::MaxActiveLoansReached)?;

					Ok(active_loans.len().ensure_into()?)
				})
			})
		}

		fn update_active_loan<F, R>(
			pool_id: PoolIdOf<T>,
			loan_id: T::LoanId,
			f: F,
		) -> Result<(R, u32), DispatchError>
		where
			F: FnOnce(&mut ActiveLoan<T>) -> Result<R, DispatchError>,
		{
			PortfolioValuation::<T>::try_mutate(pool_id, |portfolio| {
				ActiveLoans::<T>::try_mutate(pool_id, |active_loans| {
					let loan = active_loans
						.iter_mut()
						.find(|loan| loan.loan_id() == loan_id)
						.ok_or(Error::<T>::LoanNotActiveOrNotFound)?;

					let result = f(loan)?;

					portfolio.update_elem(loan_id, loan.present_value()?)?;

					Self::deposit_event(Event::<T>::PortfolioValuationUpdated {
						pool_id,
						valuation: portfolio.value(),
						update_type: PortfolioValuationUpdateType::Inexact,
					});

					Ok((result, active_loans.len().ensure_into()?))
				})
			})
		}

		fn take_active_loan(
			pool_id: PoolIdOf<T>,
			loan_id: T::LoanId,
		) -> Result<(ActiveLoan<T>, u32), DispatchError> {
			ActiveLoans::<T>::try_mutate(pool_id, |active_loans| {
				let index = active_loans
					.iter()
					.position(|loan| loan.loan_id() == loan_id)
					.ok_or(Error::<T>::LoanNotActiveOrNotFound)?;

				Ok((
					active_loans.swap_remove(index),
					active_loans.len().ensure_into()?,
				))
			})
		}

		#[cfg(feature = "runtime-benchmarks")]
		/// Set the maturity date of the loan to this instant.
		pub fn expire(pool_id: PoolIdOf<T>, loan_id: T::LoanId) -> DispatchResult {
			Self::update_active_loan(pool_id, loan_id, |loan| {
				loan.set_maturity(T::Time::now().as_secs());
				Ok(())
			})?;
			Ok(())
		}
	}

	// TODO: This implementation can be cleaned once #908 be solved
	impl<T: Config> PoolNAV<PoolIdOf<T>, T::Balance> for Pallet<T>
	where
		PriceCollectionOf<T>: DataCollection<T::PriceId, Data = PriceResultOf<T>>,
	{
		type ClassId = T::ItemId;
		type RuntimeOrigin = T::RuntimeOrigin;

		fn nav(pool_id: PoolIdOf<T>) -> Option<(T::Balance, Moment)> {
			let portfolio = PortfolioValuation::<T>::get(pool_id);
			Some((portfolio.value(), portfolio.last_updated()))
		}

		fn update_nav(pool_id: PoolIdOf<T>) -> Result<T::Balance, DispatchError> {
			Ok(Self::update_portfolio_valuation_for_pool(pool_id)?.0)
		}

		fn initialise(_: OriginFor<T>, _: PoolIdOf<T>, _: T::ItemId) -> DispatchResult {
			// This Loans implementation does not need to initialize explicitally.
			Ok(())
		}
	}

	impl<T: Config> PoolWriteOffPolicyMutate<PoolIdOf<T>> for Pallet<T> {
		type MaxWriteOffPolicySize = T::MaxWriteOffPolicySize;
		type WriteOffRule = WriteOffRule<T::Rate>;

		fn update(
			pool_id: PoolIdOf<T>,
			policy: BoundedVec<Self::WriteOffRule, Self::MaxWriteOffPolicySize>,
		) -> DispatchResult {
			Self::update_policy(pool_id, policy)
		}
	}
}<|MERGE_RESOLUTION|>--- conflicted
+++ resolved
@@ -744,7 +744,6 @@
 			policy::find_rule(rules, |trigger| loan.check_write_off_trigger(trigger))
 		}
 
-<<<<<<< HEAD
 		fn update_policy(
 			pool_id: PoolIdOf<T>,
 			policy: BoundedVec<WriteOffRule<T::Rate>, T::MaxWriteOffPolicySize>,
@@ -755,32 +754,8 @@
 
 			Ok(())
 		}
-
-		fn update_portfolio_valuation_with_pv(
-			pool_id: PoolIdOf<T>,
-			portfolio: &mut types::PortfolioValuation<T::Balance>,
-			old_pv: T::Balance,
-			new_pv: T::Balance,
-		) -> DispatchResult {
-			let prev_value = portfolio.value();
-
-			portfolio.update_with_pv_diff(old_pv, new_pv)?;
-
-			if prev_value != portfolio.value() {
-				Self::deposit_event(Event::<T>::PortfolioValuationUpdated {
-					pool_id,
-					valuation: portfolio.value(),
-					update_type: PortfolioValuationUpdateType::Inexact,
-				});
-			}
-
-			Ok(())
-		}
-
-		fn portfolio_valuation_for_pool(
-=======
+		
 		fn update_portfolio_valuation_for_pool(
->>>>>>> 5781da46
 			pool_id: PoolIdOf<T>,
 		) -> Result<(T::Balance, u32), DispatchError> {
 			let rates = T::InterestAccrual::rates();
