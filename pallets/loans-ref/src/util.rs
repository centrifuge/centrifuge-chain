--- conflicted
+++ resolved
@@ -11,15 +11,11 @@
 // MERCHANTABILITY or FITNESS FOR A PARTICULAR PURPOSE.  See the
 // GNU General Public License for more details.
 
-<<<<<<< HEAD
 use cfg_traits::{
 	changes::ChangeGuard,
 	data::{DataCollection, DataRegistry},
 };
-=======
-use cfg_traits::data::{DataCollection, DataRegistry};
 use orml_traits::{DataFeeder, DataProvider};
->>>>>>> bb039fb9
 use sp_runtime::{DispatchError, DispatchResult};
 use sp_std::marker::PhantomData;
 
