[package]
name = "pallet-liquidity-rewards"
version = "0.1.0"
authors = ["Centrifuge <admin@centrifuge.io>"]
description = "Liquidity Rewards pallet"
edition = "2021"
homepage = "https://centrifuge.io"
license = "LGPL-3.0"
repository = "https://github.com/centrifuge/centrifuge-chain"

[package.metadata.docs.rs]
targets = ["x86_64-unknown-linux-gnu"]

[dependencies]
cfg-traits = { path = "../../libs/traits", default-features = false }
<<<<<<< HEAD
codec = { package = "parity-scale-codec", version = "3.0.0", default-features = false, features = ["derive"] }
frame-support = { git = "https://github.com/paritytech/polkadot-sdk", default-features = false, tag = "polkadot-v1.1.0" }
frame-system = { git = "https://github.com/paritytech/polkadot-sdk", default-features = false, tag = "polkadot-v1.1.0" }
=======
frame-support = { git = "https://github.com/paritytech/substrate", default-features = false, branch = "polkadot-v0.9.43" }
frame-system = { git = "https://github.com/paritytech/substrate", default-features = false, branch = "polkadot-v0.9.43" }
>>>>>>> 146d9d2e
num-traits = { version = "0.2", default-features = false }
parity-scale-codec = { version = "3.0.0", features = ["derive"], default-features = false }
scale-info = { version = "2.3.0", default-features = false, features = ["derive"] }
sp-runtime = { git = "https://github.com/paritytech/polkadot-sdk", default-features = false, tag = "polkadot-v1.1.0" }
sp-std = { git = "https://github.com/paritytech/polkadot-sdk", default-features = false, tag = "polkadot-v1.1.0" }

# optional dependencies for benchmarking
frame-benchmarking = { git = "https://github.com/paritytech/polkadot-sdk", default-features = false, optional = true, tag = "polkadot-v1.1.0" }

[dev-dependencies]
sp-core = { git = "https://github.com/paritytech/polkadot-sdk", tag = "polkadot-v1.1.0" }
sp-io = { git = "https://github.com/paritytech/polkadot-sdk", tag = "polkadot-v1.1.0" }

cfg-mocks = { path = "../../libs/mocks" }

[features]
default = ["std"]
try-runtime = [
  "cfg-traits/try-runtime",
  "frame-support/try-runtime",
  "frame-system/try-runtime",
  "sp-runtime/try-runtime",
]
runtime-benchmarks = [
  "frame-benchmarking/runtime-benchmarks",
  "cfg-traits/runtime-benchmarks",
  "frame-support/runtime-benchmarks",
  "frame-system/runtime-benchmarks",
  "sp-runtime/runtime-benchmarks",
  "cfg-mocks/runtime-benchmarks",
]
std = [
  "parity-scale-codec/std",
  "frame-support/std",
  "frame-system/std",
  "sp-runtime/std",
  "sp-std/std",
  "cfg-traits/std",
  "frame-benchmarking/std",
  "num-traits/std",
  "scale-info/std",
]<|MERGE_RESOLUTION|>--- conflicted
+++ resolved
@@ -13,26 +13,20 @@
 
 [dependencies]
 cfg-traits = { path = "../../libs/traits", default-features = false }
-<<<<<<< HEAD
-codec = { package = "parity-scale-codec", version = "3.0.0", default-features = false, features = ["derive"] }
-frame-support = { git = "https://github.com/paritytech/polkadot-sdk", default-features = false, tag = "polkadot-v1.1.0" }
-frame-system = { git = "https://github.com/paritytech/polkadot-sdk", default-features = false, tag = "polkadot-v1.1.0" }
-=======
 frame-support = { git = "https://github.com/paritytech/substrate", default-features = false, branch = "polkadot-v0.9.43" }
 frame-system = { git = "https://github.com/paritytech/substrate", default-features = false, branch = "polkadot-v0.9.43" }
->>>>>>> 146d9d2e
 num-traits = { version = "0.2", default-features = false }
 parity-scale-codec = { version = "3.0.0", features = ["derive"], default-features = false }
 scale-info = { version = "2.3.0", default-features = false, features = ["derive"] }
-sp-runtime = { git = "https://github.com/paritytech/polkadot-sdk", default-features = false, tag = "polkadot-v1.1.0" }
-sp-std = { git = "https://github.com/paritytech/polkadot-sdk", default-features = false, tag = "polkadot-v1.1.0" }
+sp-runtime = { git = "https://github.com/paritytech/substrate", default-features = false, branch = "polkadot-v0.9.43" }
+sp-std = { git = "https://github.com/paritytech/substrate", default-features = false, branch = "polkadot-v0.9.43" }
 
 # optional dependencies for benchmarking
-frame-benchmarking = { git = "https://github.com/paritytech/polkadot-sdk", default-features = false, optional = true, tag = "polkadot-v1.1.0" }
+frame-benchmarking = { git = "https://github.com/paritytech/substrate", default-features = false, optional = true, branch = "polkadot-v0.9.43" }
 
 [dev-dependencies]
-sp-core = { git = "https://github.com/paritytech/polkadot-sdk", tag = "polkadot-v1.1.0" }
-sp-io = { git = "https://github.com/paritytech/polkadot-sdk", tag = "polkadot-v1.1.0" }
+sp-core = { git = "https://github.com/paritytech/substrate", branch = "polkadot-v0.9.43" }
+sp-io = { git = "https://github.com/paritytech/substrate", branch = "polkadot-v0.9.43" }
 
 cfg-mocks = { path = "../../libs/mocks" }
 
