--- conflicted
+++ resolved
@@ -12,21 +12,15 @@
 targets = ["x86_64-unknown-linux-gnu"]
 
 [dependencies]
-<<<<<<< HEAD
-codec = { package = "parity-scale-codec", version = "3.0.0", features = ["derive"], default-features = false }
-frame-support = { git = "https://github.com/paritytech/polkadot-sdk", default-features = false, tag = "polkadot-v1.1.0" }
-frame-system = { git = "https://github.com/paritytech/polkadot-sdk", default-features = false, tag = "polkadot-v1.1.0" }
-=======
 frame-support = { git = "https://github.com/paritytech/substrate", default-features = false, branch = "polkadot-v0.9.43" }
 frame-system = { git = "https://github.com/paritytech/substrate", default-features = false, branch = "polkadot-v0.9.43" }
 parity-scale-codec = { version = "3.0.0", features = ["derive"], default-features = false }
->>>>>>> 146d9d2e
 scale-info = { version = "2.3.0", default-features = false, features = ["derive"] }
 serde = { version = "1.0.119" }
-sp-arithmetic = { git = "https://github.com/paritytech/polkadot-sdk", default-features = false, tag = "polkadot-v1.1.0" }
-sp-core = { git = "https://github.com/paritytech/polkadot-sdk", default-features = false, tag = "polkadot-v1.1.0" }
-sp-runtime = { git = "https://github.com/paritytech/polkadot-sdk", default-features = false, tag = "polkadot-v1.1.0" }
-sp-std = { git = "https://github.com/paritytech/polkadot-sdk", default-features = false, tag = "polkadot-v1.1.0" }
+sp-arithmetic = { git = "https://github.com/paritytech/substrate", default-features = false, branch = "polkadot-v0.9.43" }
+sp-core = { git = "https://github.com/paritytech/substrate", default-features = false, branch = "polkadot-v0.9.43" }
+sp-runtime = { git = "https://github.com/paritytech/substrate", default-features = false, branch = "polkadot-v0.9.43" }
+sp-std = { git = "https://github.com/paritytech/substrate", default-features = false, branch = "polkadot-v0.9.43" }
 
 cfg-primitives = { path = "../../libs/primitives", default-features = false }
 cfg-traits = { path = "../../libs/traits", default-features = false }
@@ -34,22 +28,22 @@
 
 # Benchmark dependencies
 ## Orml crates
-orml-asset-registry = { git = "https://github.com/open-web3-stack/open-runtime-module-library", default-features = false, optional = true, branch = "polkadot-v1.1.0" }
-orml-traits = { git = "https://github.com/open-web3-stack/open-runtime-module-library", default-features = false, branch = "polkadot-v1.1.0" }
+orml-asset-registry = { git = "https://github.com/open-web3-stack/open-runtime-module-library", default-features = false, optional = true, branch = "polkadot-v0.9.43" }
+orml-traits = { git = "https://github.com/open-web3-stack/open-runtime-module-library", default-features = false, branch = "polkadot-v0.9.43" }
 
-frame-benchmarking = { git = "https://github.com/paritytech/polkadot-sdk", default-features = false, optional = true, tag = "polkadot-v1.1.0" }
+frame-benchmarking = { git = "https://github.com/paritytech/substrate", default-features = false, optional = true, branch = "polkadot-v0.9.43" }
 
 [dev-dependencies]
 cfg-mocks = { path = "../../libs/mocks" }
 cfg-test-utils = { path = "../../libs/test-utils", default-features = true }
 pallet-restricted-tokens = { path = "../restricted-tokens", default-features = false }
 # Orml crates
-orml-asset-registry = { git = "https://github.com/open-web3-stack/open-runtime-module-library", default-features = false, branch = "polkadot-v1.1.0" }
-orml-tokens = { git = "https://github.com/open-web3-stack/open-runtime-module-library", default-features = true, branch = "polkadot-v1.1.0" }
+orml-asset-registry = { git = "https://github.com/open-web3-stack/open-runtime-module-library", default-features = false, branch = "polkadot-v0.9.43" }
+orml-tokens = { git = "https://github.com/open-web3-stack/open-runtime-module-library", default-features = true, branch = "polkadot-v0.9.43" }
 # Parity crates
-pallet-balances = { git = "https://github.com/paritytech/polkadot-sdk", default-features = true, tag = "polkadot-v1.1.0" }
-sp-io = { git = "https://github.com/paritytech/polkadot-sdk", default-features = true, tag = "polkadot-v1.1.0" }
-xcm = { package = "staging-xcm",  git = "https://github.com/paritytech/polkadot-sdk", default-features = false, tag = "polkadot-v1.1.0" }
+pallet-balances = { git = "https://github.com/paritytech/substrate", default-features = true, branch = "polkadot-v0.9.43" }
+sp-io = { git = "https://github.com/paritytech/substrate", default-features = true, branch = "polkadot-v0.9.43" }
+xcm = { git = "https://github.com/paritytech/polkadot", default-features = false, branch = "release-v0.9.43" }
 
 [features]
 default = ["std"]
