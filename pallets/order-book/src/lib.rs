--- conflicted
+++ resolved
@@ -37,18 +37,12 @@
 #[frame_support::pallet]
 pub mod pallet {
 	use cfg_primitives::conversion::convert_balance_decimals;
-<<<<<<< HEAD
 	use cfg_traits::{
 		ConversionToAssetBalance, OrderDetails, StatusNotificationHook, ValueProvider,
 	};
 	use cfg_types::{
 		investments::{Swap, SwapState},
 		orders::MuxSwap,
-=======
-	use cfg_traits::{ConversionToAssetBalance, StatusNotificationHook, ValueProvider};
-	use cfg_types::{
-		investments::{Swap, SwapState},
->>>>>>> 8cd91972
 		tokens::CustomMetadata,
 	};
 	use frame_support::{
@@ -250,24 +244,6 @@
 	#[pallet::storage]
 	pub type OrderIdNonceStore<T: Config> = StorageValue<_, T::OrderIdNonce, ValueQuery>;
 
-<<<<<<< HEAD
-	/// Map of Vec containing OrderIds of same currency in/out pairs.
-	/// Allows looking up orders available corresponding pairs.
-	///
-	/// NOTE: The key order is (currency_in, currency_out).
-	#[pallet::storage]
-	pub type CurrencyPairOrders<T: Config> = StorageDoubleMap<
-		_,
-		Twox64Concat,
-		T::CurrencyId,
-		Twox64Concat,
-		T::CurrencyId,
-		BoundedVec<T::OrderIdNonce, T::OrderPairVecSize>,
-		ValueQuery,
-	>;
-
-=======
->>>>>>> 8cd91972
 	/// Storage of valid order pairs.
 	/// Stores:
 	///  - key1 -> CurrencyIn
@@ -348,13 +324,6 @@
 	#[pallet::error]
 	#[derive(PartialEq)]
 	pub enum Error<T> {
-<<<<<<< HEAD
-		/// Error when the number of orders for a trading pair has exceeded the
-		/// BoundedVec size for the order pair for the currency pair in
-		/// question.
-		CurrencyPairOrdersLimit,
-=======
->>>>>>> 8cd91972
 		/// Error when order is placed attempting to exchange currencies of the
 		/// same type.
 		SameCurrencyIds,
@@ -524,8 +493,9 @@
 		pub fn set_market_feeder(origin: OriginFor<T>, feeder_id: T::FeederId) -> DispatchResult {
 			T::AdminOrigin::ensure_origin(origin)?;
 
-<<<<<<< HEAD
-			MarketFeederId::<T>::put(feeder_id);
+			MarketFeederId::<T>::put(feeder_id.clone());
+
+			Self::deposit_event(Event::<T>::FeederChanged { feeder_id });
 
 			Ok(())
 		}
@@ -563,12 +533,6 @@
 				amount_in: Zero::zero(),
 			};
 
-			CurrencyPairOrders::<T>::try_mutate(currency_in, currency_out, |orders| {
-				orders
-					.try_push(order_id)
-					.map_err(|_| Error::<T>::CurrencyPairOrdersLimit)
-			})?;
-
 			Orders::<T>::insert(order_id, new_order.clone());
 			UserOrders::<T>::insert(&account, order_id, ());
 
@@ -581,67 +545,10 @@
 				currency_out,
 				min_fulfillment_amount_out,
 			});
-=======
-			MarketFeederId::<T>::put(feeder_id.clone());
-
-			Self::deposit_event(Event::<T>::FeederChanged { feeder_id });
->>>>>>> 8cd91972
 
 			Ok(order_id)
 		}
-	}
-
-<<<<<<< HEAD
-=======
-	impl<T: Config> Pallet<T> {
-		fn inner_place_order(
-			account: T::AccountId,
-			currency_in: T::CurrencyId,
-			currency_out: T::CurrencyId,
-			amount_out: T::Balance,
-			ratio: OrderRatio<T::Ratio>,
-			min_amount_out: T::Balance,
-			min_fulfillment_amount_out: T::Balance,
-		) -> Result<T::OrderIdNonce, DispatchError> {
-			let order_id = OrderIdNonceStore::<T>::try_mutate(|n| {
-				n.ensure_add_assign(One::one())?;
-				Ok::<_, DispatchError>(*n)
-			})?;
-
-			Self::validate_amount(amount_out, min_fulfillment_amount_out, min_amount_out)?;
-
-			ensure!(currency_in != currency_out, Error::<T>::SameCurrencyIds);
-
-			T::Currency::hold(currency_out, &(), &account, amount_out)?;
-
-			let new_order = Order {
-				order_id,
-				placing_account: account.clone(),
-				currency_in,
-				currency_out,
-				amount_out,
-				ratio,
-				amount_out_initial: amount_out,
-				amount_in: Zero::zero(),
-			};
-
-			Orders::<T>::insert(order_id, new_order.clone());
-			UserOrders::<T>::insert(&account, order_id, ());
-
-			Self::deposit_event(Event::OrderCreated {
-				creator_account: account,
-				ratio,
-				order_id,
-				amount_out,
-				currency_in,
-				currency_out,
-				min_fulfillment_amount_out,
-			});
-
-			Ok(order_id)
-		}
-
->>>>>>> 8cd91972
+
 		fn inner_update_order(
 			mut order: Order<T>,
 			amount_out: T::Balance,
@@ -700,13 +607,6 @@
 			Orders::<T>::remove(order.order_id);
 			UserOrders::<T>::remove(&order.placing_account, order.order_id);
 
-<<<<<<< HEAD
-			CurrencyPairOrders::<T>::mutate(order.currency_in, order.currency_out, |orders| {
-				orders.retain(|o| *o != order.order_id);
-			});
-
-=======
->>>>>>> 8cd91972
 			Ok(())
 		}
 
@@ -862,11 +762,10 @@
 			currency: T::CurrencyId,
 		) -> Result<T::Balance, DispatchError> {
 			T::DecimalConverter::to_asset_balance(T::MinFulfillmentAmountNative::get(), currency)
-<<<<<<< HEAD
 		}
 	}
 
-	impl<T: Config> OrderDetails<Swap<T::Balance, T::CurrencyId>> for Pallet<T> {
+	impl<T: Config> OrderDetails<MuxSwap<T::CurrencyId, T::Ratio>> for Pallet<T> {
 		type OrderId = T::OrderIdNonce;
 
 		fn get_order_details(order: Self::OrderId) -> Option<Swap<T::Balance, T::CurrencyId>> {
@@ -880,29 +779,9 @@
 		}
 	}
 
-	impl<T: Config> OrderDetails<MuxSwap<T::CurrencyId, T::Ratio>> for Pallet<T> {
-		type OrderId = T::OrderIdNonce;
-
-		fn get_order_details(order: Self::OrderId) -> Option<MuxSwap<T::CurrencyId, T::Ratio>> {
-			Orders::<T>::get(order)
-				.map(|order| MuxSwap {
-					currency_in: order.currency_in,
-					currency_out: order.currency_out,
-					ratio: order.ratio,
-				})
-				.ok()
-=======
->>>>>>> 8cd91972
-		}
-	}
-
 	impl<T: Config> TokenSwaps<T::AccountId> for Pallet<T> {
 		type Balance = T::Balance;
 		type CurrencyId = T::CurrencyId;
-<<<<<<< HEAD
-=======
-		type OrderDetails = Swap<T::Balance, T::CurrencyId>;
->>>>>>> 8cd91972
 		type OrderId = T::OrderIdNonce;
 		type Ratio = T::Ratio;
 
@@ -961,7 +840,6 @@
 			)
 		}
 
-<<<<<<< HEAD
 		fn fill_order(
 			account: T::AccountId,
 			order_id: Self::OrderId,
@@ -970,20 +848,6 @@
 			let order = <Orders<T>>::get(order_id)?;
 
 			Self::fulfill_order_with_amount(order, buy_amount, account)
-		}
-
-		fn is_active(order: Self::OrderId) -> bool {
-			<Orders<T>>::contains_key(order)
-=======
-		fn get_order_details(order: Self::OrderId) -> Option<Swap<T::Balance, T::CurrencyId>> {
-			Orders::<T>::get(order)
-				.map(|order| Swap {
-					amount_out: order.amount_out,
-					currency_in: order.currency_in,
-					currency_out: order.currency_out,
-				})
-				.ok()
->>>>>>> 8cd91972
 		}
 
 		fn valid_pair(currency_in: Self::CurrencyId, currency_out: Self::CurrencyId) -> bool {
@@ -995,13 +859,10 @@
 			currency_out: Self::CurrencyId,
 			amount_out: Self::Balance,
 		) -> Result<Self::Balance, DispatchError> {
-<<<<<<< HEAD
-=======
 			if currency_in == currency_out {
 				return Ok(amount_out);
 			}
 
->>>>>>> 8cd91972
 			let ratio = Self::market_ratio(currency_out, currency_in)?;
 			Self::convert_with_ratio(currency_out, currency_in, ratio, amount_out)
 		}
