[package]
name = 'pallet-bridge'
description = 'Bridge pallet'
authors = ['The Centrifugians Tribe']
edition = '2018'
homepage = 'https://centrifuge.io'
license = "LGPL-3.0"
repository = 'https://github.com/centrifuge/centrifuge-chain'
version = '2.0.0'

[package.metadata.docs.rs]
targets = ['x86_64-unknown-linux-gnu']

[dependencies]
# Substrate basic primitives
codec = { package = "parity-scale-codec", version = "2.0.0", default-features = false }
frame-support = { git = "https://github.com/centrifuge/substrate.git", default-features = false, branch = "master" }
frame-system = { git = "https://github.com/centrifuge/substrate.git", default-features = false, branch = "master" }
pallet-balances = { git = "https://github.com/centrifuge/substrate.git", default-features = false, branch = "master" }
sp-core = { git = "https://github.com/centrifuge/substrate.git", default-features = false, branch = "master" }
sp-runtime = { git = "https://github.com/centrifuge/substrate.git", default-features = false, branch = "master" }
sp-std = { git = "https://github.com/centrifuge/substrate", default-features = false, branch = "master" }

# Centrifuge Chain dependencies
chainbridge = { git = "https://github.com/centrifuge/chainbridge-substrate.git", default-features = false, rev = "ba370fa64acf0a52172ddfb5ec1e910525f65db8" }
pallet-bridge-mapping = { path = "../bridge-mapping", default-features = false }
pallet-fees = { path = "../fees", default-features = false }
pallet-nft = { path = "../nft", default-features = false }
<<<<<<< HEAD
unique-assets = { git = "https://github.com/centrifuge/unique-assets", default-features = false, branch = "master" }
common-traits = { path = "../../libs/common-traits", default-features = false }

[dev-dependencies]
# Testing/mocking dependencies
=======
runtime-common = { path = "../../runtime/common", default_features = false }
unique_assets = { git = "https://github.com/centrifuge/unique-assets", default-features = false, rev = "8af1fdb0a5fa71462ce2fb9a2c752b71bab78aae" }


[dev-dependencies]
# Testing/mocking dependencies
chainbridge = { git = "https://github.com/centrifuge/chainbridge-substrate.git", default-features = false, rev = "ba370fa64acf0a52172ddfb5ec1e910525f65db8" }
node-primitives = { git = "https://github.com/centrifuge/substrate",  default-features = false, branch = "master" }
>>>>>>> bc5640de
pallet-anchors = { path = "../anchors", default-features = false }
pallet-fees = { path = "../fees", default-features = false }
pallet-bridge-mapping = { path = "../bridge-mapping", default-features = false }
pallet-registry = { path = "../registry", default-features = false }
pallet-authorship = { git = "https://github.com/centrifuge/substrate.git", default-features = false, branch = "master" }
pallet-timestamp = { git = "https://github.com/centrifuge/substrate.git", default-features = false, branch = "master" }
proofs = { path = "../../libs/proofs", default-features = false }
sp-core = { git = "https://github.com/centrifuge/substrate", default-features = false, branch = "master"  }
sp-io = { git = "https://github.com/centrifuge/substrate", default-features = false, branch = "master" }
sp-runtime = { git = "https://github.com/centrifuge/substrate.git", default-features = false, branch = "master" }
runtime-common = { path = "../../runtime/common", default_features = false }

[features]
default = ['std']
std = [
    'codec/std',
    'frame-support/std',
    'frame-system/std',
    'pallet-balances/std',
    'sp-core/std',
    'sp-runtime/std',
    'sp-std/std',
    'chainbridge/std',
    'pallet-bridge-mapping/std',
    'pallet-fees/std',
    'pallet-nft/std',
    'unique-assets/std',
    "common-traits/std"
]<|MERGE_RESOLUTION|>--- conflicted
+++ resolved
@@ -22,26 +22,15 @@
 sp-std = { git = "https://github.com/centrifuge/substrate", default-features = false, branch = "master" }
 
 # Centrifuge Chain dependencies
-chainbridge = { git = "https://github.com/centrifuge/chainbridge-substrate.git", default-features = false, rev = "ba370fa64acf0a52172ddfb5ec1e910525f65db8" }
+chainbridge = { git = "https://github.com/centrifuge/chainbridge-substrate.git", default-features = false, branch = "master" }
 pallet-bridge-mapping = { path = "../bridge-mapping", default-features = false }
 pallet-fees = { path = "../fees", default-features = false }
 pallet-nft = { path = "../nft", default-features = false }
-<<<<<<< HEAD
 unique-assets = { git = "https://github.com/centrifuge/unique-assets", default-features = false, branch = "master" }
 common-traits = { path = "../../libs/common-traits", default-features = false }
 
 [dev-dependencies]
 # Testing/mocking dependencies
-=======
-runtime-common = { path = "../../runtime/common", default_features = false }
-unique_assets = { git = "https://github.com/centrifuge/unique-assets", default-features = false, rev = "8af1fdb0a5fa71462ce2fb9a2c752b71bab78aae" }
-
-
-[dev-dependencies]
-# Testing/mocking dependencies
-chainbridge = { git = "https://github.com/centrifuge/chainbridge-substrate.git", default-features = false, rev = "ba370fa64acf0a52172ddfb5ec1e910525f65db8" }
-node-primitives = { git = "https://github.com/centrifuge/substrate",  default-features = false, branch = "master" }
->>>>>>> bc5640de
 pallet-anchors = { path = "../anchors", default-features = false }
 pallet-fees = { path = "../fees", default-features = false }
 pallet-bridge-mapping = { path = "../bridge-mapping", default-features = false }
