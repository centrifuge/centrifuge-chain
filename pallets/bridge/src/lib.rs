--- conflicted
+++ resolved
@@ -115,21 +115,12 @@
 mod weights;
 
 use crate::{
-<<<<<<< HEAD
     traits::WeightInfo,
     types::Address,
 };
 
 // Re-export pallet components in crate namespace (for runtime construction)
 pub use pallet::*;
-=======
-	traits::WeightInfo,
-	types::{Address, Bytes32},
-};
-
-// Centrifuge chain common types
-use runtime_common::{AssetId, RegistryId, TokenId};
->>>>>>> 2f7cfb6a
 
 use chainbridge::types::{ChainId, ResourceId};
 
@@ -137,9 +128,6 @@
 
 use core::convert::TryInto;
 
-<<<<<<< HEAD
-use frame_support::{PalletId, dispatch::DispatchResult, ensure, inherent::Vec, traits::{Currency, EnsureOrigin, ExistenceRequirement::AllowDeath, Get, WithdrawReasons}, transactional};
-=======
 // Runtime, system and frame primitives
 use frame_support::{
 	dispatch::DispatchResult,
@@ -148,7 +136,6 @@
 	traits::{Currency, EnsureOrigin, ExistenceRequirement::AllowDeath, Get, WithdrawReasons},
 	transactional, PalletId,
 };
->>>>>>> 2f7cfb6a
 
 use frame_system::{ensure_root, pallet_prelude::OriginFor};
 
@@ -263,7 +250,6 @@
 	// Pallet storage items
 	// ------------------------------------------------------------------------
 
-<<<<<<< HEAD
     // Default value for native tokens transfer fee storage item.  
 	#[pallet::type_value]
 	pub fn DefaultNativeTokenTransferFee() -> u128 {
@@ -285,12 +271,6 @@
     #[pallet::storage]
 	#[pallet::getter(fn get_nft_token_transfer_fee)]
 	pub type NftTokenTransferFee<T> = StorageValue<_, u128, ValueQuery, DefaultNftTokenTransferFee>;
-=======
-	// Additional fee charged when moving native tokens to target chains.
-	#[pallet::storage]
-	#[pallet::getter(fn current_slot)]
-	pub type TokenTransferFee<T> = StorageValue<_, u128, ValueQuery>;
->>>>>>> 2f7cfb6a
 
 	// ------------------------------------------------------------------------
 	// Pallet genesis configuration
@@ -535,7 +515,6 @@
 			Ok(().into())
 		}
 
-<<<<<<< HEAD
         /// Modify native token transfer fee value
 		#[pallet::weight(<T as Config>::WeightInfo::set_token_transfer_fee())]
 		pub fn set_token_transfer_fee(
@@ -556,14 +535,6 @@
             origin: OriginFor<T>, 
             new_fee: BalanceOf<T>
         ) -> DispatchResultWithPostInfo {
-=======
-		/// Update token transfer fee
-		#[pallet::weight(<T as Config>::WeightInfo::set_token_transfer_fee())]
-		pub fn set_token_transfer_fee(
-			origin: OriginFor<T>,
-			fee: BalanceOf<T>,
-		) -> DispatchResultWithPostInfo {
->>>>>>> 2f7cfb6a
 			Self::ensure_admin(origin)?;
 			NftTokenTransferFee::<T>::mutate(|fee_value| {
 				*fee_value = new_fee.saturated_into()
