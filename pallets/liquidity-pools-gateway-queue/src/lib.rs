--- conflicted
+++ resolved
@@ -236,9 +236,6 @@
 				// 1 read for the nonce
 				weight_used.saturating_accrue(T::DbWeight::get().reads(1));
 
-<<<<<<< HEAD
-			for (nonce, message) in MessageQueue::<T>::iter() {
-=======
 				if last_processed_nonce > MessageNonceStore::<T>::get() {
 					break;
 				}
@@ -259,7 +256,6 @@
 					}
 				};
 
->>>>>>> 4d69a7ef
 				let remaining_weight = max_weight
 					.saturating_sub(weight_used)
 					.saturating_sub(T::DbWeight::get().reads(1));
@@ -287,14 +283,7 @@
 
 				MessageQueue::<T>::remove(last_processed_nonce);
 
-<<<<<<< HEAD
-				if weight_used.any_gte(max_weight) {
-					break;
-				}
-			}
-=======
 				LastProcessedNonce::<T>::set(last_processed_nonce);
->>>>>>> 4d69a7ef
 
 				// 1 write for removing the message
 				// 1 write for setting the last processed nonce
