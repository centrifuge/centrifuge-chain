[package]
name = 'pallet-rad-claims'
description = 'Pallet for processing RAD token claims for Tinlake investments.'
authors = ['The Centrifugians Tribe']
edition = '2018'
homepage = 'https://centrifuge.io'
license = "LGPL-3.0"
repository = 'https://github.com/centrifuge/centrifuge-chain'
version = '3.0.0'

[package.metadata.docs.rs]
targets = ['x86_64-unknown-linux-gnu']

[dependencies]
codec = { package = "parity-scale-codec", version = "2.0.0", default-features = false }
<<<<<<< HEAD
frame-support = { branch = "master", git = "https://github.com/centrifuge/substrate.git", default-features = false }
frame-system = { branch = "master", git = "https://github.com/centrifuge/substrate.git", default-features = false }
frame-benchmarking = { branch = "master", git = "https://github.com/centrifuge/substrate.git", default-features = false, optional = true }
node-primitives = { branch = "master", git = "https://github.com/centrifuge/substrate.git",  default-features = false }
pallet-balances = { branch = "master", git = "https://github.com/centrifuge/substrate.git", default-features = false }
sp-core = { branch = "master", git = "https://github.com/centrifuge/substrate.git", default-features = false }
sp-runtime = { branch = "master", git = "https://github.com/centrifuge/substrate.git", default-features = false }
sp-std = { branch = "master", git = "https://github.com/centrifuge/substrate.git", default-features = false }

[dev-dependencies]
node-primitives = { branch = "master", git = "https://github.com/centrifuge/substrate.git",  default-features = false }
sp-core = { branch = "master", git = "https://github.com/centrifuge/substrate.git", default-features = false  }
sp-io = { branch = "master", git = "https://github.com/centrifuge/substrate.git", default-features = false }
=======
frame-support = { git = "https://github.com/centrifuge/substrate", default-features = false , branch = "master" }
frame-system = { git = "https://github.com/centrifuge/substrate", default-features = false , branch = "master" }
frame-benchmarking = { git = "https://github.com/centrifuge/substrate", default-features = false, optional = true , branch = "master" }
node-primitives = { git = "https://github.com/centrifuge/substrate",  default-features = false , branch = "master" }
pallet-balances = { git = "https://github.com/centrifuge/substrate", default-features = false , branch = "master" }
sp-core = { git = "https://github.com/centrifuge/substrate", default-features = false , branch = "master" }
sp-runtime = { git = "https://github.com/centrifuge/substrate", default-features = false , branch = "master" }
sp-std = { git = "https://github.com/centrifuge/substrate", default-features = false , branch = "master" }
centrifuge-runtime = { package = "centrifuge-chain-runtime", path='../../runtime', default_features = false }

[dev-dependencies]
centrifuge-runtime = { package = "centrifuge-chain-runtime", path='../../runtime', default_features = false }
node-primitives = { git = "https://github.com/centrifuge/substrate",  default-features = false , branch = "master" }
sp-core = { git = "https://github.com/centrifuge/substrate", default-features = false  , branch = "master" }
sp-io = { git = "https://github.com/centrifuge/substrate", default-features = false , branch = "master" }
>>>>>>> 41471160

[features]
default = ['std']
std = [
  'codec/std',
  'frame-support/std',
  'frame-system/std',
  'pallet-balances/std',
  'sp-std/std',
]<|MERGE_RESOLUTION|>--- conflicted
+++ resolved
@@ -1,49 +1,33 @@
 [package]
 name = 'pallet-rad-claims'
-description = 'Pallet for processing RAD token claims for Tinlake investments.'
+description = 'Pallet for processing RAD token reward claims for Tinlake investments.'
 authors = ['The Centrifugians Tribe']
 edition = '2018'
 homepage = 'https://centrifuge.io'
 license = "LGPL-3.0"
 repository = 'https://github.com/centrifuge/centrifuge-chain'
-version = '3.0.0'
+version = '2.0.0'
 
 [package.metadata.docs.rs]
 targets = ['x86_64-unknown-linux-gnu']
 
 [dependencies]
 codec = { package = "parity-scale-codec", version = "2.0.0", default-features = false }
-<<<<<<< HEAD
 frame-support = { branch = "master", git = "https://github.com/centrifuge/substrate.git", default-features = false }
 frame-system = { branch = "master", git = "https://github.com/centrifuge/substrate.git", default-features = false }
 frame-benchmarking = { branch = "master", git = "https://github.com/centrifuge/substrate.git", default-features = false, optional = true }
-node-primitives = { branch = "master", git = "https://github.com/centrifuge/substrate.git",  default-features = false }
+node-primitives = { branch = "master", git = "https://github.com/centrifuge/substrate",  default-features = false }
 pallet-balances = { branch = "master", git = "https://github.com/centrifuge/substrate.git", default-features = false }
 sp-core = { branch = "master", git = "https://github.com/centrifuge/substrate.git", default-features = false }
 sp-runtime = { branch = "master", git = "https://github.com/centrifuge/substrate.git", default-features = false }
-sp-std = { branch = "master", git = "https://github.com/centrifuge/substrate.git", default-features = false }
-
-[dev-dependencies]
-node-primitives = { branch = "master", git = "https://github.com/centrifuge/substrate.git",  default-features = false }
-sp-core = { branch = "master", git = "https://github.com/centrifuge/substrate.git", default-features = false  }
-sp-io = { branch = "master", git = "https://github.com/centrifuge/substrate.git", default-features = false }
-=======
-frame-support = { git = "https://github.com/centrifuge/substrate", default-features = false , branch = "master" }
-frame-system = { git = "https://github.com/centrifuge/substrate", default-features = false , branch = "master" }
-frame-benchmarking = { git = "https://github.com/centrifuge/substrate", default-features = false, optional = true , branch = "master" }
-node-primitives = { git = "https://github.com/centrifuge/substrate",  default-features = false , branch = "master" }
-pallet-balances = { git = "https://github.com/centrifuge/substrate", default-features = false , branch = "master" }
-sp-core = { git = "https://github.com/centrifuge/substrate", default-features = false , branch = "master" }
-sp-runtime = { git = "https://github.com/centrifuge/substrate", default-features = false , branch = "master" }
-sp-std = { git = "https://github.com/centrifuge/substrate", default-features = false , branch = "master" }
+sp-std = { branch = "master", git = "https://github.com/centrifuge/substrate", default-features = false }
 centrifuge-runtime = { package = "centrifuge-chain-runtime", path='../../runtime', default_features = false }
 
 [dev-dependencies]
 centrifuge-runtime = { package = "centrifuge-chain-runtime", path='../../runtime', default_features = false }
-node-primitives = { git = "https://github.com/centrifuge/substrate",  default-features = false , branch = "master" }
-sp-core = { git = "https://github.com/centrifuge/substrate", default-features = false  , branch = "master" }
-sp-io = { git = "https://github.com/centrifuge/substrate", default-features = false , branch = "master" }
->>>>>>> 41471160
+node-primitives = { branch = "master", git = "https://github.com/centrifuge/substrate",  default-features = false }
+sp-core = { branch = "master", git = "https://github.com/centrifuge/substrate", default-features = false  }
+sp-io = { branch = "master", git = "https://github.com/centrifuge/substrate", default-features = false }
 
 [features]
 default = ['std']
