--- conflicted
+++ resolved
@@ -21,7 +21,6 @@
 cfg-primitives = { path = "../../libs/primitives", default-features = false }
 cfg-traits = { path = "../../libs/traits", default-features = false }
 cfg-types = { path = "../../libs/types", default-features = false }
-cfg-utils = { path = "../../libs/utils", default-features = false }
 frame-support = { git = "https://github.com/paritytech/substrate", default-features = false, branch = "polkadot-v0.9.38" }
 frame-system = { git = "https://github.com/paritytech/substrate", default-features = false, branch = "polkadot-v0.9.38" }
 orml-traits = { git = "https://github.com/open-web3-stack/open-runtime-module-library", default-features = false, branch = "polkadot-v0.9.38" }
@@ -30,45 +29,25 @@
 sp-runtime = { git = "https://github.com/paritytech/substrate", default-features = false, branch = "polkadot-v0.9.38" }
 sp-std = { git = "https://github.com/paritytech/substrate", default-features = false, branch = "polkadot-v0.9.38" }
 
-<<<<<<< HEAD
-orml-asset-registry = { git = "https://github.com/open-web3-stack/open-runtime-module-library", default-features = false, branch = "polkadot-v0.9.38" }
 pallet-permissions = { path = "../../pallets/permissions", default-features = false }
-polkadot-parachain = { git = "https://github.com/paritytech/polkadot", default-features = false, branch = "release-v0.9.38" }
-xcm = { git = "https://github.com/paritytech/polkadot", default-features = false, branch = "release-v0.9.38" }
 
 # Benchmarking dependencies - optional
 frame-benchmarking = { git = "https://github.com/paritytech/substrate", default-features = false, optional = true, branch = "polkadot-v0.9.38" }
-=======
-pallet-permissions = { path = "../../pallets/permissions", default-features = false }
-
-# Benchmarking dependencies - optional
-frame-benchmarking = { git = "https://github.com/paritytech/substrate", default-features = false, optional = true, branch = "polkadot-v0.9.37" }
-orml-asset-registry = { git = "https://github.com/open-web3-stack/open-runtime-module-library", default-features = false, optional = true, branch = "polkadot-v0.9.37" }
->>>>>>> cefc4a2a
+orml-asset-registry = { git = "https://github.com/open-web3-stack/open-runtime-module-library", default-features = false, optional = true, branch = "polkadot-v0.9.38" }
 pallet-investments = { path = "../../pallets/investments", default-features = false, optional = true }
 
 [dev-dependencies]
 cfg-test-utils = { path = "../../libs/test-utils", default-features = true }
-<<<<<<< HEAD
+orml-asset-registry = { git = "https://github.com/open-web3-stack/open-runtime-module-library", default-features = false, branch = "polkadot-v0.9.38" }
 orml-tokens = { git = "https://github.com/open-web3-stack/open-runtime-module-library", default-features = true, branch = "polkadot-v0.9.38" }
 pallet-balances = { git = "https://github.com/paritytech/substrate", default-features = true, branch = "polkadot-v0.9.38" }
-=======
-orml-asset-registry = { git = "https://github.com/open-web3-stack/open-runtime-module-library", default-features = false, branch = "polkadot-v0.9.37" }
-orml-tokens = { git = "https://github.com/open-web3-stack/open-runtime-module-library", default-features = true, branch = "polkadot-v0.9.37" }
-pallet-balances = { git = "https://github.com/paritytech/substrate", default-features = true, branch = "polkadot-v0.9.37" }
->>>>>>> cefc4a2a
 pallet-investments = { path = "../../pallets/investments", default-features = true }
 pallet-restricted-tokens = { path = "../../pallets/restricted-tokens", default-features = true }
 parachain-info = { git = "https://github.com/paritytech/cumulus", default-features = true, branch = "polkadot-v0.9.38" }
 rand = "0.8.5"
-<<<<<<< HEAD
 sp-core = { git = "https://github.com/paritytech/substrate", default-features = true, branch = "polkadot-v0.9.38" }
 sp-io = { git = "https://github.com/paritytech/substrate", default-features = true, branch = "polkadot-v0.9.38" }
-=======
-sp-core = { git = "https://github.com/paritytech/substrate", default-features = true, branch = "polkadot-v0.9.37" }
-sp-io = { git = "https://github.com/paritytech/substrate", default-features = true, branch = "polkadot-v0.9.37" }
-xcm = { git = "https://github.com/paritytech/polkadot", default-features = false, branch = "release-v0.9.37" }
->>>>>>> cefc4a2a
+xcm = { git = "https://github.com/paritytech/polkadot", default-features = false, branch = "release-v0.9.38" }
 
 [features]
 default = ["std"]
@@ -78,17 +57,11 @@
   "frame-system/runtime-benchmarks",
   "sp-runtime/runtime-benchmarks",
   "cfg-traits/runtime-benchmarks",
-  "cfg-utils/runtime-benchmarks",
   "cfg-primitives/runtime-benchmarks",
   "cfg-types/runtime-benchmarks",
   "pallet-timestamp/runtime-benchmarks",
   "pallet-investments/runtime-benchmarks",
   "pallet-permissions/runtime-benchmarks",
-<<<<<<< HEAD
-  "polkadot-parachain/runtime-benchmarks",
-=======
-  "xcm/runtime-benchmarks",
->>>>>>> cefc4a2a
   "orml-asset-registry/runtime-benchmarks",
 ]
 std = [
@@ -108,12 +81,9 @@
   "pallet-permissions/std",
   "frame-benchmarking/std",
   "serde/std",
-  "cfg-utils/std",
-  "log/std",
 ]
 try-runtime = [
   "cfg-primitives/try-runtime",
-  "cfg-utils/try-runtime",
   "cfg-traits/try-runtime",
   "frame-support/try-runtime",
   "lazy_static/spin_no_std",
@@ -121,5 +91,4 @@
   "frame-system/try-runtime",
   "pallet-permissions/try-runtime",
   "pallet-timestamp/try-runtime",
-  "sp-runtime/try-runtime",
 ]