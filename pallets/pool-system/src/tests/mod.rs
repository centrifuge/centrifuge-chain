--- conflicted
+++ resolved
@@ -1018,13 +1018,8 @@
 		);
 
 		assert_err!(
-<<<<<<< HEAD
 			PoolSystem::execute_update(pool_id),
 			Error::<Test>::UpdatePrerequesitesNotFulfilled
-=======
-			PoolSystem::execute_scheduled_update(pool_owner_origin.clone(), pool_id),
-			Error::<Runtime>::UpdatePrerequesitesNotFulfilled
->>>>>>> abc2d6e5
 		);
 
 		next_block();
