// Copyright 2021 Centrifuge Foundation (centrifuge.io).
//
// This file is part of the Centrifuge chain project.
// Centrifuge is free software: you can redistribute it and/or modify
// it under the terms of the GNU General Public License as published by
// the Free Software Foundation, either version 3 of the License, or
// (at your option) any later version (see http://www.gnu.org/licenses).
// Centrifuge is distributed in the hope that it will be useful,
// but WITHOUT ANY WARRANTY; without even the implied warranty of
// MERCHANTABILITY or FITNESS FOR A PARTICULAR PURPOSE.  See the
// GNU General Public License for more details.

use cfg_primitives::Moment;
#[cfg(test)]
use cfg_primitives::{Balance, PoolId, TrancheId, TrancheWeight};
use cfg_traits::{
	ops::{EnsureAdd, EnsureFixedPointNumber, EnsureInto, EnsureSub},
	TrancheCurrency as TrancheCurrencyT,
};
#[cfg(test)]
use cfg_types::{fixed_point::Rate, tokens::TrancheCurrency};
use cfg_types::{tokens::CustomMetadata, xcm::XcmMetadata};
use codec::{Decode, Encode, MaxEncodedLen};
use frame_support::{
	dispatch::DispatchResult,
	ensure,
	sp_runtime::ArithmeticError,
	traits::{fungibles::Inspect, Get},
	Blake2_128, BoundedVec, Parameter, RuntimeDebug, StorageHasher,
};
use orml_traits::asset_registry::AssetMetadata;
use polkadot_parachain::primitives::Id as ParachainId;
use rev_slice::{RevSlice, SliceExt};
use scale_info::TypeInfo;
#[cfg(feature = "std")]
use serde::{Deserialize, Serialize};
use sp_arithmetic::traits::{checked_pow, BaseArithmetic, Unsigned};
use sp_runtime::{
	traits::{ConstU32, Member, One, Zero},
	DispatchError, FixedPointNumber, FixedPointOperand, Perquintill, WeakBoundedVec,
};
use sp_std::{marker::PhantomData, ops::Deref, vec::Vec};
use xcm::{
	latest::MultiLocation,
	prelude::{GeneralKey, PalletInstance, Parachain, X3},
	VersionedMultiLocation,
};

/// Type that indicates the seniority of a tranche
pub type Seniority = u32;

#[derive(Debug, Encode, PartialEq, Eq, Decode, Clone, TypeInfo, MaxEncodedLen)]
pub struct TrancheInput<Rate, MaxTokenNameLength, MaxTokenSymbolLength>
where
	MaxTokenNameLength: Get<u32>,
	MaxTokenSymbolLength: Get<u32>,
{
	pub tranche_type: TrancheType<Rate>,
	pub seniority: Option<Seniority>,
	pub metadata: TrancheMetadata<MaxTokenNameLength, MaxTokenSymbolLength>,
}

#[derive(Encode, Decode, Clone, Eq, PartialEq, RuntimeDebug, TypeInfo, MaxEncodedLen)]
pub struct TrancheUpdate<Rate> {
	pub tranche_type: TrancheType<Rate>,
	pub seniority: Option<Seniority>,
}

#[derive(Encode, Decode, Clone, Eq, PartialEq, RuntimeDebug, TypeInfo)]
#[cfg_attr(feature = "std", derive(Serialize, Deserialize))]
pub enum TrancheLoc<TrancheId> {
	Index(TrancheIndex),
	Id(TrancheId),
}

/// The core metadata about a tranche which we can attach to an event
#[derive(Encode, Decode, Clone, Eq, PartialEq, RuntimeDebug, TypeInfo)]
pub struct TrancheEssence<TrancheCurrency, Rate, MaxTokenNameLength, MaxTokenSymbolLength>
where
	MaxTokenNameLength: Get<u32>,
	MaxTokenSymbolLength: Get<u32>,
{
	/// Currency that the tranche is denominated in
	pub currency: TrancheCurrency,
	/// Type of the tranche (Residual or NonResidual)
	pub ty: TrancheType<Rate>,
	/// Metadata of a Tranche
	pub metadata: TrancheMetadata<MaxTokenNameLength, MaxTokenSymbolLength>,
}

#[derive(Copy, Clone, Encode, Decode, Eq, PartialEq, RuntimeDebug, TypeInfo, MaxEncodedLen)]
pub enum TrancheType<Rate> {
	Residual,
	NonResidual {
		interest_rate_per_sec: Rate,
		min_risk_buffer: Perquintill,
	},
}

impl<Rate> TrancheType<Rate>
where
	Rate: PartialOrd + PartialEq,
{
	/// Compares tranches with the following schema:
	///
	/// * (Residual, Residual) => false
	/// * (Residual, NonResidual) => true,
	/// * (NonResidual, Residual) => false,
	/// * (NonResidual, NonResidual) =>
	///         interest rate of next tranche must be smaller
	///         equal to the interest rate of self.
	///
	pub fn valid_next_tranche(&self, next: &TrancheType<Rate>) -> bool {
		match (self, next) {
			(TrancheType::Residual, TrancheType::Residual) => false,
			(TrancheType::Residual, TrancheType::NonResidual { .. }) => true,
			(TrancheType::NonResidual { .. }, TrancheType::Residual) => false,
			(
				TrancheType::NonResidual {
					interest_rate_per_sec: ref interest_prev,
					..
				},
				TrancheType::NonResidual {
					interest_rate_per_sec: ref interest_next,
					..
				},
			) => interest_prev >= interest_next,
		}
	}
}

#[derive(Debug, Encode, PartialEq, Eq, Decode, Clone, TypeInfo, MaxEncodedLen)]
// TODO: Why same struct twice? pool-registry and pool-system. Maybe because of circular dependencies?
pub struct TrancheMetadata<MaxTokenNameLength, MaxTokenSymbolLength>
where
	MaxTokenNameLength: Get<u32>,
	MaxTokenSymbolLength: Get<u32>,
{
	pub token_name: BoundedVec<u8, MaxTokenNameLength>,
	pub token_symbol: BoundedVec<u8, MaxTokenSymbolLength>,
}

#[derive(Clone, Encode, Decode, Eq, PartialEq, RuntimeDebug, TypeInfo, MaxEncodedLen)]
pub struct Tranche<Balance, Rate, Weight, CurrencyId> {
	pub tranche_type: TrancheType<Rate>,
	pub seniority: Seniority,
	pub currency: CurrencyId,

	pub debt: Balance,
	pub reserve: Balance,
	pub loss: Balance,
	pub ratio: Perquintill,
	pub last_updated_interest: Moment,

	pub _phantom: PhantomData<Weight>,
}

#[cfg(test)]
impl Default for Tranche<Balance, Rate, TrancheWeight, TrancheCurrency> {
	fn default() -> Self {
		Self {
			tranche_type: TrancheType::Residual,
			seniority: 1,
			currency: TrancheCurrency::generate(0, [0u8; 16]),
			debt: Zero::zero(),
			reserve: Zero::zero(),
			loss: Zero::zero(),
			ratio: Perquintill::one(),
			last_updated_interest: 0,
			_phantom: PhantomData::default(),
		}
	}
}

impl<Balance, Rate, Weight, Currency> Tranche<Balance, Rate, Weight, Currency>
where
	Balance: Copy + BaseArithmetic + FixedPointOperand + Unsigned + From<u64>,
	Rate: FixedPointNumber<Inner = Balance> + One + Copy,
	Balance: FixedPointOperand,
	Weight: Copy + From<u128>,
{
	/// Returns the sum of the debt and reserve amounts.
	pub fn balance(&self) -> Result<Balance, ArithmeticError> {
		self.debt.ensure_add(self.reserve)
	}

	/// Returns the reserve amount.
	pub fn free_balance(&self) -> Result<Balance, ArithmeticError> {
		Ok(self.reserve)
	}

	/// Update the debt of a Tranche by multiplying with the accrued interest since the last update:
	/// 	debt = debt * interest_rate_per_second ^ (now - last_update)
	pub fn accrue(&mut self, now: Moment) -> Result<(), ArithmeticError> {
		let delta = now - self.last_updated_interest;
		let interest = self.interest_rate_per_sec();
		// NOTE: `checked_pow` can return 1 for 0^0 which is fine
		//       for us, as we simply have the same debt if this happens
		let total_interest =
			checked_pow(interest, delta.ensure_into()?).ok_or(ArithmeticError::Overflow)?;

		self.debt = total_interest.ensure_mul_int(self.debt)?;
		self.last_updated_interest = now;

		Ok(())
	}

	/// Returns the min risk buffer of a non-residual Tranche or zero.
	pub fn min_risk_buffer(&self) -> Perquintill {
		match &self.tranche_type {
			TrancheType::Residual => Perquintill::zero(),
			TrancheType::NonResidual {
				min_risk_buffer, ..
			} => *min_risk_buffer,
		}
	}

	/// Returns the interest rate per second for a non-residual Tranche or one.
	pub fn interest_rate_per_sec(&self) -> Rate {
		match &self.tranche_type {
			TrancheType::Residual => One::one(),
			TrancheType::NonResidual {
				interest_rate_per_sec,
				..
			} => *interest_rate_per_sec,
		}
	}

	/// Updates the debt by applying the accrued interest rate since the last update moment and returns it.
	pub fn debt(&mut self, now: Moment) -> Result<Balance, DispatchError> {
		self.accrue(now)?;
		Ok(self.debt)
	}

	pub fn create_asset_metadata(
		&self,
		decimals: u32,
		parachain_id: ParachainId,
		pallet_index: u8,
		token_name: Vec<u8>,
		token_symbol: Vec<u8>,
	) -> AssetMetadata<Balance, CustomMetadata>
	where
		Balance: Zero,
		Currency: Encode,
		CustomMetadata: Parameter + Member + TypeInfo,
	{
		let tranche_id =
			WeakBoundedVec::<u8, ConstU32<32>>::force_from(self.currency.encode(), None);

		AssetMetadata {
			decimals,
			name: token_name,
			symbol: token_symbol,
			existential_deposit: Zero::zero(),
			location: Some(VersionedMultiLocation::V1(MultiLocation {
				parents: 1,
				interior: X3(
					Parachain(parachain_id.into()),
					PalletInstance(pallet_index),
					GeneralKey(tranche_id),
				),
			})),
			additional: CustomMetadata {
				mintable: false,
				permissioned: true,
				pool_currency: false,
				xcm: XcmMetadata {
					fee_per_second: None,
				},
			},
		}
	}
}

/// The index type for tranches
///
/// The `TrancheIndex` can be seen as an normal index into a vector, just
/// specified here as new-type to make this clear. U64 in order to keep the public api
/// clear.
/// In contrast to a `TrancheId` a `TrancheIndex` is not unique and does NOT refer to a
/// specific tranche, but rather to a specific tranche-location in the tranche-structure
/// of a pool.
//
// Example:
//
// Given the following tranche structure:
// ----
// Tranche-A     -> Index: 0, Id: Blake2_128::hash(pool_id + 0)
// Tranche-B     -> Index: 1, Id: Blake2_128::hash(pool_id + 1)
// Tranche-C     -> Index: 2, Id: Blake2_128::hash(pool_id + 2)
// ----
//
// Now replacing Tranche-B with Tranche-D
// ----
// Tranche-A     -> Index: 0, Id: Blake2_128::hash(pool_id + 0)
// Tranche-D     -> Index: 1, Id: Blake2_128::hash(pool_id + 3)
// Tranche-C     -> Index: 2, Id: Blake2_128::hash(pool_id + 2)
// ----
//
// One can see, that the index of Tranche-B and Tranche-D are equal
// but their ids will be different.
pub type TrancheIndex = u64;

/// The salt type for tranches
///
/// This type is used to generate unique but deterministic ids
/// for tranches of a pool.
///
/// The assumption for uniqueness only holds as long as pool-ids
/// are not reusable!
pub type TrancheSalt<PoolId> = (TrancheIndex, PoolId);

#[derive(Clone, Encode, Decode, Eq, PartialEq, RuntimeDebug, TypeInfo, MaxEncodedLen)]
pub struct Tranches<Balance, Rate, Weight, TrancheCurrency, TrancheId, PoolId, MaxTranches>
where
	MaxTranches: Get<u32>,
{
	pub tranches: BoundedVec<Tranche<Balance, Rate, Weight, TrancheCurrency>, MaxTranches>,
	pub ids: BoundedVec<TrancheId, MaxTranches>,
	pub salt: TrancheSalt<PoolId>,
}

#[cfg(test)]
impl
	Tranches<Balance, Rate, TrancheWeight, TrancheCurrency, TrancheId, PoolId, crate::mock::MaxTranches>
{
	pub fn new(
		pool: PoolId,
		tranches: Vec<Tranche<Balance, Rate, TrancheWeight, TrancheCurrency>>,
	) -> Result<Self, DispatchError> {
		let mut ids = Vec::with_capacity(tranches.len());
		let mut salt = (0, pool);

		for (index, _tranche) in tranches.iter().enumerate() {
			ids.push(Tranches::<
				Balance,
				Rate,
				TrancheWeight,
				TrancheCurrency,
				TrancheId,
				PoolId,
				crate::mock::MaxTranches,
			>::id_from_salt(salt));
			salt = (index.ensure_add(1)?.ensure_into()?, pool);
		}

		Ok(Self {
			tranches: BoundedVec::<
				Tranche<Balance, Rate, TrancheWeight, TrancheCurrency>,
				crate::mock::MaxTranches,
			>::truncate_from(tranches),
			ids: BoundedVec::<TrancheId, crate::mock::MaxTranches>::truncate_from(ids),
			salt,
		})
	}
}

// The solution struct for a specific tranche
#[derive(
	Encode, Decode, Copy, Clone, Eq, PartialEq, Default, RuntimeDebug, TypeInfo, MaxEncodedLen,
)]
#[cfg_attr(feature = "std", derive(Serialize, Deserialize))]
pub struct TrancheSolution {
	pub invest_fulfillment: Perquintill,
	pub redeem_fulfillment: Perquintill,
}

impl<Balance, Rate, Weight, TrancheCurrency, TrancheId, PoolId, MaxTranches>
	Tranches<Balance, Rate, Weight, TrancheCurrency, TrancheId, PoolId, MaxTranches>
where
	TrancheCurrency: Copy + TrancheCurrencyT<PoolId, TrancheId>,
	Balance: Zero + Copy + BaseArithmetic + FixedPointOperand + Unsigned + From<u64>,
	Weight: Copy + From<u128>,
	Rate: One + Copy + FixedPointNumber<Inner = Balance>,
	TrancheId: Clone + From<[u8; 16]> + sp_std::cmp::PartialEq,
	PoolId: Copy + Encode,
	MaxTranches: Get<u32>,
{
	pub fn from_input<MaxTokenNameLength, MaxTokenSymbolLength>(
		pool: PoolId,
		tranche_inputs: Vec<TrancheInput<Rate, MaxTokenNameLength, MaxTokenSymbolLength>>,
		now: Moment,
	) -> Result<Self, DispatchError>
	where
		MaxTokenNameLength: Get<u32>,
		MaxTokenSymbolLength: Get<u32>,
	{
		let tranches = BoundedVec::with_bounded_capacity(tranche_inputs.len());
		let ids = BoundedVec::with_bounded_capacity(tranche_inputs.len());
		let salt = (0, pool);
		let mut tranches = Tranches {
			tranches,
			ids,
			salt,
		};

		for (index, tranche_input) in tranche_inputs.into_iter().enumerate() {
			tranches.add::<MaxTokenNameLength, MaxTokenSymbolLength>(
				index.ensure_into()?,
				tranche_input,
				now,
			)?;
		}

		Ok(tranches)
	}

	pub fn tranche_currency(&self, id: TrancheLoc<TrancheId>) -> Option<TrancheCurrency> {
		self.get_tranche(id).map(|tranche| tranche.currency)
	}

	pub fn tranche_id(&self, id: TrancheLoc<TrancheId>) -> Option<TrancheId> {
		match id {
			// to provide same validating behaviour as given by index tranche_id
			TrancheLoc::Id(id) => self.ids.iter().find(|x| **x == id).and_then(|_| Some(id)),
			TrancheLoc::Index(index) => index
				.try_into()
				.ok()
				.and_then(|index: usize| self.ids.deref().get(index).cloned()),
		}
	}

	pub fn tranche_index(&self, id: &TrancheLoc<TrancheId>) -> Option<TrancheIndex> {
		match id {
			TrancheLoc::Index(index) if *index < self.ids.len() as u64 => Some(*index),
			TrancheLoc::Index(_) => None,
			TrancheLoc::Id(id) => self
				.ids
				.iter()
				.position(|curr_id| curr_id == id)
				.and_then(|index| index.try_into().ok()),
		}
	}

	pub fn get_mut_tranche(
		&mut self,
		id: TrancheLoc<TrancheId>,
	) -> Option<&mut Tranche<Balance, Rate, Weight, TrancheCurrency>> {
		match id {
			TrancheLoc::Index(index) => {
				let index: Option<usize> = index.try_into().ok();
				if let Some(index) = index {
					self.tranches.get_mut(index)
				} else {
					None
				}
			}
			TrancheLoc::Id(id) => {
				let index = self.tranche_index(&TrancheLoc::Id(id));
				if let Some(index) = index {
					let index: Option<usize> = index.try_into().ok();
					if let Some(index) = index {
						self.tranches.get_mut(index)
					} else {
						None
					}
				} else {
					None
				}
			}
		}
	}

	pub fn get_tranche(
		&self,
		id: TrancheLoc<TrancheId>,
	) -> Option<&Tranche<Balance, Rate, Weight, TrancheCurrency>> {
		match id {
			TrancheLoc::Index(index) => {
				let index: Option<usize> = index.try_into().ok();
				if let Some(index) = index {
					self.tranches.deref().get(index)
				} else {
					None
				}
			}
			TrancheLoc::Id(id) => {
				let index = self.tranche_index(&TrancheLoc::Id(id));
				if let Some(index) = index {
					let index: Option<usize> = index.try_into().ok();
					// supposedly uncovered
					if let Some(index) = index {
						self.tranches.deref().get(index)
					} else {
						None
					}
				} else {
					None
				}
			}
		}
	}

	/// Defines how a given salt will be transformed into
	/// a TrancheId.
	fn id_from_salt(salt: TrancheSalt<PoolId>) -> TrancheId {
		Blake2_128::hash(salt.encode().as_slice()).into()
	}

	/// Generate ids after the following schema:
	/// * salt: The salt is a counter in our case that will always go
	///         up, even if we remove tranches.
	/// * pool-id: The pool id is ensured to be unique on-chain
	///
	/// -> tranche id = Twox128::hash(salt)
	fn next_id(&mut self) -> Result<TrancheId, DispatchError> {
		let id =
			Tranches::<Balance, Rate, Weight, TrancheCurrency, TrancheId, PoolId, MaxTranches>::id_from_salt(
				self.salt,
			);
		self.salt = (self.salt.0.ensure_add(1)?, self.salt.1);
		Ok(id)
	}

	fn create_tranche(
		&mut self,
		index: TrancheIndex,
		id: TrancheId,
		tranche_type: TrancheType<Rate>,
		seniority: Option<Seniority>,
		now: Moment,
	) -> Result<Tranche<Balance, Rate, Weight, TrancheCurrency>, DispatchError> {
		let tranche = Tranche {
			tranche_type,
			// seniority increases as index since the order is from junior to senior
			seniority: seniority.unwrap_or(index.ensure_into()?),
			currency: TrancheCurrency::generate(self.salt.1, id),
			debt: Zero::zero(),
			reserve: Zero::zero(),
			loss: Zero::zero(),
			ratio: Perquintill::zero(),
			last_updated_interest: now,
			_phantom: Default::default(),
		};
		Ok(tranche)
	}

	pub fn replace<MaxTokenNameLength, MaxTokenSymbolLength>(
		&mut self,
		at: TrancheIndex,
		tranche: TrancheInput<Rate, MaxTokenNameLength, MaxTokenSymbolLength>,
		now: Moment,
	) -> DispatchResult
	where
		MaxTokenNameLength: Get<u32>,
		MaxTokenSymbolLength: Get<u32>,
	{
		let at_idx = at;
		let i_at: usize = at.try_into().map_err(|_| ArithmeticError::Overflow)?;
		ensure!(
			    i_at <= self.tranches.len(),
			    DispatchError::Other(
				      "Must add tranches either in between others or at the end. This should be catched somewhere else."
			    )
		  );

		let id = self.next_id()?;
		let new_tranche = self.create_tranche(
			at_idx,
			id.clone(),
			tranche.tranche_type,
			tranche.seniority,
			now,
		)?;

		self.validate_insert(at, &new_tranche)?;
		self.remove(at)?;
		self.tranches.insert(i_at, new_tranche);
		self.ids.insert(i_at, id);
		Ok(())
	}

	pub fn validate_insert(
		&self,
		at: TrancheIndex,
		tranche: &Tranche<Balance, Rate, Weight, TrancheCurrency>,
	) -> DispatchResult {
		let i_at: usize = at.try_into().map_err(|_| ArithmeticError::Overflow)?;
		// supposedly uncovered
		if i_at == 0 {
			ensure!(
				tranche.tranche_type == TrancheType::Residual,
				DispatchError::Other(
					"Top tranche must be a residual one. This should be catched somewhere else"
				)
			);
		} else {
			ensure!(
				self.tranches
					.get(i_at - 1)
					.expect("at is <= len and is not zero. An element before at must exist. qed.")
					.tranche_type
					.valid_next_tranche(&tranche.tranche_type),
				DispatchError::Other(
					"Invalid next tranche type. This should be catched somewhere else."
				)
			);
			if i_at < self.tranches.len() - 1 {
				ensure!(
					tranche.tranche_type.valid_next_tranche(
						&self.tranches
							.get(i_at + 1)
							.expect(
								  "at is <= len and is not zero. An element before at must exist. qed.",
							)
							.tranche_type
						),
					DispatchError::Other(
						"Invalid following tranche type. This should be catched somewhere else."
					)
				)
			}
		}
		Ok(())
	}

	pub fn add<MaxTokenNameLength, MaxTokenSymbolLength>(
		&mut self,
		at: TrancheIndex,
		tranche: TrancheInput<Rate, MaxTokenNameLength, MaxTokenSymbolLength>,
		now: Moment,
	) -> DispatchResult
	where
		MaxTokenNameLength: Get<u32>,
		MaxTokenSymbolLength: Get<u32>,
	{
		let at_idx = at;
		let i_at: usize = at.ensure_into()?;
		ensure!(
<<<<<<< HEAD
			i_at <= self.tranches.len(),
=======
			at <= self.tranches.deref().len(),
>>>>>>> 2eab8bf7
			DispatchError::Other(
				"Must add tranches either in between others or at the end. This should be catched somewhere else."
			)
		);

		let id = self.next_id()?;
		let new_tranche = self.create_tranche(
			at_idx,
			id.clone(),
			tranche.tranche_type,
			tranche.seniority,
			now,
		)?;
<<<<<<< HEAD

		self.validate_insert(at, &new_tranche)?;
		self.tranches.insert(i_at, new_tranche);
		self.ids.insert(i_at, id);
=======
		if at == 0 {
			ensure!(
				tranche.tranche_type == TrancheType::Residual,
				DispatchError::Other(
					"Top tranche must be a residual one. This should be catched somewhere else"
				)
			);
		} else {
			ensure!(
				self.tranches
					.get(at - 1)
					.expect("at is <= len and is not zero. An element before at must exist. qed.")
					.tranche_type
					.valid_next_tranche(&new_tranche.tranche_type),
				DispatchError::Other(
					"Invalid next tranche type. This should be catched somewhere else."
				)
			);
		}
		self.tranches
			.try_insert(at, new_tranche)
			.map_err(|_| ())
			.expect("at is < len and either 0 or a previous element must exist. qed.");
		self.ids
			.try_insert(at, id)
			.map_err(|_| ())
			.expect("at is < len and either 0 or a previous element must exist. qed.");
>>>>>>> 2eab8bf7

		Ok(())
	}

	// TODO: Should it be possible to remove residual tranche without replacing?
	pub fn remove(&mut self, at: TrancheIndex) -> DispatchResult {
		let at: usize = at.ensure_into()?;
		ensure!(
			at < self.tranches.deref().len(),
			DispatchError::Other(
				"Invalid tranche index. Exceeding number of tranches. This should be catched somewhere else."
			)
		);

		self.tranches.remove(at);
		self.ids.remove(at);

		Ok(())
	}

	pub fn ids_non_residual_top(&self) -> Vec<TrancheId> {
<<<<<<< HEAD
		// TODO: Investigate refactor after rebasing to main
		// self.ids.iter().rev().map(|id| id.clone()).collect()
		let mut res = Vec::with_capacity(self.tranches.len());
=======
		let mut res = Vec::with_capacity(self.tranches.deref().len());
>>>>>>> 2eab8bf7
		self.ids.iter().rev().for_each(|id| res.push(id.clone()));
		res
	}

	pub fn of_pool(&self) -> PoolId {
		self.salt.1
	}

	pub fn combine_non_residual_top<R, F>(&self, mut f: F) -> Result<Vec<R>, DispatchError>
	where
		F: FnMut(&Tranche<Balance, Rate, Weight, TrancheCurrency>) -> Result<R, DispatchError>,
	{
<<<<<<< HEAD
		let mut res = Vec::with_capacity(self.tranches.len());
		for tranche in self.non_residual_top_slice() {
=======
		let mut res = Vec::with_capacity(self.tranches.deref().len());
		for tranche in self.tranches.deref().iter().rev() {
>>>>>>> 2eab8bf7
			let r = f(tranche)?;
			res.push(r)
		}
		Ok(res)
	}

	pub fn combine_mut_non_residual_top<R, F>(&mut self, mut f: F) -> Result<Vec<R>, DispatchError>
	where
		F: FnMut(&mut Tranche<Balance, Rate, Weight, TrancheCurrency>) -> Result<R, DispatchError>,
	{
<<<<<<< HEAD
		let mut res = Vec::with_capacity(self.tranches.len());
		for tranche in self.non_residual_top_slice_mut() {
=======
		let mut res = Vec::with_capacity(self.tranches.deref().len());
		for tranche in self.tranches.iter_mut().rev() {
>>>>>>> 2eab8bf7
			let r = f(tranche)?;
			res.push(r)
		}
		Ok(res)
	}

	pub fn combine_with_non_residual_top<R, I, W, F>(
		&self,
		with: I,
		mut f: F,
	) -> Result<Vec<R>, DispatchError>
	where
		F: FnMut(&Tranche<Balance, Rate, Weight, TrancheCurrency>, W) -> Result<R, DispatchError>,
		I: IntoIterator<Item = W>,
	{
<<<<<<< HEAD
		let mut res = Vec::with_capacity(self.tranches.len());
		let mut tranche_slice = self.non_residual_top_slice().iter();
		let mut with_iter = with.into_iter();

		for _ in 0..self.tranches.len() {
			match (tranche_slice.next(), with_iter.next()) {
				(Some(tranche), Some(w)) => res.push(f(tranche, w)?),
				_ => {
					return Err(DispatchError::Other(
						"Tranches struct contains more tranches than combining iterable",
					));
				}
			};
=======
		let mut res = Vec::with_capacity(self.tranches.deref().len());
		let iter = self.tranches.iter().rev().zip(with.into_iter());

		for (tranche, w) in iter {
			let r = f(tranche, w)?;
			res.push(r);
>>>>>>> 2eab8bf7
		}

		match (tranche_slice.next(), with_iter.next()) {
			(None, None) => Ok(res),
			_ => Err(DispatchError::Other(
				"Iterable contains more elements than Tranches tranche count",
			)),
		}
	}

	pub fn combine_with_mut_non_residual_top<R, W, I, F>(
		&mut self,
		with: I,
		mut f: F,
	) -> Result<Vec<R>, DispatchError>
	where
		F: FnMut(
			&mut Tranche<Balance, Rate, Weight, TrancheCurrency>,
			W,
		) -> Result<R, DispatchError>,
		I: IntoIterator<Item = W>,
	{
<<<<<<< HEAD
		// we're going to have a mutable borrow later and will need len after that, grabbing now
		let tranches_count = self.tranches.len();
		let mut res = Vec::with_capacity(tranches_count);
		let mut tranche_slice = self.non_residual_top_slice_mut().iter_mut();
		let mut with_iter = with.into_iter();

		for _ in 0..tranches_count {
			match (tranche_slice.next(), with_iter.next()) {
				(Some(tranche), Some(w)) => res.push(f(tranche, w)?),
				_ => {
					return Err(DispatchError::Other(
						"Tranches struct contains more tranches than combining iterable",
					))
				}
			};
=======
		let mut res = Vec::with_capacity(self.tranches.deref().len());
		let iter = self.tranches.iter_mut().rev().zip(with.into_iter());

		for (tranche, w) in iter {
			let r = f(tranche, w)?;
			res.push(r);
>>>>>>> 2eab8bf7
		}

		match (tranche_slice.next(), with_iter.next()) {
			(None, None) => Ok(res),
			_ => Err(DispatchError::Other(
				"Iterable contains more elements than Tranches tranche count",
			)),
		}
	}

	pub fn ids_residual_top(&self) -> Vec<TrancheId> {
		self.ids.clone().into_inner()
	}

	pub fn combine_residual_top<R, F>(&self, mut f: F) -> Result<Vec<R>, DispatchError>
	where
		F: FnMut(&Tranche<Balance, Rate, Weight, TrancheCurrency>) -> Result<R, DispatchError>,
	{
<<<<<<< HEAD
		let mut res = Vec::with_capacity(self.tranches.len());
		for tranche in self.residual_top_slice() {
=======
		let mut res = Vec::with_capacity(self.tranches.deref().len());
		for tranche in self.tranches.deref().iter() {
>>>>>>> 2eab8bf7
			let r = f(tranche)?;
			res.push(r)
		}
		Ok(res)
	}

	pub fn combine_mut_residual_top<R, F>(&mut self, mut f: F) -> Result<Vec<R>, DispatchError>
	where
		F: FnMut(&mut Tranche<Balance, Rate, Weight, TrancheCurrency>) -> Result<R, DispatchError>,
	{
<<<<<<< HEAD
		let mut res = Vec::with_capacity(self.tranches.len());
		for tranche in self.residual_top_slice_mut() {
=======
		let mut res = Vec::with_capacity(self.tranches.deref().len());
		for tranche in self.tranches.iter_mut() {
>>>>>>> 2eab8bf7
			let r = f(tranche)?;
			res.push(r)
		}
		Ok(res)
	}

	pub fn combine_with_residual_top<R, I, W, F>(
		&self,
		with: I,
		mut f: F,
	) -> Result<Vec<R>, DispatchError>
	where
		F: FnMut(&Tranche<Balance, Rate, Weight, TrancheCurrency>, W) -> Result<R, DispatchError>,
		I: IntoIterator<Item = W>,
	{
<<<<<<< HEAD
		let mut res = Vec::with_capacity(self.tranches.len());
		let mut tranche_slice = self.residual_top_slice().iter();
		let mut with_iter = with.into_iter();

		for _ in 0..self.tranches.len() {
			match (tranche_slice.next(), with_iter.next()) {
				(Some(tranche), Some(w)) => res.push(f(tranche, w)?),
				_ => {
					return Err(DispatchError::Other(
						"Tranches struct contains more tranches than combining iterable",
					))
				}
			};
=======
		let mut res = Vec::with_capacity(self.tranches.deref().len());
		let iter = self.tranches.deref().iter().zip(with.into_iter());

		for (tranche, w) in iter {
			let r = f(tranche, w)?;
			res.push(r);
>>>>>>> 2eab8bf7
		}

		match (tranche_slice.next(), with_iter.next()) {
			(None, None) => Ok(res),
			_ => Err(DispatchError::Other(
				"Iterable contains more elements than Tranches tranche count",
			)),
		}
	}

	pub fn combine_with_mut_residual_top<R, W, I, F>(
		&mut self,
		with: I,
		mut f: F,
	) -> Result<Vec<R>, DispatchError>
	where
		F: FnMut(
			&mut Tranche<Balance, Rate, Weight, TrancheCurrency>,
			W,
		) -> Result<R, DispatchError>,
		I: IntoIterator<Item = W>,
	{
<<<<<<< HEAD
		// we're going to have a mutable borrow later and will need len after that, grabbing now
		let tranches_count = self.tranches.len();
		let mut res = Vec::with_capacity(tranches_count);
		let mut tranche_slice = self.residual_top_slice_mut().iter_mut();
		let mut with_iter = with.into_iter();

		for _ in 0..tranches_count {
			match (tranche_slice.next(), with_iter.next()) {
				(Some(tranche), Some(w)) => res.push(f(tranche, w)?),
				_ => {
					return Err(DispatchError::Other(
						"Tranches struct contains more tranches than combining iterable",
					))
				}
			};
=======
		let mut res = Vec::with_capacity(self.tranches.deref().len());
		// TODO: Would be nice to error out when with is larger than tranches...
		let iter = self.tranches.iter_mut().zip(with.into_iter());

		for (tranche, w) in iter {
			let r = f(tranche, w)?;
			res.push(r);
>>>>>>> 2eab8bf7
		}

		match (tranche_slice.next(), with_iter.next()) {
			(None, None) => Ok(res),
			_ => Err(DispatchError::Other(
				"Iterable contains more elements than Tranches tranche count",
			)),
		}
	}

	/// Returns the current prices of the tranches based on the current NAV and each tranche's balance and total issuance at this exact moment.
	/// The correctness of the waterfall is ensured by starting at the top non-residual tranch.
	pub fn calculate_prices<BalanceRatio, Tokens, AccountId>(
		&mut self,
		total_assets: Balance,
		now: Moment,
	) -> Result<Vec<BalanceRatio>, DispatchError>
	where
		BalanceRatio: FixedPointNumber<Inner = Balance>,
		Tokens: Inspect<AccountId, Balance = Balance>,
		TrancheCurrency: Into<<Tokens as Inspect<AccountId>>::AssetId>,
	{
		let mut remaining_assets = total_assets;
		let pool_is_zero = total_assets.is_zero();

		// we are gonna reverse the order
		// such that prices are calculated from most senior to junior
		// there by all the remaining assets are given to the most junior tranche
		let mut prices = self.combine_mut_non_residual_top(|tranche| {
			// initial supply * accrued interest
			let total_issuance = Tokens::total_issuance(tranche.currency.into());

			if pool_is_zero || total_issuance.is_zero() {
				Ok(One::one())
			} else if tranche.tranche_type == TrancheType::Residual {
				Ok(BalanceRatio::ensure_from_rational(
					remaining_assets,
					total_issuance,
				)?)
			} else {
				tranche.accrue(now)?;
				let tranche_balance = tranche.balance()?;

				// Indicates that a tranche has been wiped out and/or a tranche has
				// lost value due to defaults.
				let tranche_value = if tranche_balance > remaining_assets {
					let left_over_assets = remaining_assets;
					remaining_assets = Zero::zero();
					left_over_assets
				} else {
					remaining_assets = remaining_assets.ensure_sub(tranche_balance)?;
					tranche_balance
				};
				Ok(BalanceRatio::ensure_from_rational(
					tranche_value,
					total_issuance,
				)?)
			}
		})?;

		// NOTE: We always pass around data in order Residual-to-NonResidual.
		//       -> So we need to reverse here again.
		prices.reverse();
		Ok(prices)
	}

	pub fn num_tranches(&self) -> usize {
		self.tranches.deref().len()
	}

	pub fn into_tranches(
		self,
	) -> BoundedVec<Tranche<Balance, Rate, Weight, TrancheCurrency>, MaxTranches> {
		self.tranches
	}

	pub fn non_residual_tranches(
		&self,
	) -> Option<&[Tranche<Balance, Rate, Weight, TrancheCurrency>]> {
<<<<<<< HEAD
		self.tranches
			.as_slice()
			.iter()
			.position(|tranche| matches!(tranche.tranche_type, TrancheType::NonResidual { .. }))
			.and_then(|index| self.tranches.as_slice().get(index..))
=======
		if let Some((_head, tail)) = self.tranches.deref().as_slice().split_first() {
			Some(tail)
		} else {
			None
		}
>>>>>>> 2eab8bf7
	}

	pub fn non_residual_tranches_mut(
		&mut self,
	) -> Option<&mut [Tranche<Balance, Rate, Weight, TrancheCurrency>]> {
<<<<<<< HEAD
		self.tranches
			.as_slice()
			.iter()
			.position(|tranche| matches!(tranche.tranche_type, TrancheType::NonResidual { .. }))
			.and_then(|index| self.tranches.as_mut_slice().get_mut(index..))
	}

	pub fn residual_tranche(&self) -> Option<&Tranche<Balance, Rate, Weight, TrancheCurrency>> {
		self.tranches
			.as_slice()
			.iter()
			.position(|tranche| matches!(tranche.tranche_type, TrancheType::Residual))
			.and_then(|index| self.tranches.as_slice().get(index))
=======
		if let Some((_head, tail)) = self.tranches.as_mut().split_first_mut() {
			Some(tail)
		} else {
			None
		}
	}

	pub fn residual_tranche(&self) -> Option<&Tranche<Balance, Rate, Weight, TrancheCurrency>> {
		if let Some((head, _tail)) = self.tranches.deref().as_slice().split_first() {
			Some(head)
		} else {
			None
		}
>>>>>>> 2eab8bf7
	}

	pub fn residual_tranche_mut(
		&mut self,
	) -> Option<&mut Tranche<Balance, Rate, Weight, TrancheCurrency>> {
<<<<<<< HEAD
		self.tranches
			.as_slice()
			.iter()
			.position(|tranche| matches!(tranche.tranche_type, TrancheType::Residual))
			.and_then(|index| self.tranches.as_mut_slice().get_mut(index))
=======
		if let Some((head, _tail)) = self.tranches.as_mut().split_first_mut() {
			Some(head)
		} else {
			None
		}
>>>>>>> 2eab8bf7
	}

	pub fn non_residual_top_slice(
		&self,
	) -> &RevSlice<Tranche<Balance, Rate, Weight, TrancheCurrency>> {
		self.tranches.deref().rev()
	}

	pub fn non_residual_top_slice_mut(
		&mut self,
	) -> &mut RevSlice<Tranche<Balance, Rate, Weight, TrancheCurrency>> {
		self.tranches.as_mut().rev_mut()
	}

	pub fn residual_top_slice(&self) -> &[Tranche<Balance, Rate, Weight, TrancheCurrency>] {
		self.tranches.deref().as_slice()
	}

	pub fn residual_top_slice_mut(
		&mut self,
	) -> &mut [Tranche<Balance, Rate, Weight, TrancheCurrency>] {
		self.tranches.as_mut()
	}

	/// Returns each tranche's total supply starting at the residual top.
	pub fn supplies(&self) -> Result<Vec<Balance>, DispatchError> {
		Ok(self
			.residual_top_slice()
			.iter()
			.map(|tranche| tranche.debt.ensure_add(tranche.reserve))
			.collect::<Result<_, _>>()?)
	}

	/// Returns the total supply over all tranches starting at the residual top.
	pub fn acc_supply(&self) -> Result<Balance, DispatchError> {
		Ok(self
			.residual_top_slice()
			.iter()
			.try_fold(Balance::zero(), |sum, tranche| {
				sum.ensure_add(tranche.debt)?.ensure_add(tranche.reserve)
			})?)
	}

	/// Returns each tranche's min risk buffer starting at the residual top.
	pub fn min_risk_buffers(&self) -> Vec<Perquintill> {
		self.residual_top_slice()
			.iter()
			.map(|tranche| tranche.min_risk_buffer())
			.collect()
	}

	/// Returns each tranche's seniority starting at the residual top.
	pub fn seniorities(&self) -> Vec<Seniority> {
		self.residual_top_slice()
			.iter()
			.map(|tranche| tranche.seniority)
			.collect::<Vec<_>>()
	}

	pub fn rebalance_tranches(
		&mut self,
		now: Moment,
		pool_total_reserve: Balance,
		pool_nav: Balance,
		tranche_ratios: &[Perquintill],
		executed_amounts: &[(Balance, Balance)],
	) -> DispatchResult {
		// Calculate the new fraction of the total pool value that each tranche contains
		// This is based on the tranche values at time of epoch close.
		let total_assets = pool_total_reserve.ensure_add(pool_nav)?;

		// Calculate the new total asset value for each tranche
		// This uses the current state of the tranches, rather than the cached epoch-close-time values.
		let mut total_assets = total_assets;
		let tranche_assets = self.combine_with_mut_non_residual_top(
			executed_amounts.iter().rev(),
			|tranche, &(invest, redeem)| {
				tranche.accrue(now)?;

				let value = tranche
					.debt
					.ensure_add(tranche.reserve)?
					.ensure_add(invest)?
					.ensure_sub(redeem)?;

				if value > total_assets {
					let assets = total_assets;
					total_assets = Zero::zero();
					Ok(assets)
				} else {
					total_assets = total_assets.ensure_sub(value)?;
					Ok(value)
				}
			},
		)?;

		// Rebalance tranches based on the new tranche asset values and ratios
		let mut remaining_nav = pool_nav;
		let mut remaining_reserve = pool_total_reserve;
		self.combine_with_mut_non_residual_top(
			tranche_ratios.iter().rev().zip(tranche_assets.iter()),
			|tranche, (ratio, value)| {
				tranche.ratio = *ratio;
				if tranche.tranche_type == TrancheType::Residual {
					tranche.debt = remaining_nav;
					tranche.reserve = remaining_reserve;
				} else {
					tranche.debt = ratio.mul_ceil(pool_nav);
					if tranche.debt > *value {
						tranche.debt = *value;
					}
					tranche.reserve = value.saturating_sub(tranche.debt);
					remaining_nav =
						remaining_nav
							.checked_sub(&tranche.debt)
							.ok_or(DispatchError::Other(
							"Corrupted pool-state. Pool NAV should be able to handle tranche debt substraction.",
						))?;
					remaining_reserve =
						remaining_reserve
							.checked_sub(&tranche.reserve)
							.ok_or(DispatchError::Other(
							"Corrupted pool-state. Pool reserve should be able to handle tranche reserve substraction.",
						))?;
				}
				Ok(())
			},
		)
		.map(|_| ())
	}
}

#[derive(Encode, Decode, Clone, Eq, PartialEq, RuntimeDebug, TypeInfo, MaxEncodedLen)]
pub struct EpochExecutionTranche<Balance, BalanceRatio, Weight, TrancheCurrency> {
	pub currency: TrancheCurrency,
	pub supply: Balance,
	pub price: BalanceRatio,
	pub invest: Balance,
	pub redeem: Balance,
	pub min_risk_buffer: Perquintill,
	pub seniority: Seniority,

	pub _phantom: PhantomData<Weight>,
}

#[cfg(test)]
impl Default for EpochExecutionTranche<Balance, Rate, TrancheWeight, TrancheCurrency> {
	fn default() -> Self {
		Self {
			currency: TrancheCurrency::generate(0, [0u8; 16]),
			supply: 0,
			price: Rate::one(),
			invest: 0,
			redeem: 0,
			min_risk_buffer: Default::default(),
			seniority: 0,
			_phantom: Default::default(),
		}
	}
}

#[derive(Encode, Decode, Clone, Eq, PartialEq, RuntimeDebug, TypeInfo, MaxEncodedLen)]
pub struct EpochExecutionTranches<Balance, BalanceRatio, Weight, TrancheCurrency, MaxTranches>
where
	MaxTranches: Get<u32>,
{
	pub tranches: BoundedVec<
		EpochExecutionTranche<Balance, BalanceRatio, Weight, TrancheCurrency>,
		MaxTranches,
	>,
}

/// Utility implementations for `EpochExecutionTranches`
impl<Balance, BalanceRatio, Weight, TrancheCurrency, MaxTranches>
	EpochExecutionTranches<Balance, BalanceRatio, Weight, TrancheCurrency, MaxTranches>
where
	Balance: Zero + Copy + BaseArithmetic + Unsigned + From<u64>,
	Weight: Copy + From<u128>,
	BalanceRatio: Copy,
	MaxTranches: Get<u32>,
{
	pub fn new(
		tranches: Vec<EpochExecutionTranche<Balance, BalanceRatio, Weight, TrancheCurrency>>,
	) -> Self {
		Self {
			tranches: BoundedVec::truncate_from(tranches),
		}
	}

	pub fn non_residual_tranches(
		&self,
	) -> Option<&[EpochExecutionTranche<Balance, BalanceRatio, Weight, TrancheCurrency>]> {
<<<<<<< HEAD
		self.tranches
			.as_slice()
			.split_first()
			.map(|(_head, tail)| tail)
			.filter(|tail| !tail.len().is_zero())
=======
		if let Some((_head, tail)) = self.tranches.deref().as_slice().split_first() {
			Some(tail)
		} else {
			None
		}
>>>>>>> 2eab8bf7
	}

	pub fn non_residual_tranches_mut(
		&mut self,
	) -> Option<&mut [EpochExecutionTranche<Balance, BalanceRatio, Weight, TrancheCurrency>]> {
<<<<<<< HEAD
		self.tranches
			.as_mut_slice()
			.split_first_mut()
			.map(|(_head, tail)| tail)
			.filter(|tail| !tail.len().is_zero())
=======
		if let Some((_head, tail)) = self.tranches.as_mut().split_first_mut() {
			Some(tail)
		} else {
			None
		}
>>>>>>> 2eab8bf7
	}

	pub fn residual_tranche(
		&self,
	) -> Option<&EpochExecutionTranche<Balance, BalanceRatio, Weight, TrancheCurrency>> {
<<<<<<< HEAD
		self.tranches
			.as_slice()
			.split_first()
			.map(|(head, _tail)| head)
=======
		if let Some((head, _tail)) = self.tranches.deref().as_slice().split_first() {
			Some(head)
		} else {
			None
		}
>>>>>>> 2eab8bf7
	}

	pub fn residual_tranche_mut(
		&mut self,
	) -> Option<&mut EpochExecutionTranche<Balance, BalanceRatio, Weight, TrancheCurrency>> {
<<<<<<< HEAD
		self.tranches
			.as_mut_slice()
			.split_first_mut()
			.map(|(head, _tail)| head)
=======
		if let Some((head, _tail)) = self.tranches.as_mut().split_first_mut() {
			Some(head)
		} else {
			None
		}
>>>>>>> 2eab8bf7
	}

	pub fn num_tranches(&self) -> usize {
		self.tranches.deref().len()
	}

	pub fn into_tranches(
		self,
	) -> BoundedVec<
		EpochExecutionTranche<Balance, BalanceRatio, Weight, TrancheCurrency>,
		MaxTranches,
	> {
		self.tranches
	}

	pub fn non_residual_top_slice(
		&self,
	) -> &RevSlice<EpochExecutionTranche<Balance, BalanceRatio, Weight, TrancheCurrency>> {
		self.tranches.deref().rev()
	}

	pub fn non_residual_top_slice_mut(
		&mut self,
	) -> &mut RevSlice<EpochExecutionTranche<Balance, BalanceRatio, Weight, TrancheCurrency>> {
		self.tranches.as_mut().rev_mut()
	}

	pub fn residual_top_slice(
		&self,
	) -> &[EpochExecutionTranche<Balance, BalanceRatio, Weight, TrancheCurrency>] {
		self.tranches.deref().as_slice()
	}

	pub fn residual_top_slice_mut(
		&mut self,
	) -> &mut [EpochExecutionTranche<Balance, BalanceRatio, Weight, TrancheCurrency>] {
		self.tranches.as_mut()
	}

	pub fn combine_non_residual_top<R, F>(&self, mut f: F) -> Result<Vec<R>, DispatchError>
	where
		F: FnMut(
			&EpochExecutionTranche<Balance, BalanceRatio, Weight, TrancheCurrency>,
		) -> Result<R, DispatchError>,
	{
<<<<<<< HEAD
		let mut res = Vec::with_capacity(self.tranches.len());
		for tranche in self.non_residual_top_slice() {
=======
		let mut res = Vec::with_capacity(self.tranches.deref().len());
		for tranche in self.tranches.deref().iter().rev() {
>>>>>>> 2eab8bf7
			let r = f(tranche)?;
			res.push(r)
		}
		Ok(res)
	}

	pub fn combine_mut_non_residual_top<R, F>(&mut self, mut f: F) -> Result<Vec<R>, DispatchError>
	where
		F: FnMut(
			&mut EpochExecutionTranche<Balance, BalanceRatio, Weight, TrancheCurrency>,
		) -> Result<R, DispatchError>,
	{
<<<<<<< HEAD
		let mut res = Vec::with_capacity(self.tranches.len());
		for tranche in self.non_residual_top_slice_mut() {
=======
		let mut res = Vec::with_capacity(self.tranches.deref().len());
		for tranche in &mut self.tranches.iter_mut().rev() {
>>>>>>> 2eab8bf7
			let r = f(tranche)?;
			res.push(r)
		}
		Ok(res)
	}

	pub fn combine_with_non_residual_top<R, I, W, F>(
		&self,
		with: I,
		mut f: F,
	) -> Result<Vec<R>, DispatchError>
	where
		F: FnMut(
			&EpochExecutionTranche<Balance, BalanceRatio, Weight, TrancheCurrency>,
			W,
		) -> Result<R, DispatchError>,
		I: IntoIterator<Item = W>,
	{
<<<<<<< HEAD
		let mut res = Vec::with_capacity(self.tranches.len());
		let mut tranche_slice = self.non_residual_top_slice().iter();
		let mut with_iter = with.into_iter();

		for _ in 0..self.tranches.len() {
			match (tranche_slice.next(), with_iter.next()) {
				(Some(tranche), Some(w)) => res.push(f(tranche, w)?),
				_ => {
					return Err(DispatchError::Other(
						"EpochExecutionTranches contains more tranches than combining iterable",
					));
				}
			};
=======
		let mut res = Vec::with_capacity(self.tranches.deref().len());
		let iter = self.tranches.iter().rev().zip(with.into_iter());

		for (tranche, w) in iter {
			let r = f(tranche, w)?;
			res.push(r);
>>>>>>> 2eab8bf7
		}

		match (tranche_slice.next(), with_iter.next()) {
			(None, None) => Ok(res),
			_ => Err(DispatchError::Other(
				"Iterable contains more elements than EpochExecutionTranches tranche count",
			)),
		}
	}

	pub fn combine_with_mut_non_residual_top<R, W, I, F>(
		&mut self,
		with: I,
		mut f: F,
	) -> Result<Vec<R>, DispatchError>
	where
		F: FnMut(
			&mut EpochExecutionTranche<Balance, BalanceRatio, Weight, TrancheCurrency>,
			W,
		) -> Result<R, DispatchError>,
		I: IntoIterator<Item = W>,
	{
<<<<<<< HEAD
		// we're going to have a mutable borrow later and will need len after that, grabbing now
		let tranches_count = self.tranches.len();
		let mut res = Vec::with_capacity(tranches_count);
		let mut tranche_slice = self.non_residual_top_slice_mut().iter_mut();
		let mut with_iter = with.into_iter();

		for _ in 0..tranches_count {
			match (tranche_slice.next(), with_iter.next()) {
				(Some(tranche), Some(w)) => res.push(f(tranche, w)?),
				_ => {
					return Err(DispatchError::Other(
						"EpochExecutionTranches contains more tranches than combining iterable",
					))
				}
			};
=======
		let mut res = Vec::with_capacity(self.tranches.deref().len());
		let iter = self.tranches.iter_mut().rev().zip(with.into_iter());

		for (tranche, w) in iter {
			let r = f(tranche, w)?;
			res.push(r);
>>>>>>> 2eab8bf7
		}

		match (tranche_slice.next(), with_iter.next()) {
			(None, None) => Ok(res),
			_ => Err(DispatchError::Other(
				"Iterable contains more elements than EpochExecutionTranches tranche count",
			)),
		}
	}

	pub fn combine_residual_top<R, F>(&self, mut f: F) -> Result<Vec<R>, DispatchError>
	where
		F: FnMut(
			&EpochExecutionTranche<Balance, BalanceRatio, Weight, TrancheCurrency>,
		) -> Result<R, DispatchError>,
	{
<<<<<<< HEAD
		let mut res = Vec::with_capacity(self.tranches.len());
		for tranche in self.residual_top_slice() {
=======
		let mut res = Vec::with_capacity(self.tranches.deref().len());
		for tranche in self.tranches.deref().iter() {
>>>>>>> 2eab8bf7
			let r = f(tranche)?;
			res.push(r)
		}
		Ok(res)
	}

	pub fn combine_mut_residual_top<R, F>(&mut self, mut f: F) -> Result<Vec<R>, DispatchError>
	where
		F: FnMut(
			&mut EpochExecutionTranche<Balance, BalanceRatio, Weight, TrancheCurrency>,
		) -> Result<R, DispatchError>,
	{
<<<<<<< HEAD
		let mut res = Vec::with_capacity(self.tranches.len());
		for tranche in self.residual_top_slice_mut() {
=======
		let mut res = Vec::with_capacity(self.tranches.deref().len());
		for tranche in self.tranches.iter_mut() {
>>>>>>> 2eab8bf7
			let r = f(tranche)?;
			res.push(r)
		}
		Ok(res)
	}

	pub fn combine_with_residual_top<R, I, W, F>(
		&self,
		with: I,
		mut f: F,
	) -> Result<Vec<R>, DispatchError>
	where
		F: FnMut(
			&EpochExecutionTranche<Balance, BalanceRatio, Weight, TrancheCurrency>,
			W,
		) -> Result<R, DispatchError>,
		I: IntoIterator<Item = W>,
	{
<<<<<<< HEAD
		let mut res = Vec::with_capacity(self.tranches.len());
		let mut tranche_slice = self.residual_top_slice().iter();
		let mut with_iter = with.into_iter();

		for _ in 0..self.tranches.len() {
			match (tranche_slice.next(), with_iter.next()) {
				(Some(tranche), Some(w)) => res.push(f(tranche, w)?),
				_ => {
					return Err(DispatchError::Other(
						"EpochExecutionTranches contains more tranches than combining iterable",
					))
				}
			};
=======
		let mut res = Vec::with_capacity(self.tranches.deref().len());
		let iter = self.tranches.deref().iter().zip(with.into_iter());

		for (tranche, w) in iter {
			let r = f(tranche, w)?;
			res.push(r);
>>>>>>> 2eab8bf7
		}

		match (tranche_slice.next(), with_iter.next()) {
			(None, None) => Ok(res),
			_ => Err(DispatchError::Other(
				"Iterable contains more elements than EpochExecutionTranches tranche count",
			)),
		}
	}

	pub fn combine_with_mut_residual_top<R, W, I, F>(
		&mut self,
		with: I,
		mut f: F,
	) -> Result<Vec<R>, DispatchError>
	where
		F: FnMut(
			&mut EpochExecutionTranche<Balance, BalanceRatio, Weight, TrancheCurrency>,
			W,
		) -> Result<R, DispatchError>,
		I: IntoIterator<Item = W>,
	{
<<<<<<< HEAD
		// we're going to have a mutable borrow later and will need len after that, grabbing now
		let tranches_count = self.tranches.len();
		let mut res = Vec::with_capacity(tranches_count);
		let mut tranche_slice = self.residual_top_slice_mut().iter_mut();
		let mut with_iter = with.into_iter();

		for _ in 0..tranches_count {
			match (tranche_slice.next(), with_iter.next()) {
				(Some(tranche), Some(w)) => res.push(f(tranche, w)?),
				_ => {
					return Err(DispatchError::Other(
						"EpochExecutionTranches contains more tranches than combining iterable",
					))
				}
			};
=======
		let mut res = Vec::with_capacity(self.tranches.deref().len());
		let iter = self.tranches.iter_mut().zip(with.into_iter());

		for (tranche, w) in iter {
			let r = f(tranche, w)?;
			res.push(r);
>>>>>>> 2eab8bf7
		}

		match (tranche_slice.next(), with_iter.next()) {
			(None, None) => Ok(res),
			_ => Err(DispatchError::Other(
				"Iterable contains more elements than EpochExecutionTranches tranche count",
			)),
		}
	}
}

/// Business logic implementations for `EpochExecutionTranches`
impl<Balance, BalanceRatio, Weight, TrancheCurrency, MaxTranches>
	EpochExecutionTranches<Balance, BalanceRatio, Weight, TrancheCurrency, MaxTranches>
where
	Balance: Zero + Copy + BaseArithmetic + Unsigned + From<u64>,
	Weight: Copy + From<u128>,
	BalanceRatio: Copy,
	MaxTranches: Get<u32>,
{
	pub fn prices(&self) -> Vec<BalanceRatio> {
		self.residual_top_slice()
			.iter()
			.map(|tranche| tranche.price)
			.collect()
	}

	pub fn fulfillment_cash_flows(
		&self,
		fulfillments: &[TrancheSolution],
	) -> Result<Vec<(Balance, Balance)>, DispatchError> {
		self.combine_with_residual_top(fulfillments, |tranche, solution| {
			Ok((
				solution.invest_fulfillment.mul_floor(tranche.invest),
				solution.redeem_fulfillment.mul_floor(tranche.redeem),
			))
		})
	}

	pub fn supplies_with_fulfillment(
		&self,
		fulfillments: &[TrancheSolution],
	) -> Result<Vec<Balance>, DispatchError> {
		self.combine_with_residual_top(fulfillments, |tranche, solution| {
			Ok(tranche
				.supply
				.ensure_add(solution.invest_fulfillment.mul_floor(tranche.invest))?
				.ensure_sub(solution.redeem_fulfillment.mul_floor(tranche.redeem))?)
		})
	}

	// Note: weight tuple contains (investment_weight, redemption weight)
	pub fn calculate_weights(&self) -> Vec<(Weight, Weight)> {
		let n_tranches: u32 = self.tranches.len().try_into().expect("MaxTranches is u32");
		let redeem_starts = 10u128.checked_pow(n_tranches).unwrap_or(u128::MAX);

		// The desired order priority is:
		// - Senior redemptions
		// - Junior redemptions
		// - Junior investments
		// - Senior investments
		// We ensure this by having a higher base weight for redemptions,
		// increasing the redemption weights by seniority,
		// and decreasing the investment weight by seniority.
		self.residual_top_slice()
			.iter()
			.map(|tranche| {
				(
					10u128
						.checked_pow(
							n_tranches
								.checked_sub(tranche.seniority)
								.unwrap_or(u32::MAX),
						)
						.unwrap_or(u128::MAX)
						.into(),
					redeem_starts
						.checked_mul(
							10u128
								.checked_pow(tranche.seniority.saturating_add(1))
								.unwrap_or(u128::MAX),
						)
						.unwrap_or(u128::MAX)
						.into(),
				)
			})
			.collect()
	}

	pub fn min_risk_buffers(&self) -> Vec<Perquintill> {
		self.residual_top_slice()
			.iter()
			.map(|tranche| tranche.min_risk_buffer)
			.collect()
	}
}

pub fn calculate_risk_buffers<Balance, BalanceRatio>(
	tranche_supplies: &[Balance],
	tranche_prices: &[BalanceRatio],
) -> Result<Vec<Perquintill>, DispatchError>
where
	BalanceRatio: Copy + FixedPointNumber,
	Balance: Copy + BaseArithmetic + FixedPointOperand + Unsigned + From<u64>,
{
	let tranche_values: Vec<_> = tranche_supplies
		.iter()
		.zip(tranche_prices)
		.map(|(supply, price)| price.ensure_mul_int(*supply))
		.collect::<Result<_, _>>()?;

	let pool_value = tranche_values
		.iter()
		.try_fold(Balance::zero(), |sum, tranche_value| {
			sum.ensure_add(*tranche_value)
		})?;

	// Iterate over the tranches senior => junior.
	// Buffer of most senior tranche is pool value -y senior tranche value.
	// Buffer of each subordinate tranche is the buffer of the
	// previous more senior tranche - this tranche value.
	let mut remaining_subordinate_value = pool_value;
	let mut risk_buffers: Vec<Perquintill> = tranche_values
		.iter()
		.rev()
		.map(|tranche_value| {
			remaining_subordinate_value =
				remaining_subordinate_value.saturating_sub(*tranche_value);
			Perquintill::from_rational(remaining_subordinate_value, pool_value)
		})
		.collect::<Vec<Perquintill>>();

	risk_buffers.reverse();

	Ok(risk_buffers)
}

#[cfg(test)]
pub mod test {
	use cfg_primitives::{Balance, PoolId, TrancheId, TrancheWeight};
	use cfg_types::{fixed_point::Rate, tokens::TrancheCurrency};

	use super::*;

	// NOTE: We currently expose types in runtime-common. As we do not want
	//       this dependecy in our pallets, we generate the types manually here.
	//       Not sure, if we should rather allow dev-dependency to runtime-common.

	type BalanceRatio = Rate;
	type TTrancheType = TrancheType<Rate>;
	type TTranche = Tranche<Balance, Rate, TrancheWeight, TrancheCurrency>;
	type TTranches = Tranches<Balance, Rate, TrancheWeight, TrancheCurrency, TrancheId, PoolId>;

	const DEFAULT_POOL_ID: PoolId = 0;
	const SECS_PER_YEAR: u64 = 365 * 24 * 60 * 60;

	#[derive(PartialEq)]
	struct TrancheWeights(Vec<(TrancheWeight, TrancheWeight)>);

	fn residual(id: u8) -> TTranche {
		residual_base(id, 0, 0, 0)
	}

	fn residual_base(id: u8, seniority: Seniority, debt: Balance, reserve: Balance) -> TTranche {
		TTranche {
			tranche_type: TrancheType::Residual,
			seniority: seniority,
			currency: TrancheCurrency::generate(DEFAULT_POOL_ID, [id; 16]),
			debt,
			reserve,
			loss: 0,
			ratio: Perquintill::zero(),
			last_updated_interest: 0,
			_phantom: PhantomData,
		}
	}
	fn non_residual(
		id: u8,
		interest_rate_in_perc: Option<u32>,
		buffer_in_perc: Option<u64>,
	) -> TTranche {
		non_residual_base(id, interest_rate_in_perc, buffer_in_perc, 0, 0, 0)
	}

	fn non_residual_base(
		id: u8,
		interest_rate_in_perc: Option<u32>,
		buffer_in_perc: Option<u64>,
		seniority: Seniority,
		debt: Balance,
		reserve: Balance,
	) -> TTranche {
		let interest_rate_per_sec = interest_rate_in_perc
			.map(|rate| Rate::saturating_from_rational(rate, 100))
			.unwrap_or(Rate::one())
			/ Rate::saturating_from_integer(SECS_PER_YEAR)
			+ One::one();

		let min_risk_buffer = buffer_in_perc
			.map(|buffer| Perquintill::from_rational(buffer, 100))
			.unwrap_or(Perquintill::zero());

		TTranche {
			tranche_type: TrancheType::NonResidual {
				interest_rate_per_sec,
				min_risk_buffer,
			},
			seniority: seniority,
			currency: TrancheCurrency::generate(DEFAULT_POOL_ID, [id; 16]),
			debt,
			reserve,
			loss: 0,
			ratio: Perquintill::zero(),
			last_updated_interest: 0,
			_phantom: PhantomData,
		}
	}

	/// Sets up three tranches: The default residual and two non residual ones with (10, 10, 0) and (5, 25, 0) for (interest_rate_per_sec, buffer_in_perc, seniority).
	fn default_tranches() -> TTranches {
		TTranches::new(
			DEFAULT_POOL_ID,
			vec![
				residual(0),
				non_residual(1, Some(10), Some(10)),
				non_residual(2, Some(5), Some(25)),
			],
		)
		.unwrap()
	}

	/// Sets up three tranches: The default residual and two non residual ones with (10, 10, 1) and (5, 25, 2) for (interest_rate_per_sec, buffer_in_perc, seniority).
	fn default_tranches_with_seniority() -> TTranches {
		TTranches::new(
			DEFAULT_POOL_ID,
			vec![
				residual_base(0, 0, 0, 0),
				non_residual_base(1, Some(10), Some(10), 1, 0, 0),
				non_residual_base(2, Some(5), Some(25), 2, 0, 0),
			],
		)
		.unwrap()
	}

	/// Sets up three tranches:
	///
	/// 	* Residual: 0% interest, 0% buffer, 100 debt, 100 reserve
	/// 	* Non Residual: 10% interest, 10% buffer, 100 debt, 400 reserve
	/// 	* Non Residual: 5% interest, 25% buffer, 200 debt, 100 reserve
	fn default_tranches_with_issuance() -> TTranches {
		TTranches::new(
			DEFAULT_POOL_ID,
			vec![
				residual_base(0, 0, 100, 100),
				non_residual_base(1, Some(10), Some(10), 1, 100, 400),
				non_residual_base(2, Some(5), Some(25), 2, 200, 100),
			],
		)
		.unwrap()
	}

	fn tranche_to_epoch_execution_tranche(
		tranche: Tranche<Balance, Rate, TrancheWeight, TrancheCurrency>,
	) -> EpochExecutionTranche<Balance, BalanceRatio, TrancheWeight, TrancheCurrency> {
		EpochExecutionTranche {
			supply: tranche
				.reserve
				.checked_add(tranche.debt)
				.expect("Test EpochExecutionTranche supply calc overflow"),
			price: One::one(),
			invest: 0,
			redeem: 0,
			seniority: tranche.seniority,
			..Default::default()
		}
	}

	fn default_epoch_tranches(
	) -> EpochExecutionTranches<Balance, BalanceRatio, TrancheWeight, TrancheCurrency> {
		let epoch_tranches = default_tranches_with_seniority()
			.into_tranches()
			.into_iter()
			.map(|tranche| tranche_to_epoch_execution_tranche(tranche))
			.collect();
		EpochExecutionTranches::new(epoch_tranches)
	}

	fn tranche_solution(i: Perquintill, r: Perquintill) -> TrancheSolution {
		TrancheSolution {
			invest_fulfillment: i,
			redeem_fulfillment: r,
		}
	}

	fn default_tranche_solution() -> TrancheSolution {
		tranche_solution(Perquintill::one(), Perquintill::one())
	}

	mod tranche_type {
		use super::*;

		#[test]
		fn tranche_type_valid_next_tranche_works() {
			let residual = TTrancheType::Residual;
			let non_residual_a = non_residual(1, Some(2), None).tranche_type;
			let non_residual_b = non_residual(2, Some(1), None).tranche_type;

			// Residual can not follow residual
			assert!(!residual.valid_next_tranche(&residual));

			// Residual can not follow non-residual
			assert!(!non_residual_a.valid_next_tranche(&residual));

			// Non-residual next must have smaller-equal interest rate
			assert!(!non_residual_b.valid_next_tranche(&non_residual_a));
			assert!(non_residual_a.valid_next_tranche(&non_residual_b));

			// Non-residual next must have greater-equal interest
			assert!(non_residual_b.valid_next_tranche(&non_residual_b));

			// Non-residual can follow residual
			assert!(residual.valid_next_tranche(&non_residual_b));
		}
	}

	mod tranche {

		use super::*;

		#[test]
		fn tranche_balance_is_debt_and_reserve() {
			let mut tranche = TTranche::default();
			tranche.debt = 100;
			tranche.reserve = 50;

			assert_eq!(150, tranche.balance().unwrap());
		}

		#[test]
		fn tranche_free_balance_is_reserve() {
			let mut tranche = TTranche::default();
			tranche.debt = 100;
			tranche.reserve = 50;

			assert_eq!(50, tranche.free_balance().unwrap());
		}

		#[test]
		fn tranche_accrues_correctly() {
			let mut tranche = non_residual(1, Some(10), None);
			tranche.debt = 100000000;
			tranche.accrue(SECS_PER_YEAR).unwrap();

			// After one year, we have 10% of interest, using APY and RPS compounding
			assert_eq!(110517092, tranche.debt)
		}

		#[test]
		fn tranche_returns_min_risk_correctly() {
			let tranche = non_residual(1, None, Some(20));
			assert_eq!(
				Perquintill::from_rational(20u64, 100u64),
				tranche.min_risk_buffer()
			)
		}

		#[test]
		fn tranche_returns_interest_rate_correctly() {
			let tranche = non_residual(1, Some(10), None);
			let interest_rate_per_sec = Rate::saturating_from_rational(10, 100)
				/ Rate::saturating_from_integer(SECS_PER_YEAR)
				+ One::one();
			assert_eq!(interest_rate_per_sec, tranche.interest_rate_per_sec())
		}

		#[test]
		fn tranche_accrues_debt_on_debt_call() {
			let mut tranche = non_residual(1, Some(10), None);
			tranche.debt = 100000000;

			// After one year, we have 10% of interest, using APY and RPS compounding
			assert_eq!(110517092, tranche.debt(SECS_PER_YEAR).unwrap())
		}

		#[test]
		#[should_panic]
		fn tranches_reverse_slice_panics_on_out_of_bounds() {
			let tranches = default_tranches();
			let slice_rev = tranches.non_residual_top_slice();
			let _panic = &slice_rev[3];
		}

		#[test]
		fn tranches_reverse_works() {
			let tranches = default_tranches();
			let slice_rev = tranches.non_residual_top_slice();
			assert_eq!(
				slice_rev[0].tranche_type,
				non_residual(2, Some(5), Some(25)).tranche_type
			);
			assert_eq!(
				slice_rev[1].tranche_type,
				non_residual(1, Some(10), Some(10)).tranche_type
			);
			assert_eq!(slice_rev[2].tranche_type, residual(0).tranche_type);
		}

		#[test]
		fn tranches_accrue_overflows_safely() {
			let mut tranche = non_residual(3, Some(10), None);

			tranche.debt = Balance::max_value() - 10;

			assert_eq!(
				tranche.accrue(SECS_PER_YEAR),
				Err(ArithmeticError::Overflow.into())
			)
		}

		#[test]
		fn create_asset_metadata_works() {
			let tranche = non_residual(3, Some(10), None);
			let decimals: u32 = 10;
			let name: Vec<u8> = "Glimmer".into();
			let symbol: Vec<u8> = "GLMR".into();
			let asset_metadata = tranche.create_asset_metadata(
				decimals,
				// fake parachain id
				ParachainId::from(42),
				// fake pallet index
				42u8,
				name,
				symbol,
			);

			assert_eq!(asset_metadata.existential_deposit, 0);
			assert_eq!(asset_metadata.name[..], [71, 108, 105, 109, 109, 101, 114]);
			assert_eq!(asset_metadata.symbol[..], [71, 76, 77, 82]);
			assert_eq!(asset_metadata.decimals, decimals);
			assert!(match asset_metadata.location {
				Some(VersionedMultiLocation::V1(xcm::v1::MultiLocation {
					parents: 1,
					interior: X3(Parachain(42), PalletInstance(42), GeneralKey(_)),
				})) => true,
				_ => false,
			})
		}
	}

	mod tranches {
		use frame_support::assert_ok;

		use super::*;

		#[test]
		fn tranche_currency_works() {
			let tranches = default_tranches();
			assert_eq!(
				tranches.tranche_currency(TrancheLoc::Index(0)),
				Some(TrancheCurrency::generate(DEFAULT_POOL_ID, [0u8; 16]))
			);
			assert_eq!(
				tranches.tranche_currency(TrancheLoc::Index(1)),
				Some(TrancheCurrency::generate(DEFAULT_POOL_ID, [1u8; 16]))
			);
			assert_eq!(
				tranches.tranche_currency(TrancheLoc::Index(2)),
				Some(TrancheCurrency::generate(DEFAULT_POOL_ID, [2u8; 16]))
			);
			assert_eq!(tranches.tranche_currency(TrancheLoc::Index(3)), None);
		}

		#[test]
		fn tranche_id_from_tranches() {
			let tranches = default_tranches();

			// valid tranche id
			let expected_tranche_id: TrancheId = [
				59u8, 168, 10, 55, 120, 240, 78, 191, 69, 232, 6, 209, 154, 5, 32, 37,
			];

			// get by id with valid id
			assert_eq!(
				tranches.tranche_id(TrancheLoc::Id(expected_tranche_id)),
				Some(expected_tranche_id)
			);

			let invalid_tranche_id: TrancheId = [
				59u8, 0, 10, 0, 120, 240, 10, 191, 69, 232, 6, 10, 154, 5, 32, 37,
			];
			// get by id for nonexistent tranche
			assert_eq!(
				tranches.tranche_id(TrancheLoc::Id(invalid_tranche_id)),
				None
			);

			// get by index with valid index
			assert_eq!(
				tranches.tranche_id(TrancheLoc::Index(1)),
				Some(expected_tranche_id)
			);

			// get by invalid index
			assert_eq!(tranches.tranche_id(TrancheLoc::Index(3)), None)
		}

		#[test]
		fn tranche_index_from_tranches() {
			let tranches = default_tranches();

			let valid_tranche_id: TrancheId = [
				59u8, 168, 10, 55, 120, 240, 78, 191, 69, 232, 6, 209, 154, 5, 32, 37,
			];

			assert_eq!(
				tranches.tranche_index(&TrancheLoc::Id(valid_tranche_id)),
				Some(1)
			);

			let invalid_tranche_id: TrancheId = [
				59u8, 0, 10, 0, 120, 240, 10, 191, 69, 232, 6, 10, 154, 5, 32, 37,
			];

			assert_eq!(
				tranches.tranche_index(&TrancheLoc::Id(invalid_tranche_id)),
				None
			);

			assert_eq!(tranches.tranche_index(&TrancheLoc::Index(2)), Some(2));
			assert_eq!(tranches.tranche_index(&TrancheLoc::Index(3)), None);
		}

		#[test]
		fn get_mut_tranche_works() {
			let mut tranches = default_tranches_with_seniority();

			let mut tranche = tranches.get_mut_tranche(TrancheLoc::Index(2)).unwrap();
			tranche.debt = 25000;
			// ensure both correct tranche fetched, and tranche mutable
			assert_eq!((tranche.debt, tranche.seniority), (25000, 2));
			assert_eq!(tranches.get_mut_tranche(TrancheLoc::Index(3)), None);

			// test with id as opposed to index using ID of tranche at index 1
			let valid_tranche_id: TrancheId = [
				59u8, 168, 10, 55, 120, 240, 78, 191, 69, 232, 6, 209, 154, 5, 32, 37,
			];
			let mut tranche = tranches
				.get_mut_tranche(TrancheLoc::Id(valid_tranche_id))
				.unwrap();

			tranche.debt = 25001;
			// ensure both correct tranche fetched, and tranche mutable
			assert_eq!((tranche.debt, tranche.seniority), (25001, 1));

			let invalid_tranche_id: TrancheId = [
				59u8, 168, 10, 10, 10, 10, 10, 191, 69, 232, 6, 209, 154, 5, 32, 37,
			];
			assert_eq!(
				tranches.get_mut_tranche(TrancheLoc::Id(invalid_tranche_id)),
				None
			);
		}

		#[test]
		fn get_tranche_works() {
			let tranches = default_tranches_with_seniority();

			let tranche = tranches.get_tranche(TrancheLoc::Index(2)).unwrap();
			assert_eq!(tranche.seniority, 2);
			assert_eq!(tranches.get_tranche(TrancheLoc::Index(3)), None);

			// id for tranche at index 1, w/ seniority 1
			let valid_tranche_id: TrancheId = [
				59u8, 168, 10, 55, 120, 240, 78, 191, 69, 232, 6, 209, 154, 5, 32, 37,
			];
			let tranche = tranches
				.get_tranche(TrancheLoc::Id(valid_tranche_id))
				.unwrap();
			assert_eq!(tranche.seniority, 1);

			let invalid_tranche_id: TrancheId = [
				59u8, 168, 10, 10, 10, 10, 10, 191, 69, 232, 6, 209, 154, 5, 32, 37,
			];
			assert_eq!(
				tranches.get_tranche(TrancheLoc::Id(invalid_tranche_id)),
				None
			)
		}

		#[test]
		fn create_tranche_works() {
			let mut tranches = default_tranches_with_seniority();
			let tranche_id: TrancheId = [
				103u8, 57, 22, 242, 127, 45, 18, 102, 173, 154, 105, 163, 156, 150, 75, 194,
			];
			let int_per_sec = Rate::saturating_from_integer(SECS_PER_YEAR);
			let min_risk_buffer = Perquintill::from_rational(4u64, 5);

			// Create tranch with explicit seniority
			let new_tranche = tranches
				.create_tranche(
					3,
					tranche_id,
					TrancheType::NonResidual {
						interest_rate_per_sec: int_per_sec,
						min_risk_buffer: min_risk_buffer,
					},
					Some(5u32),
					// arbitrary static time val for "now"
					SECS_PER_YEAR,
				)
				.unwrap();

			assert!(match new_tranche {
				Tranche {
					tranche_type:
						TrancheType::NonResidual {
							interest_rate_per_sec: ir,
							min_risk_buffer: b,
						},
					debt: 0,
					reserve: 0,
					loss: 0,
					seniority: 5,
					currency: TrancheCurrency { .. },
					last_updated_interest: SECS_PER_YEAR,
					..
				} if b == min_risk_buffer && int_per_sec == ir => true,
				_ => false,
			});
			assert_eq!(
				new_tranche.currency,
				TrancheCurrency::generate(DEFAULT_POOL_ID, tranche_id)
			);
			assert_eq!(new_tranche.ratio, Perquintill::zero());

			// Create tranch with implicit seniority (through index)
			let new_tranche = tranches
				.create_tranche(
					3,
					tranche_id,
					TrancheType::NonResidual {
						interest_rate_per_sec: int_per_sec,
						min_risk_buffer: min_risk_buffer,
					},
					// By not providing seniority, it is derived from the index
					None,
					SECS_PER_YEAR,
				)
				.unwrap();

			assert_eq!(new_tranche.seniority, 3);

			// Create tranch with overflowing index
			let new_tranche = tranches.create_tranche(
				u64::MAX,
				tranche_id,
				TrancheType::NonResidual {
					interest_rate_per_sec: int_per_sec,
					min_risk_buffer: min_risk_buffer,
				},
				None,
				SECS_PER_YEAR,
			);
			assert_eq!(
				new_tranche,
				Err(DispatchError::Arithmetic(ArithmeticError::Overflow))
			);
		}

		#[test]
		fn next_id_works() {
			let mut tranches = default_tranches();
			let next = tranches.next_id();
			let next_again = tranches.next_id();

			assert_ne!(next, next_again)
		}

		struct TokenNameLen;
		impl Get<u32> for TokenNameLen {
			fn get() -> u32 {
				16u32
			}
		}

		struct TokenSymLen;
		impl Get<u32> for TokenSymLen {
			fn get() -> u32 {
				8u32
			}
		}

		/// Replace should work if interest is lower than tranche w/ lower index ("next").
		#[test]
		fn replace_tranche_less_interest_than_next_works() {
			let mut tranches = default_tranches();

			// ensure we have an interest rate lower than the the left side tranche with a lower index, e.g. lower than 10% at index 1
			let int_per_sec = Rate::one() / Rate::saturating_from_integer(SECS_PER_YEAR);
			let min_risk_buffer = Perquintill::from_rational(4u64, 5);
			let input = TrancheInput {
				// setting to easily testable value for tranche replacement
				seniority: Some(5),
				tranche_type: TrancheType::NonResidual {
					interest_rate_per_sec: int_per_sec,
					min_risk_buffer: min_risk_buffer,
				},
				metadata: TrancheMetadata {
					token_name: BoundedVec::<u8, TokenNameLen>::default(),
					token_symbol: BoundedVec::<u8, TokenSymLen>::default(),
				},
			};

			// verify replace tranche works with interest less than prev tranch as expected
			// replacing last tranche
			let replace_res = tranches.replace(2, input, SECS_PER_YEAR);
			assert!(replace_res.is_ok());
			assert_eq!(
				tranches
					.get_tranche(TrancheLoc::Index(2))
					.unwrap()
					.seniority,
				5
			);
		}

		// Replace must not work if new interest rate is greater than tranche w/ lower index ("next").
		#[test]
		fn replace_tranche_more_interest_than_next_throws() {
			let mut tranches = default_tranches();
			let min_risk_buffer = Perquintill::from_rational(4u64, 5);

			// ensure we have an interest rate larger than the a tranche with a lower index, e.g. 10%
			let int_per_sec = Rate::saturating_from_rational(11, 100)
				/ Rate::saturating_from_integer(SECS_PER_YEAR)
				+ One::one();
			let input = TrancheInput {
				// setting to easily testable value for tranche replacement, should not be changed from 0
				seniority: Some(5),
				tranche_type: TrancheType::NonResidual {
					interest_rate_per_sec: int_per_sec,
					min_risk_buffer: min_risk_buffer,
				},
				metadata: TrancheMetadata {
					token_name: BoundedVec::<u8, TokenNameLen>::default(),
					token_symbol: BoundedVec::<u8, TokenSymLen>::default(),
				},
			};

			let replace_res = tranches.replace(2, input, SECS_PER_YEAR);
			assert_eq!(
				replace_res,
				Err(DispatchError::Other(
					"Invalid next tranche type. This should be catched somewhere else."
				))
			);
			// verify unchanged from default val
			assert_eq!(
				tranches
					.get_tranche(TrancheLoc::Index(2))
					.unwrap()
					.seniority,
				0
			);
		}

		/// Replace should work if new interest rate is greater than tranche w/ higher index ("following").
		#[test]
		fn replace_tranche_more_interest_than_following_works() {
			let mut tranches = default_tranches();

			let min_risk_buffer = Perquintill::from_rational(4u64, 5);
			// ensure we have an interest rate larger than the the right-side tranche with a greater index, e.g. larger than 5% at index 2
			let int_per_sec = Rate::saturating_from_rational(6u64, 100)
				/ Rate::saturating_from_integer(SECS_PER_YEAR)
				+ One::one();
			let input = TrancheInput {
				seniority: Some(5),
				tranche_type: TrancheType::NonResidual {
					interest_rate_per_sec: int_per_sec,
					min_risk_buffer: min_risk_buffer,
				},
				metadata: TrancheMetadata {
					token_name: BoundedVec::<u8, TokenNameLen>::default(),
					token_symbol: BoundedVec::<u8, TokenSymLen>::default(),
				},
			};

			let replace_res = tranches.replace(1, input, SECS_PER_YEAR);
			assert!(replace_res.is_ok());
		}

		/// Replace must not work if new interest rate is lower than tranche w/ greater index ("following").
		#[test]
		fn replace_tranche_less_interest_than_following_throws() {
			let mut tranches = default_tranches();
			let min_risk_buffer = Perquintill::from_rational(4u64, 5);

			// ensure we have an interest rate lower than a tranche with a higher index, e.g. 5%
			let int_per_sec = Rate::saturating_from_rational(4, 100)
				/ Rate::saturating_from_integer(SECS_PER_YEAR)
				+ One::one();
			let input = TrancheInput {
				seniority: Some(5),
				tranche_type: TrancheType::NonResidual {
					interest_rate_per_sec: int_per_sec,
					min_risk_buffer: min_risk_buffer,
				},
				metadata: TrancheMetadata {
					token_name: BoundedVec::<u8, TokenNameLen>::default(),
					token_symbol: BoundedVec::<u8, TokenSymLen>::default(),
				},
			};

			let replace_res = tranches.replace(1, input, SECS_PER_YEAR);
			assert_eq!(
				replace_res,
				Err(DispatchError::Other(
					"Invalid following tranche type. This should be catched somewhere else."
				))
			);
		}

		#[test]
		fn validate_insert_works() {
			let mut tranches = default_tranches();

			let tranche_id: TrancheId = [
				103u8, 57, 22, 242, 127, 45, 18, 102, 173, 154, 105, 163, 156, 150, 75, 194,
			];
			let min_risk_buffer = Perquintill::from_rational(4u64, 5);
			let int_per_sec = Rate::saturating_from_integer(2)
				/ Rate::saturating_from_integer(SECS_PER_YEAR)
				+ One::one();

			// verify returns valid when interest greater than tranch following new tranche
			let new_tranche = tranches
				.create_tranche(
					3,
					tranche_id,
					TrancheType::NonResidual {
						interest_rate_per_sec: int_per_sec,
						min_risk_buffer: min_risk_buffer,
					},
					Some(5u32),
					SECS_PER_YEAR,
				)
				.unwrap();

			assert!(tranches.validate_insert(1, &new_tranche).is_ok());
			// verify error when tranche new_tranche is following  has lower interest
			assert!(tranches.validate_insert(1, &new_tranche).is_ok());

			// verify error returned when interest less than tranch following new tranche
			let int_per_sec = Rate::saturating_from_rational(1, 100)
				/ Rate::saturating_from_integer(SECS_PER_YEAR)
				+ One::one();
			let new_tranche = tranches
				.create_tranche(
					3,
					tranche_id,
					TrancheType::NonResidual {
						interest_rate_per_sec: int_per_sec,
						min_risk_buffer: min_risk_buffer,
					},
					Some(5u32),
					SECS_PER_YEAR,
				)
				.unwrap();

			assert!(tranches.validate_insert(1, &new_tranche).is_err());

			// verify ok when tranche new_tranche is following has higher interest rate
			assert!(tranches.validate_insert(2, &new_tranche).is_ok())
		}

		#[test]
		fn remove_tranches_works() {
			let mut tranches = default_tranches();
			let tranches_pre_removal = tranches.clone();

			// attempt to remove outside of bounds
			assert!(tranches.remove(3).is_err());

			// remove middle tranche
			assert_ok!(tranches.remove(1));
			assert_eq!(tranches.num_tranches(), 2);
			assert!(tranches.get_tranche(TrancheLoc::Index(2)).is_none());
			assert_eq!(
				tranches_pre_removal
					.get_tranche(TrancheLoc::Index(2))
					.unwrap(),
				tranches.get_tranche(TrancheLoc::Index(1)).unwrap()
			);

			// remove residual tranche
			assert_ok!(tranches.remove(0));
			assert_eq!(tranches.num_tranches(), 1);
			assert!(tranches.get_tranche(TrancheLoc::Index(1)).is_none());
			assert_eq!(
				tranches_pre_removal
					.get_tranche(TrancheLoc::Index(2))
					.unwrap(),
				tranches.get_tranche(TrancheLoc::Index(0)).unwrap()
			);

			// remove last remaining tranche
			assert_ok!(tranches.remove(0));
			assert!(tranches.num_tranches().is_zero());
			assert!(tranches.remove(0).is_err());
		}

		#[test]
		fn of_pool_tranches_works() {
			let mut tranches = default_tranches();
			assert_eq!(tranches.of_pool(), DEFAULT_POOL_ID);

			let new_pool_id = 42;
			tranches.salt = (24, 42);
			assert_eq!(tranches.of_pool(), new_pool_id);
		}

		#[test]
		fn combine_with_non_residual_top_tranches_works() {
			let mut i: Seniority = 0;
			assert_eq!(
				default_tranches()
					.combine_with_non_residual_top(&[220, 210, 250], |tranche, other_val| {
						i += 1;
						Ok((tranche.seniority + i, *other_val))
					})
					.unwrap(),
				[(1, 220), (2, 210), (3, 250)]
			);

			// tranches has smaller size than combinator
			assert_eq!(
				default_tranches()
					.combine_with_non_residual_top(&[220, 210, 250, 110], |tranche, other_val| {
						Ok((tranche.seniority, *other_val))
					}),
				Err(DispatchError::Other(
					"Iterable contains more elements than Tranches tranche count",
				))
			);

			// tranches has greater size than combinator
			assert_eq!(
				default_tranches()
					.combine_with_non_residual_top(&[220, 210], |tranche, other_val| {
						Ok((tranche.seniority, *other_val))
					}),
				Err(DispatchError::Other(
					"Tranches struct contains more tranches than combining iterable"
				))
			);

			// combinator is empty
			assert_eq!(
				default_tranches().combine_with_non_residual_top(vec![], |tranche, _: u32| {
					Ok(tranche.seniority)
				}),
				Err(DispatchError::Other(
					"Tranches struct contains more tranches than combining iterable"
				))
			);
		}

		#[test]
		fn combine_with_mut_non_residual_top_tranches_works() {
			let mut tranches = default_tranches();
			let values = [10, 20, 30];
			assert_eq!(
				tranches.combine_with_mut_non_residual_top(&values, |tranche, new_seniority| {
					tranche.seniority = *new_seniority;
					Ok(tranche.seniority)
				}),
				Ok(values.into())
			);

			// tranches has smaller size than combinator
			let values_too_many = [10, 20, 30, 40];
			assert_eq!(
				tranches
					.combine_with_mut_non_residual_top(&values_too_many, |tranche, other_val| {
						Ok(tranche.seniority + other_val)
					}),
				Err(DispatchError::Other(
					"Iterable contains more elements than Tranches tranche count",
				))
			);

			// tranches has greater size than combinator
			let mut tranches = default_tranches();
			let values_too_few = [10, 20];
			assert_eq!(
				tranches
					.combine_with_mut_non_residual_top(&values_too_few, |tranche, other_val| {
						Ok(tranche.seniority + other_val)
					}),
				Err(DispatchError::Other(
					"Tranches struct contains more tranches than combining iterable"
				))
			);

			// combinator is empty
			assert_eq!(
				tranches.combine_with_mut_non_residual_top(vec![], |tranche, _: u32| {
					Ok(tranche.seniority)
				}),
				Err(DispatchError::Other(
					"Tranches struct contains more tranches than combining iterable"
				))
			);
		}

		#[test]
		fn ids_residual_top_tranches_works() {
			let tranches = default_tranches();
			assert_eq!(tranches.ids, tranches.ids_residual_top());

			let rev_ids: Vec<TrancheId> = tranches.ids.clone().into_iter().rev().collect();
			assert_eq!(rev_ids, tranches.ids_non_residual_top());
		}

		#[test]
		fn combine_residual_top_tranches_works() {
			let mut i: Seniority = 0;
			assert_eq!(
				default_tranches()
					.combine_with_residual_top(&[220, 210, 250], |tranche, other_val| {
						i += 1;
						Ok((tranche.seniority + i, *other_val))
					})
					.unwrap(),
				[(1, 220), (2, 210), (3, 250)]
			);

			// tranches has smaller size than combinator
			assert_eq!(
				default_tranches()
					.combine_with_residual_top(&[220, 210, 250, 110], |tranche, other_val| {
						Ok((tranche.seniority, *other_val))
					}),
				Err(DispatchError::Other(
					"Iterable contains more elements than Tranches tranche count",
				))
			);

			// tranches has greater size than combinator
			assert_eq!(
				default_tranches().combine_with_residual_top(&[220, 210], |tranche, other_val| {
					Ok((tranche.seniority, *other_val))
				}),
				Err(DispatchError::Other(
					"Tranches struct contains more tranches than combining iterable"
				))
			);

			// combinator is empty
			assert_eq!(
				default_tranches()
					.combine_with_residual_top(vec![], |tranche, _: u32| { Ok(tranche.seniority) }),
				Err(DispatchError::Other(
					"Tranches struct contains more tranches than combining iterable"
				))
			);
		}

		#[test]
		fn combine_with_mut_residual_top_tranches_works() {
			let mut tranches = default_tranches();
			let values = [10, 20, 30];
			assert_eq!(
				tranches.combine_with_mut_residual_top(&values, |tranche, new_seniority| {
					tranche.seniority = *new_seniority;
					Ok(tranche.seniority)
				}),
				Ok(values.into())
			);

			// tranches has smaller size than combinator
			let values_too_many = [10, 20, 30, 40];
			assert_eq!(
				tranches.combine_with_mut_residual_top(&values_too_many, |tranche, other_val| {
					Ok(tranche.seniority + other_val)
				}),
				Err(DispatchError::Other(
					"Iterable contains more elements than Tranches tranche count",
				))
			);

			// tranches has greater size than combinator
			let mut tranches = default_tranches();
			let values_too_few = [10, 20];
			assert_eq!(
				tranches.combine_with_mut_residual_top(&values_too_few, |tranche, other_val| {
					Ok(tranche.seniority + other_val)
				}),
				Err(DispatchError::Other(
					"Tranches struct contains more tranches than combining iterable"
				))
			);

			// combinator is empty
			assert_eq!(
				tranches.combine_with_mut_residual_top(vec![], |tranche, _: u32| {
					Ok(tranche.seniority)
				}),
				Err(DispatchError::Other(
					"Tranches struct contains more tranches than combining iterable"
				))
			);
		}

		mod calculate_prices {
			use super::*;

			const DEBT_RESIDUAL_TRANCHE: u128 = 100;
			const DEBT_NON_RESIDUAL_TRANCHE_1: u128 = 100;
			const DEBT_NON_RESIDUAL_TRANCHE_2: u128 = 200;
			const RESERVE_RESIDUAL_TRANCHE: u128 = 100;
			const RESERVE_NON_RESIDUAL_TRANCHE_1: u128 = 400;
			const RESERVE_NON_RESIDUAL_TRANCHE_2: u128 = 100;

			// FIXME: To reviewer, can this somehow be derived? In practice, we only need the `total_issuance` but `calculate_price` requires the trait.
			struct TTokens(u64);
			impl Inspect<TrancheCurrency> for TTokens {
				type AssetId = TrancheCurrency;
				type Balance = u128;

				/// Mock value is sum of asset.pool_id and 1000.
				fn total_issuance(asset: Self::AssetId) -> Self::Balance {
					match asset.of_tranche() {
						// default most senior tranch currency id
						[2, 2, 2, 2, 2, 2, 2, 2, 2, 2, 2, 2, 2, 2, 2, 2] => {
							DEBT_NON_RESIDUAL_TRANCHE_2 + RESERVE_NON_RESIDUAL_TRANCHE_2
						}
						// default least senior tranch currency id
						[1, 1, 1, 1, 1, 1, 1, 1, 1, 1, 1, 1, 1, 1, 1, 1] => {
							DEBT_NON_RESIDUAL_TRANCHE_1 + RESERVE_NON_RESIDUAL_TRANCHE_1
						}
						// default single residual tranch currency id
						[0, 0, 0, 0, 0, 0, 0, 0, 0, 0, 0, 0, 0, 0, 0, 0] => {
							DEBT_RESIDUAL_TRANCHE + RESERVE_RESIDUAL_TRANCHE
						}
						_ => 1000,
					}
				}

				fn minimum_balance(_asset: Self::AssetId) -> Self::Balance {
					todo!()
				}

				fn balance(_asset: Self::AssetId, _who: &TrancheCurrency) -> Self::Balance {
					todo!()
				}

				fn reducible_balance(
					_asset: Self::AssetId,
					_who: &TrancheCurrency,
					_keep_alive: bool,
				) -> Self::Balance {
					todo!()
				}

				fn can_deposit(
					_asset: Self::AssetId,
					_who: &TrancheCurrency,
					_amount: Self::Balance,
					_mint: bool,
				) -> frame_support::traits::tokens::DepositConsequence {
					todo!()
				}

				fn can_withdraw(
					_asset: Self::AssetId,
					_who: &TrancheCurrency,
					_amount: Self::Balance,
				) -> frame_support::traits::tokens::WithdrawConsequence<Self::Balance> {
					todo!()
				}
			}

			#[test]
			/// No debt, reserve or APR for any tranche.
			fn calculate_prices_no_debt_works() {
				let initial_assets = DEBT_RESIDUAL_TRANCHE + RESERVE_RESIDUAL_TRANCHE;

				// only residual has a price if there is no debt
				assert_eq!(
					default_tranches().calculate_prices::<_, TTokens, TrancheCurrency>(
						initial_assets,
						SECS_PER_YEAR
					),
					Ok(vec![Rate::one(), Rate::zero(), Rate::zero(),])
				);
				// price should be the same for longer time period as NAV does not change
				assert_eq!(
					default_tranches().calculate_prices::<_, TTokens, TrancheCurrency>(
						initial_assets,
						2 * SECS_PER_YEAR
					),
					Ok(vec![Rate::one(), Rate::zero(), Rate::zero(),])
				);

				// price should double if initial assets doubles
				assert_eq!(
					default_tranches().calculate_prices::<_, TTokens, TrancheCurrency>(
						initial_assets * 2,
						SECS_PER_YEAR
					),
					Ok(vec![
						Rate::saturating_from_rational(2, 1),
						Rate::zero(),
						Rate::zero(),
					])
				);
				// price should be half if initial asset amount is halfed
				assert_eq!(
					default_tranches().calculate_prices::<_, TTokens, TrancheCurrency>(
						initial_assets / 2,
						2 * SECS_PER_YEAR
					),
					Ok(vec![
						Rate::saturating_from_rational(1, 2),
						Rate::zero(),
						Rate::zero(),
					])
				);
			}

			#[test]
			/// If amount of assets is zwero zero, all price rates should be one.
			fn calculate_prices_no_assets_works() {
				assert_eq!(
					default_tranches()
						.calculate_prices::<_, TTokens, TrancheCurrency>(0, SECS_PER_YEAR),
					Ok(vec![Rate::one(), Rate::one(), Rate::one(),])
				);
			}

			#[test]
			/// Check price loss waterfall for different asset amounts.
			///
			/// Each tranche has a different APR, debt, reserve and total issuance.
			/// The sum of total issuance (initial NAV) for all three tranches is 1000.
			///
			/// NOTE: Expected values checked against in https://docs.google.com/spreadsheets/d/16hpWBzGFxlhsIFYJYl1Im9BsNLKVjvJj8VUvECxqduE/edit#gid=543118716
			fn calculate_prices_total_assets_works() {
				assert_eq!(
					default_tranches_with_issuance()
						.calculate_prices::<_, TTokens, TrancheCurrency>(1100, SECS_PER_YEAR),
					Ok(vec![
						Rate::saturating_from_rational(1395, 1000),
						Rate::saturating_from_rational(1022, 1000),
						Rate::saturating_from_rational(31, 30),
					])
				);
				// reduce new NAV/total_assets by 200 to have loss in residual tranche
				assert_eq!(
					default_tranches_with_issuance()
						.calculate_prices::<_, TTokens, TrancheCurrency>(900, SECS_PER_YEAR),
					Ok(vec![
						Rate::saturating_from_rational(395, 1000),
						Rate::saturating_from_rational(1022, 1000),
						Rate::saturating_from_rational(31, 30),
					])
				);
				// reduce new NAV/total_assets by another 200 to have loss in first non-res tranche
				assert_eq!(
					default_tranches_with_issuance()
						.calculate_prices::<_, TTokens, TrancheCurrency>(700, SECS_PER_YEAR),
					Ok(vec![
						Rate::zero(),
						Rate::saturating_from_rational(780, 1000),
						Rate::saturating_from_rational(31, 30),
					])
				);
				// reduce new NAV/total_assets by another 500 to have loss most senior tranche
				assert_eq!(
					default_tranches_with_issuance()
						.calculate_prices::<_, TTokens, TrancheCurrency>(100, SECS_PER_YEAR),
					Ok(vec![
						Rate::zero(),
						Rate::zero(),
						Rate::saturating_from_rational(1, 3),
					])
				);
			}

			#[test]
			/// Check price evolution over course of multiple years without adjusting total assets.
			///
			/// Each tranche has a different APR, debt, reserve and total issuance.
			/// The sum of total issuance (initial NAV) for all three tranches is 1000.
			fn calculate_prices_last_update_works() {
				let mut tranches = default_tranches_with_issuance();
				assert_eq!(
					tranches.calculate_prices::<_, TTokens, TrancheCurrency>(1100, SECS_PER_YEAR),
					Ok(vec![
						Rate::saturating_from_rational(1395, 1000),
						Rate::saturating_from_rational(1022, 1000),
						Rate::saturating_from_rational(31, 30),
					])
				);
				// increase time since last update by two to reduce res price
				assert_eq!(
					tranches
						.calculate_prices::<_, TTokens, TrancheCurrency>(1100, 2 * SECS_PER_YEAR),
					Ok(vec![
						Rate::saturating_from_rational(1280, 1000),
						Rate::saturating_from_rational(1046, 1000),
						Rate::saturating_from_rational(1070, 1000),
					])
				);
				// increase time since last update by ten to reduce res and first non-res prices
				assert_eq!(
					tranches
						.calculate_prices::<_, TTokens, TrancheCurrency>(1100, 5 * SECS_PER_YEAR),
					Ok(vec![
						Rate::saturating_from_rational(885, 1000),
						Rate::saturating_from_rational(1132, 1000),
						Rate::saturating_from_rational(1190, 1000),
					])
				);
				// increase time since last update by twenty to reduce
				assert_eq!(
					tranches
						.calculate_prices::<_, TTokens, TrancheCurrency>(1100, 20 * SECS_PER_YEAR),
					Ok(vec![
						Rate::zero(),
						Rate::saturating_from_rational(912, 1000),
						Rate::saturating_from_rational(2140, 1000)
							+ Rate::saturating_from_rational(2, 300),
					])
				);
			}

			// FIXME: Are we fine with rounding errors up to 0.5%?
			// #[test]
			fn calculate_prices_rounding_works() {
				let mut tranches = default_tranches_with_issuance();
				assert_ok!(tranches
					.calculate_prices::<Rate, TTokens, TrancheCurrency>(1100, SECS_PER_YEAR));

				for i in 2..20 {
					assert_eq!(
						tranches.calculate_prices::<Rate, TTokens, TrancheCurrency>(
							1100,
							i * SECS_PER_YEAR
						),
						default_tranches_with_issuance()
							.calculate_prices::<Rate, TTokens, TrancheCurrency>(
								1100,
								i * SECS_PER_YEAR
							),
						"APR != APY after {} years",
						i
					);
				}
			}

			#[test]
			fn calculate_prices_same_moment_works() {
				let mut tranches = default_tranches_with_issuance();
				let prices = tranches
					.calculate_prices::<Rate, TTokens, TrancheCurrency>(1100, SECS_PER_YEAR);
				// should be no change if the last update happened at the provided moment
				assert_eq!(
					prices,
					tranches
						.calculate_prices::<Rate, TTokens, TrancheCurrency>(1100, SECS_PER_YEAR)
				);
			}
		}

		#[test]
		fn rebalance_tranches_works() {
			let mut tranches = default_tranches_with_issuance();

			assert_ok!(tranches.rebalance_tranches(
				SECS_PER_YEAR,
				// TODO: Investigate how these two leads to error
				600,
				700,
				&[
					Perquintill::from_percent(0),
					Perquintill::from_percent(0),
					Perquintill::from_percent(0),
				],
				&[(0, 0), (0, 0), (0, 0)],
			));
			assert_eq!(tranches, default_tranches_with_issuance());
		}

		#[test]
		fn num_tranches_works() {
			let mut tranches = default_tranches();
			assert_eq!(tranches.num_tranches(), 3);

			// decrease size
			assert_ok!(tranches.remove(1));
			assert_eq!(tranches.num_tranches(), 2);

			// increase size
			let input = TrancheInput {
				seniority: Some(5),
				tranche_type: TrancheType::NonResidual {
					interest_rate_per_sec: Rate::one(),
					min_risk_buffer: Perquintill::from_percent(5),
				},
				metadata: TrancheMetadata {
					token_name: BoundedVec::<u8, TokenNameLen>::default(),
					token_symbol: BoundedVec::<u8, TokenSymLen>::default(),
				},
			};
			assert_ok!(tranches.add(2, input, 0u64));
			assert_eq!(tranches.num_tranches(), 3);
		}

		#[test]
		fn into_tranches_works() {
			let tranches = default_tranches();
			assert_eq!(tranches.clone().into_tranches(), tranches.tranches);
		}

		#[test]
		fn non_residual_tranches_works() {
			let mut tranches = default_tranches();
			let non_res_tranches = tranches.non_residual_tranches().unwrap();
			assert_eq!(non_res_tranches.len(), 2);

			assert_eq!(
				non_res_tranches[0].tranche_type,
				non_residual(1, Some(10), Some(10)).tranche_type
			);
			assert_eq!(
				non_res_tranches[1].tranche_type,
				non_residual(2, Some(5), Some(25)).tranche_type
			);

			// remove residual tranches
			assert_ok!(tranches.remove(2));
			assert_ok!(tranches.remove(1));
			assert_eq!(tranches.non_residual_tranches(), None);
		}

		#[test]
		fn non_residual_tranches_mut_works() {
			let mut tranches = default_tranches();
			let non_res_tranches = tranches.non_residual_tranches_mut().unwrap();
			assert_eq!(non_res_tranches.len(), 2);

			assert_eq!(
				non_res_tranches[0].tranche_type,
				non_residual(1, Some(10), Some(10)).tranche_type
			);
			assert_eq!(
				non_res_tranches[1].tranche_type,
				non_residual(2, Some(5), Some(25)).tranche_type
			);

			// remove residual tranches
			assert_ok!(tranches.remove(2));
			assert_ok!(tranches.remove(1));
			assert_eq!(tranches.non_residual_tranches_mut(), None);
		}

		#[test]
		fn residual_tranche() {
			let mut tranches = default_tranches();
			assert_eq!(
				tranches.residual_tranche(),
				Some(&residual_base(0, 0, 0, 0))
			);

			// break assumption of existing residual branche for the sake of the test
			assert_ok!(tranches.remove(0));
			assert!(tranches.residual_tranche().is_none());
		}

		#[test]
		fn residual_tranche_mut_works() {
			let mut tranches = default_tranches();
			assert_eq!(
				tranches.residual_tranche_mut(),
				Some(&mut residual_base(0, 0, 0, 0))
			);

			// break assumption of existing residual branche for the sake of the test
			assert_ok!(tranches.remove(0));
			assert!(tranches.residual_tranche_mut().is_none());
		}

		#[test]
		fn non_residual_top_slice_works() {
			let tranches = default_tranches();
			assert_eq!(
				tranches.non_residual_top_slice().len(),
				tranches.num_tranches()
			);
			assert_eq!(
				tranches.non_residual_top_slice().first(),
				Some(&non_residual(2, Some(5), Some(25))),
			);
			assert_eq!(tranches.non_residual_top_slice().last(), Some(&residual(0)),);
		}
		#[test]
		fn non_residual_top_slice_mut_works() {
			let mut tranches = default_tranches();
			assert_eq!(
				tranches.non_residual_top_slice_mut().len(),
				tranches.num_tranches()
			);
			assert_eq!(
				tranches.non_residual_top_slice_mut().first_mut(),
				Some(&mut non_residual(2, Some(5), Some(25))),
			);
			assert_eq!(
				tranches.non_residual_top_slice_mut().last_mut(),
				Some(&mut residual(0)),
			);
		}

		#[test]
		fn residual_top_slice_works() {
			let tranches = default_tranches();
			assert_eq!(tranches.residual_top_slice().len(), tranches.num_tranches());
			assert_eq!(tranches.residual_top_slice().first(), Some(&residual(0)));
			assert_eq!(
				tranches.residual_top_slice().last(),
				Some(&non_residual(2, Some(5), Some(25))),
			);
		}

		#[test]
		fn residual_top_slice_mut_works() {
			let mut tranches = default_tranches();
			assert_eq!(
				tranches.residual_top_slice_mut().len(),
				tranches.num_tranches()
			);
			assert_eq!(
				tranches.residual_top_slice_mut().first_mut(),
				Some(&mut residual(0))
			);
			assert_eq!(
				tranches.residual_top_slice_mut().last_mut(),
				Some(&mut non_residual(2, Some(5), Some(25))),
			);
		}

		#[test]
		fn supplies_works() {
			let mut tranches = default_tranches();
			assert_eq!(tranches.supplies(), Ok(vec![0, 0, 0]));

			tranches.get_mut_tranche(TrancheLoc::Index(0)).unwrap().debt = 50;
			tranches
				.get_mut_tranche(TrancheLoc::Index(1))
				.unwrap()
				.reserve = 40;
			tranches.get_mut_tranche(TrancheLoc::Index(2)).unwrap().debt = 4;
			tranches
				.get_mut_tranche(TrancheLoc::Index(2))
				.unwrap()
				.reserve = 6;
			assert_eq!(tranches.supplies(), Ok(vec![50, 40, 10]));
		}

		#[test]
		fn acc_supply_works() {
			let mut tranches = default_tranches();
			assert_eq!(tranches.acc_supply(), Ok(0));

			tranches.get_mut_tranche(TrancheLoc::Index(0)).unwrap().debt = 50;
			tranches
				.get_mut_tranche(TrancheLoc::Index(1))
				.unwrap()
				.reserve = 40;
			tranches.get_mut_tranche(TrancheLoc::Index(2)).unwrap().debt = 4;
			tranches
				.get_mut_tranche(TrancheLoc::Index(2))
				.unwrap()
				.reserve = 6;
			assert_eq!(tranches.acc_supply(), Ok(100));
		}

		#[test]
		fn min_risk_buffers_works() {
			let mut tranches = default_tranches();
			assert_eq!(
				tranches.min_risk_buffers(),
				vec![
					Perquintill::from_percent(0),
					Perquintill::from_percent(10),
					Perquintill::from_percent(25)
				]
			);

			for i in 0u64..tranches.num_tranches().ensure_into().unwrap() {
				tranches
					.get_mut_tranche(TrancheLoc::Index(i))
					.unwrap()
					.tranche_type = TrancheType::NonResidual {
					min_risk_buffer: Perquintill::from_percent(i),
					interest_rate_per_sec: Rate::one(),
				};
			}
			assert_eq!(
				tranches.min_risk_buffers(),
				vec![
					Perquintill::from_percent(0),
					Perquintill::from_percent(1),
					Perquintill::from_percent(2)
				]
			);
		}

		#[test]
		fn seniorities_works() {
			let mut tranches = default_tranches_with_seniority();
			assert_eq!(tranches.seniorities(), vec![0, 1, 2]);

			for i in 0u32..tranches.num_tranches().ensure_into().unwrap() {
				tranches
					.get_mut_tranche(TrancheLoc::Index(i.into()))
					.unwrap()
					.seniority += i;
			}
			assert_eq!(tranches.seniorities(), vec![0, 2, 4]);
		}
	}

	mod tranche_id_gen {
		use super::*;

		#[test]
		fn id_from_salt_works() {
			let index: TrancheIndex = 1u64;
			let salt: TrancheSalt<PoolId> = (index, DEFAULT_POOL_ID);
			let expected_txt_vec = [
				59u8, 168, 10, 55, 120, 240, 78, 191, 69, 232, 6, 209, 154, 5, 32, 37,
			];
			assert_eq!(
				Tranches::<Balance, Rate, TrancheWeight, TrancheCurrency, TrancheId, PoolId>::id_from_salt(salt),
          expected_txt_vec
			)
		}
	}

	mod epoch_execution_tranches {
		use super::*;

		#[test]
		fn epoch_execution_tranche_reverse_works() {
			assert_eq!(
				default_epoch_tranches().non_residual_top_slice()[0].seniority,
				2
			)
		}

		#[test]
		fn epoch_execution_tranche_reverse_mut_works() {
			let mut check_vals: Vec<u128> = Vec::new();
			default_epoch_tranches()
				.non_residual_top_slice_mut()
				.into_iter()
				.for_each(|t| {
					t.invest = 100 * t.seniority as u128;
					check_vals.push(t.invest);
				});

			assert_eq!(check_vals, [200, 100, 0])
		}

		#[test]
		#[should_panic]
		fn epoch_execution_tranche_reverse_slice_panics_on_out_of_bounds() {
			// 3 elements in default_epoch_tranches
			let _panic = &default_epoch_tranches().non_residual_top_slice()[3];
		}

		#[test]
		fn epoch_execution_residual_top_slice_returns_residual_first() {
			assert_eq!(
				default_epoch_tranches().residual_top_slice()[0].seniority,
				0
			)
		}

		#[test]
		fn epoch_execution_residual_top_mut_works() {
			let mut check_vals: Vec<u128> = Vec::new();
			default_epoch_tranches()
				.residual_top_slice_mut()
				.into_iter()
				.for_each(|t| {
					t.invest = 100 * t.seniority as u128;
					check_vals.push(t.invest);
				});

			assert_eq!(check_vals, [0, 100, 200])
		}

		#[test]
		fn epoch_execution_non_residual_tranches_works() {
			assert_eq!(
				default_epoch_tranches()
					.non_residual_tranches()
					.unwrap()
					.iter()
					.map(|t| t.seniority)
					.collect::<Vec<_>>(),
				[1, 2]
			)
		}

		#[test]
		fn epoch_execution_non_residual_tranches_mut_works() {
			let mut check_vals: Vec<u32> = Vec::new();
			default_epoch_tranches()
				.non_residual_tranches_mut()
				.unwrap()
				.into_iter()
				.for_each(|t| {
					t.seniority += 2;
					check_vals.push(t.seniority);
				});

			assert_eq!(check_vals, [3, 4])
		}

		#[test]
		fn epoch_execution_residual_tranche_works() {
			assert_eq!(
				default_epoch_tranches()
					.residual_tranche()
					.unwrap()
					.seniority,
				0
			)
		}

		#[test]
		fn epoch_execution_residual_tranche_mut_works() {
			let mut epoch_tranches = default_epoch_tranches();
			let mut epoch_tranche = epoch_tranches.residual_tranche_mut().unwrap();
			epoch_tranche.invest = 200;

			assert_eq!(epoch_tranche.invest, 200)
		}

		#[test]
		fn epoch_execution_num_tranches_works() {
			assert_eq!(default_epoch_tranches().num_tranches(), 3)
		}

		#[test]
		fn epoch_execution_into_tranches_works() {
			let tranches = default_epoch_tranches().into_tranches();

			// it would be good to move this to a assert_match! once that's in stable
			let tranches_check = match tranches.as_slice() {
				[EpochExecutionTranche { .. }, EpochExecutionTranche { .. }, EpochExecutionTranche { .. }] => {
					true
				}
				_ => false,
			};

			assert!(tranches_check)
		}

		#[test]
		fn epoch_execution_combine_non_residual_top_works() {
			let new_combined_ee_tranches =
				default_epoch_tranches().combine_non_residual_top(|t| Ok(t.seniority));

			// it would be good to move this to a assert_match! once that's in stable
			assert_eq!(new_combined_ee_tranches.unwrap()[..], [2, 1, 0])
		}

		#[test]
		fn epoch_execution_combine_mut_non_residual_top_works() {
			let mut tranches = default_epoch_tranches();
			let mut order: Vec<u32> = Vec::new();
			let tranche_mut_res = tranches.combine_mut_non_residual_top(|t| {
				let old_invest = t.invest;
				let new_invest = 100 * t.seniority as u128;
				// check mutation
				t.invest = new_invest;
				// to check order processed
				order.push(t.seniority);
				// verify collection
				Ok((t.seniority, old_invest, t.invest))
			});

			let tranche_invest_vals = tranches
				.into_tranches()
				.iter()
				.map(|t| t.invest)
				.collect::<Vec<_>>();

			// check for mutated vals in exsiting tranches
			assert_eq!(tranche_invest_vals, [0, 100, 200]);

			// check order processed
			assert_eq!(order, [2, 1, 0]);

			// check collection
			assert_eq!(
				tranche_mut_res.unwrap(),
				[(2, 0, 200), (1, 0, 100), (0, 0, 0)]
			)
		}

		#[test]
		fn epoch_execution_combine_with_non_residual_top_works() {
			assert_eq!(
				default_epoch_tranches()
					.combine_with_non_residual_top(&[220, 210, 250], |tranche, other_val| {
						Ok((tranche.seniority, *other_val))
					})
					.unwrap(),
				[(2, 220), (1, 210), (0, 250)]
			);

			// error if len col < tranches count
			assert_eq!(
				default_epoch_tranches()
					.combine_with_non_residual_top(&[220, 210], |tranche, other_val| {
						Ok((tranche.seniority, *other_val))
					}),
				Err(DispatchError::Other(
					"EpochExecutionTranches contains more tranches than combining iterable"
				))
			);

			// error if len with > tranches count
			assert_eq!(
				default_epoch_tranches()
					.combine_with_non_residual_top(&[220, 210, 250, 110], |tranche, other_val| {
						Ok((tranche.seniority, *other_val))
					}),
				Err(DispatchError::Other(
					"Iterable contains more elements than EpochExecutionTranches tranche count",
				))
			);

			// error if col is empty
			assert_eq!(
				default_epoch_tranches()
					.combine_with_non_residual_top(vec![], |tranche, other_val: u32| {
						Ok((tranche.seniority, other_val))
					}),
				Err(DispatchError::Other(
					"EpochExecutionTranches contains more tranches than combining iterable",
				))
			);
		}

		#[test]
		fn epoch_execution_combine_with_mut_non_residual_top_works() {
			let mut order: Vec<u32> = Vec::new();
			let mut tranches = default_epoch_tranches();
			let new_investment_vals = [220, 210, 250];

			let res = tranches.combine_with_mut_non_residual_top(
				&new_investment_vals,
				|t, new_investment| {
					let old_invest = t.invest;
					// to verify mutation
					t.invest += *new_investment as u128;
					// to verify order processed
					order.push(t.seniority);

					// verify collection
					Ok((t.seniority, old_invest, t.invest))
				},
			);

			let tranche_invest_vals = tranches
				.into_tranches()
				.iter()
				.map(|t| t.invest)
				.collect::<Vec<_>>();

			// check mutated epoch_execution_tranches
			// note -- tranches are stored with residual first,
			// and combine_with_non_residual_top processes residual first -- reverses tranche order
			// however given that this is mutating existing EpochExecutionTranches we'd expect the
			// order to still be non-residual->residual
			assert_eq!(tranche_invest_vals, [250, 210, 220]);

			// check order processed
			assert_eq!(order, [2, 1, 0]);

			// check collection
			// note -- collection done with non-residual first
			assert_eq!(res.unwrap(), [(2, 0, 220), (1, 0, 210), (0, 0, 250)]);

			// error if len col > tranches count
			assert_eq!(
				default_epoch_tranches().combine_with_mut_non_residual_top(
					&[220, 210, 250, 252],
					|t, new_investment| {
						let old_invest = t.invest;
						t.invest += *new_investment as u128;
						order.push(t.seniority);
						Ok((t.seniority, old_invest, t.invest))
					},
				),
				Err(DispatchError::Other(
					"Iterable contains more elements than EpochExecutionTranches tranche count",
				))
			);

			// error if len col < tranches count
			assert_eq!(
				default_epoch_tranches().combine_with_mut_non_residual_top(
					&[220, 210],
					|t, new_investment| {
						let old_invest = t.invest;
						t.invest += *new_investment as u128;
						order.push(t.seniority);
						Ok((t.seniority, old_invest, t.invest))
					},
				),
				Err(DispatchError::Other(
					"EpochExecutionTranches contains more tranches than combining iterable",
				))
			);

			// error if len col empty
			assert_eq!(
				default_epoch_tranches().combine_with_mut_non_residual_top(
					[],
					|t, new_investment: u128| {
						let old_invest = t.invest;
						t.invest += new_investment as u128;
						order.push(t.seniority);
						Ok((t.seniority, old_invest, t.invest))
					},
				),
				Err(DispatchError::Other(
					"EpochExecutionTranches contains more tranches than combining iterable",
				))
			)
		}

		#[test]
		fn epoch_execution_combine_residual_top_works() {
			assert_eq!(
				default_epoch_tranches()
					.combine_residual_top(|t| Ok(t.seniority))
					.unwrap()[..],
				[0, 1, 2]
			)
		}

		#[test]
		fn epoch_execution_combine_residual_top_mut_works() {
			assert_eq!(
				default_epoch_tranches()
					.combine_mut_residual_top(|t| {
						t.invest = 100 * t.seniority as u128;
						Ok(t.invest)
					})
					.unwrap()[..],
				[0, 100, 200]
			)
		}

		#[test]
		fn epoch_execution_combine_with_residual_top() {
			assert_eq!(
				default_epoch_tranches()
					.combine_with_residual_top([1, 2, 3], |t, zip_val| {
						Ok((t.seniority, zip_val))
					})
					.unwrap()[..],
				[(0, 1), (1, 2), (2, 3)]
			);

			assert_eq!(
				default_epoch_tranches().combine_with_residual_top([1, 2, 3, 4], |t, zip_val| {
					Ok((t.seniority, zip_val))
				}),
				Err(DispatchError::Other(
					"Iterable contains more elements than EpochExecutionTranches tranche count"
				))
			);

			assert_eq!(
				default_epoch_tranches()
					.combine_with_residual_top([1, 2], |t, zip_val| { Ok((t.seniority, zip_val)) }),
				Err(DispatchError::Other(
					"EpochExecutionTranches contains more tranches than combining iterable"
				))
			);

			assert_eq!(
				default_epoch_tranches().combine_with_residual_top(vec![], |t, zip_val: u32| {
					Ok((t.seniority, zip_val))
				}),
				Err(DispatchError::Other(
					"EpochExecutionTranches contains more tranches than combining iterable"
				))
			)
		}

		#[test]
		fn epoch_execution_combine_with_mut_residual_top_works() {
			let mut tranches = default_epoch_tranches();

			// verify collection
			// collection is from res to non-res -- same order as tranches
			assert_eq!(
				tranches
					.combine_with_mut_residual_top([220, 110, 250], |t, zip_val| {
						t.invest = zip_val as u128;
						Ok((t.seniority, t.invest))
					})
					.unwrap()[..],
				[(0, 220), (1, 110), (2, 250)]
			);

			// check mutated epoch_execution_tranches
			// same order expected
			let tranche_invest_vals = tranches
				.into_tranches()
				.iter()
				.map(|t| t.invest)
				.collect::<Vec<_>>();
			assert_eq!(tranche_invest_vals, [220, 110, 250]);

			// error if col has less items than EpochExecutionTrances
			assert_eq!(
				default_epoch_tranches().combine_with_mut_residual_top([220, 110], |t, zip_val| {
					t.invest = zip_val as u128;
					Ok((t.seniority, t.invest))
				}),
				Err(DispatchError::Other(
					"EpochExecutionTranches contains more tranches than combining iterable"
				))
			);

			// error if col has more items than EpochExecutionTranches
			assert_eq!(
				default_epoch_tranches().combine_with_mut_residual_top(
					[220, 110, 222, 333],
					|t, zip_val| {
						t.invest = zip_val as u128;
						Ok((t.seniority, t.invest))
					}
				),
				Err(DispatchError::Other(
					"Iterable contains more elements than EpochExecutionTranches tranche count"
				))
			);

			// error if col is empty and EpochExecutionTranches is not
			assert_eq!(
				default_epoch_tranches().combine_with_mut_residual_top([], |t, zip_val: u32| {
					t.invest = zip_val as u128;
					Ok((t.seniority, t.invest))
				}),
				Err(DispatchError::Other(
					"EpochExecutionTranches contains more tranches than combining iterable"
				))
			);
		}

		#[test]
		fn epoch_execution_tranches_prices_works() {
			let tranches = default_epoch_tranches();

			assert_eq!(
				vec![Rate::one(), Rate::one(), Rate::one()],
				tranches.prices()
			)
		}

		#[test]
		fn epoch_execution_supplies_with_fulfillment_works() {
			assert_eq!(
				Err(DispatchError::Other(
					"Iterable contains more elements than EpochExecutionTranches tranche count"
				)),
				default_epoch_tranches().supplies_with_fulfillment(&[
					default_tranche_solution(),
					default_tranche_solution(),
					default_tranche_solution(),
					default_tranche_solution()
				])
			);

			assert_eq!(
				Err(DispatchError::Other(
					"EpochExecutionTranches contains more tranches than combining iterable"
				)),
				default_epoch_tranches().supplies_with_fulfillment(&[
					default_tranche_solution(),
					default_tranche_solution()
				])
			);

			assert_eq!(
				Ok(vec![0, 0, 0]),
				default_epoch_tranches().supplies_with_fulfillment(&[
					default_tranche_solution(),
					default_tranche_solution(),
					default_tranche_solution()
				])
			);

			let mut e_e_tranches = default_epoch_tranches();

			e_e_tranches
				.combine_with_mut_residual_top([(100, 100), (200, 200), (300, 300)], |e, (i, r)| {
					e.invest = i;
					e.redeem = r;
					Ok(())
				})
				.unwrap();

			assert_eq!(
				Err(DispatchError::Arithmetic(ArithmeticError::Underflow)),
				e_e_tranches.supplies_with_fulfillment(&[
					tranche_solution(Perquintill::from_percent(50), Perquintill::one()),
					default_tranche_solution(),
					default_tranche_solution()
				])
			);

			let mut e_e_tranches = default_epoch_tranches();

			e_e_tranches
				.combine_with_mut_residual_top(
					[(1000, u128::MAX, 100), (200, 0, 200), (300, 0, 300)],
					|e, (i, s, r)| {
						e.invest = i;
						e.supply = s;
						e.redeem = r;
						Ok(())
					},
				)
				.unwrap();

			assert_eq!(
				Err(DispatchError::Arithmetic(ArithmeticError::Overflow)),
				e_e_tranches.supplies_with_fulfillment(&[
					tranche_solution(Perquintill::one(), Perquintill::from_percent(1)),
					default_tranche_solution(),
					default_tranche_solution()
				])
			);

			let mut e_e_tranches = default_epoch_tranches();

			e_e_tranches
				.combine_with_mut_residual_top([(100, 100), (200, 200), (300, 300)], |e, (i, r)| {
					e.invest = i;
					e.redeem = r;
					Ok(())
				})
				.unwrap();

			assert_eq!(
				Ok(vec![0, 0, 0]),
				e_e_tranches.supplies_with_fulfillment(&[
					default_tranche_solution(),
					default_tranche_solution(),
					default_tranche_solution()
				])
			);

			let mut e_e_tranches = default_epoch_tranches();

			e_e_tranches
				.combine_with_mut_residual_top([(200, 100), (200, 200), (300, 300)], |e, (i, r)| {
					e.invest = i;
					e.redeem = r;
					Ok(())
				})
				.unwrap();

			assert_eq!(
				Ok(vec![100, 0, 0]),
				e_e_tranches.supplies_with_fulfillment(&[
					default_tranche_solution(),
					default_tranche_solution(),
					default_tranche_solution()
				])
			);

			let mut e_e_tranches = default_epoch_tranches();

			e_e_tranches
				.combine_with_mut_residual_top([(200, 100), (200, 200), (300, 300)], |e, (i, r)| {
					e.invest = i;
					e.redeem = r;
					Ok(())
				})
				.unwrap();

			// Percentages for tranche solution taken into account for supplies
			assert_eq!(
				Ok(vec![50, 0, 0]),
				e_e_tranches.supplies_with_fulfillment(&[
					tranche_solution(Perquintill::from_percent(50), Perquintill::from_percent(50)),
					default_tranche_solution(),
					default_tranche_solution()
				])
			);

			let mut e_e_tranches = default_epoch_tranches();

			e_e_tranches
				.combine_with_mut_residual_top(
					[(200, 100, 100), (200, 100, 200), (300, 200, 300)],
					|e, (i, s, r)| {
						e.invest = i;
						e.supply = s;
						e.redeem = r;
						Ok(())
					},
				)
				.unwrap();

			// Supplies updated correctly with pre-existing supply ammounts
			// with invest amount doubling redeem for first tranch
			assert_eq!(
				Ok(vec![200, 100, 200]),
				e_e_tranches.supplies_with_fulfillment(&[
					default_tranche_solution(),
					default_tranche_solution(),
					default_tranche_solution()
				])
			);
		}

		#[test]
		fn epoch_execution_calculate_weights_works() {
			// Note: weight tuple containss: (investment_weight, redemption_weight)
			// seniority of default tranches: 1, 2, 3
			// expected weights: [
			//  (highest_invest_weight, lowest_redemption_weight),
			//  (mid_invest_weight, mid_redemption_weight),
			//  (lowest_invest_weight, highest_redemption_Weight)
			// ]
			assert_eq!(
				default_epoch_tranches().calculate_weights(),
				vec![
					(TrancheWeight::from(1000), TrancheWeight::from(10000)),
					(TrancheWeight::from(100), TrancheWeight::from(100000)),
					(TrancheWeight::from(10), TrancheWeight::from(1000000))
				]
			);

			let mut e_e_tranches = default_epoch_tranches();

			e_e_tranches
				.combine_with_mut_residual_top([u32::MAX - 2, u32::MAX - 1, u32::MAX], |e, s| {
					e.seniority = s;
					Ok(())
				})
				.unwrap();
			// Verify weights don't panic when calc would overflow
			assert_eq!(
				e_e_tranches.calculate_weights(),
				vec![
					(
						TrancheWeight::from(u128::MAX),
						TrancheWeight::from(u128::MAX)
					),
					(
						TrancheWeight::from(u128::MAX),
						TrancheWeight::from(u128::MAX)
					),
					(
						TrancheWeight::from(u128::MAX),
						TrancheWeight::from(u128::MAX)
					)
				]
			)
		}

		#[test]
		fn epoch_execution_min_risk_buffers() {
			let epoch_execution_tranches = default_epoch_tranches();

			let z = Perquintill::zero();

			assert_eq!(epoch_execution_tranches.min_risk_buffers(), vec![z, z, z]);

			let mut e_e_tranches = default_epoch_tranches();
			e_e_tranches
				.combine_with_mut_residual_top(
					[z, Perquintill::from_rational(5u64, 100), Perquintill::one()],
					|e, s| {
						e.min_risk_buffer = s;
						Ok(())
					},
				)
				.unwrap();

			assert_eq!(
				e_e_tranches.min_risk_buffers(),
				vec![z, Perquintill::from_rational(1u64, 20), Perquintill::one()]
			);
		}

		#[test]
		fn epoch_execution_tranches_prices() {
			let epoch_execution_tranches = default_epoch_tranches();
			let r = Rate::one();
			assert_eq!(epoch_execution_tranches.prices(), vec![r, r, r])
		}
	}

	#[test]
	fn epoch_execution_tranches_fulfillment_cash_flows_works() {
		let mut e_e_tranches = default_epoch_tranches();
		let b = |x: u128| Balance::from(x);

		let full = Perquintill::one();
		let half = Perquintill::from_rational(1u128, 2u128);
		let default_solution = TrancheSolution {
			invest_fulfillment: full,
			redeem_fulfillment: full,
		};
		let half_invest = TrancheSolution {
			invest_fulfillment: half,
			redeem_fulfillment: full,
		};

		let half_redeem = TrancheSolution {
			invest_fulfillment: full,
			redeem_fulfillment: half,
		};
		let s_tranches = [default_solution, half_invest, half_redeem];

		let epoch_tranche_invest_redeem_vals =
			[(b(10000), b(1000)), (b(2000), b(530)), (b(3000), b(2995))];

		let expected_cash_flow_vals =
			vec![(b(10000), b(1000)), (b(1000), b(530)), (b(3000), b(1497))];

		e_e_tranches
			.combine_with_mut_residual_top(epoch_tranche_invest_redeem_vals, |e, (i, r)| {
				e.invest = i;
				e.redeem = r;
				Ok(())
			})
			.unwrap();

		assert_eq!(
			e_e_tranches.fulfillment_cash_flows(&s_tranches).unwrap(),
			expected_cash_flow_vals
		)
	}

	mod risk_buffers {
		use super::*;

		#[test]
		fn calculate_risk_buffers_works() {
			// note: this is basicallly taking the price and supply fields from the epoch tranches in an epoch tranches struct.
			// we're basically obtaining the pool value from the price and supply of all epoch tranches
			// then determining how much buffer the tranches have based on the ratio of pool value
			// remaining after subtracting tranche pool value going from senior to junior tranches
			// note that we have 0 for the residual tranche, and 80% for the senior tranche in this scenario
			let b = |x: u128| Balance::from(x);
			let supplies = [b(5), b(3), b(2)];
			let prices = [
				BalanceRatio::one(),
				BalanceRatio::one(),
				BalanceRatio::one(),
			];

			assert_eq!(
				calculate_risk_buffers(&supplies, &prices).unwrap(),
				vec![
					Perquintill::zero(),
					Perquintill::from_rational(1, 2u64),
					Perquintill::from_rational(4, 5u64)
				]
			);

			// verify that price is taken into account for pool value/risk buffers
			let supplies = [b(20), b(15), b(8)];
			let prices = [
				BalanceRatio::from(10),
				BalanceRatio::from(8),
				BalanceRatio::from(10),
			];

			assert_eq!(
				calculate_risk_buffers(&supplies, &prices).unwrap(),
				vec![
					Perquintill::zero(),
					Perquintill::from_rational(1, 2u64),
					Perquintill::from_rational(4, 5u64)
				]
			)
		}
	}
}<|MERGE_RESOLUTION|>--- conflicted
+++ resolved
@@ -566,8 +566,12 @@
 
 		self.validate_insert(at, &new_tranche)?;
 		self.remove(at)?;
-		self.tranches.insert(i_at, new_tranche);
-		self.ids.insert(i_at, id);
+		self.tranches
+			.try_insert(i_at, new_tranche)
+			.map_err(|_| ArithmeticError::Overflow)?;
+		self.ids
+			.try_insert(i_at, id)
+			.map_err(|_| ArithmeticError::Overflow)?;
 		Ok(())
 	}
 
@@ -628,11 +632,7 @@
 		let at_idx = at;
 		let i_at: usize = at.ensure_into()?;
 		ensure!(
-<<<<<<< HEAD
-			i_at <= self.tranches.len(),
-=======
-			at <= self.tranches.deref().len(),
->>>>>>> 2eab8bf7
+			at <= self.tranches.deref().len().ensure_into()?,
 			DispatchError::Other(
 				"Must add tranches either in between others or at the end. This should be catched somewhere else."
 			)
@@ -646,40 +646,14 @@
 			tranche.seniority,
 			now,
 		)?;
-<<<<<<< HEAD
 
 		self.validate_insert(at, &new_tranche)?;
-		self.tranches.insert(i_at, new_tranche);
-		self.ids.insert(i_at, id);
-=======
-		if at == 0 {
-			ensure!(
-				tranche.tranche_type == TrancheType::Residual,
-				DispatchError::Other(
-					"Top tranche must be a residual one. This should be catched somewhere else"
-				)
-			);
-		} else {
-			ensure!(
-				self.tranches
-					.get(at - 1)
-					.expect("at is <= len and is not zero. An element before at must exist. qed.")
-					.tranche_type
-					.valid_next_tranche(&new_tranche.tranche_type),
-				DispatchError::Other(
-					"Invalid next tranche type. This should be catched somewhere else."
-				)
-			);
-		}
 		self.tranches
-			.try_insert(at, new_tranche)
-			.map_err(|_| ())
-			.expect("at is < len and either 0 or a previous element must exist. qed.");
+			.try_insert(i_at, new_tranche)
+			.map_err(|_| ArithmeticError::Overflow)?;
 		self.ids
-			.try_insert(at, id)
-			.map_err(|_| ())
-			.expect("at is < len and either 0 or a previous element must exist. qed.");
->>>>>>> 2eab8bf7
+			.try_insert(i_at, id)
+			.map_err(|_| ArithmeticError::Overflow)?;
 
 		Ok(())
 	}
@@ -701,13 +675,9 @@
 	}
 
 	pub fn ids_non_residual_top(&self) -> Vec<TrancheId> {
-<<<<<<< HEAD
 		// TODO: Investigate refactor after rebasing to main
 		// self.ids.iter().rev().map(|id| id.clone()).collect()
-		let mut res = Vec::with_capacity(self.tranches.len());
-=======
 		let mut res = Vec::with_capacity(self.tranches.deref().len());
->>>>>>> 2eab8bf7
 		self.ids.iter().rev().for_each(|id| res.push(id.clone()));
 		res
 	}
@@ -720,13 +690,8 @@
 	where
 		F: FnMut(&Tranche<Balance, Rate, Weight, TrancheCurrency>) -> Result<R, DispatchError>,
 	{
-<<<<<<< HEAD
-		let mut res = Vec::with_capacity(self.tranches.len());
+		let mut res = Vec::with_capacity(self.tranches.deref().len());
 		for tranche in self.non_residual_top_slice() {
-=======
-		let mut res = Vec::with_capacity(self.tranches.deref().len());
-		for tranche in self.tranches.deref().iter().rev() {
->>>>>>> 2eab8bf7
 			let r = f(tranche)?;
 			res.push(r)
 		}
@@ -737,13 +702,8 @@
 	where
 		F: FnMut(&mut Tranche<Balance, Rate, Weight, TrancheCurrency>) -> Result<R, DispatchError>,
 	{
-<<<<<<< HEAD
-		let mut res = Vec::with_capacity(self.tranches.len());
+		let mut res = Vec::with_capacity(self.tranches.deref().len());
 		for tranche in self.non_residual_top_slice_mut() {
-=======
-		let mut res = Vec::with_capacity(self.tranches.deref().len());
-		for tranche in self.tranches.iter_mut().rev() {
->>>>>>> 2eab8bf7
 			let r = f(tranche)?;
 			res.push(r)
 		}
@@ -759,8 +719,7 @@
 		F: FnMut(&Tranche<Balance, Rate, Weight, TrancheCurrency>, W) -> Result<R, DispatchError>,
 		I: IntoIterator<Item = W>,
 	{
-<<<<<<< HEAD
-		let mut res = Vec::with_capacity(self.tranches.len());
+		let mut res = Vec::with_capacity(self.tranches.deref().len());
 		let mut tranche_slice = self.non_residual_top_slice().iter();
 		let mut with_iter = with.into_iter();
 
@@ -773,14 +732,6 @@
 					));
 				}
 			};
-=======
-		let mut res = Vec::with_capacity(self.tranches.deref().len());
-		let iter = self.tranches.iter().rev().zip(with.into_iter());
-
-		for (tranche, w) in iter {
-			let r = f(tranche, w)?;
-			res.push(r);
->>>>>>> 2eab8bf7
 		}
 
 		match (tranche_slice.next(), with_iter.next()) {
@@ -803,10 +754,9 @@
 		) -> Result<R, DispatchError>,
 		I: IntoIterator<Item = W>,
 	{
-<<<<<<< HEAD
 		// we're going to have a mutable borrow later and will need len after that, grabbing now
 		let tranches_count = self.tranches.len();
-		let mut res = Vec::with_capacity(tranches_count);
+		let mut res = Vec::with_capacity(self.tranches.deref().len());
 		let mut tranche_slice = self.non_residual_top_slice_mut().iter_mut();
 		let mut with_iter = with.into_iter();
 
@@ -819,14 +769,6 @@
 					))
 				}
 			};
-=======
-		let mut res = Vec::with_capacity(self.tranches.deref().len());
-		let iter = self.tranches.iter_mut().rev().zip(with.into_iter());
-
-		for (tranche, w) in iter {
-			let r = f(tranche, w)?;
-			res.push(r);
->>>>>>> 2eab8bf7
 		}
 
 		match (tranche_slice.next(), with_iter.next()) {
@@ -845,13 +787,8 @@
 	where
 		F: FnMut(&Tranche<Balance, Rate, Weight, TrancheCurrency>) -> Result<R, DispatchError>,
 	{
-<<<<<<< HEAD
-		let mut res = Vec::with_capacity(self.tranches.len());
+		let mut res = Vec::with_capacity(self.tranches.deref().len());
 		for tranche in self.residual_top_slice() {
-=======
-		let mut res = Vec::with_capacity(self.tranches.deref().len());
-		for tranche in self.tranches.deref().iter() {
->>>>>>> 2eab8bf7
 			let r = f(tranche)?;
 			res.push(r)
 		}
@@ -862,13 +799,8 @@
 	where
 		F: FnMut(&mut Tranche<Balance, Rate, Weight, TrancheCurrency>) -> Result<R, DispatchError>,
 	{
-<<<<<<< HEAD
-		let mut res = Vec::with_capacity(self.tranches.len());
+		let mut res = Vec::with_capacity(self.tranches.deref().len());
 		for tranche in self.residual_top_slice_mut() {
-=======
-		let mut res = Vec::with_capacity(self.tranches.deref().len());
-		for tranche in self.tranches.iter_mut() {
->>>>>>> 2eab8bf7
 			let r = f(tranche)?;
 			res.push(r)
 		}
@@ -884,8 +816,7 @@
 		F: FnMut(&Tranche<Balance, Rate, Weight, TrancheCurrency>, W) -> Result<R, DispatchError>,
 		I: IntoIterator<Item = W>,
 	{
-<<<<<<< HEAD
-		let mut res = Vec::with_capacity(self.tranches.len());
+		let mut res = Vec::with_capacity(self.tranches.deref().len());
 		let mut tranche_slice = self.residual_top_slice().iter();
 		let mut with_iter = with.into_iter();
 
@@ -898,14 +829,6 @@
 					))
 				}
 			};
-=======
-		let mut res = Vec::with_capacity(self.tranches.deref().len());
-		let iter = self.tranches.deref().iter().zip(with.into_iter());
-
-		for (tranche, w) in iter {
-			let r = f(tranche, w)?;
-			res.push(r);
->>>>>>> 2eab8bf7
 		}
 
 		match (tranche_slice.next(), with_iter.next()) {
@@ -928,9 +851,8 @@
 		) -> Result<R, DispatchError>,
 		I: IntoIterator<Item = W>,
 	{
-<<<<<<< HEAD
 		// we're going to have a mutable borrow later and will need len after that, grabbing now
-		let tranches_count = self.tranches.len();
+		let tranches_count = self.tranches.deref().len();
 		let mut res = Vec::with_capacity(tranches_count);
 		let mut tranche_slice = self.residual_top_slice_mut().iter_mut();
 		let mut with_iter = with.into_iter();
@@ -944,15 +866,6 @@
 					))
 				}
 			};
-=======
-		let mut res = Vec::with_capacity(self.tranches.deref().len());
-		// TODO: Would be nice to error out when with is larger than tranches...
-		let iter = self.tranches.iter_mut().zip(with.into_iter());
-
-		for (tranche, w) in iter {
-			let r = f(tranche, w)?;
-			res.push(r);
->>>>>>> 2eab8bf7
 		}
 
 		match (tranche_slice.next(), with_iter.next()) {
@@ -1032,71 +945,43 @@
 	pub fn non_residual_tranches(
 		&self,
 	) -> Option<&[Tranche<Balance, Rate, Weight, TrancheCurrency>]> {
-<<<<<<< HEAD
 		self.tranches
+			.deref()
 			.as_slice()
 			.iter()
 			.position(|tranche| matches!(tranche.tranche_type, TrancheType::NonResidual { .. }))
 			.and_then(|index| self.tranches.as_slice().get(index..))
-=======
-		if let Some((_head, tail)) = self.tranches.deref().as_slice().split_first() {
-			Some(tail)
-		} else {
-			None
-		}
->>>>>>> 2eab8bf7
 	}
 
 	pub fn non_residual_tranches_mut(
 		&mut self,
 	) -> Option<&mut [Tranche<Balance, Rate, Weight, TrancheCurrency>]> {
-<<<<<<< HEAD
 		self.tranches
+			.deref()
 			.as_slice()
 			.iter()
 			.position(|tranche| matches!(tranche.tranche_type, TrancheType::NonResidual { .. }))
-			.and_then(|index| self.tranches.as_mut_slice().get_mut(index..))
+			.and_then(|index| self.tranches.get_mut(index..))
 	}
 
 	pub fn residual_tranche(&self) -> Option<&Tranche<Balance, Rate, Weight, TrancheCurrency>> {
 		self.tranches
+			.deref()
 			.as_slice()
 			.iter()
 			.position(|tranche| matches!(tranche.tranche_type, TrancheType::Residual))
 			.and_then(|index| self.tranches.as_slice().get(index))
-=======
-		if let Some((_head, tail)) = self.tranches.as_mut().split_first_mut() {
-			Some(tail)
-		} else {
-			None
-		}
-	}
-
-	pub fn residual_tranche(&self) -> Option<&Tranche<Balance, Rate, Weight, TrancheCurrency>> {
-		if let Some((head, _tail)) = self.tranches.deref().as_slice().split_first() {
-			Some(head)
-		} else {
-			None
-		}
->>>>>>> 2eab8bf7
 	}
 
 	pub fn residual_tranche_mut(
 		&mut self,
 	) -> Option<&mut Tranche<Balance, Rate, Weight, TrancheCurrency>> {
-<<<<<<< HEAD
 		self.tranches
+			.deref()
 			.as_slice()
 			.iter()
 			.position(|tranche| matches!(tranche.tranche_type, TrancheType::Residual))
-			.and_then(|index| self.tranches.as_mut_slice().get_mut(index))
-=======
-		if let Some((head, _tail)) = self.tranches.as_mut().split_first_mut() {
-			Some(head)
-		} else {
-			None
-		}
->>>>>>> 2eab8bf7
+			.and_then(|index| self.tranches.get_mut(index))
 	}
 
 	pub fn non_residual_top_slice(
@@ -1289,71 +1174,41 @@
 	pub fn non_residual_tranches(
 		&self,
 	) -> Option<&[EpochExecutionTranche<Balance, BalanceRatio, Weight, TrancheCurrency>]> {
-<<<<<<< HEAD
 		self.tranches
+			.deref()
 			.as_slice()
 			.split_first()
 			.map(|(_head, tail)| tail)
 			.filter(|tail| !tail.len().is_zero())
-=======
-		if let Some((_head, tail)) = self.tranches.deref().as_slice().split_first() {
-			Some(tail)
-		} else {
-			None
-		}
->>>>>>> 2eab8bf7
 	}
 
 	pub fn non_residual_tranches_mut(
 		&mut self,
 	) -> Option<&mut [EpochExecutionTranche<Balance, BalanceRatio, Weight, TrancheCurrency>]> {
-<<<<<<< HEAD
 		self.tranches
-			.as_mut_slice()
-			.split_first_mut()
+			.get_mut(..)
+			.and_then(|slice| slice.split_first_mut())
 			.map(|(_head, tail)| tail)
 			.filter(|tail| !tail.len().is_zero())
-=======
-		if let Some((_head, tail)) = self.tranches.as_mut().split_first_mut() {
-			Some(tail)
-		} else {
-			None
-		}
->>>>>>> 2eab8bf7
 	}
 
 	pub fn residual_tranche(
 		&self,
 	) -> Option<&EpochExecutionTranche<Balance, BalanceRatio, Weight, TrancheCurrency>> {
-<<<<<<< HEAD
 		self.tranches
+			.deref()
 			.as_slice()
 			.split_first()
 			.map(|(head, _tail)| head)
-=======
-		if let Some((head, _tail)) = self.tranches.deref().as_slice().split_first() {
-			Some(head)
-		} else {
-			None
-		}
->>>>>>> 2eab8bf7
 	}
 
 	pub fn residual_tranche_mut(
 		&mut self,
 	) -> Option<&mut EpochExecutionTranche<Balance, BalanceRatio, Weight, TrancheCurrency>> {
-<<<<<<< HEAD
 		self.tranches
-			.as_mut_slice()
-			.split_first_mut()
+			.get_mut(..)
+			.and_then(|slice| slice.split_first_mut())
 			.map(|(head, _tail)| head)
-=======
-		if let Some((head, _tail)) = self.tranches.as_mut().split_first_mut() {
-			Some(head)
-		} else {
-			None
-		}
->>>>>>> 2eab8bf7
 	}
 
 	pub fn num_tranches(&self) -> usize {
@@ -1399,13 +1254,8 @@
 			&EpochExecutionTranche<Balance, BalanceRatio, Weight, TrancheCurrency>,
 		) -> Result<R, DispatchError>,
 	{
-<<<<<<< HEAD
-		let mut res = Vec::with_capacity(self.tranches.len());
+		let mut res = Vec::with_capacity(self.tranches.deref().len());
 		for tranche in self.non_residual_top_slice() {
-=======
-		let mut res = Vec::with_capacity(self.tranches.deref().len());
-		for tranche in self.tranches.deref().iter().rev() {
->>>>>>> 2eab8bf7
 			let r = f(tranche)?;
 			res.push(r)
 		}
@@ -1418,13 +1268,8 @@
 			&mut EpochExecutionTranche<Balance, BalanceRatio, Weight, TrancheCurrency>,
 		) -> Result<R, DispatchError>,
 	{
-<<<<<<< HEAD
-		let mut res = Vec::with_capacity(self.tranches.len());
+		let mut res = Vec::with_capacity(self.tranches.deref().len());
 		for tranche in self.non_residual_top_slice_mut() {
-=======
-		let mut res = Vec::with_capacity(self.tranches.deref().len());
-		for tranche in &mut self.tranches.iter_mut().rev() {
->>>>>>> 2eab8bf7
 			let r = f(tranche)?;
 			res.push(r)
 		}
@@ -1443,8 +1288,7 @@
 		) -> Result<R, DispatchError>,
 		I: IntoIterator<Item = W>,
 	{
-<<<<<<< HEAD
-		let mut res = Vec::with_capacity(self.tranches.len());
+		let mut res = Vec::with_capacity(self.tranches.deref().len());
 		let mut tranche_slice = self.non_residual_top_slice().iter();
 		let mut with_iter = with.into_iter();
 
@@ -1457,14 +1301,6 @@
 					));
 				}
 			};
-=======
-		let mut res = Vec::with_capacity(self.tranches.deref().len());
-		let iter = self.tranches.iter().rev().zip(with.into_iter());
-
-		for (tranche, w) in iter {
-			let r = f(tranche, w)?;
-			res.push(r);
->>>>>>> 2eab8bf7
 		}
 
 		match (tranche_slice.next(), with_iter.next()) {
@@ -1487,9 +1323,8 @@
 		) -> Result<R, DispatchError>,
 		I: IntoIterator<Item = W>,
 	{
-<<<<<<< HEAD
 		// we're going to have a mutable borrow later and will need len after that, grabbing now
-		let tranches_count = self.tranches.len();
+		let tranches_count = self.tranches.deref().len();
 		let mut res = Vec::with_capacity(tranches_count);
 		let mut tranche_slice = self.non_residual_top_slice_mut().iter_mut();
 		let mut with_iter = with.into_iter();
@@ -1503,14 +1338,6 @@
 					))
 				}
 			};
-=======
-		let mut res = Vec::with_capacity(self.tranches.deref().len());
-		let iter = self.tranches.iter_mut().rev().zip(with.into_iter());
-
-		for (tranche, w) in iter {
-			let r = f(tranche, w)?;
-			res.push(r);
->>>>>>> 2eab8bf7
 		}
 
 		match (tranche_slice.next(), with_iter.next()) {
@@ -1527,13 +1354,8 @@
 			&EpochExecutionTranche<Balance, BalanceRatio, Weight, TrancheCurrency>,
 		) -> Result<R, DispatchError>,
 	{
-<<<<<<< HEAD
-		let mut res = Vec::with_capacity(self.tranches.len());
+		let mut res = Vec::with_capacity(self.tranches.deref().len());
 		for tranche in self.residual_top_slice() {
-=======
-		let mut res = Vec::with_capacity(self.tranches.deref().len());
-		for tranche in self.tranches.deref().iter() {
->>>>>>> 2eab8bf7
 			let r = f(tranche)?;
 			res.push(r)
 		}
@@ -1546,13 +1368,8 @@
 			&mut EpochExecutionTranche<Balance, BalanceRatio, Weight, TrancheCurrency>,
 		) -> Result<R, DispatchError>,
 	{
-<<<<<<< HEAD
-		let mut res = Vec::with_capacity(self.tranches.len());
+		let mut res = Vec::with_capacity(self.tranches.deref().len());
 		for tranche in self.residual_top_slice_mut() {
-=======
-		let mut res = Vec::with_capacity(self.tranches.deref().len());
-		for tranche in self.tranches.iter_mut() {
->>>>>>> 2eab8bf7
 			let r = f(tranche)?;
 			res.push(r)
 		}
@@ -1571,8 +1388,7 @@
 		) -> Result<R, DispatchError>,
 		I: IntoIterator<Item = W>,
 	{
-<<<<<<< HEAD
-		let mut res = Vec::with_capacity(self.tranches.len());
+		let mut res = Vec::with_capacity(self.tranches.deref().len());
 		let mut tranche_slice = self.residual_top_slice().iter();
 		let mut with_iter = with.into_iter();
 
@@ -1585,14 +1401,6 @@
 					))
 				}
 			};
-=======
-		let mut res = Vec::with_capacity(self.tranches.deref().len());
-		let iter = self.tranches.deref().iter().zip(with.into_iter());
-
-		for (tranche, w) in iter {
-			let r = f(tranche, w)?;
-			res.push(r);
->>>>>>> 2eab8bf7
 		}
 
 		match (tranche_slice.next(), with_iter.next()) {
@@ -1615,9 +1423,8 @@
 		) -> Result<R, DispatchError>,
 		I: IntoIterator<Item = W>,
 	{
-<<<<<<< HEAD
 		// we're going to have a mutable borrow later and will need len after that, grabbing now
-		let tranches_count = self.tranches.len();
+		let tranches_count = self.tranches.deref().len();
 		let mut res = Vec::with_capacity(tranches_count);
 		let mut tranche_slice = self.residual_top_slice_mut().iter_mut();
 		let mut with_iter = with.into_iter();
@@ -1631,14 +1438,6 @@
 					))
 				}
 			};
-=======
-		let mut res = Vec::with_capacity(self.tranches.deref().len());
-		let iter = self.tranches.iter_mut().zip(with.into_iter());
-
-		for (tranche, w) in iter {
-			let r = f(tranche, w)?;
-			res.push(r);
->>>>>>> 2eab8bf7
 		}
 
 		match (tranche_slice.next(), with_iter.next()) {
@@ -1790,7 +1589,8 @@
 	type BalanceRatio = Rate;
 	type TTrancheType = TrancheType<Rate>;
 	type TTranche = Tranche<Balance, Rate, TrancheWeight, TrancheCurrency>;
-	type TTranches = Tranches<Balance, Rate, TrancheWeight, TrancheCurrency, TrancheId, PoolId>;
+	type TTranches =
+		Tranches<Balance, Rate, TrancheWeight, TrancheCurrency, TrancheId, PoolId, ConstU32<10>>;
 
 	const DEFAULT_POOL_ID: PoolId = 0;
 	const SECS_PER_YEAR: u64 = 365 * 24 * 60 * 60;
@@ -1917,7 +1717,8 @@
 	}
 
 	fn default_epoch_tranches(
-	) -> EpochExecutionTranches<Balance, BalanceRatio, TrancheWeight, TrancheCurrency> {
+	) -> EpochExecutionTranches<Balance, BalanceRatio, TrancheWeight, TrancheCurrency, ConstU32<10>>
+	{
 		let epoch_tranches = default_tranches_with_seniority()
 			.into_tranches()
 			.into_iter()
