#![cfg_attr(not(feature = "std"), no_std)]

/// Edit this file to define custom logic or remove it if it is not needed.
/// Learn more about FRAME and the core library of Substrate FRAME pallets:
/// <https://substrate.dev/docs/en/knowledgebase/runtime/frame>
pub use pallet::*;

#[cfg(test)]
mod mock;

#[cfg(test)]
mod tests;

#[cfg(feature = "runtime-benchmarks")]
mod benchmarking;

use codec::HasCompact;
use common_traits::Permissions;
use common_traits::{PoolInspect, PoolNAV, PoolReserve};
use common_types::PoolRole;
use core::{convert::TryFrom, ops::AddAssign};
use frame_support::{dispatch::DispatchResult, pallet_prelude::*, traits::UnixTime};
use frame_system::pallet_prelude::*;
use orml_traits::MultiCurrency;
use scale_info::TypeInfo;
use sp_runtime::traits::StaticLookup;
use sp_runtime::{
	traits::{
		AccountIdConversion, AtLeast32BitUnsigned, CheckedAdd, CheckedMul, CheckedSub, One,
		Saturating, Zero,
	},
	FixedPointNumber, FixedPointOperand, Perquintill, TypeId,
};
use sp_std::vec::Vec;

/// Trait for converting a pool+tranche ID pair to a CurrencyId
///
/// This should be implemented in the runtime to convert from the
/// PoolId and TrancheId types to a CurrencyId that represents that
/// tranche.
///
/// The pool epoch logic assumes that every tranche has a UNIQUE
/// currency, but nothing enforces that. Failure to ensure currency
/// uniqueness will almost certainly cause some wild bugs.
pub trait TrancheToken<T: Config> {
	fn tranche_token(pool: T::PoolId, tranche: T::TrancheId) -> T::CurrencyId;
}

#[derive(Clone, Encode, Decode, Eq, PartialEq, RuntimeDebug, Default, TypeInfo)]
pub struct Tranche<Balance, Rate> {
	pub interest_per_sec: Rate,
	pub min_risk_buffer: Perquintill,
	pub epoch_supply: Balance,
	pub epoch_redeem: Balance,

	pub debt: Balance,
	pub reserve: Balance,
	pub ratio: Perquintill,
	pub last_updated_interest: u64,
}

#[derive(Clone, Encode, Decode, Eq, PartialEq, RuntimeDebug, TypeInfo)]
pub struct PoolDetails<AccountId, CurrencyId, EpochId, Balance, Rate> {
	pub owner: AccountId,
	pub currency: CurrencyId,
	pub tranches: Vec<Tranche<Balance, Rate>>, // ordered junior => senior
	pub current_epoch: EpochId,
	pub last_epoch_closed: u64,
	pub last_epoch_executed: EpochId,
	pub closing_epoch: Option<EpochId>,
	pub max_reserve: Balance,
	pub available_reserve: Balance,
	pub total_reserve: Balance,
	pub metadata: Option<Vec<u8>>,
	pub min_epoch_time: u64,
	pub max_nav_age: u64,
}

/// Per-tranche and per-user order details.
#[derive(Clone, Default, Encode, Decode, Eq, PartialEq, RuntimeDebug, TypeInfo)]
pub struct UserOrder<Balance, EpochId> {
	pub supply: Balance,
	pub redeem: Balance,
	pub epoch: EpochId,
}

/// A representation of a tranche identifier that can be used as a storage key
#[derive(Encode, Decode, Clone, Eq, PartialEq, RuntimeDebug, TypeInfo)]
pub struct TrancheLocator<PoolId, TrancheId> {
	pub pool_id: PoolId,
	pub tranche_id: TrancheId,
}

/// A representation of a pool identifier that can be converted to an account address
#[derive(Encode, Decode, Clone, Eq, PartialEq, RuntimeDebug, TypeInfo)]
pub struct PoolLocator<PoolId> {
	pub pool_id: PoolId,
}

impl<PoolId> TypeId for PoolLocator<PoolId> {
	const TYPE_ID: [u8; 4] = *b"pool";
}

/// The result of epoch execution of a given tranch within a pool
#[derive(Encode, Decode, Clone, Eq, PartialEq, RuntimeDebug, Default, TypeInfo)]
pub struct EpochDetails<BalanceRatio> {
	pub supply_fulfillment: Perquintill,
	pub redeem_fulfillment: Perquintill,
	pub token_price: BalanceRatio,
}

#[derive(Encode, Decode, Clone, Eq, PartialEq, RuntimeDebug, Default, TypeInfo)]
pub struct EpochExecutionTranche<Balance, BalanceRatio> {
	value: Balance,
	price: BalanceRatio,
	supply: Balance,
	redeem: Balance,
}

/// The outstanding collections for an account
#[derive(Encode, Decode, Clone, Eq, PartialEq, RuntimeDebug, Default, TypeInfo)]
pub struct OutstandingCollections<Balance> {
	pub payout_currency_amount: Balance,
	pub payout_token_amount: Balance,
	pub remaining_supply_currency: Balance,
	pub remaining_redeem_token: Balance,
}

/// The information for a currently executing epoch
#[derive(Encode, Decode, Clone, Eq, PartialEq, RuntimeDebug, Default, TypeInfo)]
pub struct EpochExecutionInfo<Balance, BalanceRatio> {
	nav: Balance,
	reserve: Balance,
	tranches: Vec<EpochExecutionTranche<Balance, BalanceRatio>>,
}

// type alias for StaticLookup source that resolves to account
type LookUpSource<T> = <<T as frame_system::Config>::Lookup as StaticLookup>::Source;

// Type that indicates a point in time
type Moment = u64;

#[frame_support::pallet]
pub mod pallet {
	use super::*;
	use frame_support::PalletId;
	use sp_std::convert::TryInto;

	/// Configure the pallet by specifying the parameters and types on which it depends.
	#[pallet::config]
	pub trait Config: frame_system::Config {
		/// Because this pallet emits events, it depends on the runtime's definition of an event.
		type Event: From<Event<Self>> + IsType<<Self as frame_system::Config>::Event>;
		type Balance: Member
			+ Parameter
			+ AtLeast32BitUnsigned
			+ Default
			+ Copy
			+ MaxEncodedLen
			+ FixedPointOperand
			+ From<u64>
			+ TypeInfo
			+ TryInto<u64>;

		/// A fixed-point number which represents the value of
		/// one currency type in terms of another.
		type BalanceRatio: Member
			+ Parameter
			+ Default
			+ Copy
			+ TypeInfo
			+ FixedPointNumber<Inner = Self::Balance>;

		/// A fixed-point number which represents an
		/// interest rate.
		type InterestRate: Member
			+ Parameter
			+ Default
			+ Copy
			+ TypeInfo
			+ FixedPointNumber<Inner = Self::Balance>;

		#[pallet::constant]
		type PalletId: Get<PalletId>;

		type PoolId: Member + Parameter + Default + Copy + HasCompact + MaxEncodedLen;
		type TrancheId: Member
			+ Parameter
			+ Default
			+ Copy
			+ HasCompact
			+ MaxEncodedLen
			+ Into<usize>
			+ TypeInfo
			+ TryFrom<usize>;
		type EpochId: Member
			+ Parameter
			+ Default
			+ Copy
			+ HasCompact
			+ MaxEncodedLen
			+ Zero
			+ One
			+ TypeInfo
			+ Ord
			+ CheckedAdd
			+ AddAssign;
		type CurrencyId: Parameter + Copy;
		type Tokens: MultiCurrency<
			Self::AccountId,
			Balance = Self::Balance,
			CurrencyId = Self::CurrencyId,
		>;

		type Permission: Permissions<
			Self::AccountId,
			Location = Self::PoolId,
			Role = PoolRole<u64, Self::TrancheId>,
			Error = DispatchError,
		>;

		type LoanAmount: Into<Self::Balance>;
		type NAV: PoolNAV<Self::PoolId, Self::LoanAmount>;

		/// A conversion from a tranche ID to a CurrencyId
		type TrancheToken: TrancheToken<Self>;
		type Time: UnixTime;

		/// Default min epoch time
		type DefaultMinEpochTime: Get<u64>;

		/// Default max NAV age
		type DefaultMaxNAVAge: Get<u64>;
	}

	#[pallet::pallet]
	#[pallet::generate_store(pub(super) trait Store)]
	pub struct Pallet<T>(_);

	#[pallet::storage]
	#[pallet::getter(fn pool)]
	pub type Pool<T: Config> = StorageMap<
		_,
		Blake2_128Concat,
		T::PoolId,
		PoolDetails<T::AccountId, T::CurrencyId, T::EpochId, T::Balance, T::InterestRate>,
	>;

	#[pallet::storage]
	#[pallet::getter(fn order)]
	pub type Order<T: Config> = StorageDoubleMap<
		_,
		Blake2_128Concat,
		TrancheLocator<T::PoolId, T::TrancheId>,
		Blake2_128Concat,
		T::AccountId,
		UserOrder<T::Balance, T::EpochId>,
		ValueQuery,
	>;

	#[pallet::storage]
	#[pallet::getter(fn epoch)]
	pub type Epoch<T: Config> = StorageDoubleMap<
		_,
		Blake2_128Concat,
		TrancheLocator<T::PoolId, T::TrancheId>,
		Blake2_128Concat,
		T::EpochId,
		EpochDetails<T::BalanceRatio>,
	>;

	#[pallet::storage]
	#[pallet::getter(fn epoch_targets)]
	pub type EpochExecution<T: Config> =
		StorageMap<_, Blake2_128Concat, T::PoolId, EpochExecutionInfo<T::Balance, T::BalanceRatio>>;

	// storage for pool admins
	#[pallet::storage]
	#[pallet::getter(fn get_pool_admins)]
	pub type PoolAdmins<T: Config> = StorageDoubleMap<
		_,
		Blake2_128Concat,
		T::PoolId,
		Blake2_128Concat,
		T::AccountId,
		(),
		OptionQuery,
	>;

	// storage for borrowers of the pool
	#[pallet::storage]
	#[pallet::getter(fn get_pool_borrowers)]
	pub type Borrowers<T: Config> = StorageDoubleMap<
		_,
		Blake2_128Concat,
		T::PoolId,
		Blake2_128Concat,
		T::AccountId,
		(),
		OptionQuery,
	>;

	// storage for liquidity admins of the pool
	#[pallet::storage]
	#[pallet::getter(fn get_pool_liquidity_admins)]
	pub type LiquidityAdmins<T: Config> = StorageDoubleMap<
		_,
		Blake2_128Concat,
		T::PoolId,
		Blake2_128Concat,
		T::AccountId,
		(),
		OptionQuery,
	>;

	// storage for member list admins of the pool
	#[pallet::storage]
	#[pallet::getter(fn get_pool_member_list_admins)]
	pub type MemberListAdmins<T: Config> = StorageDoubleMap<
		_,
		Blake2_128Concat,
		T::PoolId,
		Blake2_128Concat,
		T::AccountId,
		(),
		OptionQuery,
	>;

	// storage for risk admins of the pool
	#[pallet::storage]
	#[pallet::getter(fn get_pool_risk_admins)]
	pub type RiskAdmins<T: Config> = StorageDoubleMap<
		_,
		Blake2_128Concat,
		T::PoolId,
		Blake2_128Concat,
		T::AccountId,
		(),
		OptionQuery,
	>;

	// Pallets use events to inform users when important changes are made.
	// https://substrate.dev/docs/en/knowledgebase/runtime/events
	#[pallet::event]
	#[pallet::generate_deposit(pub(super) fn deposit_event)]
	pub enum Event<T: Config> {
		/// Pool Created. [pool, who]
		PoolCreated(T::PoolId, T::AccountId),
		/// Pool updated. [pool]
		PoolUpdated(T::PoolId),
		/// Max reserve updated. [pool]
		MaxReserveSet(T::PoolId),
		/// Pool metadata updated. [pool, metadata]
		PoolMetadataSet(T::PoolId, Vec<u8>),
		/// Epoch executed [pool, epoch]
		EpochExecuted(T::PoolId, T::EpochId),
		/// Epoch closed [pool, epoch]
		EpochClosed(T::PoolId, T::EpochId),
		/// Fulfilled orders collected [pool, tranche, end_epoch, user, outstanding_collections]
		OrdersCollected(
			T::PoolId,
			T::TrancheId,
			T::EpochId,
			T::AccountId,
			OutstandingCollections<T::Balance>,
		),
		/// When a role is for some accounts
		RoleApproved(T::PoolId, PoolRole<Moment, T::TrancheId>, T::AccountId),
		// When a role was revoked for an account in pool
		RoleRevoked(T::PoolId, PoolRole<Moment, T::TrancheId>, T::AccountId),
	}

	// Errors inform users that something went wrong.
	#[pallet::error]
	pub enum Error<T> {
		/// A pool with this ID is already in use
		PoolInUse,
		/// Attempted to create a pool without a junior tranche
		NoJuniorTranche,
		/// Attempted an operation on a pool which does not exist
		NoSuchPool,
		/// Attempted to close an epoch too early
		MinEpochTimeHasNotPassed,
		/// Attempted to close an epoch with an out of date NAV
		NAVTooOld,
		/// Attempted an operation while a pool is closing
		PoolClosing,
		/// An arithmetic overflow occured
		Overflow,
		/// A Tranche ID cannot be converted to an address
		TrancheId,
		/// Closing the epoch now would wipe out the junior tranche
		WipedOut,
		/// The provided solution is not a valid one
		InvalidSolution,
		/// Attempted to solve a pool which is not closing
		NotClosing,
		/// Insufficient currency available for desired operation
		InsufficientCurrency,
		/// Insufficient reserve available for desired operation
		InsufficientReserve,
		/// Risk Buffer validation failed
		RiskBufferViolated,
		/// The NAV was not available
		NoNAV,
		/// Generic error for invalid input data provided
		InvalidData,
		/// No permission to do a specific action
		NoPermission,
		/// Epoch needs to be executed before you can collect
		EpochNotExecutedYet,
		/// There's no outstanding order that could be collected
		NoOutstandingOrder,
		/// User needs to collect before a new order can be submitted
		CollectRequired,
		/// Removing tranches is not supported
		CannotAddOrRemoveTranches,
		/// Increasing min risk buffer above current risk buffer isn't possible
		CannotSetMinRiskBufferAboveCurrentValue,
	}

	#[pallet::call]
	impl<T: Config> Pallet<T> {
		#[pallet::weight(100)]
		pub fn create_pool(
			origin: OriginFor<T>,
			pool_id: T::PoolId,
			tranches: Vec<(u8, u8)>,
			currency: T::CurrencyId,
			max_reserve: T::Balance,
		) -> DispatchResult {
			let owner = ensure_signed(origin)?;

			ensure!(
				T::Permission::has_permission(pool_id, owner.clone(), PoolRole::PoolAdmin),
				Error::<T>::NoPermission
			);

			// A single pool ID can only be used by one owner.
			ensure!(!Pool::<T>::contains_key(pool_id), Error::<T>::PoolInUse);

			Self::is_valid_tranche_change(&vec![], &tranches)?;

<<<<<<< HEAD
			const SECS_PER_YEAR: u64 = 365 * 24 * 60 * 60;
			let now = T::Time::now().as_secs();
=======
			let now = Self::now();
>>>>>>> 738edb0e
			let tranches = tranches
				.into_iter()
				.map(|(interest, risk_buffer)| {
					let interest_per_sec = T::InterestRate::saturating_from_rational(interest, 100)
						/ T::InterestRate::saturating_from_integer(SECS_PER_YEAR)
						+ One::one();
					Tranche {
						interest_per_sec,
						min_risk_buffer: Perquintill::from_percent(risk_buffer.into()),
						epoch_supply: Zero::zero(),
						epoch_redeem: Zero::zero(),

						debt: Zero::zero(),
						reserve: Zero::zero(),
						ratio: Perquintill::zero(),
						last_updated_interest: now,
					}
				})
				.collect();

			Pool::<T>::insert(
				pool_id,
				PoolDetails {
					owner: owner.clone(),
					currency,
					tranches,
					current_epoch: One::one(),
					last_epoch_closed: now,
					last_epoch_executed: Zero::zero(),
					closing_epoch: None,
					max_reserve,
					available_reserve: Zero::zero(),
					total_reserve: Zero::zero(),
					min_epoch_time: T::DefaultMinEpochTime::get(),
					max_nav_age: T::DefaultMaxNAVAge::get(),
					metadata: None,
				},
			);
			PoolAdmins::<T>::insert(pool_id, owner.clone(), ());
			Self::deposit_event(Event::PoolCreated(pool_id, owner));
			Ok(())
		}

		#[pallet::weight(100)]
		pub fn set_pool_metadata(
			origin: OriginFor<T>,
			pool_id: T::PoolId,
			metadata: Vec<u8>,
		) -> DispatchResult {
			let who = ensure_signed(origin)?;
			ensure!(
				T::Permission::has_permission(pool_id, who.clone(), PoolRole::PoolAdmin),
				Error::<T>::NoPermission
			);

			Pool::<T>::try_mutate(pool_id, |pool| -> DispatchResult {
				let pool = pool.as_mut().ok_or(Error::<T>::NoSuchPool)?;
				pool.metadata = Some(metadata.clone());
				Self::deposit_event(Event::PoolMetadataSet(pool_id, metadata.clone()));
				Ok(())
			})
		}

		#[pallet::weight(100)]
		pub fn set_max_reserve(
			origin: OriginFor<T>,
			pool_id: T::PoolId,
			max_reserve: T::Balance,
		) -> DispatchResult {
			let who = ensure_signed(origin)?;
			ensure!(
				Self::has_role_in_pool(pool_id, PoolRole::LiquidityAdmin, &who),
				Error::<T>::NoPermission
			);

			Pool::<T>::try_mutate(pool_id, |pool| -> DispatchResult {
				let pool = pool.as_mut().ok_or(Error::<T>::NoSuchPool)?;
				pool.max_reserve = max_reserve;
				Self::deposit_event(Event::MaxReserveSet(pool_id));
				Ok(())
			})
		}

		#[pallet::weight(100)]
		pub fn update_pool(
			origin: OriginFor<T>,
			pool_id: T::PoolId,
			min_epoch_time: u64,
			max_nav_age: u64,
		) -> DispatchResult {
			let who = ensure_signed(origin)?;
			ensure!(
				Self::has_role_in_pool(pool_id, PoolRole::PoolAdmin, &who),
				Error::<T>::NoPermission
			);

			Pool::<T>::try_mutate(pool_id, |pool| -> DispatchResult {
				let pool = pool.as_mut().ok_or(Error::<T>::NoSuchPool)?;

				pool.min_epoch_time = min_epoch_time;
				pool.max_nav_age = max_nav_age;
				Self::deposit_event(Event::PoolUpdated(pool_id));
				Ok(())
			})
		}

		#[pallet::weight(100)]
		pub fn update_tranches(
			origin: OriginFor<T>,
			pool_id: T::PoolId,
			tranches: Vec<(u8, u8)>,
		) -> DispatchResult {
			let who = ensure_signed(origin)?;
			ensure!(
				Self::has_role_in_pool(pool_id, PoolRole::PoolAdmin, &who),
				Error::<T>::NoPermission
			);

			Pool::<T>::try_mutate(pool_id, |pool| -> DispatchResult {
				let pool = pool.as_mut().ok_or(Error::<T>::NoSuchPool)?;
				Self::is_valid_tranche_change(&pool.tranches, &tranches)?;

				Self::deposit_event(Event::PoolUpdated(pool_id));
				Ok(())
			})
		}

		#[pallet::weight(100)]
		pub fn order_supply(
			origin: OriginFor<T>,
			pool_id: T::PoolId,
			tranche_id: T::TrancheId,
			amount: T::Balance,
		) -> DispatchResult {
			let who = ensure_signed(origin)?;

			ensure!(
				T::Permission::has_permission(
					pool_id,
					who.clone(),
					PoolRole::TrancheInvestor(tranche_id, Self::now())
				),
				Error::<T>::NoPermission
			);
			let (currency, epoch) = {
				let pool = Pool::<T>::try_get(pool_id).map_err(|_| Error::<T>::NoSuchPool)?;
				ensure!(pool.closing_epoch.is_none(), Error::<T>::PoolClosing);
				(pool.currency, pool.current_epoch)
			};
			let tranche = TrancheLocator {
				pool_id,
				tranche_id,
			};
			let pool_account = PoolLocator { pool_id }.into_account();

			if let Ok(order) = Order::<T>::try_get(&tranche, &who) {
				ensure!(
					order.supply.saturating_add(order.redeem) == Zero::zero()
						|| order.epoch == epoch,
					Error::<T>::CollectRequired
				)
			}

			Order::<T>::try_mutate(&tranche, &who, |order| -> DispatchResult {
				if amount > order.supply {
					let transfer_amount = amount - order.supply;
					Pool::<T>::try_mutate(pool_id, |pool| {
						let pool = pool.as_mut().ok_or(Error::<T>::NoSuchPool)?;
						let epoch_supply = &mut pool.tranches[tranche_id.into()].epoch_supply;
						*epoch_supply = epoch_supply
							.checked_add(&transfer_amount)
							.ok_or(Error::<T>::Overflow)?;
						T::Tokens::transfer(currency, &who, &pool_account, transfer_amount)
					})?;
				} else if amount < order.supply {
					let transfer_amount = order.supply - amount;
					Pool::<T>::try_mutate(pool_id, |pool| {
						let pool = pool.as_mut().ok_or(Error::<T>::NoSuchPool)?;
						let epoch_supply = &mut pool.tranches[tranche_id.into()].epoch_supply;
						*epoch_supply = epoch_supply
							.checked_sub(&transfer_amount)
							.ok_or(Error::<T>::Overflow)?;
						T::Tokens::transfer(currency, &pool_account, &who, transfer_amount)
					})?;
				}
				order.supply = amount;
				order.epoch = epoch;
				Ok(())
			})
		}

		#[pallet::weight(100)]
		pub fn order_redeem(
			origin: OriginFor<T>,
			pool_id: T::PoolId,
			tranche_id: T::TrancheId,
			amount: T::Balance,
		) -> DispatchResult {
			let who = ensure_signed(origin)?;

			ensure!(
				T::Permission::has_permission(
					pool_id,
					who.clone(),
					PoolRole::TrancheInvestor(tranche_id, Self::now())
				),
				Error::<T>::NoPermission
			);

			let epoch = {
				let pool = Pool::<T>::try_get(pool_id).map_err(|_| Error::<T>::NoSuchPool)?;
				ensure!(pool.closing_epoch.is_none(), Error::<T>::PoolClosing);
				pool.current_epoch
			};
			let currency = T::TrancheToken::tranche_token(pool_id, tranche_id);
			let tranche = TrancheLocator {
				pool_id,
				tranche_id,
			};
			let pool_account = PoolLocator { pool_id }.into_account();

			if let Ok(order) = Order::<T>::try_get(&tranche, &who) {
				ensure!(
					order.supply.saturating_add(order.redeem) == Zero::zero()
						|| order.epoch == epoch,
					Error::<T>::CollectRequired
				)
			}

			Order::<T>::try_mutate(&tranche, &who, |order| -> DispatchResult {
				if amount > order.redeem {
					let transfer_amount = amount - order.redeem;
					Pool::<T>::try_mutate(pool_id, |pool| {
						let pool = pool.as_mut().ok_or(Error::<T>::NoSuchPool)?;
						let epoch_redeem = &mut pool.tranches[tranche_id.into()].epoch_redeem;
						*epoch_redeem = epoch_redeem
							.checked_add(&transfer_amount)
							.ok_or(Error::<T>::Overflow)?;
						T::Tokens::transfer(currency, &who, &pool_account, transfer_amount)
					})?;
				} else if amount < order.redeem {
					let transfer_amount = order.redeem - amount;
					Pool::<T>::try_mutate(pool_id, |pool| {
						let pool = pool.as_mut().ok_or(Error::<T>::NoSuchPool)?;
						let epoch_redeem = &mut pool.tranches[tranche_id.into()].epoch_redeem;
						*epoch_redeem = epoch_redeem
							.checked_sub(&transfer_amount)
							.ok_or(Error::<T>::Overflow)?;
						T::Tokens::transfer(currency, &pool_account, &who, transfer_amount)
					})?;
				}
				order.redeem = amount;
				order.epoch = epoch;
				Ok(())
			})
		}

		// TODO: this weight should likely scale based on collect_n_epochs
		#[pallet::weight(100)]
		pub fn collect(
			origin: OriginFor<T>,
			pool_id: T::PoolId,
			tranche_id: T::TrancheId,
			collect_n_epochs: T::EpochId,
		) -> DispatchResult {
			let who = ensure_signed(origin)?;

			let pool = Pool::<T>::try_get(pool_id).map_err(|_| Error::<T>::NoSuchPool)?;
			let loc = TrancheLocator {
				pool_id,
				tranche_id,
			};
			let order =
				Order::<T>::try_get(&loc, &who).map_err(|_| Error::<T>::NoOutstandingOrder)?;
			ensure!(
				order.epoch <= pool.last_epoch_executed,
				Error::<T>::EpochNotExecutedYet
			);

			let end_epoch: T::EpochId = order
				.epoch
				.checked_add(&collect_n_epochs)
				.ok_or(Error::<T>::Overflow)?
				.min(pool.last_epoch_executed);

			let collections = Self::calculate_collect(loc.clone(), order, pool.clone(), end_epoch)?;
			let pool_account = PoolLocator { pool_id }.into_account();

			if collections.payout_currency_amount > Zero::zero() {
				T::Tokens::transfer(
					pool.currency,
					&pool_account,
					&who,
					collections.payout_currency_amount,
				)?;
			}

			if collections.payout_token_amount > Zero::zero() {
				let token = T::TrancheToken::tranche_token(pool_id, tranche_id);
				T::Tokens::transfer(token, &pool_account, &who, collections.payout_token_amount)?;
			}

			Order::<T>::try_mutate(&loc, &who, |order| -> DispatchResult {
				order.supply = collections.remaining_supply_currency;
				order.redeem = collections.remaining_redeem_token;
				order.epoch = end_epoch + One::one();

				Self::deposit_event(Event::OrdersCollected(
					pool_id,
					tranche_id,
					end_epoch,
					who.clone(),
					OutstandingCollections {
						payout_currency_amount: collections.payout_currency_amount,
						payout_token_amount: collections.payout_token_amount,
						remaining_supply_currency: collections.remaining_supply_currency,
						remaining_redeem_token: collections.remaining_redeem_token,
					},
				));
				Ok(())
			})
		}

		#[pallet::weight(100)]
		pub fn close_epoch(origin: OriginFor<T>, pool_id: T::PoolId) -> DispatchResult {
			ensure_signed(origin)?;

			Pool::<T>::try_mutate(pool_id, |pool| {
				let pool = pool.as_mut().ok_or(Error::<T>::NoSuchPool)?;
				ensure!(pool.closing_epoch.is_none(), Error::<T>::PoolClosing);

				let now = T::Time::now().as_secs();
				ensure!(
					now.saturating_sub(pool.last_epoch_closed) >= pool.min_epoch_time,
					Error::<T>::MinEpochTimeHasNotPassed
				);

				let closing_epoch = pool.current_epoch;
				pool.current_epoch += One::one();
<<<<<<< HEAD
				pool.last_epoch_closed = now;

				// Set available reserve to 0 to disable originations while the epoch is closed but not executed
=======
				let current_epoch_end = Self::now();
				pool.last_epoch_closed = current_epoch_end;
>>>>>>> 738edb0e
				pool.available_reserve = Zero::zero();
				let epoch_reserve = pool.total_reserve;

				let (nav_amount, nav_last_updated) =
					T::NAV::nav(pool_id).ok_or(Error::<T>::NoNAV)?;
				ensure!(
					now.saturating_sub(nav_last_updated.into()) <= pool.max_nav_age,
					Error::<T>::NAVTooOld
				);
				let nav = nav_amount.into();

				if pool
					.tranches
					.iter()
					.all(|tranche| tranche.epoch_supply.is_zero() && tranche.epoch_redeem.is_zero())
				{
					// This epoch is a no-op. Finish executing it.
					for (tranche_id, tranche) in pool.tranches.iter_mut().enumerate() {
						let loc = TrancheLocator {
							pool_id,
							tranche_id: T::TrancheId::try_from(tranche_id)
								.map_err(|_| Error::<T>::TrancheId)?,
						};
						Self::update_tranche_for_epoch(
							loc,
							closing_epoch,
							tranche,
							(Perquintill::zero(), Perquintill::zero()),
							(Zero::zero(), Zero::zero()),
							Zero::zero(),
						)?;
					}
					pool.available_reserve = epoch_reserve;
					pool.last_epoch_executed += One::one();
					Self::deposit_event(Event::EpochExecuted(pool_id, closing_epoch));
					return Ok(());
				}

				let epoch_tranche_prices =
					Self::calculate_tranche_prices(pool_id, nav, epoch_reserve, &mut pool.tranches)
						.ok_or(Error::<T>::Overflow)?;

				// If closing the epoch would wipe out a tranche, the close is invalid.
				// TODO: This should instead put the pool into an error state
				ensure!(
					!epoch_tranche_prices
						.iter()
						.any(|price| *price == Zero::zero()),
					Error::<T>::WipedOut
				);

				// Redeem orders are denominated in tranche tokens, not in the pool currency.
				// Convert redeem orders to the pool currency and return a list of (supply, redeem) pairs.
				let epoch_targets =
					Self::calculate_epoch_transfers(&epoch_tranche_prices, &pool.tranches)
						.ok_or(Error::<T>::Overflow)?;

				let full_epoch = epoch_targets
					.iter()
					.map(|_| (Perquintill::one(), Perquintill::one()))
					.collect::<Vec<_>>();

				let current_tranche_values = pool
					.tranches
					.iter()
					.map(|tranche| tranche.debt.checked_add(&tranche.reserve))
					.collect::<Option<Vec<_>>>()
					.ok_or(Error::<T>::Overflow)?;

				let epoch_tranches: Vec<_> = epoch_targets
					.iter()
					.zip(&current_tranche_values)
					.zip(&epoch_tranche_prices)
					.map(|(((supply, redeem), value), price)| EpochExecutionTranche {
						value: *value,
						price: *price,
						supply: *supply,
						redeem: *redeem,
					})
					.collect();

				let epoch = EpochExecutionInfo {
					nav,
					reserve: pool.total_reserve,
					tranches: epoch_tranches,
				};

				if Self::is_epoch_valid(pool, &epoch, &full_epoch).is_ok() {
					Self::do_execute_epoch(pool_id, pool, &epoch, &full_epoch)?;
					Self::deposit_event(Event::EpochExecuted(pool_id, closing_epoch));
				} else {
					pool.closing_epoch = Some(closing_epoch);
					EpochExecution::<T>::insert(pool_id, epoch);
					Self::deposit_event(Event::EpochClosed(pool_id, closing_epoch));
				}
				Ok(())
			})
		}

		#[pallet::weight(100)]
		pub fn solve_epoch(
			origin: OriginFor<T>,
			pool_id: T::PoolId,
			solution: Vec<(Perquintill, Perquintill)>,
		) -> DispatchResult {
			ensure_signed(origin)?;

			let epoch =
				EpochExecution::<T>::try_get(pool_id).map_err(|_| Error::<T>::NoSuchPool)?;
			Pool::<T>::try_mutate(pool_id, |pool| {
				let pool = pool.as_mut().ok_or(Error::<T>::NoSuchPool)?;
				let closing_epoch = pool.closing_epoch.ok_or(Error::<T>::NotClosing)?;

				let epoch_validation_result = Self::is_epoch_valid(pool, &epoch, &solution);

				// Soft error check only for core constraints
				ensure!(
					epoch_validation_result.is_ok()
						|| (epoch_validation_result.err().unwrap()
							!= Error::<T>::InsufficientCurrency.into()),
					Error::<T>::InvalidSolution
				);

				pool.closing_epoch = None;
				Self::do_execute_epoch(pool_id, pool, &epoch, &solution)?;
				EpochExecution::<T>::remove(pool_id);
				Self::deposit_event(Event::EpochExecuted(pool_id, closing_epoch));
				Ok(())
			})
		}

		#[pallet::weight(100)]
		#[frame_support::transactional]
		pub fn approve_role_for(
			origin: OriginFor<T>,
			pool_id: T::PoolId,
			role: PoolRole<Moment, T::TrancheId>,
			accounts: Vec<LookUpSource<T>>,
		) -> DispatchResult {
			let pool_admin = ensure_signed(origin)?;

			ensure!(
				T::Permission::has_permission(pool_id, pool_admin, PoolRole::PoolAdmin),
				Error::<T>::NoPermission
			);

			for source in accounts {
				let who = T::Lookup::lookup(source)?;
				T::Permission::add_permission(pool_id, who.clone(), role)?;
				Self::deposit_event(Event::RoleApproved(pool_id, role, who));
			}

			Ok(())
		}

		#[pallet::weight(100)]
		pub fn revoke_role_for(
			origin: OriginFor<T>,
			pool_id: T::PoolId,
			role: PoolRole<Moment, T::TrancheId>,
			account: LookUpSource<T>,
		) -> DispatchResult {
			let pool_admin = ensure_signed(origin)?;

			ensure!(
				T::Permission::has_permission(pool_id, pool_admin, PoolRole::PoolAdmin,),
				Error::<T>::NoPermission
			);

			let who = T::Lookup::lookup(account)?;

			T::Permission::rm_permission(pool_id, who.clone(), role.clone())?;

			Self::deposit_event(Event::<T>::RoleRevoked(pool_id, role, who));

			Ok(())
		}
	}

	impl<T: Config> Pallet<T> {
		pub(crate) fn now() -> Moment {
			T::Time::now().as_secs()
		}

		pub(crate) fn calculate_collect(
			loc: TrancheLocator<T::PoolId, T::TrancheId>,
			order: UserOrder<T::Balance, T::EpochId>,
			pool: PoolDetails<T::AccountId, T::CurrencyId, T::EpochId, T::Balance, T::InterestRate>,
			end_epoch: T::EpochId,
		) -> Result<OutstandingCollections<T::Balance>, DispatchError> {
			// No collect possible in this epoch
			if order.epoch == pool.current_epoch {
				return Ok(OutstandingCollections {
					payout_currency_amount: Zero::zero(),
					payout_token_amount: Zero::zero(),
					remaining_supply_currency: order.supply,
					remaining_redeem_token: order.redeem,
				});
			}

			// It is only possible to collect epochs which are already over
			let end_epoch = end_epoch.min(pool.last_epoch_executed);

			// We initialize the outstanding collections to the ordered amounts,
			// and then fill the payouts based on executions in the accumulated epochs
			let mut outstanding = OutstandingCollections {
				payout_currency_amount: Zero::zero(),
				payout_token_amount: Zero::zero(),
				remaining_supply_currency: order.supply,
				remaining_redeem_token: order.redeem,
			};

			// Parse remaining_supply_currency into payout_token_amount
			// TODO: Now we are passing a mutable value, mutate it, and re-assign it.
			// Once we implement benchmarking for this, we should check if the reference approach
			// is more efficient, considering that the mutations occur within a loop.
			outstanding = Self::parse_invest_executions(&loc, outstanding, order.epoch, end_epoch)?;

			// Parse remaining_redeem_token into payout_currency_amount
			outstanding = Self::parse_redeem_executions(&loc, outstanding, order.epoch, end_epoch)?;

			return Ok(outstanding);
		}

		fn parse_invest_executions(
			loc: &TrancheLocator<T::PoolId, T::TrancheId>,
			mut outstanding: OutstandingCollections<T::Balance>,
			start_epoch: T::EpochId,
			end_epoch: T::EpochId,
		) -> Result<OutstandingCollections<T::Balance>, DispatchError> {
			let mut epoch_idx = start_epoch;

			while epoch_idx <= end_epoch && outstanding.remaining_supply_currency != Zero::zero() {
				let epoch =
					Epoch::<T>::try_get(&loc, epoch_idx).map_err(|_| Error::<T>::NoSuchPool)?;

				// Multiply invest fulfilment in this epoch with outstanding order amount to get executed amount
				// Rounding down in favor of the system
				let amount = epoch
					.supply_fulfillment
					.mul_floor(outstanding.remaining_supply_currency);

				if amount != Zero::zero() {
					// Divide by the token price to get the payout in tokens
					let amount_token = epoch
						.token_price
						.reciprocal()
						.and_then(|inv_price| inv_price.checked_mul_int(amount))
						.unwrap_or(Zero::zero());

					outstanding.payout_token_amount = outstanding
						.payout_token_amount
						.checked_add(&amount_token)
						.ok_or(Error::<T>::Overflow)?;
					outstanding.remaining_supply_currency = outstanding
						.remaining_supply_currency
						.checked_sub(&amount)
						.ok_or(Error::<T>::Overflow)?;
				}

				epoch_idx = epoch_idx + One::one();
			}

			return Ok(outstanding);
		}

		fn parse_redeem_executions(
			loc: &TrancheLocator<T::PoolId, T::TrancheId>,
			mut outstanding: OutstandingCollections<T::Balance>,
			start_epoch: T::EpochId,
			end_epoch: T::EpochId,
		) -> Result<OutstandingCollections<T::Balance>, DispatchError> {
			let mut epoch_idx = start_epoch;

			while epoch_idx <= end_epoch && outstanding.remaining_redeem_token != Zero::zero() {
				let epoch =
					Epoch::<T>::try_get(&loc, epoch_idx).map_err(|_| Error::<T>::NoSuchPool)?;

				// Multiply redeem fulfilment in this epoch with outstanding order amount to get executed amount
				// Rounding down in favor of the system
				let amount = epoch
					.redeem_fulfillment
					.mul_floor(outstanding.remaining_redeem_token);

				if amount != Zero::zero() {
					// Multiply by the token price to get the payout in currency
					let amount_currency = epoch
						.token_price
						.checked_mul_int(amount)
						.unwrap_or(Zero::zero());

					outstanding.payout_currency_amount = outstanding
						.payout_currency_amount
						.checked_add(&amount_currency)
						.ok_or(Error::<T>::Overflow)?;
					outstanding.remaining_redeem_token = outstanding
						.remaining_redeem_token
						.checked_sub(&amount)
						.ok_or(Error::<T>::Overflow)?;
				}

				epoch_idx = epoch_idx + One::one();
			}

			return Ok(outstanding);
		}

		fn calculate_tranche_prices(
			pool_id: T::PoolId,
			epoch_nav: T::Balance,
			epoch_reserve: T::Balance,
			tranches: &mut [Tranche<T::Balance, T::InterestRate>],
		) -> Option<Vec<T::BalanceRatio>> {
			let total_assets = epoch_nav.checked_add(&epoch_reserve).unwrap();
			let mut remaining_assets = total_assets;
			let pool_is_zero = total_assets == Zero::zero();
			let last_tranche = tranches.len() - 1;
			tranches
				.iter_mut()
				.enumerate()
				.map(|(tranche_id, tranche)| {
					let currency =
						T::TrancheToken::tranche_token(pool_id, tranche_id.try_into().ok()?);
					let total_issuance = T::Tokens::total_issuance(currency);
					if pool_is_zero || total_issuance == Zero::zero() {
						Some(One::one())
					} else if tranche_id == last_tranche {
						T::BalanceRatio::checked_from_rational(remaining_assets, total_issuance)
					} else {
						Self::update_tranche_debt(tranche)?;
						let tranche_value = tranche.debt.checked_add(&tranche.reserve)?;
						let tranche_value = if tranche_value > remaining_assets {
							remaining_assets = Zero::zero();
							remaining_assets
						} else {
							remaining_assets -= tranche_value;
							tranche_value
						};
						T::BalanceRatio::checked_from_rational(tranche_value, total_issuance)
					}
				})
				.collect()
		}

		fn update_tranche_debt(tranche: &mut Tranche<T::Balance, T::InterestRate>) -> Option<()> {
			let now = Self::now();
			let mut delta = now - tranche.last_updated_interest;
			let mut interest = tranche.interest_per_sec;
			let mut total_interest: T::InterestRate = One::one();
			while delta != 0 {
				if delta & 1 == 1 {
					total_interest = interest.checked_mul(&total_interest)?;
				}
				interest = interest.checked_mul(&interest)?;
				delta = delta >> 1;
			}
			tranche.debt = total_interest.checked_mul_int(tranche.debt)?;
			tranche.last_updated_interest = now;
			Some(())
		}

		pub fn calculate_epoch_transfers(
			epoch_tranche_prices: &[T::BalanceRatio],
			tranches: &[Tranche<T::Balance, T::InterestRate>],
		) -> Option<Vec<(T::Balance, T::Balance)>> {
			epoch_tranche_prices
				.iter()
				.zip(tranches.iter())
				.map(|(price, tranche)| {
					price
						.checked_mul_int(tranche.epoch_redeem)
						.map(|redeem| (tranche.epoch_supply, redeem))
				})
				.collect()
		}

		pub fn is_valid_tranche_change(
			old_tranches: &Vec<Tranche<T::Balance, T::InterestRate>>,
			new_tranches: &Vec<(u8, u8)>,
		) -> DispatchResult {
			// At least one tranche must exist, and the first tranche must have an
			// interest rate of 0, indicating that it receives all remaining equity
			ensure!(
				new_tranches.first() == Some(&(0, 0)),
				Error::<T>::NoJuniorTranche
			);

			// For now, adding or removing tranches is not allowed, unless it's on pool creation.
			// TODO: allow adding tranches as most senior, and removing most senior and empty (debt+reserve=0) tranches
			ensure!(
				old_tranches.len() == 0 || new_tranches.len() == old_tranches.len(),
				Error::<T>::CannotAddOrRemoveTranches
			);

			// The min risk buffer of a tranche can only be set to a value that’s
			// lower than or equal to the current risk buffer of the tranche.
			// TODO: this needs to calculate current risk buffers
			// let non_junior_new_tranches = new_tranches.split_last().unwrap().1;
			// let tranche_values = pool.tranches.iter().map(|tranche| tranche.debt.checked_add(tranche.reserve).map_err(Error::<T>::Overflow)?).sum();
			// let current_risk_buffers = Self::get_current_risk_buffers(tranche_values);
			// ensure!(
			// 	non_junior_new_tranches.iter().zip(&*current_risk_buffers).all(
			// 		|((_1, risk_buffer), current_risk_buffer)| Perquintill::from_percent(
			// 			risk_buffer.clone().into()
			// 		) <= current_risk_buffer
			// 	),
			// 	Error::<T>::CannotSetMinRiskBufferAboveCurrentValue
			// );

			Ok(())
		}

		pub fn is_epoch_valid(
			pool_details: &PoolDetails<
				T::AccountId,
				T::CurrencyId,
				T::EpochId,
				T::Balance,
				T::InterestRate,
			>,
			epoch: &EpochExecutionInfo<T::Balance, T::BalanceRatio>,
			solution: &[(Perquintill, Perquintill)],
		) -> DispatchResult {
			let acc_supply: T::Balance = epoch
				.tranches
				.iter()
				.zip(solution)
				.fold(
					Some(Zero::zero()),
					|sum: Option<T::Balance>, (tranche, sol)| {
						sum.and_then(|sum| sum.checked_add(&sol.0.mul_floor(tranche.supply)))
					},
				)
				.ok_or(Error::<T>::Overflow)?;

			let acc_redeem: T::Balance = epoch
				.tranches
				.iter()
				.zip(solution)
				.fold(
					Some(Zero::zero()),
					|sum: Option<T::Balance>, (tranche, sol)| {
						sum.and_then(|sum| sum.checked_add(&sol.1.mul_floor(tranche.redeem)))
					},
				)
				.ok_or(Error::<T>::Overflow)?;

			let currency_available: T::Balance = acc_supply
				.checked_add(&epoch.reserve)
				.ok_or(Error::<T>::Overflow)?;
			Self::validate_core_constraints(currency_available, acc_redeem)?;

			let new_reserve = currency_available
				.checked_sub(&acc_redeem)
				.ok_or(Error::<T>::Overflow)?;

			let min_risk_buffers = pool_details
				.tranches
				.iter()
				.map(|tranche| tranche.min_risk_buffer)
				.collect::<Vec<_>>();

			let tranche_values: Vec<_> = epoch
				.tranches
				.iter()
				.zip(solution)
				.map(|(tranche, sol)| {
					tranche
						.value
						.checked_add(&sol.0.mul_floor(tranche.supply))
						.and_then(|value| value.checked_sub(&sol.1.mul_floor(tranche.redeem)))
				})
				.collect::<Option<Vec<_>>>()
				.ok_or(Error::<T>::Overflow)?;
			Self::validate_pool_constraints(
				new_reserve,
				pool_details.max_reserve,
				&min_risk_buffers,
				&tranche_values,
			)
		}

		// fn calculate_risk_buffers(tranche_values: Vec<T::Balance>) -> DispatchResult {
		// 	let total_value = tranche_values
		// 		.iter()
		// 		.fold(
		// 			Some(Zero::zero()),
		// 			|sum: Option<T::Balance>, tranche_value| {
		// 				sum.and_then(|sum| sum.checked_add(tranche_value))
		// 			},
		// 		)
		// 		.ok_or(Error::<T>::Overflow)?;

		// 	let mut current_risk_buffers = vec![];
		// 	let mut buffer_value = total_value;
		// 	for tranche_value in tranche_values
		// 	{
		// 		buffer_value = buffer_value
		// 			.checked_sub(tranche_value)
		// 			.ok_or(Error::<T>::Overflow)?;
		// 		let risk_buffer = Perquintill::from_rational(buffer_value, total_value);
		// 		current_risk_buffers.append(risk_buffer);
		// 	}

		// 	Ok(current_risk_buffers);
		// }

		fn validate_core_constraints(
			currency_available: T::Balance,
			currency_out: T::Balance,
		) -> DispatchResult {
			if currency_out > currency_available {
				Err(Error::<T>::InsufficientCurrency)?
			}
			Ok(())
		}

		fn validate_pool_constraints(
			reserve: T::Balance,
			max_reserve: T::Balance,
			min_risk_buffers: &[Perquintill],
			current_tranche_values: &[T::Balance],
		) -> DispatchResult {
			if min_risk_buffers.len() != current_tranche_values.len() {
				Err(Error::<T>::InvalidData)?
			}

			if reserve > max_reserve {
				Err(Error::<T>::InsufficientReserve)?
			}

			let total_value = current_tranche_values
				.iter()
				.fold(
					Some(Zero::zero()),
					|sum: Option<T::Balance>, tranche_value| {
						sum.and_then(|sum| sum.checked_add(tranche_value))
					},
				)
				.ok_or(Error::<T>::Overflow)?;
			let mut buffer_value = total_value;
			for (tranche_value, min_risk_buffer) in current_tranche_values
				.iter()
				.rev() // reversed to senior => junior
				.zip(min_risk_buffers.iter().copied().rev())
			{
				buffer_value = buffer_value
					.checked_sub(tranche_value)
					.ok_or(Error::<T>::Overflow)?;
				let risk_buffer = Perquintill::from_rational(buffer_value, total_value);
				if risk_buffer < min_risk_buffer {
					Err(Error::<T>::RiskBufferViolated)?
				}
			}

			Ok(())
		}

		fn do_execute_epoch(
			pool_id: T::PoolId,
			pool: &mut PoolDetails<
				T::AccountId,
				T::CurrencyId,
				T::EpochId,
				T::Balance,
				T::InterestRate,
			>,
			epoch: &EpochExecutionInfo<T::Balance, T::BalanceRatio>,
			solution: &[(Perquintill, Perquintill)],
		) -> DispatchResult {
			pool.last_epoch_executed += One::one();

			let execution: Vec<_> = epoch
				.tranches
				.iter()
				.zip(solution.iter())
				.map(|(tranche, (s_supply, s_redeem))| {
					(
						s_supply.mul_floor(tranche.supply),
						s_redeem.mul_floor(tranche.redeem),
					)
				})
				.collect();

			let total_supply = execution
				.iter()
				.fold(
					Some(Zero::zero()),
					|acc: Option<T::Balance>, (supply, _)| {
						acc.and_then(|acc| acc.checked_add(supply))
					},
				)
				.ok_or(Error::<T>::Overflow)?;

			let total_redeem = execution
				.iter()
				.fold(
					Some(Zero::zero()),
					|acc: Option<T::Balance>, (_, redeem)| {
						acc.and_then(|acc| acc.checked_add(redeem))
					},
				)
				.ok_or(Error::<T>::Overflow)?;

			// Update tranche orders and add epoch solution state
			for ((((tranche_id, tranche), solution), execution), epoch_tranche) in pool
				.tranches
				.iter_mut()
				.enumerate()
				.zip(solution.iter().copied())
				.zip(execution.iter().copied())
				.zip(&epoch.tranches)
			{
				let loc = TrancheLocator {
					pool_id,
					tranche_id: T::TrancheId::try_from(tranche_id)
						.map_err(|_| Error::<T>::TrancheId)?,
				};
				Self::update_tranche_for_epoch(
					loc,
					pool.last_epoch_executed,
					tranche,
					solution,
					execution,
					epoch_tranche.price,
				)?;
			}

			// Update the total/available reserve for the new total value of the pool
			pool.total_reserve = pool
				.total_reserve
				.checked_add(&total_supply)
				.and_then(|res| res.checked_sub(&total_redeem))
				.ok_or(Error::<T>::Overflow)?;
			pool.available_reserve = pool.total_reserve;

			// Calculate the new fraction of the total pool value that each tranche contains
			// This is based on the tranche values at time of epoch close.
			let total_assets = pool
				.total_reserve
				.checked_add(&epoch.nav)
				.ok_or(Error::<T>::Overflow)?;
			let tranche_ratios: Vec<_> = execution
				.iter()
				.zip(&mut epoch.tranches.iter())
				.rev()
				.map(|((supply, redeem), tranche)| {
					tranche
						.value
						.checked_add(supply)
						.and_then(|value| value.checked_sub(redeem))
						.map(|tranche_asset| {
							Perquintill::from_rational(tranche_asset, total_assets)
						})
				})
				.collect::<Option<Vec<Perquintill>>>()
				.ok_or(Error::<T>::Overflow)?;

			// Calculate the new total asset value for each tranche
			// This uses the current state of the tranches, rather than the cached epoch-close-time values.
			let mut total_assets = total_assets;
			let tranche_assets = execution
				.iter()
				.zip(&mut pool.tranches)
				.rev()
				.map(|((supply, redeem), tranche)| {
					Self::update_tranche_debt(tranche)?;
					tranche
						.debt
						.checked_add(&tranche.reserve)
						.and_then(|value| value.checked_add(supply))
						.and_then(|value| value.checked_sub(redeem))
						.map(|value| {
							if value > total_assets {
								let assets = total_assets;
								total_assets = Zero::zero();
								assets
							} else {
								total_assets = total_assets.saturating_sub(value);
								value
							}
						})
				})
				.collect::<Option<Vec<T::Balance>>>()
				.ok_or(Error::<T>::Overflow)?;

			// Rebalance tranches based on the new tranche asset values and ratios
			let nav = T::NAV::nav(pool_id).ok_or(Error::<T>::NoNAV)?.0.into();
			let mut remaining_nav = nav;
			let mut remaining_reserve = pool.total_reserve;
			let junior_tranche_id = 0;
			let tranches_senior_to_junior = pool.tranches.iter_mut().rev();
			for (((tranche_id, tranche), ratio), value) in tranches_senior_to_junior
				.enumerate()
				.zip(tranche_ratios.iter())
				.zip(tranche_assets.iter())
			{
				tranche.ratio = *ratio;
				if tranche_id == junior_tranche_id {
					tranche.debt = remaining_nav;
					tranche.reserve = remaining_reserve;
				} else {
					tranche.debt = ratio.mul_ceil(nav);
					if tranche.debt > *value {
						tranche.debt = *value;
					}
					tranche.reserve = value.saturating_sub(tranche.debt);
					remaining_nav -= tranche.debt;
					remaining_reserve -= tranche.reserve;
				}
			}

			Ok(())
		}

		fn update_tranche_for_epoch(
			loc: TrancheLocator<T::PoolId, T::TrancheId>,
			closing_epoch: T::EpochId,
			tranche: &mut Tranche<T::Balance, T::InterestRate>,
			(supply_sol, redeem_sol): (Perquintill, Perquintill),
			(currency_supply, _currency_redeem): (T::Balance, T::Balance),
			price: T::BalanceRatio,
		) -> DispatchResult {
			// Update supply/redeem orders for the next epoch based on our execution
			let token_supply = price
				.reciprocal()
				.and_then(|inv_price| inv_price.checked_mul_int(tranche.epoch_supply))
				.map(|supply| supply_sol.mul_ceil(supply))
				.unwrap_or(Zero::zero());
			let token_redeem = supply_sol.mul_floor(tranche.epoch_redeem);

			tranche.epoch_supply -= currency_supply;
			tranche.epoch_redeem -= token_redeem;

			// Compute the tranche tokens that need to be minted or burned based on the execution
			let pool_address = PoolLocator {
				pool_id: loc.pool_id,
			}
			.into_account();
			let token = T::TrancheToken::tranche_token(loc.pool_id, loc.tranche_id);
			if token_supply > token_redeem {
				let tokens_to_mint = token_supply - token_redeem;
				T::Tokens::deposit(token, &pool_address, tokens_to_mint)?;
			} else if token_redeem > token_supply {
				let tokens_to_burn = token_redeem - token_supply;
				T::Tokens::withdraw(token, &pool_address, tokens_to_burn)?;
			}

			// Insert epoch closing information on supply/redeem fulfillment
			let epoch = EpochDetails::<T::BalanceRatio> {
				supply_fulfillment: supply_sol,
				redeem_fulfillment: redeem_sol,
				token_price: price,
			};
			Epoch::<T>::insert(loc, closing_epoch, epoch);
			Ok(())
		}

		pub(crate) fn do_payback(
			who: T::AccountId,
			pool_id: T::PoolId,
			amount: T::Balance,
		) -> DispatchResult {
			let pool_account = PoolLocator { pool_id }.into_account();
			Pool::<T>::try_mutate(pool_id, |pool| {
				let pool = pool.as_mut().ok_or(Error::<T>::NoSuchPool)?;

				pool.total_reserve = pool
					.total_reserve
					.checked_add(&amount)
					.ok_or(Error::<T>::Overflow)?;

				let mut remaining_amount = amount;
				let tranches_senior_to_junior = &mut pool.tranches.iter_mut().rev();
				for tranche in tranches_senior_to_junior {
					Self::update_tranche_debt(tranche).ok_or(Error::<T>::Overflow)?;

					let tranche_amount = if tranche.interest_per_sec != One::one() {
						tranche.ratio.mul_ceil(amount)
					} else {
						remaining_amount
					};

					let tranche_amount = if tranche_amount > tranche.debt {
						tranche.debt
					} else {
						tranche_amount
					};

					tranche.debt -= tranche_amount;
					tranche.reserve = tranche
						.reserve
						.checked_add(&tranche_amount)
						.ok_or(Error::<T>::Overflow)?;

					remaining_amount -= tranche_amount;
				}

				T::Tokens::transfer(pool.currency, &who, &pool_account, amount)?;
				Ok(())
			})
		}

		pub(crate) fn do_borrow(
			who: T::AccountId,
			pool_id: T::PoolId,
			amount: T::Balance,
		) -> DispatchResult {
			let pool_account = PoolLocator { pool_id }.into_account();
			Pool::<T>::try_mutate(pool_id, |pool| {
				let pool = pool.as_mut().ok_or(Error::<T>::NoSuchPool)?;

				pool.total_reserve = pool
					.total_reserve
					.checked_sub(&amount)
					.ok_or(Error::<T>::Overflow)?;
				pool.available_reserve = pool
					.available_reserve
					.checked_sub(&amount)
					.ok_or(Error::<T>::Overflow)?;

				let mut remaining_amount = amount;
				let tranches_senior_to_junior = &mut pool.tranches.iter_mut().rev();
				for tranche in tranches_senior_to_junior {
					Self::update_tranche_debt(tranche).ok_or(Error::<T>::Overflow)?;

					let tranche_amount = if tranche.interest_per_sec != One::one() {
						tranche.ratio.mul_ceil(amount)
					} else {
						remaining_amount
					};

					let tranche_amount = if tranche_amount > tranche.reserve {
						tranche.reserve
					} else {
						tranche_amount
					};

					tranche.reserve -= tranche_amount;
					tranche.debt = tranche
						.debt
						.checked_add(&tranche_amount)
						.ok_or(Error::<T>::Overflow)?;

					remaining_amount -= tranche_amount;
				}

				T::Tokens::transfer(pool.currency, &pool_account, &who, amount)?;
				Ok(())
			})
		}
	}
}

impl<T: Config> PoolInspect<T::AccountId> for Pallet<T> {
	type PoolId = T::PoolId;

	fn pool_exists(pool_id: Self::PoolId) -> bool {
		Pool::<T>::contains_key(pool_id)
	}
}

impl<T: Config> PoolReserve<T::AccountId> for Pallet<T> {
	type Balance = T::Balance;

	fn withdraw(pool_id: Self::PoolId, to: T::AccountId, amount: Self::Balance) -> DispatchResult {
		Self::do_borrow(to, pool_id, amount)
	}

	fn deposit(pool_id: Self::PoolId, from: T::AccountId, amount: Self::Balance) -> DispatchResult {
		Self::do_payback(from, pool_id, amount)
	}
}<|MERGE_RESOLUTION|>--- conflicted
+++ resolved
@@ -441,12 +441,8 @@
 
 			Self::is_valid_tranche_change(&vec![], &tranches)?;
 
-<<<<<<< HEAD
 			const SECS_PER_YEAR: u64 = 365 * 24 * 60 * 60;
 			let now = T::Time::now().as_secs();
-=======
-			let now = Self::now();
->>>>>>> 738edb0e
 			let tranches = tranches
 				.into_iter()
 				.map(|(interest, risk_buffer)| {
@@ -786,23 +782,11 @@
 
 				let closing_epoch = pool.current_epoch;
 				pool.current_epoch += One::one();
-<<<<<<< HEAD
 				pool.last_epoch_closed = now;
 
 				// Set available reserve to 0 to disable originations while the epoch is closed but not executed
-=======
-				let current_epoch_end = Self::now();
 				pool.last_epoch_closed = current_epoch_end;
->>>>>>> 738edb0e
-				pool.available_reserve = Zero::zero();
-				let epoch_reserve = pool.total_reserve;
-
-				let (nav_amount, nav_last_updated) =
 					T::NAV::nav(pool_id).ok_or(Error::<T>::NoNAV)?;
-				ensure!(
-					now.saturating_sub(nav_last_updated.into()) <= pool.max_nav_age,
-					Error::<T>::NAVTooOld
-				);
 				let nav = nav_amount.into();
 
 				if pool
