--- conflicted
+++ resolved
@@ -51,61 +51,37 @@
 pub enum TransferEffects<AccountId, CurrencyId, Balance> {
 	Transfer {
 		sender: AccountId,
-<<<<<<< HEAD
-		destination: Location,
-=======
-		destination: VersionedLocation,
->>>>>>> de2886f2
+		destination: VersionedLocation,
 		currency_id: CurrencyId,
 		amount: Balance,
 	},
 	TransferMultiAsset {
 		sender: AccountId,
-<<<<<<< HEAD
-		destination: Location,
-=======
-		destination: VersionedLocation,
->>>>>>> de2886f2
+		destination: VersionedLocation,
 		asset: Asset,
 	},
 	TransferWithFee {
 		sender: AccountId,
-<<<<<<< HEAD
-		destination: Location,
-=======
-		destination: VersionedLocation,
->>>>>>> de2886f2
+		destination: VersionedLocation,
 		currency_id: CurrencyId,
 		amount: Balance,
 		fee: Balance,
 	},
 	TransferMultiAssetWithFee {
 		sender: AccountId,
-<<<<<<< HEAD
-		destination: Location,
-=======
-		destination: VersionedLocation,
->>>>>>> de2886f2
+		destination: VersionedLocation,
 		asset: Asset,
 		fee_asset: Asset,
 	},
 	TransferMultiCurrencies {
 		sender: AccountId,
-<<<<<<< HEAD
-		destination: Location,
-=======
-		destination: VersionedLocation,
->>>>>>> de2886f2
+		destination: VersionedLocation,
 		currencies: Vec<(CurrencyId, Balance)>,
 		fee: (CurrencyId, Balance),
 	},
 	TransferMultiAssets {
 		sender: AccountId,
-<<<<<<< HEAD
-		destination: Location,
-=======
-		destination: VersionedLocation,
->>>>>>> de2886f2
+		destination: VersionedLocation,
 		assets: Assets,
 		fee_asset: Asset,
 	},
@@ -154,12 +130,6 @@
 			dest: Box<VersionedLocation>,
 			dest_weight_limit: WeightLimit,
 		) -> DispatchResult {
-<<<<<<< HEAD
-			let destination: Location = (*dest.clone())
-				.try_into()
-				.map_err(|()| Error::<T>::BadVersion)?;
-=======
->>>>>>> de2886f2
 			let sender = ensure_signed(origin.clone())?;
 
 			T::PreTransfer::check(TransferEffects::Transfer {
@@ -200,12 +170,6 @@
 		) -> DispatchResult {
 			let sender = ensure_signed(origin.clone())?;
 			let multi_asset: Asset = (*asset.clone())
-<<<<<<< HEAD
-				.try_into()
-				.map_err(|()| Error::<T>::BadVersion)?;
-			let destination: Location = (*dest.clone())
-=======
->>>>>>> de2886f2
 				.try_into()
 				.map_err(|()| Error::<T>::BadVersion)?;
 
@@ -250,12 +214,6 @@
 			dest_weight_limit: WeightLimit,
 		) -> DispatchResult {
 			let sender = ensure_signed(origin.clone())?;
-<<<<<<< HEAD
-			let destination: Location = (*dest.clone())
-				.try_into()
-				.map_err(|()| Error::<T>::BadVersion)?;
-=======
->>>>>>> de2886f2
 
 			T::PreTransfer::check(TransferEffects::TransferWithFee {
 				sender,
@@ -310,12 +268,6 @@
 				.try_into()
 				.map_err(|()| Error::<T>::BadVersion)?;
 			let fee_asset: Asset = (*fee.clone())
-<<<<<<< HEAD
-				.try_into()
-				.map_err(|()| Error::<T>::BadVersion)?;
-			let destination: Location = (*dest.clone())
-=======
->>>>>>> de2886f2
 				.try_into()
 				.map_err(|()| Error::<T>::BadVersion)?;
 
@@ -360,12 +312,6 @@
 			dest_weight_limit: WeightLimit,
 		) -> DispatchResult {
 			let sender = ensure_signed(origin.clone())?;
-<<<<<<< HEAD
-			let destination: Location = (*dest.clone())
-				.try_into()
-				.map_err(|()| Error::<T>::BadVersion)?;
-=======
->>>>>>> de2886f2
 			let fee = currencies
 				.get(fee_item as usize)
 				.ok_or(orml_xtokens::Error::<T>::AssetIndexNonExistent)?;
@@ -412,12 +358,6 @@
 		) -> DispatchResult {
 			let sender = ensure_signed(origin.clone())?;
 			let multi_assets: Assets = (*assets.clone())
-<<<<<<< HEAD
-				.try_into()
-				.map_err(|()| Error::<T>::BadVersion)?;
-			let destination: Location = (*dest.clone())
-=======
->>>>>>> de2886f2
 				.try_into()
 				.map_err(|()| Error::<T>::BadVersion)?;
 			let fee_asset: &Asset = multi_assets
