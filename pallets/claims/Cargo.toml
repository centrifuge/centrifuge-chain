[package]
name = "pallet-claims"
description = "Pallet for processing token claims for Tinlake investments."
authors = ["The Centrifugians Tribe"]
edition = "2021"
homepage = "https://centrifuge.io"
license = "LGPL-3.0"
repository = "https://github.com/centrifuge/centrifuge-chain"
version = "2.0.0"

[package.metadata.docs.rs]
targets = ["x86_64-unknown-linux-gnu"]

[dependencies]
<<<<<<< HEAD
codec = { package = "parity-scale-codec", version = "3.0", default-features = false }
frame-support = { git = "https://github.com/paritytech/polkadot-sdk", default-features = false, tag = "polkadot-v1.1.0" }
frame-system = { git = "https://github.com/paritytech/polkadot-sdk", default-features = false, tag = "polkadot-v1.1.0" }
pallet-balances = { git = "https://github.com/paritytech/polkadot-sdk", default-features = false, tag = "polkadot-v1.1.0" }
=======
frame-support = { git = "https://github.com/paritytech/substrate", default-features = false, branch = "polkadot-v0.9.43" }
frame-system = { git = "https://github.com/paritytech/substrate", default-features = false, branch = "polkadot-v0.9.43" }
pallet-balances = { git = "https://github.com/paritytech/substrate", default-features = false, branch = "polkadot-v0.9.43" }
parity-scale-codec = { version = "3.0.0", features = ["derive"], default-features = false }
>>>>>>> 146d9d2e
scale-info = { version = "2.3.0", default-features = false, features = ["derive"] }
sp-core = { git = "https://github.com/paritytech/polkadot-sdk", default-features = false, tag = "polkadot-v1.1.0" }
sp-runtime = { git = "https://github.com/paritytech/polkadot-sdk", default-features = false, tag = "polkadot-v1.1.0" }
sp-std = { git = "https://github.com/paritytech/polkadot-sdk", default-features = false, tag = "polkadot-v1.1.0" }

[dev-dependencies]
cfg-primitives = { path = "../../libs/primitives", default_features = true }
cfg-types = { path = "../../libs/types", default_features = true }
sp-core = { git = "https://github.com/paritytech/polkadot-sdk", default-features = false, tag = "polkadot-v1.1.0" }
sp-io = { git = "https://github.com/paritytech/polkadot-sdk", default-features = false, tag = "polkadot-v1.1.0" }

[features]
default = ["std"]
std = [
  "parity-scale-codec/std",
  "scale-info/std",
  "frame-support/std",
  "frame-system/std",
  "pallet-balances/std",
  "sp-std/std",
  "sp-core/std",
  "sp-runtime/std",
]

try-runtime = [
  "cfg-primitives/try-runtime",
  "frame-support/try-runtime",
  "frame-system/try-runtime",
  "pallet-balances/try-runtime",
  "sp-runtime/try-runtime",
]
runtime-benchmarks = [
  "cfg-primitives/runtime-benchmarks",
  "cfg-types/runtime-benchmarks",
  "frame-support/runtime-benchmarks",
  "frame-system/runtime-benchmarks",
  "pallet-balances/runtime-benchmarks",
  "sp-runtime/runtime-benchmarks",
]<|MERGE_RESOLUTION|>--- conflicted
+++ resolved
@@ -12,27 +12,20 @@
 targets = ["x86_64-unknown-linux-gnu"]
 
 [dependencies]
-<<<<<<< HEAD
-codec = { package = "parity-scale-codec", version = "3.0", default-features = false }
-frame-support = { git = "https://github.com/paritytech/polkadot-sdk", default-features = false, tag = "polkadot-v1.1.0" }
-frame-system = { git = "https://github.com/paritytech/polkadot-sdk", default-features = false, tag = "polkadot-v1.1.0" }
-pallet-balances = { git = "https://github.com/paritytech/polkadot-sdk", default-features = false, tag = "polkadot-v1.1.0" }
-=======
 frame-support = { git = "https://github.com/paritytech/substrate", default-features = false, branch = "polkadot-v0.9.43" }
 frame-system = { git = "https://github.com/paritytech/substrate", default-features = false, branch = "polkadot-v0.9.43" }
 pallet-balances = { git = "https://github.com/paritytech/substrate", default-features = false, branch = "polkadot-v0.9.43" }
 parity-scale-codec = { version = "3.0.0", features = ["derive"], default-features = false }
->>>>>>> 146d9d2e
 scale-info = { version = "2.3.0", default-features = false, features = ["derive"] }
-sp-core = { git = "https://github.com/paritytech/polkadot-sdk", default-features = false, tag = "polkadot-v1.1.0" }
-sp-runtime = { git = "https://github.com/paritytech/polkadot-sdk", default-features = false, tag = "polkadot-v1.1.0" }
-sp-std = { git = "https://github.com/paritytech/polkadot-sdk", default-features = false, tag = "polkadot-v1.1.0" }
+sp-core = { git = "https://github.com/paritytech/substrate", default-features = false, branch = "polkadot-v0.9.43" }
+sp-runtime = { git = "https://github.com/paritytech/substrate", default-features = false, branch = "polkadot-v0.9.43" }
+sp-std = { git = "https://github.com/paritytech/substrate", default-features = false, branch = "polkadot-v0.9.43" }
 
 [dev-dependencies]
 cfg-primitives = { path = "../../libs/primitives", default_features = true }
 cfg-types = { path = "../../libs/types", default_features = true }
-sp-core = { git = "https://github.com/paritytech/polkadot-sdk", default-features = false, tag = "polkadot-v1.1.0" }
-sp-io = { git = "https://github.com/paritytech/polkadot-sdk", default-features = false, tag = "polkadot-v1.1.0" }
+sp-core = { git = "https://github.com/paritytech/substrate", default-features = false, branch = "polkadot-v0.9.43" }
+sp-io = { git = "https://github.com/paritytech/substrate", default-features = false, branch = "polkadot-v0.9.43" }
 
 [features]
 default = ["std"]
