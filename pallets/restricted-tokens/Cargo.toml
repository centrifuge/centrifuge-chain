[package]
name = 'pallet-restricted-tokens'
description = 'Pallet for handling token-transfers. Allows to restrict specific token usage to some users.'
authors = ["Centrifuge <admin@centrifuge.io>"]
edition = '2021'
homepage = 'https://centrifuge.io'
license = "LGPL-3.0"
repository = 'https://github.com/centrifuge/centrifuge-chain'
version = '0.1.0'

[package.metadata.docs.rs]
targets = ['x86_64-unknown-linux-gnu']

[dependencies]
serde = { version = "1.0.102" }
codec = { package = 'parity-scale-codec', version = '2.0.0', features = ['derive'] , default-features = false }
scale-info = { version = "1.0", default-features = false, features = ["derive"] }

<<<<<<< HEAD
frame-benchmarking = { git = "https://github.com/paritytech/substrate", default-features = false , optional = true , branch = "polkadot-v0.9.16" }
frame-support = { git = "https://github.com/paritytech/substrate", default-features = false , branch = "polkadot-v0.9.16" }
frame-system = { git = "https://github.com/paritytech/substrate", default-features = false , branch = "polkadot-v0.9.16" }
sp-runtime = { git = "https://github.com/paritytech/substrate", default-features = false , branch = "polkadot-v0.9.16" }
sp-std = { git = "https://github.com/paritytech/substrate", default-features = false , branch = "polkadot-v0.9.16" }
=======
frame-benchmarking = { git = "https://github.com/paritytech/substrate", default-features = false , optional = true , branch = "polkadot-v0.9.12" }
frame-support = { git = "https://github.com/paritytech/substrate", default-features = false , branch = "polkadot-v0.9.12" }
frame-system = { git = "https://github.com/paritytech/substrate", default-features = false , branch = "polkadot-v0.9.12" }
sp-runtime = { git = "https://github.com/paritytech/substrate", default-features = false ,  optional = true, branch = "polkadot-v0.9.12" }
sp-std = { git = "https://github.com/paritytech/substrate", default-features = false , branch = "polkadot-v0.9.12" }
>>>>>>> 0e503ba8
common-traits = { path = "../../libs/common-traits", default-features = false }
common-types = { path = "../../libs/common-types", default-features = false }

## Benchmarkind dependencies
pallet-balances= { git = "https://github.com/paritytech/substrate", default-features = false, optional = true, branch = "polkadot-v0.9.12" }
orml-tokens = { git = "https://github.com/open-web3-stack/open-runtime-module-library", default-features = false, optional = true, branch = "polkadot-v0.9.12" }
orml-traits = { git = "https://github.com/open-web3-stack/open-runtime-module-library", default-features = false, optional = true, branch = "polkadot-v0.9.12" }
pallet-permissions = { path = "../permissions", default-features = false, optional = true }
runtime-common = { path = "../../runtime/common", default-features = false, optional = true }

[dev-dependencies]
orml-tokens = { git = "https://github.com/open-web3-stack/open-runtime-module-library", default-features = true, branch = "polkadot-v0.9.16" }
orml-traits = { git = "https://github.com/open-web3-stack/open-runtime-module-library", default-features = true, branch = "polkadot-v0.9.16" }
sp-io = { git = "https://github.com/paritytech/substrate", default-features = true, branch = "polkadot-v0.9.16" }
pallet-balances = { git = "https://github.com/paritytech/substrate", default-features = true, branch = "polkadot-v0.9.16" }

[features]
default = ['std']
runtime-benchmarks = [
    'frame-benchmarking',
    'pallet-balances',
    'sp-runtime',
    'orml-tokens',
    'orml-traits',
    'pallet-permissions',
    'runtime-common'
]
std = [
    'codec/std',
    'scale-info/std',
    'frame-support/std',
    'frame-system/std',
    'sp-runtime/std',
    'sp-std/std',
    'common-types/std',
    'common-traits/std'
]
try-runtime = ['frame-support/try-runtime']
<|MERGE_RESOLUTION|>--- conflicted
+++ resolved
@@ -16,26 +16,18 @@
 codec = { package = 'parity-scale-codec', version = '2.0.0', features = ['derive'] , default-features = false }
 scale-info = { version = "1.0", default-features = false, features = ["derive"] }
 
-<<<<<<< HEAD
 frame-benchmarking = { git = "https://github.com/paritytech/substrate", default-features = false , optional = true , branch = "polkadot-v0.9.16" }
 frame-support = { git = "https://github.com/paritytech/substrate", default-features = false , branch = "polkadot-v0.9.16" }
 frame-system = { git = "https://github.com/paritytech/substrate", default-features = false , branch = "polkadot-v0.9.16" }
-sp-runtime = { git = "https://github.com/paritytech/substrate", default-features = false , branch = "polkadot-v0.9.16" }
+sp-runtime = { git = "https://github.com/paritytech/substrate", default-features = false , optional = true, branch = "polkadot-v0.9.16" }
 sp-std = { git = "https://github.com/paritytech/substrate", default-features = false , branch = "polkadot-v0.9.16" }
-=======
-frame-benchmarking = { git = "https://github.com/paritytech/substrate", default-features = false , optional = true , branch = "polkadot-v0.9.12" }
-frame-support = { git = "https://github.com/paritytech/substrate", default-features = false , branch = "polkadot-v0.9.12" }
-frame-system = { git = "https://github.com/paritytech/substrate", default-features = false , branch = "polkadot-v0.9.12" }
-sp-runtime = { git = "https://github.com/paritytech/substrate", default-features = false ,  optional = true, branch = "polkadot-v0.9.12" }
-sp-std = { git = "https://github.com/paritytech/substrate", default-features = false , branch = "polkadot-v0.9.12" }
->>>>>>> 0e503ba8
 common-traits = { path = "../../libs/common-traits", default-features = false }
 common-types = { path = "../../libs/common-types", default-features = false }
 
 ## Benchmarkind dependencies
-pallet-balances= { git = "https://github.com/paritytech/substrate", default-features = false, optional = true, branch = "polkadot-v0.9.12" }
-orml-tokens = { git = "https://github.com/open-web3-stack/open-runtime-module-library", default-features = false, optional = true, branch = "polkadot-v0.9.12" }
-orml-traits = { git = "https://github.com/open-web3-stack/open-runtime-module-library", default-features = false, optional = true, branch = "polkadot-v0.9.12" }
+pallet-balances = { git = "https://github.com/paritytech/substrate", default-features = false, optional = true, branch = "polkadot-v0.9.16" }
+orml-tokens = { git = "https://github.com/open-web3-stack/open-runtime-module-library", default-features = false, optional = true, branch = "polkadot-v0.9.16" }
+orml-traits = { git = "https://github.com/open-web3-stack/open-runtime-module-library", default-features = false, optional = true, branch = "polkadot-v0.9.16" }
 pallet-permissions = { path = "../permissions", default-features = false, optional = true }
 runtime-common = { path = "../../runtime/common", default-features = false, optional = true }
 
