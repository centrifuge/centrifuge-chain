// Copyright 2021 Centrifuge Foundation (centrifuge.io).
// This file is part of Centrifuge chain project.

// Centrifuge is free software: you can redistribute it and/or modify
// it under the terms of the GNU General Public License as published by
// the Free Software Foundation, either version 3 of the License, or
// (at your option) any later version (see http://www.gnu.org/licenses).

// Centrifuge is distributed in the hope that it will be useful,
// but WITHOUT ANY WARRANTY; without even the implied warranty of
// MERCHANTABILITY or FITNESS FOR A PARTICULAR PURPOSE.  See the
// GNU General Public License for more details.

//! # Liquidity Pools pallet
//!
//! Provides the toolset to enable foreign investments on foreign domains.
//!
//! - [`Pallet`]
//!
//! ## Assumptions
//! - Sending/recipient domains handle cross-chain transferred currencies
//!   properly on their side. This pallet only ensures correctness on the local
//!   domain.
//! - The implementer of the pallet's associated `ForeignInvestment` type sends
//!   notifications for completed investment decrements via the
//!   `DecreasedForeignInvestOrderHook`. Otherwise the domain which initially
//!   sent the `DecreaseInvestOrder` message will never be notified about the
//!   completion.
//! - The implementer of the pallet's associated `ForeignInvestment` type sends
//!   notifications for completed redemption collections via the
//!   `CollectedForeignRedemptionHook`. Otherwise the domain which initially
//!   sent the `CollectRedeem` message will never be notified about the
//!   completion.
//! - The pallet's associated `TreasuryAccount` holds sufficient balance for the
//!   corresponding fee currencies of all possible recipient domains for the
//!   following outgoing messages: [`Message::FulfilledCancelDepositRequest`],
//!   [`Message::FulfilledCancelRedeemRequest`],
//!   [`Message::FulfilledDepositRequest`], [`Message::FulfilledRedeemRequest`],
//!   [`Message::ScheduleUpgrade`].

#![cfg_attr(not(feature = "std"), no_std)]
use core::convert::TryFrom;

use cfg_traits::{
	liquidity_pools::{InboundQueue, OutboundQueue},
	swaps::TokenSwaps,
	PreConditions,
};
use cfg_types::{
	domain_address::{Domain, DomainAddress},
	tokens::GeneralCurrencyIndex,
};
use cfg_utils::vec_to_fixed_array;
use frame_support::{
	traits::{
		fungibles::{Inspect, Mutate},
		PalletInfo,
	},
	transactional,
};
use orml_traits::{
	asset_registry::{self, Inspect as _},
	GetByKey,
};
pub use pallet::*;
use sp_runtime::{
	traits::{AtLeast32BitUnsigned, Convert, EnsureMul},
	FixedPointNumber, SaturatedConversion,
};
use sp_std::{convert::TryInto, vec};
use staging_xcm::{
	v4::{Junction::*, NetworkId},
	VersionedLocation,
};

use crate::message::UpdateRestrictionMessage;

// NOTE: Should be replaced with generated weights in the future. For now, let's
// be defensive.
pub mod defensive_weights;

/// Serializer for the LiquidityPool's Generic Message Passing Format (GMPF)
mod gmpf {
	mod de;
	mod error;
	mod ser;

	pub use de::from_slice;
	#[cfg(test)]
	pub use error::Error;
	pub use ser::to_vec;
}

mod message;
pub use message::Message;

pub mod hooks;
mod inbound;

#[cfg(test)]
mod mock;

#[cfg(test)]
mod tests;

pub type GeneralCurrencyIndexType = u128;

pub type GeneralCurrencyIndexOf<T> =
	GeneralCurrencyIndex<GeneralCurrencyIndexType, <T as pallet::Config>::GeneralCurrencyPrefix>;

#[frame_support::pallet]
pub mod pallet {
	use cfg_traits::{
		investments::ForeignInvestment, CurrencyInspect, Permissions, PoolInspect, Seconds,
		TimeAsSecs, TrancheTokenPrice,
	};
	use cfg_types::{
		permissions::{PermissionScope, PoolRole, Role},
		tokens::CustomMetadata,
		EVMChainId,
	};
	use frame_support::{
		pallet_prelude::*,
		traits::tokens::{Fortitude, Precision, Preservation},
	};
	use frame_system::pallet_prelude::*;
	use parity_scale_codec::HasCompact;
	use sp_runtime::{traits::Zero, DispatchError};

	use super::*;
	use crate::defensive_weights::WeightInfo;

	#[pallet::pallet]
	pub struct Pallet<T>(_);

	#[pallet::config]
	pub trait Config: frame_system::Config {
		/// Weight information for extrinsics in this pallet.
		type WeightInfo: WeightInfo;

		/// The source of truth for the balance of accounts in native currency.
		type Balance: Parameter
			+ Member
			+ AtLeast32BitUnsigned
			+ Default
			+ Copy
			+ MaybeSerializeDeserialize
			+ MaxEncodedLen
			+ Into<u128>
			+ From<u128>;

		type PoolId: Member
			+ Parameter
			+ Default
			+ Copy
			+ HasCompact
			+ MaxEncodedLen
			+ core::fmt::Debug
			+ Into<u64>
			+ From<u64>;

		type TrancheId: Member
			+ Parameter
			+ Default
			+ Copy
			+ MaxEncodedLen
			+ TypeInfo
			+ From<[u8; 16]>
			+ Into<[u8; 16]>;

		/// The fixed point number representation for higher precision.
		type BalanceRatio: Parameter
			+ Member
			+ MaybeSerializeDeserialize
			+ FixedPointNumber<Inner = u128>
			+ TypeInfo;

		/// The source of truth for pool inspection operations such as its
		/// existence, the corresponding tranche token or the investment
		/// currency.
		type PoolInspect: PoolInspect<
			Self::AccountId,
			Self::CurrencyId,
			PoolId = Self::PoolId,
			TrancheId = Self::TrancheId,
		>;

		type TrancheTokenPrice: TrancheTokenPrice<
			Self::AccountId,
			Self::CurrencyId,
			BalanceRatio = Self::BalanceRatio,
			PoolId = Self::PoolId,
			TrancheId = Self::TrancheId,
			Moment = Seconds,
		>;

		/// The source of truth for investment permissions.
		type Permission: Permissions<
			Self::AccountId,
			Scope = PermissionScope<Self::PoolId, Self::CurrencyId>,
			Role = Role<Self::TrancheId>,
			Error = DispatchError,
		>;

		/// The UNIX timestamp provider type required for checking the validity
		/// of investments.
		type Time: TimeAsSecs;

		/// The type for handling transfers, burning and minting of
		/// multi-assets.
		type Tokens: Mutate<Self::AccountId>
			+ Inspect<Self::AccountId, AssetId = Self::CurrencyId, Balance = Self::Balance>;

		/// Enables investing and redeeming into investment classes with foreign
		/// currencies.
		type ForeignInvestment: ForeignInvestment<
			Self::AccountId,
			Amount = Self::Balance,
			TrancheAmount = Self::Balance,
			CurrencyId = Self::CurrencyId,
<<<<<<< HEAD
			InvestmentId = Self::TrancheCurrency,
=======
			Error = DispatchError,
			InvestmentId = (Self::PoolId, Self::TrancheId),
>>>>>>> f647a49c
		>;

		/// The source of truth for the transferability of assets via the
		/// LiquidityPools feature.
		type AssetRegistry: asset_registry::Inspect<
			AssetId = Self::CurrencyId,
			Balance = <Self as Config>::Balance,
			CustomMetadata = CustomMetadata,
		>;

		/// The currency type of transferable tokens.
		type CurrencyId: Parameter
			+ Member
			+ Copy
			+ MaybeSerializeDeserialize
			+ Ord
			+ TypeInfo
			+ MaxEncodedLen
			+ TryInto<GeneralCurrencyIndexOf<Self>, Error = DispatchError>
			+ TryFrom<GeneralCurrencyIndexOf<Self>, Error = DispatchError>
			// Enables checking whether currency is tranche token
			+ CurrencyInspect<CurrencyId = Self::CurrencyId>
			+ From<(Self::PoolId, Self::TrancheId)>;

		/// The converter from a DomainAddress to a Substrate AccountId.
		type DomainAddressToAccountId: Convert<DomainAddress, Self::AccountId>;

		/// The converter from a Domain and a 32 byte array to DomainAddress.
		type DomainAccountToDomainAddress: Convert<(Domain, [u8; 32]), DomainAddress>;

		/// The type for processing outgoing messages and retrieving the domain
		/// hook address.
		type OutboundQueue: OutboundQueue<Sender = Self::AccountId, Message = Message, Destination = Domain>
			+ GetByKey<Domain, Option<[u8; 20]>>;

		/// The prefix for currencies added via the LiquidityPools feature.
		#[pallet::constant]
		type GeneralCurrencyPrefix: Get<[u8; 12]>;

		/// The type for paying the transaction fees for the dispatch of
		/// `Fulfilled*` and `ScheduleUpgrade` messages.
		///
		/// NOTE: We need to make sure to collect the appropriate amount
		/// beforehand as part of receiving the corresponding investment
		/// message.
		#[pallet::constant]
		type TreasuryAccount: Get<Self::AccountId>;

		type PreTransferFilter: PreConditions<
			(Self::AccountId, DomainAddress, Self::CurrencyId),
			Result = DispatchResult,
		>;

		/// Type used to retrive market ratio information about currencies
		type MarketRatio: TokenSwaps<
			Self::AccountId,
			CurrencyId = Self::CurrencyId,
			Ratio = Self::BalanceRatio,
		>;

		type RuntimeEvent: From<Event<Self>> + IsType<<Self as frame_system::Config>::RuntimeEvent>;
	}

	#[pallet::event]
	#[pallet::generate_deposit(pub(super) fn deposit_event)]
	#[allow(clippy::large_enum_variant)]
	pub enum Event<T: Config> {
		/// An incoming LP message was
		/// detected and is further processed
		IncomingMessage {
			sender: DomainAddress,
			message: Message,
		},
	}

	#[pallet::error]
	pub enum Error<T> {
		/// Failed to map the asset to the corresponding LiquidityPools' General
		/// Index representation and thus cannot be used as an
		/// investment currency.
		AssetNotFound,
		/// The metadata of the given asset does not declare it as a pool
		/// currency and thus it cannot be used as an investment currency.
		AssetMetadataNotPoolCurrency,
		/// The metadata of the given asset does not declare it as transferable
		/// via LiquidityPools'.
		AssetNotLiquidityPoolsTransferable,
		/// The asset is not a a wrapped token and thus cannot be
		/// transferred via liquidity pools.
		AssetNotLiquidityPoolsWrappedToken,
		/// A pool could not be found.
		PoolNotFound,
		/// A tranche could not be found.
		TrancheNotFound,
		/// Could not find the metadata of a tranche token.
		TrancheMetadataNotFound,
		/// Failed to fetch a tranche token price.
		/// This can occur if `TrancheNotFound` or if effectively
		/// the price for this tranche has not yet been set.
		MissingTranchePrice,
		/// Transfer amount must be non-zero.
		InvalidTransferAmount,
		/// Senders balance is insufficient for transfer amount
		BalanceTooLow,
		/// A transfer to a non-whitelisted destination was attempted.
		UnauthorizedTransfer,
		/// Failed to decode an incoming message.
		InvalidIncomingMessage,
		/// The destination domain is invalid.
		InvalidDomain,
		/// The validity is in the past.
		InvalidTrancheInvestorValidity,
		/// The currency is not allowed to be transferred via LiquidityPools.
		InvalidTransferCurrency,
		/// The account derived from the [Domain] and [DomainAddress] has not
		/// been whitelisted as a TrancheInvestor.
		InvestorDomainAddressNotAMember,
		/// Only the PoolAdmin can execute a given operation.
		NotPoolAdmin,
		/// The domain hook address could not be found.
		DomainHookAddressNotFound,
	}

	#[pallet::call]
	impl<T: Config> Pallet<T>
	where
		<T as frame_system::Config>::AccountId: From<[u8; 32]> + Into<[u8; 32]>,
	{
		/// Add a pool to a given domain
		#[pallet::weight(T::WeightInfo::add_pool())]
		#[pallet::call_index(2)]
		pub fn add_pool(
			origin: OriginFor<T>,
			pool_id: T::PoolId,
			domain: Domain,
		) -> DispatchResult {
			let who = ensure_signed(origin.clone())?;

			ensure!(
				T::PoolInspect::pool_exists(pool_id),
				Error::<T>::PoolNotFound
			);

			ensure!(
				T::Permission::has(
					PermissionScope::Pool(pool_id),
					who.clone(),
					Role::PoolRole(PoolRole::PoolAdmin)
				),
				Error::<T>::NotPoolAdmin
			);

			T::OutboundQueue::submit(
				who,
				domain,
				Message::AddPool {
					pool_id: pool_id.into(),
				},
			)?;
			Ok(())
		}

		/// Add a tranche to a given domain
		#[pallet::weight(T::WeightInfo::add_tranche())]
		#[pallet::call_index(3)]
		pub fn add_tranche(
			origin: OriginFor<T>,
			pool_id: T::PoolId,
			tranche_id: T::TrancheId,
			domain: Domain,
		) -> DispatchResult {
			let who = ensure_signed(origin.clone())?;

			ensure!(
				T::Permission::has(
					PermissionScope::Pool(pool_id),
					who.clone(),
					Role::PoolRole(PoolRole::PoolAdmin)
				),
				Error::<T>::NotPoolAdmin
			);

			// Look up the metadata of the tranche token
			let investment_id = Self::derive_invest_id(pool_id, tranche_id)?;
			let metadata = T::AssetRegistry::metadata(&investment_id.into())
				.ok_or(Error::<T>::TrancheMetadataNotFound)?;
			let token_name = vec_to_fixed_array(metadata.name);
			let token_symbol = vec_to_fixed_array(metadata.symbol);

			// Determine hook from EVM chain id and 20 byte hook stored in Gateway
			let hook_bytes =
				T::OutboundQueue::get(&domain).ok_or(Error::<T>::DomainHookAddressNotFound)?;
			let evm_chain_id = match domain {
				Domain::EVM(id) => Ok(id),
				_ => Err(Error::<T>::InvalidDomain),
			}?;
			let hook =
				T::DomainAddressToAccountId::convert(DomainAddress::EVM(evm_chain_id, hook_bytes))
					.into();

			// Send the message to the domain
			T::OutboundQueue::submit(
				who,
				domain,
				Message::AddTranche {
					pool_id: pool_id.into(),
					tranche_id: tranche_id.into(),
					decimals: metadata.decimals.saturated_into(),
					token_name,
					token_symbol,
					hook,
				},
			)?;

			Ok(())
		}

		/// Update the price of a tranche token.
		///
		/// By ensuring that registered currency location matches the specified
		/// domain, this call origin can be permissionless.
		///
		/// The `currency_id` parameter is necessary for the EVM side.
		#[pallet::weight(T::WeightInfo::update_token_price())]
		#[pallet::call_index(4)]
		pub fn update_token_price(
			origin: OriginFor<T>,
			pool_id: T::PoolId,
			tranche_id: T::TrancheId,
			currency_id: T::CurrencyId,
			destination: Domain,
		) -> DispatchResult {
			let who = ensure_signed(origin.clone())?;

			let (price, computed_at) = T::TrancheTokenPrice::get_price(pool_id, tranche_id)
				.ok_or(Error::<T>::MissingTranchePrice)?;

			let foreign_price = T::MarketRatio::market_ratio(
				currency_id,
				T::PoolInspect::currency_for(pool_id).ok_or(Error::<T>::PoolNotFound)?,
			)?
			.ensure_mul(price)?;

			// Check that the registered asset location matches the destination
			let (chain_id, ..) = Self::try_get_wrapped_token(&currency_id)?;
			ensure!(
				Domain::EVM(chain_id) == destination,
				Error::<T>::InvalidDomain
			);

			let currency = Self::try_get_general_index(currency_id)?;

			T::OutboundQueue::submit(
				who,
				destination,
				Message::UpdateTranchePrice {
					pool_id: pool_id.into(),
					tranche_id: tranche_id.into(),
					currency,
					price: foreign_price.into_inner(),
					computed_at,
				},
			)?;

			Ok(())
		}

		/// Update a member
		#[pallet::weight(T::WeightInfo::update_member())]
		#[pallet::call_index(5)]
		pub fn update_member(
			origin: OriginFor<T>,
			pool_id: T::PoolId,
			tranche_id: T::TrancheId,
			domain_address: DomainAddress,
			valid_until: Seconds,
		) -> DispatchResult {
			let who = ensure_signed(origin.clone())?;

			ensure!(
				T::PoolInspect::pool_exists(pool_id),
				Error::<T>::PoolNotFound
			);
			ensure!(
				T::PoolInspect::tranche_exists(pool_id, tranche_id),
				Error::<T>::TrancheNotFound
			);
			ensure!(
				valid_until > T::Time::now(),
				Error::<T>::InvalidTrancheInvestorValidity
			);

			// Ensure that the destination address has been whitelisted as a TrancheInvestor
			// beforehand.
			ensure!(
				T::Permission::has(
					PermissionScope::Pool(pool_id),
					T::DomainAddressToAccountId::convert(domain_address.clone()),
					Role::PoolRole(PoolRole::TrancheInvestor(tranche_id, valid_until))
				),
				Error::<T>::InvestorDomainAddressNotAMember
			);

			T::OutboundQueue::submit(
				who,
				domain_address.domain(),
				Message::UpdateRestriction {
					pool_id: pool_id.into(),
					tranche_id: tranche_id.into(),
					update: UpdateRestrictionMessage::UpdateMember {
						member: domain_address.address(),
						valid_until,
					},
				},
			)?;

			Ok(())
		}

		/// Transfer tranche tokens to a given address.
		///
		/// NOTE: Assumes `OutboundQueue` to check whether destination is local.
		///
		/// NOTE: The transferring account is not kept alive as we allow its
		/// death.
		#[pallet::weight(T::WeightInfo::transfer())]
		#[pallet::call_index(6)]
		pub fn transfer_tranche_tokens(
			origin: OriginFor<T>,
			pool_id: T::PoolId,
			tranche_id: T::TrancheId,
			domain_address: DomainAddress,
			amount: T::Balance,
		) -> DispatchResult {
			let who = ensure_signed(origin.clone())?;

			ensure!(!amount.is_zero(), Error::<T>::InvalidTransferAmount);
			ensure!(
				T::Permission::has(
					PermissionScope::Pool(pool_id),
					T::DomainAddressToAccountId::convert(domain_address.clone()),
					Role::PoolRole(PoolRole::TrancheInvestor(tranche_id, T::Time::now()))
				),
				Error::<T>::UnauthorizedTransfer
			);

			// Ensure pool and tranche exist and derive invest id
			let invest_id = Self::derive_invest_id(pool_id, tranche_id)?;

			T::PreTransferFilter::check((who.clone(), domain_address.clone(), invest_id.into()))?;

			// Transfer to the domain account for bookkeeping
			T::Tokens::transfer(
				invest_id.into(),
				&who,
				&domain_address.domain().into_account(),
				amount,
				// NOTE: Here, we allow death
				Preservation::Expendable,
			)?;

			T::OutboundQueue::submit(
				who.clone(),
				domain_address.domain(),
				Message::TransferTrancheTokens {
					pool_id: pool_id.into(),
					tranche_id: tranche_id.into(),
					amount: amount.into(),
					domain: domain_address.domain().into(),
					receiver: domain_address.address(),
				},
			)?;

			Ok(())
		}

		/// Transfer non-tranche tokens to a given address.
		///
		/// NOTE: Assumes `OutboundQueue` to check whether destination is local.
		///
		/// NOTE: The transferring account is not kept alive as we allow its
		/// death.
		#[pallet::weight(T::WeightInfo::transfer())]
		#[pallet::call_index(7)]
		pub fn transfer(
			origin: OriginFor<T>,
			currency_id: T::CurrencyId,
			receiver: DomainAddress,
			amount: T::Balance,
		) -> DispatchResult {
			let who = ensure_signed(origin.clone())?;

			ensure!(!amount.is_zero(), Error::<T>::InvalidTransferAmount);
			ensure!(
				!T::CurrencyId::is_tranche_token(currency_id),
				Error::<T>::InvalidTransferCurrency
			);
			let currency = Self::try_get_general_index(currency_id)?;

			// Check that the registered asset location matches the destination
			let (chain_id, ..) = Self::try_get_wrapped_token(&currency_id)?;
			ensure!(
				Domain::EVM(chain_id) == receiver.domain(),
				Error::<T>::InvalidDomain
			);

			T::PreTransferFilter::check((who.clone(), receiver.clone(), currency_id))?;

			// NOTE: This check is needed as `burn_from` has not a good error resolution and
			//       might return `Arithmetic` errors.
			ensure!(
				T::Tokens::reducible_balance(
					currency_id,
					&who,
					Preservation::Expendable,
					// NOTE: We do not know whether there are locks or so, so we are using user
					//       privilege
					Fortitude::Polite
				) >= amount,
				Error::<T>::BalanceTooLow
			);

			// Burn token as we are never the reserve for LP tokens that are not tranche
			// tokens.
			T::Tokens::burn_from(
				currency_id,
				&who,
				amount,
				Precision::Exact,
				// NOTE: We do not know whether there are locks or so, so we are using user
				//       privilege
				Fortitude::Polite,
			)?;

			T::OutboundQueue::submit(
				who.clone(),
				receiver.domain(),
				Message::TransferAssets {
					amount: amount.into(),
					currency,
					receiver: receiver.address(),
				},
			)?;

			Ok(())
		}

		/// Add a currency to the set of known currencies on the domain derived
		/// from the given currency.
		#[pallet::weight(10_000 + T::DbWeight::get().writes(1).ref_time())]
		#[pallet::call_index(8)]
		pub fn add_currency(origin: OriginFor<T>, currency_id: T::CurrencyId) -> DispatchResult {
			let who = ensure_signed(origin)?;

			let currency = Self::try_get_general_index(currency_id)?;

			let (chain_id, evm_address) = Self::try_get_wrapped_token(&currency_id)?;

			T::OutboundQueue::submit(
				who,
				Domain::EVM(chain_id),
				Message::AddAsset {
					currency,
					evm_address,
				},
			)?;

			Ok(())
		}

		/// Allow a currency to be used as a pool currency and to invest in a
		/// pool on the domain derived from the given currency.
		#[pallet::call_index(9)]
		#[pallet::weight(10_000 + T::DbWeight::get().writes(1).ref_time())]
		pub fn allow_investment_currency(
			origin: OriginFor<T>,
			pool_id: T::PoolId,
			currency_id: T::CurrencyId,
		) -> DispatchResult {
			// TODO(future): In the future, should be permissioned by trait which
			// does not exist yet.
			// See spec: https://centrifuge.hackmd.io/SERpps-URlG4hkOyyS94-w?view#fn-add_pool_currency
			let who = ensure_signed(origin)?;

			ensure!(
				T::Permission::has(
					PermissionScope::Pool(pool_id),
					who.clone(),
					Role::PoolRole(PoolRole::PoolAdmin)
				),
				Error::<T>::NotPoolAdmin
			);

			let (currency, chain_id) = Self::validate_investment_currency(currency_id)?;

			T::OutboundQueue::submit(
				who,
				Domain::EVM(chain_id),
				Message::AllowAsset {
					pool_id: pool_id.into(),
					currency,
				},
			)?;

			Ok(())
		}

		/// Schedule an upgrade of an EVM-based liquidity pool contract instance
		#[pallet::weight(<T as Config>::WeightInfo::schedule_upgrade())]
		#[pallet::call_index(10)]
		pub fn schedule_upgrade(
			origin: OriginFor<T>,
			evm_chain_id: EVMChainId,
			contract: [u8; 20],
		) -> DispatchResult {
			ensure_root(origin)?;

			T::OutboundQueue::submit(
				T::TreasuryAccount::get(),
				Domain::EVM(evm_chain_id),
				Message::ScheduleUpgrade { contract },
			)
		}

		/// Schedule an upgrade of an EVM-based liquidity pool contract instance
		#[pallet::weight(T::WeightInfo::cancel_upgrade())]
		#[pallet::call_index(11)]
		pub fn cancel_upgrade(
			origin: OriginFor<T>,
			evm_chain_id: EVMChainId,
			contract: [u8; 20],
		) -> DispatchResult {
			ensure_root(origin)?;

			T::OutboundQueue::submit(
				T::TreasuryAccount::get(),
				Domain::EVM(evm_chain_id),
				Message::CancelUpgrade { contract },
			)
		}

		/// Update the tranche token name and symbol on the specified domain
		///
		/// NOTE: Pulls the metadata from the `AssetRegistry` and thus requires
		/// the pool admin to have updated the tranche tokens metadata there
		/// beforehand.
		#[pallet::weight(T::WeightInfo::update_tranche_token_metadata())]
		#[pallet::call_index(12)]
		pub fn update_tranche_token_metadata(
			origin: OriginFor<T>,
			pool_id: T::PoolId,
			tranche_id: T::TrancheId,
			domain: Domain,
		) -> DispatchResult {
			let who = ensure_signed(origin.clone())?;

			let investment_id = Self::derive_invest_id(pool_id, tranche_id)?;
			let metadata = T::AssetRegistry::metadata(&investment_id.into())
				.ok_or(Error::<T>::TrancheMetadataNotFound)?;
			let token_name = vec_to_fixed_array(metadata.name);
			let token_symbol = vec_to_fixed_array(metadata.symbol);

			T::OutboundQueue::submit(
				who,
				domain,
				Message::UpdateTrancheMetadata {
					pool_id: pool_id.into(),
					tranche_id: tranche_id.into(),
					token_name,
					token_symbol,
				},
			)
		}

		/// Disallow a currency to be used as a pool currency and to invest in a
		/// pool on the domain derived from the given currency.
		#[pallet::call_index(13)]
		#[pallet::weight(10_000 + T::DbWeight::get().writes(1).ref_time())]
		pub fn disallow_investment_currency(
			origin: OriginFor<T>,
			pool_id: T::PoolId,
			currency_id: T::CurrencyId,
		) -> DispatchResult {
			let who = ensure_signed(origin)?;

			ensure!(
				T::Permission::has(
					PermissionScope::Pool(pool_id),
					who.clone(),
					Role::PoolRole(PoolRole::PoolAdmin)
				),
				Error::<T>::NotPoolAdmin
			);

			let (currency, chain_id) = Self::validate_investment_currency(currency_id)?;

			T::OutboundQueue::submit(
				who,
				Domain::EVM(chain_id),
				Message::DisallowAsset {
					pool_id: pool_id.into(),
					currency,
				},
			)?;

			Ok(())
		}
	}

	impl<T: Config> Pallet<T> {
		/// Returns the `u128` general index of a currency as the concatenation
		/// of the configured `GeneralCurrencyPrefix` and its local currency
		/// identifier.
		///
		/// Requires the currency to be registered in the `AssetRegistry`.
		///
		/// NOTE: Reverse operation of `try_get_currency_id`.
		pub fn try_get_general_index(currency: T::CurrencyId) -> Result<u128, DispatchError> {
			ensure!(
				T::AssetRegistry::metadata(&currency).is_some(),
				Error::<T>::AssetNotFound
			);

			let general_index: GeneralCurrencyIndexOf<T> = T::CurrencyId::try_into(currency)?;

			Ok(general_index.index)
		}

		/// Returns the local currency identifier from from its general index.
		///
		/// Requires the currency to be registered in the `AssetRegistry`.
		///
		/// NOTE: Reverse operation of `try_get_general_index`.
		pub fn try_get_currency_id(
			index: GeneralCurrencyIndexOf<T>,
		) -> Result<T::CurrencyId, DispatchError> {
			let currency = T::CurrencyId::try_from(index)?;
			ensure!(
				T::AssetRegistry::metadata(&currency).is_some(),
				Error::<T>::AssetNotFound
			);

			Ok(currency)
		}

		/// Checks whether the given currency is transferable via LiquidityPools
		/// and whether its metadata contains an evm location.
		///
		/// Requires the currency to be registered in the `AssetRegistry`.
		pub fn try_get_wrapped_token(
			currency_id: &T::CurrencyId,
		) -> Result<(EVMChainId, [u8; 20]), DispatchError> {
			let meta = T::AssetRegistry::metadata(currency_id).ok_or(Error::<T>::AssetNotFound)?;
			ensure!(
				meta.additional.transferability.includes_liquidity_pools(),
				Error::<T>::AssetNotLiquidityPoolsTransferable
			);

			// We need to still support v3 until orml_asset_registry migrates to the last
			// version.
			let location = match meta.location {
				Some(VersionedLocation::V3(location)) => location.try_into().map_err(|_| {
					DispatchError::Other("v3 is isometric to v4 and should not fail")
				})?,
				Some(VersionedLocation::V4(location)) => location,
				_ => Err(Error::<T>::AssetNotLiquidityPoolsWrappedToken)?,
			};

			let pallet_index = <T as frame_system::Config>::PalletInfo::index::<Pallet<T>>();

			match location.unpack() {
				(
					0,
					&[PalletInstance(pallet_instance), GlobalConsensus(NetworkId::Ethereum { chain_id }), AccountKey20 {
						network: None,
						key: address,
					}],
				) if Some(pallet_instance.into()) == pallet_index => Ok((chain_id, address)),
				_ => Err(Error::<T>::AssetNotLiquidityPoolsWrappedToken.into()),
			}
		}

		/// Ensures that the given pool and tranche exists and returns the
		/// corresponding investment id.
		pub fn derive_invest_id(
			pool_id: T::PoolId,
			tranche_id: T::TrancheId,
		) -> Result<(T::PoolId, T::TrancheId), DispatchError> {
			ensure!(
				T::PoolInspect::pool_exists(pool_id),
				Error::<T>::PoolNotFound
			);
			ensure!(
				T::PoolInspect::tranche_exists(pool_id, tranche_id),
				Error::<T>::TrancheNotFound
			);

			Ok((pool_id, tranche_id))
		}

		/// Performs multiple checks for the provided currency and returns its
		/// general index and the EVM chain ID associated with it.
		pub fn validate_investment_currency(
			currency_id: T::CurrencyId,
		) -> Result<(u128, EVMChainId), DispatchError> {
			let currency = Self::try_get_general_index(currency_id)?;

			let (chain_id, ..) = Self::try_get_wrapped_token(&currency_id)?;

			// Ensure the currency is enabled as pool_currency
			let metadata =
				T::AssetRegistry::metadata(&currency_id).ok_or(Error::<T>::AssetNotFound)?;
			ensure!(
				metadata.additional.pool_currency,
				Error::<T>::AssetMetadataNotPoolCurrency
			);

			Ok((currency, chain_id))
		}

		fn domain_account_to_account_id(domain_account: (Domain, [u8; 32])) -> T::AccountId {
			let domain_address = T::DomainAccountToDomainAddress::convert(domain_account);
			T::DomainAddressToAccountId::convert(domain_address)
		}
	}

	impl<T: Config> InboundQueue for Pallet<T>
	where
		<T as frame_system::Config>::AccountId: From<[u8; 32]> + Into<[u8; 32]>,
	{
		type Message = Message;
		type Sender = DomainAddress;

		#[transactional]
		fn submit(sender: DomainAddress, msg: Message) -> DispatchResult {
			Self::deposit_event(Event::<T>::IncomingMessage {
				sender: sender.clone(),
				message: msg.clone(),
			});

			match msg {
				Message::TransferAssets {
					currency,
					receiver,
					amount,
					..
				} => Self::handle_transfer(currency.into(), receiver.into(), amount.into()),
				Message::TransferTrancheTokens {
					pool_id,
					tranche_id,
					domain,
					receiver,
					amount,
					..
				} => Self::handle_tranche_tokens_transfer(
					pool_id.into(),
					tranche_id.into(),
					sender.domain(),
					T::DomainAccountToDomainAddress::convert((domain.try_into()?, receiver)),
					amount.into(),
				),
				Message::DepositRequest {
					pool_id,
					tranche_id,
					investor,
					currency,
					amount,
				} => Self::handle_deposit_request(
					pool_id.into(),
					tranche_id.into(),
					Self::domain_account_to_account_id((sender.domain(), investor)),
					currency.into(),
					amount.into(),
				),
				Message::RedeemRequest {
					pool_id,
					tranche_id,
					investor,
					amount,
					currency,
				} => Self::handle_redeem_request(
					pool_id.into(),
					tranche_id.into(),
					Self::domain_account_to_account_id((sender.domain(), investor)),
					amount.into(),
					currency.into(),
					sender,
				),
				Message::CancelDepositRequest {
					pool_id,
					tranche_id,
					investor,
					currency,
				} => Self::handle_cancel_deposit_request(
					pool_id.into(),
					tranche_id.into(),
					Self::domain_account_to_account_id((sender.domain(), investor)),
					currency.into(),
				),
				Message::CancelRedeemRequest {
					pool_id,
					tranche_id,
					investor,
					currency,
				} => Self::handle_cancel_redeem_request(
					pool_id.into(),
					tranche_id.into(),
					Self::domain_account_to_account_id((sender.domain(), investor)),
					currency.into(),
					sender,
				),
				_ => Err(Error::<T>::InvalidIncomingMessage.into()),
			}?;

			Ok(())
		}
	}
}<|MERGE_RESOLUTION|>--- conflicted
+++ resolved
@@ -218,12 +218,7 @@
 			Amount = Self::Balance,
 			TrancheAmount = Self::Balance,
 			CurrencyId = Self::CurrencyId,
-<<<<<<< HEAD
-			InvestmentId = Self::TrancheCurrency,
-=======
-			Error = DispatchError,
 			InvestmentId = (Self::PoolId, Self::TrancheId),
->>>>>>> f647a49c
 		>;
 
 		/// The source of truth for the transferability of assets via the
