// Copyright 2021 Centrifuge Foundation (centrifuge.io).
// This file is part of Centrifuge chain project.

// Centrifuge is free software: you can redistribute it and/or modify
// it under the terms of the GNU General Public License as published by
// the Free Software Foundation, either version 3 of the License, or
// (at your option) any later version (see http://www.gnu.org/licenses).

// Centrifuge is distributed in the hope that it will be useful,
// but WITHOUT ANY WARRANTY; without even the implied warranty of
// MERCHANTABILITY or FITNESS FOR A PARTICULAR PURPOSE.  See the
// GNU General Public License for more details.

use cfg_traits::{
	investments::ForeignInvestment, liquidity_pools::OutboundQueue, Permissions, TimeAsSecs,
};
use cfg_types::{
	domain_address::{Domain, DomainAddress},
	permissions::{PermissionScope, PoolRole, Role},
};
use frame_support::{
	ensure,
	traits::{fungibles::Mutate, tokens::Preservation, OriginTrait},
};
use sp_core::Get;
use sp_runtime::{
	traits::{Convert, Zero},
	DispatchResult,
};

use crate::{pallet::Error, Config, GeneralCurrencyIndexOf, Message, Pallet};

impl<T: Config> Pallet<T>
where
	<T as frame_system::Config>::AccountId: From<[u8; 32]> + Into<[u8; 32]>,
{
	/// Executes a transfer from another domain exclusively for
	/// non-tranche-tokens.
	///
	/// Directly mints the currency into the receiver address.
	pub fn handle_transfer(
		currency: GeneralCurrencyIndexOf<T>,
		receiver: T::AccountId,
		amount: <T as Config>::Balance,
	) -> DispatchResult {
		ensure!(!amount.is_zero(), Error::<T>::InvalidTransferAmount);

		let currency_id = Self::try_get_currency_id(currency)?;
		T::Tokens::mint_into(currency_id, &receiver, amount)?;

		Ok(())
	}

	/// Executes a transfer from the `DomainLocator` account of the origination
	/// domain to the receiver exclusively for tranche tokens.
	///
	/// Assumes that the amount of tranche tokens has been locked in the
	/// `DomainLocator` account of the origination domain beforehand.
	pub fn handle_tranche_tokens_transfer(
		pool_id: T::PoolId,
		tranche_id: T::TrancheId,
		sending_domain: Domain,
		receiver: DomainAddress,
		amount: <T as Config>::Balance,
	) -> DispatchResult {
		ensure!(!amount.is_zero(), Error::<T>::InvalidTransferAmount);

		let local_representation_of_receiver =
			T::DomainAddressToAccountId::convert(receiver.clone());

		ensure!(
			T::Permission::has(
				PermissionScope::Pool(pool_id),
				local_representation_of_receiver.clone(),
				Role::PoolRole(PoolRole::TrancheInvestor(tranche_id, T::Time::now())),
			),
			Error::<T>::UnauthorizedTransfer
		);

		let invest_id = Self::derive_invest_id(pool_id, tranche_id)?;

		T::Tokens::transfer(
			invest_id.into(),
			&sending_domain.into_account(),
			&local_representation_of_receiver,
			amount,
			Preservation::Expendable,
		)?;

		// If the receiver is not on the Centrifuge domain we need to forward it now
		// to the right domain from the holdings of the receiver we just transferred
		// them to.
		if receiver.domain() != Domain::Centrifuge {
			Pallet::<T>::transfer_tranche_tokens(
				T::RuntimeOrigin::signed(local_representation_of_receiver),
				pool_id,
				tranche_id,
				receiver,
				amount,
			)?;
		}

		Ok(())
	}

	/// Increases an existing investment order of the investor.
	///
	/// Directly mints the additional investment amount into the investor
	/// account.
	///
	/// If the provided currency does not match the pool currency, a token swap
	/// is initiated.
	pub fn handle_deposit_request(
		pool_id: T::PoolId,
		tranche_id: T::TrancheId,
		investor: T::AccountId,
		currency_index: GeneralCurrencyIndexOf<T>,
		amount: <T as Config>::Balance,
	) -> DispatchResult {
		let invest_id: T::TrancheCurrency = Self::derive_invest_id(pool_id, tranche_id)?;
		let payment_currency = Self::try_get_currency_id(currency_index)?;

		// Mint additional amount of payment currency
		T::Tokens::mint_into(payment_currency, &investor, amount)?;

		T::ForeignInvestment::increase_foreign_investment(
			&investor,
			invest_id,
			amount,
			payment_currency,
		)?;

		Ok(())
	}

	/// Cancels an invest order by decreasing by the entire unprocessed
	/// investment amount.
	///
	/// On success, initiates a swap back into the provided foreign currency.
	///
	/// The finalization of this call (fulfillment of the swap) is assumed to be
	/// asynchronous. In any case, it is handled by
	/// `DecreasedForeignInvestOrderHook` which burns the corresponding amount
	/// in foreign currency and dispatches `FulfilledCancelDepositRequest`.
	pub fn handle_cancel_deposit_request(
		pool_id: T::PoolId,
		tranche_id: T::TrancheId,
		investor: T::AccountId,
		currency_index: GeneralCurrencyIndexOf<T>,
	) -> DispatchResult {
		let invest_id: T::TrancheCurrency = Self::derive_invest_id(pool_id, tranche_id)?;
		let amount = T::ForeignInvestment::investment(&investor, invest_id.clone())?;
		let payout_currency = Self::try_get_currency_id(currency_index)?;

		T::ForeignInvestment::decrease_foreign_investment(
			&investor,
			invest_id,
			amount,
			payout_currency,
		)?;

		Ok(())
	}

	/// Increases an existing redemption order of the investor.
	///
	/// Transfers the increase redemption amount from the holdings of the
	/// `DomainLocator` account of origination domain of this message into the
	/// investor account.
	///
	/// Assumes that the amount of tranche tokens has been locked in the
	/// `DomainLocator` account of the origination domain beforehand.
	pub fn handle_redeem_request(
		pool_id: T::PoolId,
		tranche_id: T::TrancheId,
		investor: T::AccountId,
		amount: <T as Config>::Balance,
		currency_index: GeneralCurrencyIndexOf<T>,
		sending_domain: DomainAddress,
	) -> DispatchResult {
		let invest_id: T::TrancheCurrency = Self::derive_invest_id(pool_id, tranche_id)?;
		let payout_currency = Self::try_get_currency_id(currency_index)?;

		// Transfer tranche tokens from `DomainLocator` account of
		// origination domain
		T::Tokens::transfer(
			invest_id.clone().into(),
			&sending_domain.domain().into_account(),
			&investor,
			amount,
			Preservation::Expendable,
		)?;

		T::ForeignInvestment::increase_foreign_redemption(
			&investor,
			invest_id,
			amount,
			payout_currency,
		)?;

		Ok(())
	}

	/// Cancels an existing redemption order of the investor by decreasing the
	/// redemption by the entire unprocessed amount.
	///
	/// Initiates a return `FulfilledCancelRedeemRequest` message to refund the
	/// decreased amount on the source domain.
	pub fn handle_cancel_redeem_request(
		pool_id: T::PoolId,
		tranche_id: T::TrancheId,
		investor: T::AccountId,
		currency_index: GeneralCurrencyIndexOf<T>,
		destination: DomainAddress,
	) -> DispatchResult {
		let invest_id: T::TrancheCurrency = Self::derive_invest_id(pool_id, tranche_id)?;
		let amount = T::ForeignInvestment::redemption(&investor, invest_id.clone())?;
		let currency_u128 = currency_index.index;
		let payout_currency = Self::try_get_currency_id(currency_index)?;

		T::ForeignInvestment::decrease_foreign_redemption(
			&investor,
			invest_id.clone(),
			amount,
			payout_currency,
		)?;

		T::Tokens::transfer(
			invest_id.clone().into(),
			&investor,
			&destination.domain().into_account(),
			amount,
			Preservation::Expendable,
		)?;

<<<<<<< HEAD
		let message: MessageOf<T> = Message::FulfilledCancelRedeemRequest {
			pool_id,
			tranche_id,
			investor: investor.clone().into(),
			currency: currency_u128,
			tranche_tokens_payout: amount,
			// TODO(@Luis): Apply deltas
			fulfilled_redeem_amount: T::ForeignInvestment::redemption(
=======
		let message: Message = Message::ExecutedDecreaseRedeemOrder {
			pool_id: pool_id.into(),
			tranche_id: tranche_id.into(),
			investor: investor.clone().into(),
			currency: currency_u128,
			tranche_tokens_payout: tranche_tokens_payout.into(),
			remaining_redeem_amount: T::ForeignInvestment::redemption(
>>>>>>> 2710a5f7
				&investor,
				invest_id.clone(),
			)?
			.into(),
		};

		T::OutboundQueue::submit(T::TreasuryAccount::get(), destination.domain(), message)?;

		Ok(())
	}

	/// Collect the results of a user's invest orders for the given investment
	/// id. If any amounts are not fulfilled, they are directly appended to the
	/// next active order for this investment.
	///
	/// Transfers collected amount from investor's sovereign account to the
	/// sending domain locator.
	///
	/// NOTE: In contrast to collecting a redemption, investments can be
	/// collected entirely synchronously as it does not involve swapping. It
	/// simply transfers the tranche tokens from the pool to the sovereign
	/// investor account on the local domain.
	pub fn handle_collect_investment(
		pool_id: T::PoolId,
		tranche_id: T::TrancheId,
		investor: T::AccountId,
		currency_index: GeneralCurrencyIndexOf<T>,
	) -> DispatchResult {
		let invest_id: T::TrancheCurrency = Self::derive_invest_id(pool_id, tranche_id)?;
		let payment_currency = Self::try_get_currency_id(currency_index)?;

		// NOTE: Dispatch of `FulfilledDepositRequest` is handled by
		// `FulfilledDepositRequestHook`
		T::ForeignInvestment::collect_foreign_investment(&investor, invest_id, payment_currency)?;

		Ok(())
	}

	/// Collect the results of a user's redeem orders for the given investment
	/// id in the pool currency. If any amounts are not fulfilled, they are
	/// directly appended to the next active order for this investment.
	///
	/// On success, a swap will be initiated to exchange the (partially)
	/// collected amount in pool currency into the desired foreign currency.
	///
	/// The termination of this call (fulfillment of the swap) is assumed to be
	/// asynchronous and handled by the `CollectedForeignRedemptionHook`. It
	/// burns the return currency amount and dispatches
	/// `Message::FulfilledRedeemRequest` to the destination domain.
	pub fn handle_collect_redemption(
		pool_id: T::PoolId,
		tranche_id: T::TrancheId,
		investor: T::AccountId,
		currency_index: GeneralCurrencyIndexOf<T>,
	) -> DispatchResult {
		let invest_id: T::TrancheCurrency = Self::derive_invest_id(pool_id, tranche_id)?;
		let payout_currency = Self::try_get_currency_id(currency_index)?;

		T::ForeignInvestment::collect_foreign_redemption(&investor, invest_id, payout_currency)?;

		Ok(())
	}
}<|MERGE_RESOLUTION|>--- conflicted
+++ resolved
@@ -233,24 +233,14 @@
 			Preservation::Expendable,
 		)?;
 
-<<<<<<< HEAD
-		let message: MessageOf<T> = Message::FulfilledCancelRedeemRequest {
-			pool_id,
-			tranche_id,
-			investor: investor.clone().into(),
-			currency: currency_u128,
-			tranche_tokens_payout: amount,
-			// TODO(@Luis): Apply deltas
-			fulfilled_redeem_amount: T::ForeignInvestment::redemption(
-=======
-		let message: Message = Message::ExecutedDecreaseRedeemOrder {
+		let message = Message::FulfilledCancelRedeemRequest {
 			pool_id: pool_id.into(),
 			tranche_id: tranche_id.into(),
 			investor: investor.clone().into(),
 			currency: currency_u128,
-			tranche_tokens_payout: tranche_tokens_payout.into(),
-			remaining_redeem_amount: T::ForeignInvestment::redemption(
->>>>>>> 2710a5f7
+			tranche_tokens_payout: amount.into(),
+			// TODO(@Luis): Apply deltas
+			fulfilled_redeem_amount: T::ForeignInvestment::redemption(
 				&investor,
 				invest_id.clone(),
 			)?
