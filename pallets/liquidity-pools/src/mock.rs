use cfg_primitives::{PoolId, TrancheId};
use cfg_traits::{Millis, Seconds};
use cfg_types::{
	domain_address::{Domain, DomainAddress},
	permissions::PermissionScope,
	tokens::{
		AssetMetadata, AssetStringLimit, CrossChainTransferability, CurrencyId, CustomMetadata,
		LocalAssetId,
	},
};
use frame_support::{derive_impl, traits::PalletInfo as _};
use orml_traits::parameter_type_with_key;
use sp_runtime::{traits::IdentityLookup, AccountId32, DispatchResult, FixedU128};
use staging_xcm::{
	v4::{Junction::*, Location, NetworkId},
	VersionedLocation,
};

use crate::{pallet as pallet_liquidity_pools, GeneralCurrencyIndexOf};

pub type Balance = u128;
pub type AccountId = AccountId32;
pub type Ratio = FixedU128;

pub const CHAIN_ID: u64 = 1;
pub const ALICE_32: [u8; 32] = [2; 32];
pub const ALICE: AccountId = AccountId::new(ALICE_32);
pub const ALICE_ETH: [u8; 20] = [2; 20];
pub const ALICE_EVM_DOMAIN_ADDRESS: DomainAddress = DomainAddress::EVM(42, ALICE_ETH);
pub const CENTRIFUGE_DOMAIN_ADDRESS: DomainAddress = DomainAddress::Centrifuge(ALICE_32);
pub const CONTRACT_ACCOUNT: [u8; 20] = [1; 20];
pub const CONTRACT_ACCOUNT_ID: AccountId = AccountId::new([1; 32]);
pub const DOMAIN_HOOK_ADDRESS: [u8; 20] = [10u8; 20];
pub const EVM_DOMAIN_ADDRESS: DomainAddress = DomainAddress::EVM(CHAIN_ID, CONTRACT_ACCOUNT);
pub const AMOUNT: Balance = 100;
pub const CURRENCY_ID: CurrencyId = CurrencyId::ForeignAsset(1);
pub const POOL_CURRENCY_ID: CurrencyId = CurrencyId::LocalAsset(LocalAssetId(1));
pub const POOL_ID: PoolId = 1;
pub const TRANCHE_ID: TrancheId = [1; 16];
pub const NOW: Millis = 10000;
pub const NOW_SECS: Seconds = 10;
pub const NAME: &[u8] = b"Token name";
pub const SYMBOL: &[u8] = b"Token symbol";
pub const DECIMALS: u8 = 6;
pub const TRANCHE_CURRENCY: CurrencyId = CurrencyId::Tranche(POOL_ID, TRANCHE_ID);
pub const TRANCHE_TOKEN_PRICE: Ratio = Ratio::from_rational(10, 1);
pub const MARKET_RATIO: Ratio = Ratio::from_rational(2, 1);
pub const INVESTMENT_ID: (PoolId, TrancheId) = (POOL_ID, TRANCHE_ID);

frame_support::construct_runtime!(
	pub enum Runtime {
		System: frame_system,
		Time: cfg_mocks::time::pallet,
		Permissions: cfg_mocks::permissions::pallet,
		Pools: cfg_mocks::pools::pallet,
		AssetRegistry: cfg_mocks::asset_registry::pallet,
		ForeignInvestment: cfg_mocks::foreign_investment::pallet,
		Gateway: cfg_mocks::outbound_queue::pallet,
		DomainAddressToAccountId: cfg_mocks::converter::pallet::<Instance1>,
		DomainAccountToDomainAddress: cfg_mocks::converter::pallet::<Instance2>,
		TransferFilter: cfg_mocks::pre_conditions::pallet,
		MarketRatio: cfg_mocks::token_swaps::pallet,
		Tokens: orml_tokens,
		LiquidityPools: pallet_liquidity_pools,
	}
);

#[derive_impl(frame_system::config_preludes::TestDefaultConfig as frame_system::DefaultConfig)]
impl frame_system::Config for Runtime {
	type AccountId = AccountId;
	type Block = frame_system::mocking::MockBlock<Runtime>;
	type Lookup = IdentityLookup<Self::AccountId>;
}

impl cfg_mocks::time::pallet::Config for Runtime {
	type Moment = Millis;
}

impl cfg_mocks::permissions::pallet::Config for Runtime {
	type Scope = PermissionScope<PoolId, CurrencyId>;
}

impl cfg_mocks::pools::pallet::Config for Runtime {
	type Balance = Balance;
	type BalanceRatio = Ratio;
	type CurrencyId = CurrencyId;
	type PoolId = PoolId;
	type TrancheId = TrancheId;
}

impl cfg_mocks::asset_registry::pallet::Config for Runtime {
	type AssetId = CurrencyId;
	type Balance = Balance;
	type CustomMetadata = CustomMetadata;
	type StringLimit = AssetStringLimit;
}

impl cfg_mocks::foreign_investment::pallet::Config for Runtime {
	type Amount = Balance;
	type CurrencyId = CurrencyId;
	type InvestmentId = (PoolId, TrancheId);
	type TrancheAmount = Balance;
}

impl cfg_mocks::outbound_queue::pallet::Config for Runtime {
	type Destination = Domain;
	type Message = crate::Message;
	type Sender = AccountId;
}

impl cfg_mocks::converter::pallet::Config<cfg_mocks::converter::pallet::Instance1> for Runtime {
	type From = DomainAddress;
	type To = AccountId;
}

impl cfg_mocks::converter::pallet::Config<cfg_mocks::converter::pallet::Instance2> for Runtime {
	type From = (Domain, [u8; 32]);
	type To = DomainAddress;
}

impl cfg_mocks::pre_conditions::pallet::Config for Runtime {
	type Conditions = (AccountId, DomainAddress, CurrencyId);
	type Result = DispatchResult;
}

impl cfg_mocks::token_swaps::pallet::Config for Runtime {
	type BalanceIn = Balance;
	type BalanceOut = Balance;
	type CurrencyId = CurrencyId;
	type OrderId = ();
	type Ratio = Ratio;
}

parameter_type_with_key! {
	pub ExistentialDeposits: |_currency_id: CurrencyId| -> Balance {
		Default::default()
	};
}

impl orml_tokens::Config for Runtime {
	type Amount = i64;
	type Balance = Balance;
	type CurrencyHooks = ();
	type CurrencyId = CurrencyId;
	type DustRemovalWhitelist = frame_support::traits::Nothing;
	type ExistentialDeposits = ExistentialDeposits;
	type MaxLocks = ();
	type MaxReserves = ();
	type ReserveIdentifier = [u8; 8];
	type RuntimeEvent = RuntimeEvent;
	type WeightInfo = ();
}

frame_support::parameter_types! {
	pub CurrencyPrefix: [u8; 12] = [1; 12];
	pub TreasuryAccount: AccountId = [2; 32].into();
}

impl pallet_liquidity_pools::Config for Runtime {
	type AssetRegistry = AssetRegistry;
	type Balance = Balance;
	type BalanceRatio = Ratio;
	type CurrencyId = CurrencyId;
	type DomainAccountToDomainAddress = DomainAccountToDomainAddress;
	type DomainAddressToAccountId = DomainAddressToAccountId;
	type ForeignInvestment = ForeignInvestment;
	type GeneralCurrencyPrefix = CurrencyPrefix;
	type MarketRatio = MarketRatio;
	type OutboundQueue = Gateway;
	type Permission = Permissions;
	type PoolId = PoolId;
	type PoolInspect = Pools;
	type PreTransferFilter = TransferFilter;
	type RuntimeEvent = RuntimeEvent;
	type Time = Time;
	type Tokens = Tokens;
	type TrancheId = TrancheId;
	type TrancheTokenPrice = Pools;
	type TreasuryAccount = TreasuryAccount;
<<<<<<< HEAD
=======
	type WeightInfo = ();
}

pub mod util {
	use super::*;

	pub fn default_metadata() -> AssetMetadata {
		AssetMetadata {
			decimals: DECIMALS as u32,
			name: Vec::from(NAME).try_into().unwrap(),
			symbol: Vec::from(SYMBOL).try_into().unwrap(),
			..cfg_types::tokens::default_metadata()
		}
	}

	pub fn transferable_metadata() -> AssetMetadata {
		AssetMetadata {
			additional: CustomMetadata {
				transferability: CrossChainTransferability::LiquidityPools,
				..Default::default()
			},
			..default_metadata()
		}
	}

	pub fn locatable_transferable_metadata() -> AssetMetadata {
		let pallet_index = PalletInfo::index::<LiquidityPools>();
		AssetMetadata {
			location: Some(VersionedLocation::V4(Location::new(
				0,
				[
					PalletInstance(pallet_index.unwrap() as u8),
					GlobalConsensus(NetworkId::Ethereum { chain_id: CHAIN_ID }),
					AccountKey20 {
						network: None,
						key: CONTRACT_ACCOUNT,
					},
				],
			))),
			..transferable_metadata()
		}
	}

	pub fn pool_locatable_transferable_metadata() -> AssetMetadata {
		AssetMetadata {
			additional: CustomMetadata {
				pool_currency: true,
				..transferable_metadata().additional
			},
			..locatable_transferable_metadata()
		}
	}

	pub fn currency_index(currency_id: CurrencyId) -> u128 {
		GeneralCurrencyIndexOf::<Runtime>::try_from(currency_id)
			.unwrap()
			.index
	}
>>>>>>> ecd8821b
}<|MERGE_RESOLUTION|>--- conflicted
+++ resolved
@@ -177,9 +177,6 @@
 	type TrancheId = TrancheId;
 	type TrancheTokenPrice = Pools;
 	type TreasuryAccount = TreasuryAccount;
-<<<<<<< HEAD
-=======
-	type WeightInfo = ();
 }
 
 pub mod util {
@@ -237,5 +234,4 @@
 			.unwrap()
 			.index
 	}
->>>>>>> ecd8821b
 }