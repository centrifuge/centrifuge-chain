--- conflicted
+++ resolved
@@ -31,12 +31,8 @@
 sp-core = { workspace = true, default-features = true }
 sp-io = { workspace = true, default-features = true }
 
-<<<<<<< HEAD
-cfg-mocks = { path = "../../libs/mocks" }
+cfg-mocks = { workspace = true, default-features = true }
 pallet-swaps = { workspace = true, default-features = true }
-=======
-cfg-mocks = { workspace = true, default-features = true }
->>>>>>> f4f4bcc9
 
 [features]
 default = ["std"]
