--- conflicted
+++ resolved
@@ -896,11 +896,7 @@
 				assert_eq!(
 					msg,
 					ExecutedForeignDecreaseInvest {
-<<<<<<< HEAD
-						amount_decreased: AMOUNT / 2,
-=======
 						amount_decreased: AMOUNT,
->>>>>>> 8cd91972
 						foreign_currency: FOREIGN_CURR,
 						amount_remaining: AMOUNT / 2,
 					}
