--- conflicted
+++ resolved
@@ -2,16 +2,8 @@
 	investments::{ForeignInvestment as _, Investment, TrancheCurrency},
 	StatusNotificationHook, Swap, SwapState, TokenSwaps,
 };
-<<<<<<< HEAD
-use cfg_types::{
-	investments::{
-		CollectedAmount, ExecutedForeignCollect, ExecutedForeignDecreaseInvest, Swap, SwapState,
-	},
-	orders::OrderInfo,
-=======
 use cfg_types::investments::{
 	CollectedAmount, ExecutedForeignCollect, ExecutedForeignDecreaseInvest,
->>>>>>> 55cc271c
 };
 use frame_support::{assert_err, assert_ok};
 use sp_std::sync::{Arc, Mutex};
@@ -139,13 +131,8 @@
 
 	/// Emulates a swap partial fulfill
 	pub fn fulfill_last_swap(action: Action, amount_out: Balance) {
-<<<<<<< HEAD
-		let swap_id = ForeignIdToSwapId::<Runtime>::get((USER, INVESTMENT_ID, action)).unwrap();
-		let order = MockTokenSwaps::get_order_details(swap_id).unwrap();
-=======
 		let order_id = Swaps::order_id(&USER, (INVESTMENT_ID, action)).unwrap();
 		let swap = MockTokenSwaps::get_order_details(order_id).unwrap();
->>>>>>> 55cc271c
 		MockTokenSwaps::mock_get_order_details(move |_| {
 			Some(OrderInfo {
 				swap: Swap {
@@ -208,275 +195,6 @@
 	}
 }
 
-<<<<<<< HEAD
-mod swaps {
-	use super::*;
-
-	fn assert_swap_id_registered(swap_id: SwapId) {
-		let foreign_id = (USER, INVESTMENT_ID, Action::Investment);
-
-		assert_eq!(SwapIdToForeignId::<Runtime>::get(swap_id), Some(foreign_id));
-		assert_eq!(ForeignIdToSwapId::<Runtime>::get(foreign_id), Some(swap_id));
-	}
-
-	#[test]
-	fn swap_over_no_swap() {
-		new_test_ext().execute_with(|| {
-			MockTokenSwaps::mock_place_order(|who, curr_in, curr_out, amount, ratio| {
-				assert_eq!(who, USER);
-				assert_eq!(curr_in, POOL_CURR);
-				assert_eq!(curr_out, FOREIGN_CURR);
-				assert_eq!(amount, AMOUNT);
-				assert_eq!(ratio, OrderRatio::Market);
-
-				Ok(SWAP_ID)
-			});
-
-			assert_ok!(
-				Swaps::<Runtime>::apply(
-					&USER,
-					INVESTMENT_ID,
-					Action::Investment,
-					Swap {
-						currency_in: POOL_CURR,
-						currency_out: FOREIGN_CURR,
-						amount_out: AMOUNT,
-					},
-				),
-				SwapStatus {
-					swapped: 0,
-					pending: AMOUNT,
-					swap_id: Some(SWAP_ID),
-				}
-			);
-
-			assert_swap_id_registered(SWAP_ID);
-		});
-	}
-
-	#[test]
-	fn swap_over_same_direction_swap() {
-		const PREVIOUS_AMOUNT: Balance = AMOUNT + pool_to_foreign(50);
-
-		new_test_ext().execute_with(|| {
-			MockTokenSwaps::mock_get_order_details(move |swap_id| {
-				assert_eq!(swap_id, SWAP_ID);
-
-				Some(OrderInfo {
-					swap: Swap {
-						currency_in: POOL_CURR,
-						currency_out: FOREIGN_CURR,
-						amount_out: PREVIOUS_AMOUNT,
-					},
-					ratio: OrderRatio::Market,
-				})
-			});
-			MockTokenSwaps::mock_update_order(|swap_id, amount, ratio| {
-				assert_eq!(swap_id, SWAP_ID);
-				assert_eq!(amount, PREVIOUS_AMOUNT + AMOUNT);
-				assert_eq!(ratio, OrderRatio::Market);
-
-				Ok(())
-			});
-
-			Swaps::<Runtime>::update_id(&USER, INVESTMENT_ID, Action::Investment, Some(SWAP_ID))
-				.unwrap();
-
-			assert_ok!(
-				Swaps::<Runtime>::apply(
-					&USER,
-					INVESTMENT_ID,
-					Action::Investment,
-					Swap {
-						currency_out: FOREIGN_CURR,
-						currency_in: POOL_CURR,
-						amount_out: AMOUNT,
-					},
-				),
-				SwapStatus {
-					swapped: 0,
-					pending: PREVIOUS_AMOUNT + AMOUNT,
-					swap_id: Some(SWAP_ID),
-				}
-			);
-
-			assert_swap_id_registered(SWAP_ID);
-		});
-	}
-
-	#[test]
-	fn swap_over_greater_inverse_swap() {
-		const PREVIOUS_AMOUNT: Balance = AMOUNT + pool_to_foreign(50);
-
-		new_test_ext().execute_with(|| {
-			MockTokenSwaps::mock_convert_by_market(|to, from, amount_from| {
-				Ok(util::convert_currencies(to, from, amount_from))
-			});
-			MockTokenSwaps::mock_get_order_details(|swap_id| {
-				assert_eq!(swap_id, SWAP_ID);
-
-				// Inverse swap
-				Some(OrderInfo {
-					swap: Swap {
-						currency_in: FOREIGN_CURR,
-						currency_out: POOL_CURR,
-						amount_out: foreign_to_pool(PREVIOUS_AMOUNT),
-					},
-					ratio: OrderRatio::Market,
-				})
-			});
-			MockTokenSwaps::mock_update_order(|swap_id, amount, ratio| {
-				assert_eq!(swap_id, SWAP_ID);
-				assert_eq!(amount, foreign_to_pool(PREVIOUS_AMOUNT - AMOUNT));
-				assert_eq!(ratio, OrderRatio::Market);
-
-				Ok(())
-			});
-
-			Swaps::<Runtime>::update_id(&USER, INVESTMENT_ID, Action::Investment, Some(SWAP_ID))
-				.unwrap();
-
-			assert_ok!(
-				Swaps::<Runtime>::apply(
-					&USER,
-					INVESTMENT_ID,
-					Action::Investment,
-					Swap {
-						currency_out: FOREIGN_CURR,
-						currency_in: POOL_CURR,
-						amount_out: AMOUNT,
-					},
-				),
-				SwapStatus {
-					swapped: foreign_to_pool(AMOUNT),
-					pending: 0,
-					swap_id: Some(SWAP_ID),
-				}
-			);
-
-			assert_swap_id_registered(SWAP_ID);
-		});
-	}
-
-	#[test]
-	fn swap_over_same_inverse_swap() {
-		new_test_ext().execute_with(|| {
-			MockTokenSwaps::mock_convert_by_market(|to, from, amount_from| {
-				Ok(util::convert_currencies(to, from, amount_from))
-			});
-			MockTokenSwaps::mock_get_order_details(|swap_id| {
-				assert_eq!(swap_id, SWAP_ID);
-
-				// Inverse swap
-				Some(OrderInfo {
-					swap: Swap {
-						currency_in: FOREIGN_CURR,
-						currency_out: POOL_CURR,
-						amount_out: foreign_to_pool(AMOUNT),
-					},
-					ratio: OrderRatio::Market,
-				})
-			});
-			MockTokenSwaps::mock_cancel_order(|swap_id| {
-				assert_eq!(swap_id, SWAP_ID);
-				Ok(())
-			});
-
-			Swaps::<Runtime>::update_id(&USER, INVESTMENT_ID, Action::Investment, Some(SWAP_ID))
-				.unwrap();
-
-			assert_ok!(
-				Swaps::<Runtime>::apply(
-					&USER,
-					INVESTMENT_ID,
-					Action::Investment,
-					Swap {
-						currency_out: FOREIGN_CURR,
-						currency_in: POOL_CURR,
-						amount_out: AMOUNT,
-					},
-				),
-				SwapStatus {
-					swapped: foreign_to_pool(AMOUNT),
-					pending: 0,
-					swap_id: None,
-				}
-			);
-
-			assert_eq!(SwapIdToForeignId::<Runtime>::get(SWAP_ID), None);
-			assert_eq!(
-				ForeignIdToSwapId::<Runtime>::get((USER, INVESTMENT_ID, Action::Investment)),
-				None
-			);
-		});
-	}
-
-	#[test]
-	fn swap_over_smaller_inverse_swap() {
-		const PREVIOUS_AMOUNT: Balance = AMOUNT - pool_to_foreign(50);
-		const NEW_SWAP_ID: SwapId = SWAP_ID + 1;
-
-		new_test_ext().execute_with(|| {
-			MockTokenSwaps::mock_convert_by_market(|to, from, amount_from| {
-				Ok(util::convert_currencies(to, from, amount_from))
-			});
-			MockTokenSwaps::mock_get_order_details(|swap_id| {
-				assert_eq!(swap_id, SWAP_ID);
-
-				// Inverse swap
-				Some(OrderInfo {
-					swap: Swap {
-						currency_in: FOREIGN_CURR,
-						currency_out: POOL_CURR,
-						amount_out: foreign_to_pool(PREVIOUS_AMOUNT),
-					},
-					ratio: OrderRatio::Market,
-				})
-			});
-			MockTokenSwaps::mock_cancel_order(|swap_id| {
-				assert_eq!(swap_id, SWAP_ID);
-
-				Ok(())
-			});
-			MockTokenSwaps::mock_place_order(|who, curr_in, curr_out, amount, ratio| {
-				assert_eq!(who, USER);
-				assert_eq!(curr_in, POOL_CURR);
-				assert_eq!(curr_out, FOREIGN_CURR);
-				assert_eq!(amount, AMOUNT - PREVIOUS_AMOUNT);
-				assert_eq!(ratio, OrderRatio::Market);
-
-				Ok(NEW_SWAP_ID)
-			});
-
-			Swaps::<Runtime>::update_id(&USER, INVESTMENT_ID, Action::Investment, Some(SWAP_ID))
-				.unwrap();
-
-			assert_ok!(
-				Swaps::<Runtime>::apply(
-					&USER,
-					INVESTMENT_ID,
-					Action::Investment,
-					Swap {
-						currency_out: FOREIGN_CURR,
-						currency_in: POOL_CURR,
-						amount_out: AMOUNT,
-					},
-				),
-				SwapStatus {
-					swapped: foreign_to_pool(PREVIOUS_AMOUNT),
-					pending: AMOUNT - PREVIOUS_AMOUNT,
-					swap_id: Some(NEW_SWAP_ID),
-				}
-			);
-
-			assert_eq!(SwapIdToForeignId::<Runtime>::get(SWAP_ID), None);
-			assert_swap_id_registered(NEW_SWAP_ID);
-		});
-	}
-}
-
-=======
->>>>>>> 55cc271c
 mod investment {
 	use super::*;
 
