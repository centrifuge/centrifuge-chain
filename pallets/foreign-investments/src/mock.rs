--- conflicted
+++ resolved
@@ -1,8 +1,3 @@
-<<<<<<< HEAD
-use cfg_traits::investments::TrancheCurrency;
-=======
-use cfg_types::investments::{ExecutedForeignCollect, ExecutedForeignDecreaseInvest};
->>>>>>> f647a49c
 use frame_support::derive_impl;
 use sp_runtime::FixedU128;
 
@@ -47,30 +42,11 @@
 	type Ratio = FixedU128;
 }
 
-<<<<<<< HEAD
 impl cfg_mocks::foreign_investment_hooks::pallet::Config for Runtime {
 	type Amount = Balance;
 	type CurrencyId = CurrencyId;
-	type InvestmentId = InvestmentId;
+	type InvestmentId = (PoolId, TrancheId);
 	type TrancheAmount = Balance;
-=======
-type Hook1 = cfg_mocks::status_notification::pallet::Instance1;
-impl cfg_mocks::status_notification::pallet::Config<Hook1> for Runtime {
-	type Id = (AccountId, (PoolId, TrancheId));
-	type Status = ExecutedForeignDecreaseInvest<Balance, CurrencyId>;
-}
-
-type Hook2 = cfg_mocks::status_notification::pallet::Instance2;
-impl cfg_mocks::status_notification::pallet::Config<Hook2> for Runtime {
-	type Id = (AccountId, (PoolId, TrancheId));
-	type Status = ExecutedForeignCollect<Balance, Balance, Balance, CurrencyId>;
-}
-
-type Hook3 = cfg_mocks::status_notification::pallet::Instance3;
-impl cfg_mocks::status_notification::pallet::Config<Hook3> for Runtime {
-	type Id = (AccountId, (PoolId, TrancheId));
-	type Status = ExecutedForeignCollect<Balance, Balance, Balance, CurrencyId>;
->>>>>>> f647a49c
 }
 
 impl cfg_mocks::pools::pallet::Config for Runtime {
@@ -86,13 +62,9 @@
 	type ForeignBalance = Balance;
 	type Hooks = MockHooks;
 	type Investment = MockInvestment;
-<<<<<<< HEAD
-	type InvestmentId = InvestmentId;
 	type OrderBook = MockTokenSwaps;
 	type OrderId = OrderId;
-=======
 	type InvestmentId = (PoolId, TrancheId);
->>>>>>> f647a49c
 	type PoolBalance = Balance;
 	type PoolInspect = MockPools;
 	type RuntimeEvent = RuntimeEvent;
