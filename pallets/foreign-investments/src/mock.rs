--- conflicted
+++ resolved
@@ -1,12 +1,5 @@
 use cfg_traits::investments::TrancheCurrency;
-<<<<<<< HEAD
-use cfg_types::{
-	investments::{ExecutedForeignCollect, ExecutedForeignDecreaseInvest},
-	orders::OrderInfo,
-};
-=======
 use cfg_types::investments::{ExecutedForeignCollect, ExecutedForeignDecreaseInvest};
->>>>>>> 55cc271c
 use frame_support::traits::{ConstU16, ConstU32, ConstU64};
 use parity_scale_codec::{Decode, Encode, MaxEncodedLen};
 use scale_info::TypeInfo;
@@ -105,12 +98,7 @@
 	type BalanceIn = Balance;
 	type BalanceOut = Balance;
 	type CurrencyId = CurrencyId;
-<<<<<<< HEAD
-	type OrderDetails = OrderInfo<Balance, CurrencyId, FixedU128>;
-	type OrderId = SwapId;
-=======
 	type OrderId = OrderId;
->>>>>>> 55cc271c
 	type Ratio = FixedU128;
 }
 
