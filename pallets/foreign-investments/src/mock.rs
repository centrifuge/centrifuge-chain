--- conflicted
+++ resolved
@@ -122,15 +122,5 @@
 }
 
 pub fn new_test_ext() -> sp_io::TestExternalities {
-<<<<<<< HEAD
 	System::externalities()
-=======
-	let storage = frame_system::GenesisConfig::default()
-		.build_storage::<Runtime>()
-		.unwrap();
-
-	let mut ext = sp_io::TestExternalities::new(storage);
-	ext.execute_with(|| frame_system::Pallet::<Runtime>::set_block_number(1));
-	ext
->>>>>>> 118c4271
 }