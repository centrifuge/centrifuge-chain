[package]
name = "pallet-rewards"
version = "0.1.0"
authors = ["Centrifuge <admin@centrifuge.io>"]
description = "Rewards pallet"
edition = "2021"
homepage = "https://centrifuge.io"
license = "LGPL-3.0"
repository = "https://github.com/centrifuge/centrifuge-chain"

[package.metadata.docs.rs]
targets = ["x86_64-unknown-linux-gnu"]

[dependencies]
cfg-traits = { path = "../../libs/traits", default-features = false }
cfg-types = { path = "../../libs/types", default-features = false }
codec = { package = "parity-scale-codec", version = "3.0.0", default-features = false, features = ["derive"] }
<<<<<<< HEAD
frame-support = { git = "https://github.com/paritytech/substrate", default-features = false, branch = "polkadot-v0.9.38" }
frame-system = { git = "https://github.com/paritytech/substrate", default-features = false, branch = "polkadot-v0.9.38" }
=======
frame-support = { git = "https://github.com/paritytech/substrate", default-features = false, branch = "polkadot-v0.9.37" }
frame-system = { git = "https://github.com/paritytech/substrate", default-features = false, branch = "polkadot-v0.9.37" }
log = { version = "0.4.17", default-features = false }
>>>>>>> cefc4a2a
num-traits = { version = "0.2", default-features = false }
scale-info = { version = "2.3.0", default-features = false, features = ["derive"] }
sp-runtime = { git = "https://github.com/paritytech/substrate", default-features = false, branch = "polkadot-v0.9.38" }
sp-std = { git = "https://github.com/paritytech/substrate", default-features = false, branch = "polkadot-v0.9.38" }

[dev-dependencies]
lazy_static = "1.4"
orml-tokens = { git = "https://github.com/open-web3-stack/open-runtime-module-library", branch = "polkadot-v0.9.38" }
orml-traits = { git = "https://github.com/open-web3-stack/open-runtime-module-library", branch = "polkadot-v0.9.38" }
serde = "1.0"
sp-core = { git = "https://github.com/paritytech/substrate", branch = "polkadot-v0.9.38" }
sp-io = { git = "https://github.com/paritytech/substrate", branch = "polkadot-v0.9.38" }

[features]
default = ["std"]
try-runtime = [
  "cfg-traits/try-runtime",
  "frame-support/try-runtime",
  "frame-system/try-runtime",
  "cfg-types/try-runtime",
  "sp-runtime/try-runtime",
]
std = [
  "codec/std",
  "frame-support/std",
  "frame-system/std",
  "log/std",
  "sp-runtime/std",
  "sp-std/std",
  "cfg-traits/std",
  "num-traits/std",
  "cfg-types/std",
  "scale-info/std",
]<|MERGE_RESOLUTION|>--- conflicted
+++ resolved
@@ -15,14 +15,9 @@
 cfg-traits = { path = "../../libs/traits", default-features = false }
 cfg-types = { path = "../../libs/types", default-features = false }
 codec = { package = "parity-scale-codec", version = "3.0.0", default-features = false, features = ["derive"] }
-<<<<<<< HEAD
 frame-support = { git = "https://github.com/paritytech/substrate", default-features = false, branch = "polkadot-v0.9.38" }
 frame-system = { git = "https://github.com/paritytech/substrate", default-features = false, branch = "polkadot-v0.9.38" }
-=======
-frame-support = { git = "https://github.com/paritytech/substrate", default-features = false, branch = "polkadot-v0.9.37" }
-frame-system = { git = "https://github.com/paritytech/substrate", default-features = false, branch = "polkadot-v0.9.37" }
 log = { version = "0.4.17", default-features = false }
->>>>>>> cefc4a2a
 num-traits = { version = "0.2", default-features = false }
 scale-info = { version = "2.3.0", default-features = false, features = ["derive"] }
 sp-runtime = { git = "https://github.com/paritytech/substrate", default-features = false, branch = "polkadot-v0.9.38" }
@@ -43,7 +38,6 @@
   "frame-support/try-runtime",
   "frame-system/try-runtime",
   "cfg-types/try-runtime",
-  "sp-runtime/try-runtime",
 ]
 std = [
   "codec/std",
