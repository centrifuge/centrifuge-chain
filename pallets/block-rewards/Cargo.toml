--- conflicted
+++ resolved
@@ -15,15 +15,6 @@
 cfg-primitives = { path = "../../libs/primitives", default-features = false }
 cfg-traits = { path = "../../libs/traits", default-features = false }
 cfg-types = { path = "../../libs/types", default-features = false }
-<<<<<<< HEAD
-codec = { package = "parity-scale-codec", version = "3.0.0", default-features = false, features = ["derive"] }
-frame-support = { git = "https://github.com/paritytech/polkadot-sdk", default-features = false, tag = "polkadot-v1.1.0" }
-frame-system = { git = "https://github.com/paritytech/polkadot-sdk", default-features = false, tag = "polkadot-v1.1.0" }
-log = { version = "0.4.17", default-features = false }
-num-traits = { version = "0.2", default-features = false }
-pallet-collator-selection = { git = "https://github.com/paritytech/polkadot-sdk", default-features = false, tag = "polkadot-v1.1.0" }
-pallet-session = { git = "https://github.com/paritytech/polkadot-sdk", default-features = false, tag = "polkadot-v1.1.0" }
-=======
 frame-support = { git = "https://github.com/paritytech/substrate", default-features = false, branch = "polkadot-v0.9.43" }
 frame-system = { git = "https://github.com/paritytech/substrate", default-features = false, branch = "polkadot-v0.9.43" }
 log = { version = "0.4.17", default-features = false }
@@ -31,23 +22,22 @@
 pallet-collator-selection = { git = "https://github.com/paritytech/cumulus", default-features = false, branch = "polkadot-v0.9.43" }
 pallet-session = { git = "https://github.com/paritytech/substrate", default-features = false, branch = "polkadot-v0.9.43" }
 parity-scale-codec = { version = "3.0.0", features = ["derive"], default-features = false }
->>>>>>> 146d9d2e
 scale-info = { version = "2.3.0", default-features = false, features = ["derive"] }
-sp-runtime = { git = "https://github.com/paritytech/polkadot-sdk", default-features = false, tag = "polkadot-v1.1.0" }
-sp-staking = { git = "https://github.com/paritytech/polkadot-sdk", default-features = false, tag = "polkadot-v1.1.0" }
-sp-std = { git = "https://github.com/paritytech/polkadot-sdk", default-features = false, tag = "polkadot-v1.1.0" }
+sp-runtime = { git = "https://github.com/paritytech/substrate", default-features = false, branch = "polkadot-v0.9.43" }
+sp-staking = { git = "https://github.com/paritytech/substrate", default-features = false, branch = "polkadot-v0.9.43" }
+sp-std = { git = "https://github.com/paritytech/substrate", default-features = false, branch = "polkadot-v0.9.43" }
 
 # optional dependencies for benchmarking
-frame-benchmarking = { git = "https://github.com/paritytech/polkadot-sdk", default-features = false, optional = true, tag = "polkadot-v1.1.0" }
+frame-benchmarking = { git = "https://github.com/paritytech/substrate", default-features = false, optional = true, branch = "polkadot-v0.9.43" }
 
 [dev-dependencies]
-orml-tokens = { git = "https://github.com/open-web3-stack/open-runtime-module-library", branch = "polkadot-v1.1.0" }
-orml-traits = { git = "https://github.com/open-web3-stack/open-runtime-module-library", branch = "polkadot-v1.1.0" }
-pallet-balances = { git = "https://github.com/paritytech/polkadot-sdk", tag = "polkadot-v1.1.0" }
+orml-tokens = { git = "https://github.com/open-web3-stack/open-runtime-module-library", branch = "polkadot-v0.9.43" }
+orml-traits = { git = "https://github.com/open-web3-stack/open-runtime-module-library", branch = "polkadot-v0.9.43" }
+pallet-balances = { git = "https://github.com/paritytech/substrate", branch = "polkadot-v0.9.43" }
 pallet-restricted-tokens = { path = "../restricted-tokens", default-features = false }
 pallet-rewards = { path = "../rewards", default-features = false }
-sp-core = { git = "https://github.com/paritytech/polkadot-sdk", tag = "polkadot-v1.1.0" }
-sp-io = { git = "https://github.com/paritytech/polkadot-sdk", tag = "polkadot-v1.1.0" }
+sp-core = { git = "https://github.com/paritytech/substrate", branch = "polkadot-v0.9.43" }
+sp-io = { git = "https://github.com/paritytech/substrate", branch = "polkadot-v0.9.43" }
 
 [features]
 default = ["std"]
