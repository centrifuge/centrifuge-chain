[package]
authors = ['Substrate DevHub <https://github.com/substrate-developer-hub>']
description = 'FRAME pallet template for defining custom runtime logic.'
edition = '2021'
homepage = 'https://substrate.dev'
license = 'Unlicense'
name = 'pallet-pools'
readme = 'README.md'
repository = 'https://github.com/substrate-developer-hub/substrate-node-template/'
version = '3.0.0'
[package.metadata.docs.rs]
targets = ['x86_64-unknown-linux-gnu']

[dependencies]
serde = { version = "1.0.102" }
codec = { package = 'parity-scale-codec', version = '3.0.0', features = ['derive'] , default-features = false }
scale-info = { version = "2.0", default-features = false, features = ["derive"] }
rev_slice = { version = "0.1.5", default-features = false }

frame-benchmarking = { git = "https://github.com/paritytech/substrate", default-features = false , optional = true , branch = "polkadot-v0.9.26" }
frame-support = { git = "https://github.com/paritytech/substrate", default-features = false , branch = "polkadot-v0.9.26" }
frame-system = { git = "https://github.com/paritytech/substrate", default-features = false , branch = "polkadot-v0.9.26" }
pallet-timestamp = { git = "https://github.com/paritytech/substrate", default-features = false , branch = "polkadot-v0.9.26" }
sp-arithmetic = { git = "https://github.com/paritytech/substrate", default-features = false , branch = "polkadot-v0.9.26" }
sp-runtime = { git = "https://github.com/paritytech/substrate", default-features = false , branch = "polkadot-v0.9.26" }
sp-std = { git = "https://github.com/paritytech/substrate", default-features = false , branch = "polkadot-v0.9.26" }
orml-traits = { git = "https://github.com/open-web3-stack/open-runtime-module-library", default-features = false, branch = "polkadot-v0.9.26" }
cfg-traits = { path = "../../libs/traits", default-features = false }
cfg-types = { path = "../../libs/types", default-features = false }
pallet-permissions = { path = "../../pallets/permissions", default-features = false}
xcm = { git = "https://github.com/paritytech/polkadot", default-features = false , branch = "release-v0.9.26" }
polkadot-parachain = { git = "https://github.com/paritytech/polkadot", default-features = false , branch = "release-v0.9.26" }
orml-asset-registry = {  git = "https://github.com/open-web3-stack/open-runtime-module-library", default-features = false, branch = "polkadot-v0.9.26" }

[dev-dependencies]
sp-core = { git = "https://github.com/paritytech/substrate", default-features = true, branch = "polkadot-v0.9.26" }
sp-io = { git = "https://github.com/paritytech/substrate", default-features = true , branch = "polkadot-v0.9.26" }
orml-tokens = { git = "https://github.com/open-web3-stack/open-runtime-module-library", default-features = true, branch = "polkadot-v0.9.26" }
cfg-primitives = { path = "../../libs/primitives", default-features = true}
pallet-restricted-tokens = { path = "../../pallets/restricted-tokens", default-features = true}
pallet-balances = { git = "https://github.com/paritytech/substrate", default-features = true , branch = "polkadot-v0.9.26" }
rand = "0.8.5"
parachain-info = { git = "https://github.com/paritytech/cumulus", default-features = true, branch = "polkadot-v0.9.26" }

[features]
default = ['std']
runtime-benchmarks = [
    'frame-benchmarking',
    'common-types/runtime-benchmarks',
]
std = [
    'codec/std',
    'scale-info/std',
    'rev_slice/std',
    'frame-support/std',
    'frame-system/std',
    'pallet-timestamp/std',
    'sp-arithmetic/std',
    'sp-runtime/std',
    'sp-std/std',
<<<<<<< HEAD
    'orml-traits/std',
    'cfg-traits/std',
    'cfg-types/std',
    'pallet-permissions/std',
=======
    'common-types/std',
    'polkadot-parachain/std',
    'xcm/std',
>>>>>>> 51c0e982
]
try-runtime = ['frame-support/try-runtime']
test-benchmarks = [
    'frame-support/try-runtime',
]<|MERGE_RESOLUTION|>--- conflicted
+++ resolved
@@ -26,6 +26,7 @@
 sp-std = { git = "https://github.com/paritytech/substrate", default-features = false , branch = "polkadot-v0.9.26" }
 orml-traits = { git = "https://github.com/open-web3-stack/open-runtime-module-library", default-features = false, branch = "polkadot-v0.9.26" }
 cfg-traits = { path = "../../libs/traits", default-features = false }
+cfg-primitives = { path = "../../libs/primitives", default-features = false}
 cfg-types = { path = "../../libs/types", default-features = false }
 pallet-permissions = { path = "../../pallets/permissions", default-features = false}
 xcm = { git = "https://github.com/paritytech/polkadot", default-features = false , branch = "release-v0.9.26" }
@@ -36,7 +37,6 @@
 sp-core = { git = "https://github.com/paritytech/substrate", default-features = true, branch = "polkadot-v0.9.26" }
 sp-io = { git = "https://github.com/paritytech/substrate", default-features = true , branch = "polkadot-v0.9.26" }
 orml-tokens = { git = "https://github.com/open-web3-stack/open-runtime-module-library", default-features = true, branch = "polkadot-v0.9.26" }
-cfg-primitives = { path = "../../libs/primitives", default-features = true}
 pallet-restricted-tokens = { path = "../../pallets/restricted-tokens", default-features = true}
 pallet-balances = { git = "https://github.com/paritytech/substrate", default-features = true , branch = "polkadot-v0.9.26" }
 rand = "0.8.5"
@@ -46,7 +46,7 @@
 default = ['std']
 runtime-benchmarks = [
     'frame-benchmarking',
-    'common-types/runtime-benchmarks',
+    'cfg-types/runtime-benchmarks',
 ]
 std = [
     'codec/std',
@@ -58,16 +58,14 @@
     'sp-arithmetic/std',
     'sp-runtime/std',
     'sp-std/std',
-<<<<<<< HEAD
     'orml-traits/std',
     'cfg-traits/std',
     'cfg-types/std',
+    'cfg-primitives/std',
     'pallet-permissions/std',
-=======
-    'common-types/std',
     'polkadot-parachain/std',
+    'orml-asset-registry/std',
     'xcm/std',
->>>>>>> 51c0e982
 ]
 try-runtime = ['frame-support/try-runtime']
 test-benchmarks = [
