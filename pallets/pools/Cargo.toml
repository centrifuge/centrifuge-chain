[package]
authors = ['Substrate DevHub <https://github.com/substrate-developer-hub>']
description = 'FRAME pallet template for defining custom runtime logic.'
edition = '2021'
homepage = 'https://substrate.dev'
license = 'Unlicense'
name = 'pallet-pools'
readme = 'README.md'
repository = 'https://github.com/substrate-developer-hub/substrate-node-template/'
version = '3.0.0'
[package.metadata.docs.rs]
targets = ['x86_64-unknown-linux-gnu']

[dependencies]
serde = { version = "1.0.119" }
codec = { package = 'parity-scale-codec', version = '3.0.0', features = ['derive'] , default-features = false }
scale-info = { version = "2.0", default-features = false, features = ["derive"] }
rev_slice = { version = "0.1.5", default-features = false }
lazy_static = { version = "1.4.0", optional = true, default-features = false }

<<<<<<< HEAD
frame-support = { git = "https://github.com/paritytech/substrate", default-features = false , branch = "polkadot-v0.9.26" }
frame-system = { git = "https://github.com/paritytech/substrate", default-features = false , branch = "polkadot-v0.9.26" }
pallet-timestamp = { git = "https://github.com/paritytech/substrate", default-features = false , branch = "polkadot-v0.9.26" }
sp-arithmetic = { git = "https://github.com/paritytech/substrate", default-features = false , branch = "polkadot-v0.9.26" }
sp-runtime = { git = "https://github.com/paritytech/substrate", default-features = false , branch = "polkadot-v0.9.26" }
sp-std = { git = "https://github.com/paritytech/substrate", default-features = false , branch = "polkadot-v0.9.26" }
orml-traits = { git = "https://github.com/open-web3-stack/open-runtime-module-library", default-features = false, branch = "polkadot-v0.9.26" }
=======
frame-benchmarking = { git = "https://github.com/paritytech/substrate", default-features = false , optional = true , branch = "polkadot-v0.9.29" }
frame-support = { git = "https://github.com/paritytech/substrate", default-features = false , branch = "polkadot-v0.9.29" }
frame-system = { git = "https://github.com/paritytech/substrate", default-features = false , branch = "polkadot-v0.9.29" }
pallet-timestamp = { git = "https://github.com/paritytech/substrate", default-features = false , branch = "polkadot-v0.9.29" }
sp-arithmetic = { git = "https://github.com/paritytech/substrate", default-features = false , branch = "polkadot-v0.9.29" }
sp-runtime = { git = "https://github.com/paritytech/substrate", default-features = false , branch = "polkadot-v0.9.29" }
sp-std = { git = "https://github.com/paritytech/substrate", default-features = false , branch = "polkadot-v0.9.29" }
orml-traits = { git = "https://github.com/open-web3-stack/open-runtime-module-library", default-features = false, branch = "polkadot-v0.9.29" }
>>>>>>> 25fed2eb
cfg-traits = { path = "../../libs/traits", default-features = false }
cfg-primitives = { path = "../../libs/primitives", default-features = false}
cfg-types = { path = "../../libs/types", default-features = false }

pallet-permissions = { path = "../../pallets/permissions", default-features = false}
xcm = { git = "https://github.com/paritytech/polkadot", default-features = false , branch = "release-v0.9.29" }
polkadot-parachain = { git = "https://github.com/paritytech/polkadot", default-features = false , branch = "release-v0.9.29" }
orml-asset-registry = {  git = "https://github.com/open-web3-stack/open-runtime-module-library", default-features = false, branch = "polkadot-v0.9.29" }

# Benchmarking dependencies - optional
frame-benchmarking = { git = "https://github.com/paritytech/substrate", default-features = false , optional = true , branch = "polkadot-v0.9.26" }
pallet-investments = { path = "../../pallets/investments", default-features = false, optional = true}

[dev-dependencies]
<<<<<<< HEAD
sp-core = { git = "https://github.com/paritytech/substrate", default-features = true, branch = "polkadot-v0.9.26" }
cfg-test-utils = { path = "../../libs/test-utils",default-features = true }
sp-io = { git = "https://github.com/paritytech/substrate", default-features = true , branch = "polkadot-v0.9.26" }
orml-tokens = { git = "https://github.com/open-web3-stack/open-runtime-module-library", default-features = true, branch = "polkadot-v0.9.26" }
pallet-restricted-tokens = { path = "../../pallets/restricted-tokens", default-features = true}
pallet-investments = { path = "../../pallets/investments", default-features = true}
pallet-balances = { git = "https://github.com/paritytech/substrate", default-features = true , branch = "polkadot-v0.9.26" }
=======
sp-core = { git = "https://github.com/paritytech/substrate", default-features = true, branch = "polkadot-v0.9.29" }
sp-io = { git = "https://github.com/paritytech/substrate", default-features = true, branch = "polkadot-v0.9.29" }
orml-tokens = { git = "https://github.com/open-web3-stack/open-runtime-module-library", default-features = true, branch = "polkadot-v0.9.29" }

pallet-restricted-tokens = { path = "../../pallets/restricted-tokens", default-features = true }
pallet-balances = { git = "https://github.com/paritytech/substrate", default-features = true, branch = "polkadot-v0.9.29" }
>>>>>>> 25fed2eb
rand = "0.8.5"
parachain-info = { git = "https://github.com/paritytech/cumulus", default-features = true, branch = "polkadot-v0.9.29" }

[features]
default = ['std']
runtime-benchmarks = [
    'frame-benchmarking',
    'pallet-investments/runtime-benchmarks'
]
std = [
    'codec/std',
    'scale-info/std',
    'rev_slice/std',
    'frame-support/std',
    'frame-system/std',
    'pallet-timestamp/std',
    'sp-arithmetic/std',
    'sp-runtime/std',
    'sp-std/std',
    'orml-traits/std',
    'cfg-traits/std',
    'cfg-types/std',
    'cfg-primitives/std',
    'pallet-permissions/std',
    'polkadot-parachain/std',
    'orml-asset-registry/std',
    'xcm/std',
]
try-runtime = ['frame-support/try-runtime', "lazy_static/spin_no_std"]
test-benchmarks = [
    'frame-support/try-runtime',
]<|MERGE_RESOLUTION|>--- conflicted
+++ resolved
@@ -18,15 +18,6 @@
 rev_slice = { version = "0.1.5", default-features = false }
 lazy_static = { version = "1.4.0", optional = true, default-features = false }
 
-<<<<<<< HEAD
-frame-support = { git = "https://github.com/paritytech/substrate", default-features = false , branch = "polkadot-v0.9.26" }
-frame-system = { git = "https://github.com/paritytech/substrate", default-features = false , branch = "polkadot-v0.9.26" }
-pallet-timestamp = { git = "https://github.com/paritytech/substrate", default-features = false , branch = "polkadot-v0.9.26" }
-sp-arithmetic = { git = "https://github.com/paritytech/substrate", default-features = false , branch = "polkadot-v0.9.26" }
-sp-runtime = { git = "https://github.com/paritytech/substrate", default-features = false , branch = "polkadot-v0.9.26" }
-sp-std = { git = "https://github.com/paritytech/substrate", default-features = false , branch = "polkadot-v0.9.26" }
-orml-traits = { git = "https://github.com/open-web3-stack/open-runtime-module-library", default-features = false, branch = "polkadot-v0.9.26" }
-=======
 frame-benchmarking = { git = "https://github.com/paritytech/substrate", default-features = false , optional = true , branch = "polkadot-v0.9.29" }
 frame-support = { git = "https://github.com/paritytech/substrate", default-features = false , branch = "polkadot-v0.9.29" }
 frame-system = { git = "https://github.com/paritytech/substrate", default-features = false , branch = "polkadot-v0.9.29" }
@@ -35,7 +26,6 @@
 sp-runtime = { git = "https://github.com/paritytech/substrate", default-features = false , branch = "polkadot-v0.9.29" }
 sp-std = { git = "https://github.com/paritytech/substrate", default-features = false , branch = "polkadot-v0.9.29" }
 orml-traits = { git = "https://github.com/open-web3-stack/open-runtime-module-library", default-features = false, branch = "polkadot-v0.9.29" }
->>>>>>> 25fed2eb
 cfg-traits = { path = "../../libs/traits", default-features = false }
 cfg-primitives = { path = "../../libs/primitives", default-features = false}
 cfg-types = { path = "../../libs/types", default-features = false }
@@ -50,22 +40,13 @@
 pallet-investments = { path = "../../pallets/investments", default-features = false, optional = true}
 
 [dev-dependencies]
-<<<<<<< HEAD
-sp-core = { git = "https://github.com/paritytech/substrate", default-features = true, branch = "polkadot-v0.9.26" }
 cfg-test-utils = { path = "../../libs/test-utils",default-features = true }
-sp-io = { git = "https://github.com/paritytech/substrate", default-features = true , branch = "polkadot-v0.9.26" }
-orml-tokens = { git = "https://github.com/open-web3-stack/open-runtime-module-library", default-features = true, branch = "polkadot-v0.9.26" }
-pallet-restricted-tokens = { path = "../../pallets/restricted-tokens", default-features = true}
-pallet-investments = { path = "../../pallets/investments", default-features = true}
-pallet-balances = { git = "https://github.com/paritytech/substrate", default-features = true , branch = "polkadot-v0.9.26" }
-=======
 sp-core = { git = "https://github.com/paritytech/substrate", default-features = true, branch = "polkadot-v0.9.29" }
 sp-io = { git = "https://github.com/paritytech/substrate", default-features = true, branch = "polkadot-v0.9.29" }
 orml-tokens = { git = "https://github.com/open-web3-stack/open-runtime-module-library", default-features = true, branch = "polkadot-v0.9.29" }
-
+pallet-investments = { path = "../../pallets/investments", default-features = true}
 pallet-restricted-tokens = { path = "../../pallets/restricted-tokens", default-features = true }
 pallet-balances = { git = "https://github.com/paritytech/substrate", default-features = true, branch = "polkadot-v0.9.29" }
->>>>>>> 25fed2eb
 rand = "0.8.5"
 parachain-info = { git = "https://github.com/paritytech/cumulus", default-features = true, branch = "polkadot-v0.9.29" }
 
