--- conflicted
+++ resolved
@@ -2118,34 +2118,4 @@
 			Ok(())
 		}
 	}
-<<<<<<< HEAD
-}
-
-impl<T: Config> PoolInspect<T::AccountId> for Pallet<T> {
-	type PoolId = T::PoolId;
-	type TrancheId = T::TrancheId;
-
-	fn pool_exists(pool_id: Self::PoolId) -> bool {
-		Pool::<T>::contains_key(pool_id)
-	}
-
-	fn tranche_exists(pool_id: Self::PoolId, tranche_id: Self::TrancheId) -> bool {
-		Pool::<T>::get(pool_id)
-			.and_then(|pool| pool.tranches.tranche_index(&TrancheLoc::Id(tranche_id)))
-			.is_some()
-	}
-}
-
-impl<T: Config> PoolReserve<T::AccountId> for Pallet<T> {
-	type Balance = T::Balance;
-
-	fn withdraw(pool_id: Self::PoolId, to: T::AccountId, amount: Self::Balance) -> DispatchResult {
-		Self::do_withdraw(to, pool_id, amount)
-	}
-
-	fn deposit(pool_id: Self::PoolId, from: T::AccountId, amount: Self::Balance) -> DispatchResult {
-		Self::do_deposit(from, pool_id, amount)
-	}
-=======
->>>>>>> ad1648b3
 }