// Copyright 2022 Centrifuge Foundation (centrifuge.io).
// This file is part of Centrifuge chain project.

// Centrifuge is free software: you can redistribute it and/or modify
// it under the terms of the GNU General Public License as published by
// the Free Software Foundation, either version 3 of the License, or
// (at your option) any later version (see http://www.gnu.org/licenses).

// Centrifuge is distributed in the hope that it will be useful,
// but WITHOUT ANY WARRANTY; without even the implied warranty of
// MERCHANTABILITY or FITNESS FOR A PARTICULAR PURPOSE.  See the
// GNU General Public License for more details.
#![cfg_attr(not(feature = "std"), no_std)]
#![allow(clippy::or_fun_call)]
#![feature(thread_local)]

use cfg_primitives::Moment;
use cfg_traits::{Permissions, PoolInspect, PoolNAV, PoolReserve};
use cfg_types::{PermissionScope, PoolLocator, PoolRole, Role};
use codec::HasCompact;
use frame_support::{
	dispatch::DispatchResult,
	pallet_prelude::*,
	traits::{
		fungibles::{Inspect, Mutate, Transfer},
		ReservableCurrency, UnixTime,
	},
	transactional, BoundedVec,
};
use frame_system::pallet_prelude::*;
pub use impls::*;
use orml_traits::{
	asset_registry::{Inspect as OrmlInspect, Mutate as OrmlMutate},
	Change,
};
pub use pallet::*;
use polkadot_parachain::primitives::Id as ParachainId;
use scale_info::TypeInfo;
#[cfg(feature = "std")]
use serde::{Deserialize, Serialize};
pub use solution::*;
use sp_arithmetic::traits::BaseArithmetic;
use sp_runtime::{
	traits::{
		AccountIdConversion, AtLeast32BitUnsigned, CheckedAdd, CheckedSub, One, Saturating, Zero,
	},
	ArithmeticError, FixedPointNumber, FixedPointOperand, Perquintill, TokenError,
};
use sp_std::{cmp::Ordering, vec::Vec};
pub use tranche::*;
pub use weights::*;

#[cfg(feature = "runtime-benchmarks")]
mod benchmarking;
mod impls;
pub mod migrations;
#[cfg(test)]
mod mock;
mod solution;
#[cfg(test)]
mod tests;
mod tranche;
pub mod weights;

/// A convenience struct to easily pass around the accumulated orders
/// for all tranches, which is of sole interest to the pool.
#[derive(Clone, Encode, Decode, Eq, PartialEq, RuntimeDebug, TypeInfo)]
struct SummarizedOrders<Balance> {
	// The accumulated order amounts of all investments
	acc_invest_orders: Balance,
	// The accumulated order amounts of all redemptions
	//
	// NOTE: Already denominated in the pool_currency!
	acc_redeem_orders: Balance,
	// Invest orders per tranche
	//
	// NOTE: Sorted from residual-to-non-residual
	invest_orders: Vec<Balance>,
	// Redeem orders per tranche
	//
	// NOTE: Sorted from residual-to-non-residual
	redeem_orders: Vec<Balance>,
}

impl<Balance: Zero + PartialEq + Eq + Copy> SummarizedOrders<Balance> {
	fn all_are_zero(&self) -> bool {
		self.acc_invest_orders == Zero::zero() && self.acc_redeem_orders == Zero::zero()
	}

	fn invest_redeem_residual_top(&self) -> Vec<(Balance, Balance)> {
		self.invest_orders
			.iter()
			.zip(&self.redeem_orders)
			.map(|(invest, redeem)| (*invest, *redeem))
			.collect::<Vec<_>>()
	}
}

#[derive(Clone, Encode, Decode, Eq, PartialEq, RuntimeDebug, TypeInfo)]
pub struct PoolDetails<
	CurrencyId,
	TrancheCurrency,
	EpochId,
	Balance,
	Rate,
	MetaSize,
	Weight,
	TrancheId,
	PoolId,
> where
	MetaSize: Get<u32> + Copy,
	Rate: FixedPointNumber<Inner = Balance>,
	Balance: FixedPointOperand,
{
	/// Currency that the pool is denominated in (immutable).
	pub currency: CurrencyId,
	/// List of tranches, ordered junior to senior.
	pub tranches: Tranches<Balance, Rate, Weight, TrancheCurrency, TrancheId, PoolId>,
	/// Details about the parameters of the pool.
	pub parameters: PoolParameters,
	/// Metadata that specifies the pool.
	pub metadata: Option<BoundedVec<u8, MetaSize>>,
	/// The status the pool is currently in.
	pub status: PoolStatus,
	/// Details about the epochs of the pool.
	pub epoch: EpochState<EpochId>,
	/// Details about the reserve (unused capital) in the pool.
	pub reserve: ReserveDetails<Balance>,
}

#[derive(Clone, Encode, Decode, Eq, PartialEq, RuntimeDebug, TypeInfo)]
pub enum PoolStatus {
	Open,
}

#[derive(Clone, Encode, Decode, Eq, PartialEq, RuntimeDebug, TypeInfo)]
pub struct ReserveDetails<Balance> {
	/// Investments will be allowed up to this amount.
	pub max: Balance,
	/// Current total amount of currency in the pool reserve.
	pub total: Balance,
	/// Current reserve that is available for originations.
	pub available: Balance,
}

impl<Balance> ReserveDetails<Balance>
where
	Balance: AtLeast32BitUnsigned + Copy + From<u64>,
{
	fn deposit_from_epoch<BalanceRatio, Weight, TrancheCurrency>(
		&mut self,
		epoch_tranches: &EpochExecutionTranches<Balance, BalanceRatio, Weight, TrancheCurrency>,
		solution: &[TrancheSolution],
	) -> DispatchResult
	where
		Weight: Copy + From<u128>,
		BalanceRatio: Copy,
	{
		let executed_amounts = epoch_tranches.fulfillment_cash_flows(solution)?;

		// Update the total/available reserve for the new total value of the pool
		let mut acc_investments = Balance::zero();
		let mut acc_redemptions = Balance::zero();
		for (invest, redeem) in executed_amounts.iter() {
			acc_investments = acc_investments
				.checked_add(invest)
				.ok_or(ArithmeticError::Overflow)?;
			acc_redemptions = acc_redemptions
				.checked_add(redeem)
				.ok_or(ArithmeticError::Overflow)?;
		}
		self.total = self
			.total
			.checked_add(&acc_investments)
			.ok_or(ArithmeticError::Overflow)?
			.checked_sub(&acc_redemptions)
			.ok_or(ArithmeticError::Underflow)?;

		Ok(())
	}
}

#[derive(Clone, Encode, Decode, Eq, PartialEq, RuntimeDebug, TypeInfo)]
pub struct EpochState<EpochId> {
	/// Current epoch that is ongoing.
	pub current: EpochId,
	/// Time when the last epoch was closed.
	pub last_closed: Moment,
	/// Last epoch that was executed.
	pub last_executed: EpochId,
}

#[derive(Clone, Encode, Decode, Eq, PartialEq, RuntimeDebug, TypeInfo)]
pub struct PoolParameters {
	/// Minimum duration for an epoch.
	pub min_epoch_time: Moment,
	/// Maximum time between the NAV update and the epoch closing.
	pub max_nav_age: Moment,
}

#[derive(Encode, Decode, Clone, Eq, PartialEq, RuntimeDebug, TypeInfo)]
pub struct PoolChanges<Rate, MaxTokenNameLength, MaxTokenSymbolLength, MaxTranches>
where
	MaxTokenNameLength: Get<u32>,
	MaxTokenSymbolLength: Get<u32>,
	MaxTranches: Get<u32>,
{
	pub tranches: Change<BoundedVec<TrancheUpdate<Rate>, MaxTranches>>,
	pub tranche_metadata:
		Change<BoundedVec<TrancheMetadata<MaxTokenNameLength, MaxTokenSymbolLength>, MaxTranches>>,
	pub min_epoch_time: Change<Moment>,
	pub max_nav_age: Change<Moment>,
}

#[derive(Encode, Decode, Clone, Eq, PartialEq, RuntimeDebug, TypeInfo)]
pub struct ScheduledUpdateDetails<Rate, MaxTokenNameLength, MaxTokenSymbolLength, MaxTranches>
where
	MaxTokenNameLength: Get<u32>,
	MaxTokenSymbolLength: Get<u32>,
	MaxTranches: Get<u32>,
{
	pub changes: PoolChanges<Rate, MaxTokenNameLength, MaxTokenSymbolLength, MaxTranches>,
	pub scheduled_time: Moment,
}

impl<CurrencyId, TrancheCurrency, EpochId, Balance, Rate, MetaSize, Weight, TrancheId, PoolId>
	PoolDetails<
		CurrencyId,
		TrancheCurrency,
		EpochId,
		Balance,
		Rate,
		MetaSize,
		Weight,
		TrancheId,
		PoolId,
	> where
	MetaSize: Get<u32> + Copy,
	Rate: FixedPointNumber<Inner = Balance>,
	Balance: FixedPointOperand,
	EpochId: BaseArithmetic,
{
	pub fn start_next_epoch(&mut self, now: Moment) -> DispatchResult {
		self.epoch.current += One::one();
		self.epoch.last_closed = now;
		// TODO: Remove and set state rather to EpochClosing or similar
		// Set available reserve to 0 to disable originations while the epoch is closed but not executed
		self.reserve.available = Zero::zero();

		Ok(())
	}

	fn execute_previous_epoch(&mut self) -> DispatchResult {
		self.reserve.available = self.reserve.total;
		self.epoch.last_executed += One::one();
		Ok(())
	}
}

/// The information for a currently executing epoch
#[derive(Encode, Decode, Clone, Eq, PartialEq, RuntimeDebug, TypeInfo)]
pub struct EpochExecutionInfo<Balance, BalanceRatio, EpochId, Weight, BlockNumber, TrancheCurrency>
{
	epoch: EpochId,
	nav: Balance,
	reserve: Balance,
	max_reserve: Balance,
	tranches: EpochExecutionTranches<Balance, BalanceRatio, Weight, TrancheCurrency>,
	best_submission: Option<EpochSolution<Balance>>,
	challenge_period_end: Option<BlockNumber>,
}

/// Information about the deposit that has been taken to create a pool
#[derive(Encode, Decode, Clone, Eq, PartialEq, RuntimeDebug, Default, TypeInfo)]
pub struct PoolDepositInfo<AccountId, Balance> {
	pub depositor: AccountId,
	pub deposit: Balance,
}

/// Type alias to ease function signatures
type PoolDetailsOf<T> = PoolDetails<
	<T as Config>::CurrencyId,
	<T as Config>::TrancheCurrency,
	<T as Config>::EpochId,
	<T as Config>::Balance,
	<T as Config>::Rate,
	<T as Config>::MaxSizeMetadata,
	<T as Config>::TrancheWeight,
	<T as Config>::TrancheId,
	<T as Config>::PoolId,
>;

/// Type alias for `struct EpochExecutionInfo`
type EpochExecutionInfoOf<T> = EpochExecutionInfo<
	<T as Config>::Balance,
	<T as Config>::Rate,
	<T as Config>::EpochId,
	<T as Config>::TrancheWeight,
	<T as frame_system::Config>::BlockNumber,
	<T as Config>::TrancheCurrency,
>;

/// Type alias for `struct PoolDepositInfo`
type PoolDepositOf<T> =
	PoolDepositInfo<<T as frame_system::Config>::AccountId, <T as Config>::Balance>;

type ScheduledUpdateDetailsOf<T> = ScheduledUpdateDetails<
	<T as Config>::InterestRate,
	<T as Config>::MaxTokenNameLength,
	<T as Config>::MaxTokenSymbolLength,
	<T as Config>::MaxTranches,
>;

type PoolChangesOf<T> = PoolChanges<
	<T as Config>::InterestRate,
	<T as Config>::MaxTokenNameLength,
	<T as Config>::MaxTokenSymbolLength,
	<T as Config>::MaxTranches,
>;

#[frame_support::pallet]
pub mod pallet {
	use cfg_traits::{OrderManager, PoolUpdateGuard, TrancheCurrency as TrancheCurrencyT};
	use cfg_types::{CustomMetadata, FulfillmentWithPrice, TotalOrder};
	use frame_support::{sp_runtime::traits::Convert, traits::Contains, PalletId};
	use sp_runtime::{traits::BadOrigin, ArithmeticError};

	use super::*;

	#[pallet::config]
	pub trait Config: frame_system::Config {
		type Event: From<Event<Self>> + IsType<<Self as frame_system::Config>::Event>;

		type Balance: Member
			+ Parameter
			+ AtLeast32BitUnsigned
			+ Default
			+ Copy
			+ MaxEncodedLen
			+ FixedPointOperand
			+ From<u64>
			+ From<u128>
			+ TypeInfo
			+ TryInto<u64>;

		type TrancheWeight: Parameter
			+ Copy
			+ Convert<Self::TrancheWeight, Self::Balance>
			+ From<u128>;

		/// A fixed-point number which represents a Self::Balance
		/// in terms of this fixed-point representation.
		///
		/// NOTE: One must be cautious with using One::one() in
		///       this context.
		type Rate: Member
			+ Parameter
			+ Default
			+ Copy
			+ TypeInfo
			+ FixedPointNumber<Inner = Self::Balance>;

		#[pallet::constant]
		type PalletId: Get<PalletId>;

		/// The immutable index of this pallet when instantiated within the
		/// context of a runtime where it is used.
		#[pallet::constant]
		type PalletIndex: Get<u8>;

		type PoolId: Member
			+ Parameter
			+ Default
			+ Copy
			+ HasCompact
			+ MaxEncodedLen
			+ core::fmt::Debug;

		type TrancheId: Member
			+ Parameter
			+ Default
			+ Copy
			+ MaxEncodedLen
			+ TypeInfo
			+ From<[u8; 16]>;

		type EpochId: Member
			+ Parameter
			+ Default
			+ Copy
			+ AtLeast32BitUnsigned
			+ HasCompact
			+ MaxEncodedLen
			+ TypeInfo
			+ Into<u32>;

		type CurrencyId: Parameter + Copy;

		type PoolCurrency: Contains<Self::CurrencyId>;

		type UpdateGuard: PoolUpdateGuard<
			PoolDetails = PoolDetailsOf<Self>,
<<<<<<< HEAD
			ScheduledUpdateDetails = ScheduledUpdateDetails<
				Self::Rate,
				Self::MaxTokenNameLength,
				Self::MaxTokenSymbolLength,
			>,
=======
			ScheduledUpdateDetails = ScheduledUpdateDetailsOf<Self>,
>>>>>>> 5fd7e320
			Moment = Moment,
		>;

		type AssetRegistry: OrmlMutate<
			AssetId = Self::CurrencyId,
			Balance = Self::Balance,
			CustomMetadata = CustomMetadata,
		>;

		#[pallet::constant]
		type ParachainId: Get<ParachainId>;

		type Currency: ReservableCurrency<Self::AccountId, Balance = Self::Balance>;

		type Tokens: Mutate<Self::AccountId>
			+ Inspect<Self::AccountId, AssetId = Self::CurrencyId, Balance = Self::Balance>
			+ Transfer<Self::AccountId>;

		type Permission: Permissions<
			Self::AccountId,
			Scope = PermissionScope<Self::PoolId, Self::CurrencyId>,
			Role = Role<Self::TrancheId, Moment>,
			Error = DispatchError,
		>;

		type NAV: PoolNAV<Self::PoolId, Self::Balance>;

		type TrancheCurrency: Into<Self::CurrencyId>
			+ Clone
			+ Copy
			+ TrancheCurrencyT<Self::PoolId, Self::TrancheId>
			+ Parameter
			+ MaxEncodedLen
			+ TypeInfo;

		type Investments: OrderManager<
			Error = DispatchError,
			InvestmentId = Self::TrancheCurrency,
			Orders = TotalOrder<Self::Balance>,
			Fulfillment = FulfillmentWithPrice<Self::Rate>,
		>;

		type Time: UnixTime;

		/// Challenge time
		#[pallet::constant]
		type ChallengeTime: Get<<Self as frame_system::Config>::BlockNumber>;

		/// Pool parameter defaults
		#[pallet::constant]
		type DefaultMinEpochTime: Get<u64>;

		#[pallet::constant]
		type DefaultMaxNAVAge: Get<u64>;

		/// Pool parameter bounds
		#[pallet::constant]
		type MinEpochTimeLowerBound: Get<u64>;

		#[pallet::constant]
		type MinEpochTimeUpperBound: Get<u64>;

		#[pallet::constant]
		type MaxNAVAgeUpperBound: Get<u64>;

		/// Pool update settings
		#[pallet::constant]
		type MinUpdateDelay: Get<u64>;

		/// Max size of Metadata
		#[pallet::constant]
		type MaxSizeMetadata: Get<u32> + Copy + Member + scale_info::TypeInfo;

		/// Max length for a tranche token name
		#[pallet::constant]
		type MaxTokenNameLength: Get<u32> + Copy + Member + scale_info::TypeInfo;

		/// Max length for a tranche token symbol
		#[pallet::constant]
		type MaxTokenSymbolLength: Get<u32> + Copy + Member + scale_info::TypeInfo;

		/// Max number of Tranches
		#[pallet::constant]
		type MaxTranches: Get<u32> + Member + scale_info::TypeInfo;

		/// The amount that must be reserved to create a pool
		#[pallet::constant]
		type PoolDeposit: Get<Self::Balance>;

		/// The origin permitted to create pools
		type PoolCreateOrigin: EnsureOrigin<Self::Origin>;

		/// Weight Information
		type WeightInfo: WeightInfo;
	}

	#[pallet::pallet]
	#[pallet::generate_store(pub(super) trait Store)]
	#[pallet::without_storage_info]
	pub struct Pallet<T>(_);

	#[pallet::storage]
	#[pallet::getter(fn pool)]
	pub type Pool<T: Config> = StorageMap<_, Blake2_128Concat, T::PoolId, PoolDetailsOf<T>>;

	#[pallet::storage]
	#[pallet::getter(fn scheduled_update)]
	pub type ScheduledUpdate<T: Config> = StorageMap<
		_,
		Blake2_128Concat,
		T::PoolId,
<<<<<<< HEAD
		ScheduledUpdateDetails<T::Rate, T::MaxTokenNameLength, T::MaxTokenSymbolLength>,
=======
		ScheduledUpdateDetails<
			T::InterestRate,
			T::MaxTokenNameLength,
			T::MaxTokenSymbolLength,
			T::MaxTranches,
		>,
	>;

	#[pallet::storage]
	#[pallet::getter(fn order)]
	pub type Order<T: Config> = StorageDoubleMap<
		_,
		Blake2_128Concat,
		T::TrancheId,
		Blake2_128Concat,
		T::AccountId,
		UserOrder<T::Balance, T::EpochId>,
	>;

	#[pallet::storage]
	#[pallet::getter(fn epoch)]
	pub type Epoch<T: Config> = StorageDoubleMap<
		_,
		Blake2_128Concat,
		T::TrancheId,
		Blake2_128Concat,
		T::EpochId,
		EpochDetails<T::BalanceRatio>,
>>>>>>> 5fd7e320
	>;

	#[pallet::storage]
	#[pallet::getter(fn epoch_targets)]
	pub type EpochExecution<T: Config> =
		StorageMap<_, Blake2_128Concat, T::PoolId, EpochExecutionInfoOf<T>>;

	#[pallet::storage]
	#[pallet::getter(fn account_deposits)]
	pub type AccountDeposit<T: Config> =
		StorageMap<_, Blake2_128Concat, T::AccountId, T::Balance, ValueQuery>;

	#[pallet::storage]
	#[pallet::getter(fn pool_deposits)]
	pub type PoolDeposit<T: Config> = StorageMap<_, Blake2_128Concat, T::PoolId, PoolDepositOf<T>>;

	#[pallet::event]
	#[pallet::generate_deposit(pub(super) fn deposit_event)]
	pub enum Event<T: Config> {
		/// A pool was created.
		Created {
			pool_id: T::PoolId,
			admin: T::AccountId,
		},
		/// A pool was updated.
		Updated { pool_id: T::PoolId },
		/// The tranches were rebalanced.
		Rebalanced { pool_id: T::PoolId },
		/// The max reserve was updated.
		MaxReserveSet { pool_id: T::PoolId },
		/// Pool metadata was set.
		MetadataSet {
			pool_id: T::PoolId,
			metadata: BoundedVec<u8, T::MaxSizeMetadata>,
		},
		/// An epoch was closed.
		EpochClosed {
			pool_id: T::PoolId,
			epoch_id: T::EpochId,
		},
		/// An epoch was executed.
		SolutionSubmitted {
			pool_id: T::PoolId,
			epoch_id: T::EpochId,
			solution: EpochSolution<T::Balance>,
		},
		/// An epoch was executed.
		EpochExecuted {
			pool_id: T::PoolId,
			epoch_id: T::EpochId,
		},
	}

	#[pallet::error]
	pub enum Error<T> {
		/// A pool with this ID is already in use
		PoolInUse,
		/// Attempted to create a pool without a junior tranche
		InvalidJuniorTranche,
		/// Attempted to create a tranche structure where
		/// * non-decreasing interest rate per tranche
		InvalidTrancheStructure,
		/// Attempted an operation on a pool which does not exist
		NoSuchPool,
		/// Attempted to close an epoch too early
		MinEpochTimeHasNotPassed,
		/// Attempted to execute an epoch too early
		ChallengeTimeHasNotPassed,
		/// Cannot be called while the pool is in a submission period
		InSubmissionPeriod,
		/// Attempted to close an epoch with an out of date NAV
		NAVTooOld,
		/// A Tranche ID cannot be converted to an address
		TrancheId,
		/// Closing the epoch now would wipe out the junior tranche
		WipedOut,
		/// The provided solution is not a valid one
		InvalidSolution,
		/// Attempted to solve a pool which is not in a submission period
		NotInSubmissionPeriod,
		/// Insufficient currency available for desired operation
		InsufficientCurrency,
		/// Risk Buffer validation failed
		RiskBufferViolated,
		/// The NAV was not available
		NoNAV,
		/// Epoch needs to be executed before you can collect
		EpochNotExecutedYet,
		/// Adding & removing tranches is not supported
		CannotAddOrRemoveTranches,
		/// Invalid tranche seniority value
		/// * seniority MUST be smaller number of tranches
		/// * MUST be increasing per tranche
		InvalidTrancheSeniority,
		/// Pre-requirements for a TrancheUpdate are not met
		/// for example: Tranche changed but not its metadata or vice versa
		InvalidTrancheUpdate,
		/// Invalid metadata passed
		BadMetadata,
		/// No metada for the given currency found
		MetadataForCurrencyNotFound,
		/// The given tranche token name exceeds the length limit
		TrancheTokenNameTooLong,
		/// The given tranche symbol name exceeds the length limit
		TrancheSymbolNameTooLong,
		/// Registering the metadata for a tranche threw an error
		FailedToRegisterTrancheMetadata,
		/// Updating the metadata for a tranche threw an error
		FailedToUpdateTrancheMetadata,
		/// Invalid TrancheId passed. In most cases out-of-bound index
		InvalidTrancheId,
		/// The requested tranche configuration has too many tranches
		TooManyTranches,
		/// Submitted solution is not an improvement
		NotNewBestSubmission,
		/// No solution has yet been provided for the epoch
		NoSolutionAvailable,
		/// One of the runtime-level pool parameter bounds was violated
		PoolParameterBoundViolated,
		/// No update for the pool is scheduled
		NoScheduledUpdate,
		/// Scheduled time for this update is in the future
		ScheduledTimeHasNotPassed,
		/// Update cannot be fulfilled yet
		UpdatePrerequesitesNotFulfilled,
		/// A user has tried to create a pool with an invalid currency
		InvalidCurrency,
	}

	#[pallet::call]
	impl<T: Config> Pallet<T> {
		/// Create a new pool
		///
		/// Initialise a new pool with the given ID and tranche
		/// configuration. Tranche 0 is the equity tranche, and must
		/// have zero interest and a zero risk buffer.
		///
		/// The minimum epoch length, and maximum NAV age will be
		/// set to chain-wide defaults. They can be updated
		/// with a call to `update`.
		///
		/// The caller will be given the `PoolAdmin` role for
		/// the created pool. Additional administrators can be
		/// added with the Permissions pallet.
		///
		/// Returns an error if the requested pool ID is already in
		/// use, or if the tranche configuration cannot be used.
		#[pallet::weight(T::WeightInfo::create(tranche_inputs.len().try_into().unwrap_or(u32::MAX)))]
		#[transactional]
		pub fn create(
			origin: OriginFor<T>,
			admin: T::AccountId,
			pool_id: T::PoolId,
			tranche_inputs: Vec<
				TrancheInput<T::Rate, T::MaxTokenNameLength, T::MaxTokenSymbolLength>,
			>,
			currency: T::CurrencyId,
			max_reserve: T::Balance,
			metadata: Option<Vec<u8>>,
		) -> DispatchResult {
			T::PoolCreateOrigin::ensure_origin(origin.clone())?;

			// First we take a deposit.
			// If we are coming from a signed origin, we take
			// the deposit from them
			// If we are coming from some internal origin
			// (Democracy, Council, etc.) we assume that the
			// parameters are vetted somehow and rely on the
			// admin as our depositor.
			let depositor = ensure_signed(origin).unwrap_or(admin.clone());
			Self::take_deposit(depositor, pool_id)?;

			// A single pool ID can only be used by one owner.
			ensure!(!Pool::<T>::contains_key(pool_id), Error::<T>::PoolInUse);

			ensure!(
				T::PoolCurrency::contains(&currency),
				Error::<T>::InvalidCurrency
			);

			Self::is_valid_tranche_change(
				None,
				&tranche_inputs
					.iter()
					.map(|t| TrancheUpdate {
						tranche_type: t.tranche_type,
						seniority: t.seniority,
					})
					.collect(),
			)?;

			let now = Self::now();

			let tranches = Tranches::<
				T::Balance,
				T::Rate,
				T::TrancheWeight,
				T::TrancheCurrency,
				T::TrancheId,
				T::PoolId,
			>::from_input::<T::MaxTokenNameLength, T::MaxTokenSymbolLength>(
				pool_id,
				tranche_inputs.clone(),
				now,
			)?;

			let checked_metadata: Option<BoundedVec<u8, T::MaxSizeMetadata>> = match metadata {
				Some(metadata_value) => {
					let checked: BoundedVec<u8, T::MaxSizeMetadata> = metadata_value
						.try_into()
						.map_err(|_| Error::<T>::BadMetadata)?;

					Some(checked)
				}
				None => None,
			};

			for (tranche, tranche_input) in tranches.tranches.iter().zip(&tranche_inputs) {
				let token_name: BoundedVec<u8, T::MaxTokenNameLength> =
					tranche_input.clone().metadata.token_name.clone();

				let token_symbol: BoundedVec<u8, T::MaxTokenSymbolLength> =
					tranche_input.metadata.token_symbol.clone();

				let decimals = match T::AssetRegistry::metadata(&currency) {
					Some(metadata) => metadata.decimals,
					None => return Err(Error::<T>::MetadataForCurrencyNotFound.into()),
				};

				let parachain_id = T::ParachainId::get();

				let metadata = tranche.create_asset_metadata(
					decimals,
					parachain_id,
					T::PalletIndex::get(),
					token_name.to_vec(),
					token_symbol.to_vec(),
				);

				T::AssetRegistry::register_asset(Some(tranche.currency.into()), metadata)
					.map_err(|_| Error::<T>::FailedToRegisterTrancheMetadata)?;
			}

			Pool::<T>::insert(
				pool_id,
				PoolDetails {
					currency,
					tranches,
					status: PoolStatus::Open,
					epoch: EpochState {
						current: One::one(),
						last_closed: now,
						last_executed: Zero::zero(),
					},
					parameters: PoolParameters {
						min_epoch_time: sp_std::cmp::min(
							sp_std::cmp::max(
								T::DefaultMinEpochTime::get(),
								T::MinEpochTimeLowerBound::get(),
							),
							T::MinEpochTimeUpperBound::get(),
						),
						max_nav_age: sp_std::cmp::min(
							T::DefaultMaxNAVAge::get(),
							T::MaxNAVAgeUpperBound::get(),
						),
					},
					reserve: ReserveDetails {
						max: max_reserve,
						available: Zero::zero(),
						total: Zero::zero(),
					},
					metadata: checked_metadata,
				},
			);

			T::Permission::add(
				PermissionScope::Pool(pool_id),
				admin.clone(),
				Role::PoolRole(PoolRole::PoolAdmin),
			)?;

			Self::deposit_event(Event::Created { pool_id, admin });
			Ok(())
		}

		/// Update per-pool configuration settings.
		///
		/// This updates the tranches of the pool,
		/// sets the minimum epoch length, and maximum NAV age.
		///
		/// If no delay is required for updates and redemptions
		/// don't have to be fulfilled, then this is executed
		/// immediately. Otherwise, the update is scheduled
		/// to be executed later.
		///
		/// The caller must have the `PoolAdmin` role in order to
		/// invoke this extrinsic.
		#[pallet::weight(T::WeightInfo::update_no_execution(T::MaxTranches::get())
			.max(T::WeightInfo::update_and_execute(T::MaxTranches::get())))]
		pub fn update(
			origin: OriginFor<T>,
			pool_id: T::PoolId,
<<<<<<< HEAD
			changes: PoolChanges<T::Rate, T::MaxTokenNameLength, T::MaxTokenSymbolLength>,
=======
			changes: PoolChangesOf<T>,
>>>>>>> 5fd7e320
		) -> DispatchResultWithPostInfo {
			let who = ensure_signed(origin)?;
			ensure!(
				T::Permission::has(
					PermissionScope::Pool(pool_id),
					who,
					Role::PoolRole(PoolRole::PoolAdmin)
				),
				BadOrigin
			);

			ensure!(
				EpochExecution::<T>::try_get(pool_id).is_err(),
				Error::<T>::InSubmissionPeriod
			);

			// Both changes.tranches and changes.tranche_metadata
			// have to be NoChange or Change, we don't allow to change either or
			// ^ = XOR, !^ = negated XOR
			ensure!(
				!((changes.tranches == Change::NoChange)
					^ (changes.tranche_metadata == Change::NoChange)),
				Error::<T>::InvalidTrancheUpdate
			);

			if changes.min_epoch_time == Change::NoChange
				&& changes.max_nav_age == Change::NoChange
				&& changes.tranches == Change::NoChange
			{
				// If there's an existing update, we remove it
				// If not, this transaction is a no-op
				if ScheduledUpdate::<T>::contains_key(pool_id) {
					ScheduledUpdate::<T>::remove(pool_id);
				}

				return Ok(Some(T::WeightInfo::update_no_execution(0)).into());
			}

			if let Change::NewValue(min_epoch_time) = changes.min_epoch_time {
				ensure!(
					min_epoch_time >= T::MinEpochTimeLowerBound::get()
						&& min_epoch_time <= T::MinEpochTimeUpperBound::get(),
					Error::<T>::PoolParameterBoundViolated
				);
			}

			if let Change::NewValue(max_nav_age) = changes.max_nav_age {
				ensure!(
					max_nav_age <= T::MaxNAVAgeUpperBound::get(),
					Error::<T>::PoolParameterBoundViolated
				);
			}

			let pool = Pool::<T>::try_get(pool_id).map_err(|_| Error::<T>::NoSuchPool)?;

			if let Change::NewValue(tranches) = &changes.tranches {
				Self::is_valid_tranche_change(Some(&pool.tranches), tranches)?;
			}

			let now = Self::now();

			let update = ScheduledUpdateDetails {
				changes: changes.clone(),
				scheduled_time: now.saturating_add(T::MinUpdateDelay::get()),
			};

			let num_tranches = pool.tranches.num_tranches().try_into().unwrap();
			if T::MinUpdateDelay::get() == 0 && T::UpdateGuard::released(&pool, &update, now) {
				Self::do_update_pool(&pool_id, &changes)?;

				Ok(Some(T::WeightInfo::update_and_execute(num_tranches)).into())
			} else {
				// If an update was already stored, this will override it
				ScheduledUpdate::<T>::insert(pool_id, update);

				Ok(Some(T::WeightInfo::update_no_execution(num_tranches)).into())
			}
		}

		/// Executed a scheduled update to the pool.
		///
		/// This checks if the scheduled time is in the past
		/// and, if required, if there are no outstanding
		/// redeem orders. If both apply, then the scheduled
		/// changes are applied.
		#[pallet::weight(T::WeightInfo::execute_scheduled_update(T::MaxTranches::get()))]
		pub fn execute_scheduled_update(
			origin: OriginFor<T>,
			pool_id: T::PoolId,
		) -> DispatchResultWithPostInfo {
			ensure_signed(origin)?;

			let update = ScheduledUpdate::<T>::try_get(pool_id)
				.map_err(|_| Error::<T>::NoScheduledUpdate)?;

			ensure!(
				Self::now() >= update.scheduled_time,
				Error::<T>::ScheduledTimeHasNotPassed
			);

			let pool = Pool::<T>::try_get(pool_id).map_err(|_| Error::<T>::NoSuchPool)?;

			ensure!(
				T::UpdateGuard::released(&pool, &update, Self::now()),
				Error::<T>::UpdatePrerequesitesNotFulfilled
			);

			Self::do_update_pool(&pool_id, &update.changes)?;

			let num_tranches = pool.tranches.num_tranches().try_into().unwrap();
			Ok(Some(T::WeightInfo::execute_scheduled_update(num_tranches)).into())
		}

		/// Sets the IPFS hash for the pool metadata information.
		///
		/// The caller must have the `PoolAdmin` role in order to
		/// invoke this extrinsic.
		#[pallet::weight(T::WeightInfo::set_metadata(metadata.len().try_into().unwrap_or(u32::MAX)))]
		pub fn set_metadata(
			origin: OriginFor<T>,
			pool_id: T::PoolId,
			metadata: Vec<u8>,
		) -> DispatchResult {
			let who = ensure_signed(origin)?;
			ensure!(
				T::Permission::has(
					PermissionScope::Pool(pool_id),
					who,
					Role::PoolRole(PoolRole::PoolAdmin)
				),
				BadOrigin
			);

			let checked_metadata: BoundedVec<u8, T::MaxSizeMetadata> =
				metadata.try_into().map_err(|_| Error::<T>::BadMetadata)?;

			Pool::<T>::try_mutate(pool_id, |pool| -> DispatchResult {
				let pool = pool.as_mut().ok_or(Error::<T>::NoSuchPool)?;
				pool.metadata = Some(checked_metadata.clone());
				Self::deposit_event(Event::MetadataSet {
					pool_id,
					metadata: checked_metadata,
				});
				Ok(())
			})
		}

		/// Sets the maximum reserve for a pool
		///
		/// The caller must have the `LiquidityAdmin` role in
		/// order to invoke this extrinsic. This role is not
		/// given to the pool creator by default, and must be
		/// added with the Permissions pallet before this
		/// extrinsic can be called.
		#[pallet::weight(T::WeightInfo::set_max_reserve())]
		pub fn set_max_reserve(
			origin: OriginFor<T>,
			pool_id: T::PoolId,
			max_reserve: T::Balance,
		) -> DispatchResult {
			let who = ensure_signed(origin)?;
			ensure!(
				T::Permission::has(
					PermissionScope::Pool(pool_id),
					who,
					Role::PoolRole(PoolRole::LiquidityAdmin)
				),
				BadOrigin
			);

			Pool::<T>::try_mutate(pool_id, |pool| -> DispatchResult {
				let pool = pool.as_mut().ok_or(Error::<T>::NoSuchPool)?;
				pool.reserve.max = max_reserve;
				Self::deposit_event(Event::MaxReserveSet { pool_id });
				Ok(())
			})
		}

		/// Close the current epoch
		///
		/// Closing an epoch locks in all invest and redeem
		/// orders placed during the epoch, and causes all
		/// further invest and redeem orders to be set for the
		/// next epoch.
		///
		/// If all orders can be executed without violating any
		/// pool constraints - which include maximum reserve and
		/// the tranche risk buffers - the execution will also be
		/// done. See `execute_epoch` for details on epoch
		/// execution.
		///
		/// If pool constraints would be violated by executing all
		/// orders, the pool enters a submission period. During a
		/// submission period, partial executions can be submitted
		/// to be scored, and the best-scoring solution will
		/// eventually be executed. See `submit_solution`.
		#[pallet::weight(T::WeightInfo::close_epoch_no_orders(T::MaxTranches::get())
                             .max(T::WeightInfo::close_epoch_no_execution(T::MaxTranches::get()))
                             .max(T::WeightInfo::close_epoch_execute(T::MaxTranches::get())))]
		#[transactional]
		pub fn close_epoch(origin: OriginFor<T>, pool_id: T::PoolId) -> DispatchResultWithPostInfo {
			ensure_signed(origin)?;

			Pool::<T>::try_mutate(pool_id, |pool| {
				let pool = pool.as_mut().ok_or(Error::<T>::NoSuchPool)?;
				ensure!(
					!EpochExecution::<T>::contains_key(pool_id),
					Error::<T>::InSubmissionPeriod
				);

				let now = Self::now();
				ensure!(
					now.saturating_sub(pool.epoch.last_closed) >= pool.parameters.min_epoch_time,
					Error::<T>::MinEpochTimeHasNotPassed
				);

				let (nav, nav_last_updated) = T::NAV::nav(pool_id).ok_or(Error::<T>::NoNAV)?;

				ensure!(
					now.saturating_sub(nav_last_updated) <= pool.parameters.max_nav_age,
					Error::<T>::NAVTooOld
				);

				let submission_period_epoch = pool.epoch.current;
				let total_assets = nav
					.checked_add(&pool.reserve.total)
					.ok_or::<DispatchError>(ArithmeticError::Overflow.into())?;

				pool.start_next_epoch(now)?;

				let epoch_tranche_prices = pool
					.tranches
					.calculate_prices::<T::Rate, T::Tokens, _>(total_assets, now)?;

				// If closing the epoch would wipe out a tranche, the close is invalid.
				// TODO: This should instead put the pool into an error state
				ensure!(
					!epoch_tranche_prices
						.iter()
						.any(|price| *price == Zero::zero()),
					Error::<T>::WipedOut
				);

				Self::deposit_event(Event::EpochClosed {
					pool_id,
					epoch_id: submission_period_epoch,
				});

				// Get the orders
				let orders = Self::summarize_orders(&pool.tranches, &epoch_tranche_prices)?;

				if orders.all_are_zero() {
					pool.tranches.combine_with_mut_residual_top(
						&epoch_tranche_prices,
						|tranche, price| {
							let zero_fulfillment = FulfillmentWithPrice {
								of_amount: Perquintill::zero(),
								price: *price,
							};
							T::Investments::invest_fulfillment(tranche.currency, zero_fulfillment)?;
							T::Investments::redeem_fulfillment(tranche.currency, zero_fulfillment)
						},
					)?;

					pool.execute_previous_epoch()?;

					Self::deposit_event(Event::EpochExecuted {
						pool_id,
						epoch_id: submission_period_epoch,
					});

					return Ok(Some(T::WeightInfo::close_epoch_no_orders(
						pool.tranches
							.num_tranches()
							.try_into()
							.expect("MaxTranches is u32. qed."),
					))
					.into());
				}

				let epoch_tranches: Vec<
					EpochExecutionTranche<
						T::Balance,
						T::Rate,
						T::TrancheWeight,
						T::TrancheCurrency,
					>,
				> = pool.tranches.combine_with_residual_top(
					epoch_tranche_prices
						.iter()
						.zip(orders.invest_redeem_residual_top()),
					|tranche, (price, (invest, redeem))| {
						let epoch_tranche = EpochExecutionTranche {
							currency: tranche.currency,
							supply: tranche.balance()?,
							price: *price,
							invest: invest,
							redeem: redeem,
							seniority: tranche.seniority,
							min_risk_buffer: tranche.min_risk_buffer(),
							_phantom: Default::default(),
						};

						Ok(epoch_tranche)
					},
				)?;

				let mut epoch = EpochExecutionInfo {
					epoch: submission_period_epoch,
					nav,
					reserve: pool.reserve.total,
					max_reserve: pool.reserve.max,
					tranches: EpochExecutionTranches::new(epoch_tranches),
					best_submission: None,
					challenge_period_end: None,
				};

				let full_execution_solution = pool.tranches.combine_residual_top(|_| {
					Ok(TrancheSolution {
						invest_fulfillment: Perquintill::one(),
						redeem_fulfillment: Perquintill::one(),
					})
				})?;

				if Self::inspect_solution(pool, &epoch, &full_execution_solution)
					.map(|state| state == PoolState::Healthy)
					.unwrap_or(false)
				{
					Self::do_execute_epoch(pool_id, pool, &epoch, &full_execution_solution)?;
					Self::deposit_event(Event::EpochExecuted {
						pool_id,
						epoch_id: submission_period_epoch,
					});
					Ok(Some(T::WeightInfo::close_epoch_execute(
						pool.tranches
							.num_tranches()
							.try_into()
							.expect("MaxTranches is u32. qed."),
					))
					.into())
				} else {
					// Any new submission needs to improve on the existing state (which is defined as a total fulfilment of 0%)
					let no_execution_solution = pool.tranches.combine_residual_top(|_| {
						Ok(TrancheSolution {
							invest_fulfillment: Perquintill::zero(),
							redeem_fulfillment: Perquintill::zero(),
						})
					})?;

					let existing_state_solution =
						Self::score_solution(pool, &epoch, &no_execution_solution)?;
					epoch.best_submission = Some(existing_state_solution);
					EpochExecution::<T>::insert(pool_id, epoch);

					Ok(Some(T::WeightInfo::close_epoch_no_execution(
						pool.tranches
							.num_tranches()
							.try_into()
							.expect("MaxTranches is u32. qed."),
					))
					.into())
				}
			})
		}

		/// Submit a partial execution solution for a closed epoch
		///
		/// If the submitted solution is "better" than the
		/// previous best solution, it will replace it. Solutions
		/// are ordered such that solutions which do not violate
		/// constraints are better than those that do.
		///
		/// Once a valid solution has been submitted, the
		/// challenge time begins. The pool can be executed once
		/// the challenge time has expired.
		#[pallet::weight(T::WeightInfo::submit_solution(T::MaxTranches::get()))]
		pub fn submit_solution(
			origin: OriginFor<T>,
			pool_id: T::PoolId,
			solution: Vec<TrancheSolution>,
		) -> DispatchResultWithPostInfo {
			ensure_signed(origin)?;

			EpochExecution::<T>::try_mutate(pool_id, |epoch| {
				let epoch = epoch.as_mut().ok_or(Error::<T>::NotInSubmissionPeriod)?;
				let pool = Pool::<T>::try_get(pool_id).map_err(|_| Error::<T>::NoSuchPool)?;

				let new_solution = Self::score_solution(&pool, epoch, &solution)?;
				if let Some(ref previous_solution) = epoch.best_submission {
					ensure!(
						&new_solution >= previous_solution,
						Error::<T>::NotNewBestSubmission
					);
				}

				epoch.best_submission = Some(new_solution.clone());

				// Challenge period starts when the first new solution has been submitted
				if epoch.challenge_period_end.is_none() {
					epoch.challenge_period_end =
						Some(Self::current_block().saturating_add(T::ChallengeTime::get()));
				}

				Self::deposit_event(Event::SolutionSubmitted {
					pool_id,
					epoch_id: epoch.epoch,
					solution: new_solution,
				});

				Ok(Some(T::WeightInfo::submit_solution(
					epoch
						.tranches
						.num_tranches()
						.try_into()
						.expect("MaxTranches is u32. qed."),
				))
				.into())
			})
		}

		/// Execute an epoch for which a valid solution has been
		/// submitted.
		///
		/// * Mints or burns tranche tokens based on investments
		///   and redemptions
		/// * Updates the portion of the reserve and loan balance
		///   assigned to each tranche, based on the investments
		///   and redemptions to those tranches.
		#[pallet::weight(T::WeightInfo::execute_epoch(T::MaxTranches::get()))]
		pub fn execute_epoch(
			origin: OriginFor<T>,
			pool_id: T::PoolId,
		) -> DispatchResultWithPostInfo {
			ensure_signed(origin)?;

			EpochExecution::<T>::try_mutate(pool_id, |epoch_info| {
				let epoch = epoch_info
					.as_mut()
					.ok_or(Error::<T>::NotInSubmissionPeriod)?;

				ensure!(
					epoch.best_submission.is_some(),
					Error::<T>::NoSolutionAvailable
				);

				// The challenge period is some if we have submitted at least one valid
				// solution since going into submission period. Hence, if it is none
				// no solution beside the injected zero-solution is available.
				ensure!(
					epoch.challenge_period_end.is_some(),
					Error::<T>::NoSolutionAvailable
				);

				ensure!(
					epoch
						.challenge_period_end
						.expect("Challenge period is some. qed.")
						<= Self::current_block(),
					Error::<T>::ChallengeTimeHasNotPassed
				);

				// TODO: Write a test for the `expect` in case we allow the removal of pools at some point
				Pool::<T>::try_mutate(pool_id, |pool| -> DispatchResult {
					let pool = pool
						.as_mut()
						.expect("EpochExecutionInfo can only exist on existing pools. qed.");

					let solution = &epoch
						.best_submission
						.as_ref()
						.expect("Solution exists. qed.")
						.solution();

					Self::do_execute_epoch(pool_id, pool, epoch, solution)?;
					Self::deposit_event(Event::EpochExecuted {
						pool_id,
						epoch_id: epoch.epoch,
					});
					Ok(())
				})?;

				let num_tranches = epoch
					.tranches
					.num_tranches()
					.try_into()
					.expect("MaxTranches is u32. qed.");

				// This kills the epoch info in storage.
				// See: https://github.com/paritytech/substrate/blob/bea8f32e7807233ab53045fe8214427e0f136230/frame/support/src/storage/generator/map.rs#L269-L284
				*epoch_info = None;
				Ok(Some(T::WeightInfo::execute_epoch(num_tranches)).into())
			})
		}
	}

	impl<T: Config> Pallet<T> {
		pub(crate) fn now() -> Moment {
			T::Time::now().as_secs()
		}

		pub(crate) fn current_block() -> <T as frame_system::Config>::BlockNumber {
			<frame_system::Pallet<T>>::block_number()
		}

		fn summarize_orders(
			tranches: &TranchesOf<T>,
			prices: &[T::Rate],
		) -> Result<SummarizedOrders<T::Balance>, DispatchError> {
			let mut acc_invest_orders = T::Balance::zero();
			let mut acc_redeem_orders = T::Balance::zero();
			let mut invest_orders = Vec::with_capacity(tranches.num_tranches());
			let mut redeem_orders = Vec::with_capacity(tranches.num_tranches());

			tranches.combine_with_residual_top(prices, |tranche, price| {
				let invest_order = T::Investments::process_invest_orders(tranche.currency)?;
				acc_invest_orders = acc_invest_orders
					.checked_add(&invest_order.amount)
					.ok_or(ArithmeticError::Overflow)?;
				invest_orders.push(invest_order.amount);

				// Redeem order is denominated in the `TrancheCurrency`. Hence, we need to convert them into `PoolCurrency`
				// denomination
				let redeem_order = T::Investments::process_redeem_orders(tranche.currency)?;
				let redeem_amount_in_pool_currency = price
					.checked_mul_int(redeem_order.amount)
					.ok_or(ArithmeticError::Overflow)?;
				acc_redeem_orders = acc_redeem_orders
					.checked_add(&redeem_amount_in_pool_currency)
					.ok_or(ArithmeticError::Overflow)?;
				redeem_orders.push(redeem_amount_in_pool_currency);

				Ok(())
			})?;

			Ok(SummarizedOrders {
				acc_invest_orders,
				acc_redeem_orders,
				invest_orders,
				redeem_orders,
			})
		}

		/// Scores a solution.
		///
		/// This function checks the state a pool would be in when applying a solution
		/// to an epoch. Depending on the state, the correct scoring function is chosen.
		pub fn score_solution(
			pool_id: &PoolDetailsOf<T>,
			epoch: &EpochExecutionInfoOf<T>,
			solution: &[TrancheSolution],
		) -> Result<EpochSolution<T::Balance>, DispatchError> {
			match Self::inspect_solution(pool_id, epoch, solution)? {
				PoolState::Healthy => {
					EpochSolution::score_solution_healthy(solution, &epoch.tranches)
				}
				PoolState::Unhealthy(states) => EpochSolution::score_solution_unhealthy(
					solution,
					&epoch.tranches,
					epoch.reserve,
					epoch.max_reserve,
					&states,
				),
			}
			.map_err(|_| Error::<T>::InvalidSolution.into())
		}

		pub(crate) fn inspect_solution(
			pool: &PoolDetailsOf<T>,
			epoch: &EpochExecutionInfoOf<T>,
			solution: &[TrancheSolution],
		) -> Result<PoolState, DispatchError> {
			ensure!(
				solution.len() == epoch.tranches.num_tranches(),
				Error::<T>::InvalidSolution
			);

			let (acc_invest, acc_redeem, risk_buffers) =
				calculate_solution_parameters::<_, _, T::Rate, _, T::TrancheCurrency>(
					&epoch.tranches,
					solution,
				)
				.map_err(|e| {
					// In case we have an underflow in the calculation, there
					// is not enough balance in the tranches to realize the redeemptions.
					// We convert this at the pool level into an InsufficientCurrency error.
					if e == DispatchError::Arithmetic(ArithmeticError::Underflow) {
						Error::<T>::InsufficientCurrency
					} else {
						Error::<T>::InvalidSolution
					}
				})?;

			let currency_available: T::Balance = acc_invest
				.checked_add(&epoch.reserve)
				.ok_or(Error::<T>::InvalidSolution)?;

			// Mostly a sanity check. This is catched above.
			ensure!(
				currency_available.checked_sub(&acc_redeem).is_some(),
				Error::<T>::InsufficientCurrency
			);

			let new_reserve = currency_available
				.checked_sub(&acc_redeem)
				.expect("Ensures ensures there is enough liquidity in the reserve. qed.");

			Self::validate_pool_constraints(
				PoolState::Healthy,
				new_reserve,
				pool.reserve.max,
				&pool.tranches.min_risk_buffers(),
				&risk_buffers,
			)
		}

		/// Validates if the maximal reserve of a pool is exceeded or it
		/// any of the risk buffers falls below its minium.
		///
		/// **IMPORTANT NOTE:**
		/// * min_risk_buffers => MUST be sorted from junior-to-senior tranche
		/// * risk_buffers => MUST be sorted from junior-to-senior tranche
		fn validate_pool_constraints(
			mut state: PoolState,
			reserve: T::Balance,
			max_reserve: T::Balance,
			min_risk_buffers: &[Perquintill],
			risk_buffers: &[Perquintill],
		) -> Result<PoolState, DispatchError> {
			if reserve > max_reserve {
				state.add_unhealthy(UnhealthyState::MaxReserveViolated);
			}

			for (risk_buffer, min_risk_buffer) in
				risk_buffers.iter().rev().zip(min_risk_buffers.iter().rev())
			{
				if risk_buffer < min_risk_buffer {
					state.add_unhealthy(UnhealthyState::MinRiskBufferViolated);
				}
			}

			Ok(state)
		}

		pub(crate) fn do_update_pool(
			pool_id: &T::PoolId,
<<<<<<< HEAD
			changes: &PoolChanges<T::Rate, T::MaxTokenNameLength, T::MaxTokenSymbolLength>,
=======
			changes: &PoolChangesOf<T>,
>>>>>>> 5fd7e320
		) -> DispatchResult {
			Pool::<T>::try_mutate(pool_id, |pool| -> DispatchResult {
				let pool = pool.as_mut().ok_or(Error::<T>::NoSuchPool)?;

				if let Change::NewValue(min_epoch_time) = changes.min_epoch_time {
					pool.parameters.min_epoch_time = min_epoch_time;
				}

				if let Change::NewValue(max_nav_age) = changes.max_nav_age {
					pool.parameters.max_nav_age = max_nav_age;
				}

				if let Change::NewValue(tranches) = &changes.tranches {
					let now = Self::now();

					pool.tranches.combine_with_mut_residual_top(
						tranches.iter(),
						|tranche, tranche_update| {
							// Update debt of the tranche such that the interest is accrued until now with the previous interest rate
							tranche.accrue(now)?;

							tranche.tranche_type = tranche_update.tranche_type;

							if let Some(new_seniority) = tranche_update.seniority {
								tranche.seniority = new_seniority;
							}

							Ok(())
						},
					)?;
				}

				//
				// The case when Metadata AND the tranche changed, we don't allow for an or.
				// Both have to be changed (for now)
				//
				if let Change::NewValue(metadata) = &changes.tranche_metadata {
					for (tranche, updated_metadata) in
						pool.tranches.tranches.iter().zip(metadata.iter())
					{
						T::AssetRegistry::update_asset(
							tranche.currency.into(),
							None,
							Some(updated_metadata.clone().token_name.to_vec()),
							Some(updated_metadata.clone().token_symbol.to_vec()),
							None,
							None,
							None,
						)
						.map_err(|_| Error::<T>::FailedToUpdateTrancheMetadata)?;
					}
				}

				ScheduledUpdate::<T>::remove(pool_id);

				Self::deposit_event(Event::Updated { pool_id: *pool_id });
				Ok(())
			})
		}

		pub fn is_valid_tranche_change(
			old_tranches: Option<&TranchesOf<T>>,
			new_tranches: &Vec<TrancheUpdate<T::Rate>>,
		) -> DispatchResult {
			// There is a limit to the number of allowed tranches
			ensure!(
				new_tranches.len() <= T::MaxTranches::get() as usize,
				Error::<T>::TooManyTranches
			);

			// At least one tranche must exist, and the first (most junior) tranche must have an
			// interest rate of 0, indicating that it receives all remaining equity
			ensure!(
				match new_tranches.first() {
					None => false,
					Some(tranche_input) => {
						tranche_input.tranche_type == TrancheType::Residual
					}
				},
				Error::<T>::InvalidJuniorTranche
			);

			// All but the most junior tranche should have min risk buffers and interest rates
			let (_residual_tranche, non_residual_tranche) = new_tranches
				.split_first()
				.ok_or(Error::<T>::InvalidJuniorTranche)?;

			// Currently we only allow a single junior tranche per pool
			// This is subject to change in the future
			ensure!(
				match non_residual_tranche.iter().next() {
					None => true,
					Some(next_tranche) => {
						next_tranche.tranche_type != TrancheType::Residual
					}
				},
				Error::<T>::InvalidTrancheStructure
			);

			let mut prev_tranche_type = &TrancheType::Residual;
			let mut prev_seniority = &None;
			let max_seniority = new_tranches
				.len()
				.try_into()
				.expect("MaxTranches is u32. qed.");

			for tranche_input in new_tranches.iter() {
				ensure!(
					prev_tranche_type.valid_next_tranche(&tranche_input.tranche_type),
					Error::<T>::InvalidTrancheStructure
				);

				ensure!(
					prev_seniority <= &tranche_input.seniority
						&& tranche_input.seniority <= Some(max_seniority),
					Error::<T>::InvalidTrancheSeniority
				);

				prev_tranche_type = &tranche_input.tranche_type;
				prev_seniority = &tranche_input.seniority;
			}

			// In case we are not setting up a new pool (i.e. a tranche setup already exists) we check
			// whether the changes are valid with respect to the existing setup.
			if let Some(old_tranches) = old_tranches {
				// For now, adding or removing tranches is not allowed, unless it's on pool creation.
				// TODO: allow adding tranches as most senior, and removing most senior and empty (debt+reserve=0) tranches
				ensure!(
					new_tranches.len() == old_tranches.num_tranches(),
					Error::<T>::CannotAddOrRemoveTranches
				);
			}
			Ok(())
		}

		fn do_execute_epoch(
			pool_id: T::PoolId,
			pool: &mut PoolDetailsOf<T>,
			epoch: &EpochExecutionInfoOf<T>,
			solution: &[TrancheSolution],
		) -> DispatchResult {
			pool.reserve.deposit_from_epoch(&epoch.tranches, solution)?;

			for (tranche, solution) in epoch.tranches.residual_top_slice().iter().zip(solution) {
				T::Investments::invest_fulfillment(
					tranche.currency,
					FulfillmentWithPrice {
						of_amount: solution.invest_fulfillment,
						price: tranche.price,
					},
				)?;
				T::Investments::redeem_fulfillment(
					tranche.currency,
					FulfillmentWithPrice {
						of_amount: solution.redeem_fulfillment,
						price: tranche.price,
					},
				)?;
			}

			pool.execute_previous_epoch()?;

			let executed_amounts = epoch.tranches.fulfillment_cash_flows(solution)?;
			let total_assets = pool
				.reserve
				.total
				.checked_add(&epoch.nav)
				.ok_or(ArithmeticError::Overflow)?;
			let tranche_ratios = epoch.tranches.combine_with_residual_top(
				&executed_amounts,
				|tranche, (invest, redeem)| {
					tranche
						.supply
						.checked_add(invest)
						.ok_or(ArithmeticError::Overflow)?
						.checked_sub(redeem)
						.ok_or(ArithmeticError::Underflow.into())
						.map(|tranche_asset| {
							Perquintill::from_rational(tranche_asset, total_assets)
						})
				},
			)?;

			pool.tranches.rebalance_tranches(
				Self::now(),
				pool.reserve.total,
				epoch.nav,
				tranche_ratios.as_slice(),
				&executed_amounts,
			)?;

			Self::deposit_event(Event::Rebalanced { pool_id });

			Ok(())
		}

		pub(crate) fn do_deposit(
			who: T::AccountId,
			pool_id: T::PoolId,
			amount: T::Balance,
		) -> DispatchResult {
			let pool_account = PoolLocator { pool_id }.into_account_truncating();
			Pool::<T>::try_mutate(pool_id, |pool| {
				let pool = pool.as_mut().ok_or(Error::<T>::NoSuchPool)?;
				let now = Self::now();

				pool.reserve.total = pool
					.reserve
					.total
					.checked_add(&amount)
					.ok_or(ArithmeticError::Overflow)?;

				let mut remaining_amount = amount;
				for tranche in pool.tranches.non_residual_top_slice_mut() {
					tranche.accrue(now)?;

					let tranche_amount = if tranche.tranche_type != TrancheType::Residual {
						let max_entitled_amount = tranche.ratio.mul_ceil(amount);
						sp_std::cmp::min(max_entitled_amount, tranche.debt)
					} else {
						remaining_amount
					};

					// NOTE: This CAN be overflowing for Residual tranches, as we can not anticipate
					//       the "debt" of a residual tranche. More correctly they do NOT have a debt
					//       but are rather entitled to the "left-overs".
					tranche.debt = tranche.debt.saturating_sub(tranche_amount);
					tranche.reserve = tranche
						.reserve
						.checked_add(&tranche_amount)
						.ok_or(ArithmeticError::Overflow)?;

					// NOTE: In case there is an error in the ratios this might be critical. Hence,
					//       we check here and error out
					remaining_amount = remaining_amount
						.checked_sub(&tranche_amount)
						.ok_or(ArithmeticError::Underflow)?;
				}

				// TODO: Add a debug log here and/or a debut_assert maybe even an error if remaining_amount != 0 at this point!

				T::Tokens::transfer(pool.currency, &who, &pool_account, amount, false)?;
				Self::deposit_event(Event::Rebalanced { pool_id });
				Ok(())
			})
		}

		pub(crate) fn do_withdraw(
			who: T::AccountId,
			pool_id: T::PoolId,
			amount: T::Balance,
		) -> DispatchResult {
			let pool_account = PoolLocator { pool_id }.into_account_truncating();
			Pool::<T>::try_mutate(pool_id, |pool| {
				let pool = pool.as_mut().ok_or(Error::<T>::NoSuchPool)?;
				let now = Self::now();

				pool.reserve.total = pool
					.reserve
					.total
					.checked_sub(&amount)
					.ok_or(TokenError::NoFunds)?;
				pool.reserve.available = pool
					.reserve
					.available
					.checked_sub(&amount)
					.ok_or(TokenError::NoFunds)?;

				let mut remaining_amount = amount;
				for tranche in pool.tranches.non_residual_top_slice_mut() {
					tranche.accrue(now)?;

					let tranche_amount = if tranche.tranche_type != TrancheType::Residual {
						tranche.ratio.mul_ceil(amount)
					} else {
						remaining_amount
					};

					let tranche_amount = if tranche_amount > tranche.reserve {
						tranche.reserve
					} else {
						tranche_amount
					};

					tranche.reserve -= tranche_amount;
					tranche.debt = tranche
						.debt
						.checked_add(&tranche_amount)
						.ok_or(ArithmeticError::Overflow)?;

					remaining_amount -= tranche_amount;
				}

				T::Tokens::transfer(pool.currency, &pool_account, &who, amount, false)?;
				Self::deposit_event(Event::Rebalanced { pool_id });
				Ok(())
			})
		}

		fn take_deposit(depositor: T::AccountId, pool: T::PoolId) -> DispatchResult {
			let deposit = T::PoolDeposit::get();
			T::Currency::reserve(&depositor, deposit)?;
			AccountDeposit::<T>::mutate(&depositor, |total_deposit| {
				*total_deposit += deposit;
			});
			PoolDeposit::<T>::insert(pool, PoolDepositOf::<T> { deposit, depositor });
			Ok(())
		}
	}
}<|MERGE_RESOLUTION|>--- conflicted
+++ resolved
@@ -305,14 +305,14 @@
 	PoolDepositInfo<<T as frame_system::Config>::AccountId, <T as Config>::Balance>;
 
 type ScheduledUpdateDetailsOf<T> = ScheduledUpdateDetails<
-	<T as Config>::InterestRate,
+	<T as Config>::Rate,
 	<T as Config>::MaxTokenNameLength,
 	<T as Config>::MaxTokenSymbolLength,
 	<T as Config>::MaxTranches,
 >;
 
 type PoolChangesOf<T> = PoolChanges<
-	<T as Config>::InterestRate,
+	<T as Config>::Rate,
 	<T as Config>::MaxTokenNameLength,
 	<T as Config>::MaxTokenSymbolLength,
 	<T as Config>::MaxTranches,
@@ -400,15 +400,7 @@
 
 		type UpdateGuard: PoolUpdateGuard<
 			PoolDetails = PoolDetailsOf<Self>,
-<<<<<<< HEAD
-			ScheduledUpdateDetails = ScheduledUpdateDetails<
-				Self::Rate,
-				Self::MaxTokenNameLength,
-				Self::MaxTokenSymbolLength,
-			>,
-=======
 			ScheduledUpdateDetails = ScheduledUpdateDetailsOf<Self>,
->>>>>>> 5fd7e320
 			Moment = Moment,
 		>;
 
@@ -516,43 +508,8 @@
 
 	#[pallet::storage]
 	#[pallet::getter(fn scheduled_update)]
-	pub type ScheduledUpdate<T: Config> = StorageMap<
-		_,
-		Blake2_128Concat,
-		T::PoolId,
-<<<<<<< HEAD
-		ScheduledUpdateDetails<T::Rate, T::MaxTokenNameLength, T::MaxTokenSymbolLength>,
-=======
-		ScheduledUpdateDetails<
-			T::InterestRate,
-			T::MaxTokenNameLength,
-			T::MaxTokenSymbolLength,
-			T::MaxTranches,
-		>,
-	>;
-
-	#[pallet::storage]
-	#[pallet::getter(fn order)]
-	pub type Order<T: Config> = StorageDoubleMap<
-		_,
-		Blake2_128Concat,
-		T::TrancheId,
-		Blake2_128Concat,
-		T::AccountId,
-		UserOrder<T::Balance, T::EpochId>,
-	>;
-
-	#[pallet::storage]
-	#[pallet::getter(fn epoch)]
-	pub type Epoch<T: Config> = StorageDoubleMap<
-		_,
-		Blake2_128Concat,
-		T::TrancheId,
-		Blake2_128Concat,
-		T::EpochId,
-		EpochDetails<T::BalanceRatio>,
->>>>>>> 5fd7e320
-	>;
+	pub type ScheduledUpdate<T: Config> =
+		StorageMap<_, Blake2_128Concat, T::PoolId, ScheduledUpdateDetailsOf<T>>;
 
 	#[pallet::storage]
 	#[pallet::getter(fn epoch_targets)]
@@ -855,11 +812,7 @@
 		pub fn update(
 			origin: OriginFor<T>,
 			pool_id: T::PoolId,
-<<<<<<< HEAD
-			changes: PoolChanges<T::Rate, T::MaxTokenNameLength, T::MaxTokenSymbolLength>,
-=======
 			changes: PoolChangesOf<T>,
->>>>>>> 5fd7e320
 		) -> DispatchResultWithPostInfo {
 			let who = ensure_signed(origin)?;
 			ensure!(
@@ -1505,11 +1458,7 @@
 
 		pub(crate) fn do_update_pool(
 			pool_id: &T::PoolId,
-<<<<<<< HEAD
-			changes: &PoolChanges<T::Rate, T::MaxTokenNameLength, T::MaxTokenSymbolLength>,
-=======
 			changes: &PoolChangesOf<T>,
->>>>>>> 5fd7e320
 		) -> DispatchResult {
 			Pool::<T>::try_mutate(pool_id, |pool| -> DispatchResult {
 				let pool = pool.as_mut().ok_or(Error::<T>::NoSuchPool)?;
