use crate::{self as pallet_pools, Config, DispatchResult, Error};
use common_traits::{Permissions as PermissionsT, PreConditions};
use common_types::CurrencyId;
use common_types::{PermissionRoles, PoolRole, TimeProvider, UNION};
use frame_support::sp_std::marker::PhantomData;
use frame_support::traits::SortedMembers;
use frame_support::{
	parameter_types,
	traits::{GenesisBuild, Hooks},
};
use frame_system as system;
use frame_system::EnsureSignedBy;
use orml_traits::parameter_type_with_key;
use pallet_restricted_tokens::TransferDetails;
use sp_core::H256;
use sp_runtime::{
	testing::Header,
	traits::{BlakeTwo256, IdentityLookup},
};

pub use runtime_common::{Rate, TrancheWeight};

common_types::impl_tranche_token!();

type UncheckedExtrinsic = frame_system::mocking::MockUncheckedExtrinsic<Test>;
type Block = frame_system::mocking::MockBlock<Test>;
type TrancheId = u8;
type Moment = u64;
mod fake_nav {
	use super::Balance;
	use codec::HasCompact;
	use frame_support::pallet_prelude::*;
	pub use pallet::*;

	#[frame_support::pallet]
	pub mod pallet {
		use super::*;

		#[pallet::config]
		pub trait Config: frame_system::Config {
			type PoolId: Member + Parameter + Default + Copy + HasCompact + MaxEncodedLen;
		}

		#[pallet::pallet]
		#[pallet::generate_store(pub(super) trait Store)]
		pub struct Pallet<T>(_);

		#[pallet::storage]
		pub type Nav<T: Config> = StorageMap<_, Blake2_128Concat, T::PoolId, Balance>;

		impl<T: Config> Pallet<T> {
			pub fn value(pool_id: T::PoolId) -> Balance {
				Nav::<T>::get(pool_id).unwrap_or(0)
			}

			pub fn update(pool_id: T::PoolId, balance: Balance) {
				Nav::<T>::insert(pool_id, balance);
			}
		}
	}

	impl<T: Config> common_traits::PoolNAV<T::PoolId, Balance> for Pallet<T> {
		fn nav(pool_id: T::PoolId) -> Option<(Balance, u64)> {
			Some((Self::value(pool_id), 0))
		}
		fn update_nav(pool_id: T::PoolId) -> Result<Balance, DispatchError> {
			Ok(Self::value(pool_id))
		}
	}
}

// Configure a mock runtime to test the pallet.
frame_support::construct_runtime!(
	pub enum Test where
		Block = Block,
		NodeBlock = Block,
		UncheckedExtrinsic = UncheckedExtrinsic,
	{
		System: frame_system::{Pallet, Call, Config, Storage, Event<T>},
		Timestamp: pallet_timestamp::{Pallet, Call, Storage, Inherent},
		Tokens: pallet_restricted_tokens::{Pallet, Call, Event<T>},
		OrmlTokens: orml_tokens::{Pallet, Storage, Event<T>, Config<T>},
		Pools: pallet_pools::{Pallet, Call, Storage, Event<T>},
		FakeNav: fake_nav::{Pallet, Storage},
		Permissions: pallet_permissions::{Pallet, Call, Storage, Event<T>},
		Balances: pallet_balances::{Pallet, Storage, Event<T>}
	}
);

parameter_types! {
	pub const One: u64 = 1;
	#[derive(Debug, Eq, PartialEq, scale_info::TypeInfo, Clone)]
	pub const MaxTranches: TrancheId = 5;
	#[derive(Debug, Eq, PartialEq, scale_info::TypeInfo, Clone)]
	pub const MinDelay: Moment = 0;
}
impl pallet_permissions::Config for Test {
	type Event = Event;
	type Location = u64;
	type Role = PoolRole<Moment, TrancheId>;
	type Storage =
		PermissionRoles<TimeProvider<Timestamp>, MaxTranches, MinDelay, TrancheId, Moment>;
	type AdminOrigin = EnsureSignedBy<One, u64>;
	type Editors = frame_support::traits::Everything;
	type WeightInfo = ();
}

impl SortedMembers<u64> for One {
	fn sorted_members() -> Vec<u64> {
		vec![1]
	}
}

parameter_types! {
	pub const BlockHashCount: u64 = 250;
	pub const SS58Prefix: u8 = 42;
}

impl system::Config for Test {
	type BaseCallFilter = frame_support::traits::Everything;
	type BlockWeights = ();
	type BlockLength = ();
	type DbWeight = ();
	type Origin = Origin;
	type Call = Call;
	type Index = u64;
	type BlockNumber = u64;
	type Hash = H256;
	type Hashing = BlakeTwo256;
	type AccountId = u64;
	type Lookup = IdentityLookup<Self::AccountId>;
	type Header = Header;
	type Event = Event;
	type BlockHashCount = BlockHashCount;
	type Version = ();
	type PalletInfo = PalletInfo;
	type AccountData = pallet_balances::AccountData<Balance>;
	type OnNewAccount = ();
	type OnKilledAccount = ();
	type SystemWeightInfo = ();
	type SS58Prefix = SS58Prefix;
	type OnSetCode = ();
}

impl pallet_timestamp::Config for Test {
	type Moment = Moment;
	type OnTimestampSet = ();
	type MinimumPeriod = ();
	type WeightInfo = ();
}

type Balance = u128;

parameter_type_with_key! {
	pub ExistentialDeposits: |_currency_id: CurrencyId| -> Balance {
		Default::default()
	};
}

// Parameterize balances pallet
parameter_types! {
	pub const ExistentialDeposit: u64 = 1;
}

// Implement balances pallet configuration for mock runtime
impl pallet_balances::Config for Test {
	type MaxLocks = MaxLocks;
	type Balance = Balance;
	type Event = Event;
	type DustRemoval = ();
	type ExistentialDeposit = ExistentialDeposit;
	type AccountStore = System;
	type WeightInfo = ();
	type MaxReserves = ();
	type ReserveIdentifier = ();
}

parameter_types! {
	pub const MaxLocks: u32 = 100;
}

impl orml_tokens::Config for Test {
	type Event = Event;
	type Balance = Balance;
	type Amount = i64;
	type CurrencyId = CurrencyId;
	type ExistentialDeposits = ExistentialDeposits;
	type OnDust = ();
	type WeightInfo = ();
	type MaxLocks = MaxLocks;
	type DustRemovalWhitelist = frame_support::traits::Nothing;
}

parameter_types! {
	pub const NativeToken: CurrencyId = CurrencyId::Native;
}

impl pallet_restricted_tokens::Config for Test {
	type Event = Event;
	type Balance = Balance;
	type CurrencyId = CurrencyId;
	type PreExtrTransfer = RestrictedTokens<Permissions>;
	type PreFungiblesMutate = common_traits::Always;
	type PreFungiblesMutateHold = common_traits::Always;
	type PreFungiblesTransfer = common_traits::Always;
	type Fungibles = OrmlTokens;
	type PreCurrency = common_traits::Always;
	type PreReservableCurrency = common_traits::Always;
	type PreFungibleMutate = common_traits::Always;
	type PreFungibleMutateHold = common_traits::Always;
	type PreFungibleTransfer = common_traits::Always;
	type NativeFungible = Balances;
	type NativeToken = NativeToken;
}

pub struct RestrictedTokens<P>(PhantomData<P>);
impl<P> PreConditions<TransferDetails<u64, CurrencyId, Balance>> for RestrictedTokens<P>
where
	P: PermissionsT<u64, Location = u64, Role = PoolRole>,
{
	fn check(details: TransferDetails<u64, CurrencyId, Balance>) -> bool {
		let TransferDetails {
			send,
			recv,
			id,
			amount: _amount,
		} = details.clone();

		match id {
			CurrencyId::Usd => true,
			CurrencyId::Tranche(pool_id, tranche_id) => {
				P::has_permission(pool_id, send, PoolRole::TrancheInvestor(tranche_id, UNION))
					&& P::has_permission(
						pool_id,
						recv,
						PoolRole::TrancheInvestor(tranche_id, UNION),
					)
			}
			CurrencyId::Native => true,
		}
	}
}

parameter_types! {
	pub const DefaultMinEpochTime: u64 = 0; // disable min epoch time checks
	pub const DefaultChallengeTime: u64 = 0; // disable challenge period
	pub const DefaultMaxNAVAge: u64 = u64::MAX; // disable max NAV age checks
	pub const PoolPalletId: frame_support::PalletId = frame_support::PalletId(*b"roc/pool");
	#[derive(scale_info::TypeInfo, Eq, PartialEq, Debug, Clone, Copy )]
	pub const MaxSizeMetadata: u32 = 100;
}

impl Config for Test {
	type Event = Event;
	type Balance = Balance;
	type BalanceRatio = Rate;
	type InterestRate = Rate;
	type PoolId = u64;
	type TrancheId = TrancheId;
	type EpochId = u32;
	type CurrencyId = CurrencyId;
	type Tokens = Tokens;
	type LoanAmount = Balance;
	type NAV = FakeNav;
	type TrancheToken = TrancheToken<Test>;
	type Time = Timestamp;
	type DefaultMinEpochTime = DefaultMinEpochTime;
	type DefaultChallengeTime = DefaultChallengeTime;
	type DefaultMaxNAVAge = DefaultMaxNAVAge;
	type Permission = Permissions;
	type PalletId = PoolPalletId;
	type MaxSizeMetadata = MaxSizeMetadata;
<<<<<<< HEAD
	type MaxTranches = MaxTranches;
	type WeightInfo = ();
=======
	type TrancheWeight = TrancheWeight;
>>>>>>> e5d8aefd
}

impl fake_nav::Config for Test {
	type PoolId = u64;
}

pub const CURRENCY: Balance = 1_000_000_000_000_000_000;

pub const JUNIOR_TRANCHE_ID: u8 = 0;
pub const SENIOR_TRANCHE_ID: u8 = 1;
pub const START_DATE: u64 = 1640991600; // 2022.01.01
pub const SECONDS: u64 = 1000;

// Build genesis storage according to the mock runtime.
pub fn new_test_ext() -> sp_io::TestExternalities {
	let mut t = system::GenesisConfig::default()
		.build_storage::<Test>()
		.unwrap();

	orml_tokens::GenesisConfig::<Test> {
		balances: (0..10)
			.into_iter()
			.map(|idx| (idx, CurrencyId::Usd, 1000 * CURRENCY))
			.collect(),
	}
	.assimilate_storage(&mut t)
	.unwrap();
	let mut ext = sp_io::TestExternalities::new(t);
	ext.execute_with(|| {
		System::set_block_number(1);
		System::on_initialize(System::block_number());
		Timestamp::on_initialize(System::block_number());
		Timestamp::set(Origin::none(), START_DATE).unwrap();
	});
	ext
}

pub fn next_block() {
	next_block_after(12)
}

pub fn next_block_after(seconds: u64) {
	Timestamp::on_finalize(System::block_number());
	System::on_finalize(System::block_number());
	System::set_block_number(System::block_number() + 1);
	System::on_initialize(System::block_number());
	Timestamp::on_initialize(System::block_number());
	Timestamp::set(Origin::none(), Timestamp::now() + seconds * SECONDS).unwrap();
}

pub fn test_borrow(borrower: u64, pool_id: u64, amount: Balance) -> DispatchResult {
	test_nav_up(pool_id, amount);
	Pools::do_borrow(borrower, pool_id, amount)
}

pub fn test_payback(borrower: u64, pool_id: u64, amount: Balance) -> DispatchResult {
	test_nav_down(pool_id, amount);
	Pools::do_payback(borrower, pool_id, amount)
}

pub fn test_nav_up(pool_id: u64, amount: Balance) {
	FakeNav::update(pool_id, FakeNav::value(pool_id) + amount);
}

pub fn test_nav_down(pool_id: u64, amount: Balance) {
	FakeNav::update(pool_id, FakeNav::value(pool_id) - amount);
}

/// Assumes externalities are available
pub fn invest_close_and_collect(
	pool_id: u64,
	investments: Vec<(Origin, TrancheId, Balance)>,
) -> DispatchResult {
	for (who, tranche_id, investment) in investments.clone() {
		Pools::update_invest_order(who, pool_id, tranche_id, investment)?;
	}

	Pools::close_epoch(Origin::signed(10), pool_id)?;

	let epoch = pallet_pools::Pool::<Test>::try_get(pool_id)
		.map_err(|_| Error::<Test>::NoSuchPool)?
		.last_epoch_closed;

	for (who, tranche_id, _) in investments {
		Pools::collect(who, pool_id, tranche_id, epoch as u32)?;
	}

	Ok(())
}<|MERGE_RESOLUTION|>--- conflicted
+++ resolved
@@ -270,12 +270,9 @@
 	type Permission = Permissions;
 	type PalletId = PoolPalletId;
 	type MaxSizeMetadata = MaxSizeMetadata;
-<<<<<<< HEAD
 	type MaxTranches = MaxTranches;
 	type WeightInfo = ();
-=======
 	type TrancheWeight = TrancheWeight;
->>>>>>> e5d8aefd
 }
 
 impl fake_nav::Config for Test {
@@ -360,7 +357,7 @@
 		.last_epoch_closed;
 
 	for (who, tranche_id, _) in investments {
-		Pools::collect(who, pool_id, tranche_id, epoch as u32)?;
+		Pools::collect(who, pool_id, tranche_id, epoch as u32).map_err(|e| e.error)?;
 	}
 
 	Ok(())
