--- conflicted
+++ resolved
@@ -278,16 +278,10 @@
 
 		let epoch_tranches = tranches
 			.iter()
-<<<<<<< HEAD
-			.zip(vec![20, 35, 70, 80])
+			.zip(vec![80, 70, 35, 20])
 			.enumerate() // no IntoIterator for arrays, so we use a vec here. Meh.
 			.map(|(tranche_id, (tranche, value))| EpochExecutionTranche {
 				supply: value,
-=======
-			.zip(vec![80, 70, 35, 20]) // no IntoIterator for arrays, so we use a vec here. Meh.
-			.map(|(tranche, value)| EpochExecutionTranche {
-				value,
->>>>>>> f20f07af
 				price: One::one(),
 				invest: tranche.outstanding_invest_orders,
 				redeem: tranche.outstanding_redeem_orders,
@@ -562,13 +556,13 @@
 			0,
 			vec![
 				TrancheInput {
-					interest_per_sec: Some(senior_interest_rate),
-					min_risk_buffer: Some(Perquintill::from_percent(10)),
+					interest_per_sec: None,
+					min_risk_buffer: None,
 					seniority: None,
 				},
 				TrancheInput {
-					interest_per_sec: None,
-					min_risk_buffer: None,
+					interest_per_sec: Some(senior_interest_rate),
+					min_risk_buffer: Some(Perquintill::from_percent(10)),
 					seniority: None,
 				}
 			],
