--- conflicted
+++ resolved
@@ -1204,13 +1204,8 @@
 
 		assert_err!(
 			Pools::update(
-<<<<<<< HEAD
-				pool_owner.clone(),
-=======
 				pool_owner_origin.clone(),
 				pool_id,
->>>>>>> 04ebc0475a467af829cb3462c0271fdd8802f0a9
-				0,
 				PoolUpdate {
 					tranches: None,
 					min_epoch_time: Some(0),
@@ -1224,14 +1219,8 @@
 		);
 		assert_err!(
 			Pools::update(
-<<<<<<< HEAD
-				pool_owner.clone(),
-=======
 				pool_owner_origin.clone(),
 				pool_id,
-				realistic_min_epoch_time,
->>>>>>> 04ebc0475a467af829cb3462c0271fdd8802f0a9
-				0,
 				PoolUpdate {
 					tranches: None,
 					min_epoch_time: Some(realistic_min_epoch_time),
@@ -1245,9 +1234,8 @@
 		);
 		assert_err!(
 			Pools::update(
-<<<<<<< HEAD
-				pool_owner.clone(),
-				0,
+				pool_owner_origin.clone(),
+				pool_id,
 				PoolUpdate {
 					tranches: None,
 					min_epoch_time: Some(realistic_min_epoch_time),
@@ -1256,21 +1244,13 @@
 					min_update_delay: None,
 					require_redeem_fulfillments_before_updates: None,
 				}
-=======
-				pool_owner_origin.clone(),
-				pool_id,
-				realistic_min_epoch_time,
-				realistic_challenge_time,
-				7 * 24 * 60 * 60
->>>>>>> 04ebc0475a467af829cb3462c0271fdd8802f0a9
 			),
 			Error::<Test>::PoolParameterBoundViolated
 		);
 
 		assert_ok!(Pools::update(
-<<<<<<< HEAD
-			pool_owner.clone(),
-			0,
+			pool_owner_origin.clone(),
+			pool_id,
 			PoolUpdate {
 				tranches: None,
 				min_epoch_time: Some(realistic_min_epoch_time),
@@ -1284,201 +1264,6 @@
 }
 
 #[test]
-fn pool_updates_are_only_executed_after_redemptions() {
-	new_test_ext().execute_with(|| {
-		let pool_owner = Origin::signed(0);
-		let investor = Origin::signed(1);
-		let pool_id = 0;
-		const SECS_PER_YEAR: u64 = 365 * 24 * 60 * 60;
-
-		assert_ok!(Pools::create(
-			pool_owner.clone(),
-			pool_id,
-			vec![
-				TrancheInput {
-					interest_per_sec: None,
-					min_risk_buffer: None,
-					seniority: None
-				},
-				TrancheInput {
-					interest_per_sec: Some(
-						Rate::saturating_from_rational(10, 100)
-							/ Rate::saturating_from_integer(SECS_PER_YEAR)
-							+ One::one()
-					),
-					min_risk_buffer: Some(Perquintill::from_percent(10)),
-					seniority: None
-				}
-			],
-			CurrencyId::Usd,
-			10_000 * CURRENCY
-		));
-
-		<<Test as Config>::Permission as PermissionsT<u64>>::add_permission(
-			pool_id,
-			ensure_signed(investor.clone()).unwrap(),
-			PoolRole::TrancheInvestor(JUNIOR_TRANCHE_ID, u64::MAX),
-		)
-		.unwrap();
-
-		<<Test as Config>::Permission as PermissionsT<u64>>::add_permission(
-			pool_id,
-			ensure_signed(investor.clone()).unwrap(),
-			PoolRole::TrancheInvestor(SENIOR_TRANCHE_ID, u64::MAX),
-		)
-		.unwrap();
-
-		// Force min_epoch_time and challenge time to 0 without using update
-		crate::Pool::<Test>::try_mutate(pool_id, |maybe_pool| -> Result<(), ()> {
-			maybe_pool.as_mut().unwrap().min_epoch_time = 0;
-			maybe_pool.as_mut().unwrap().challenge_time = 0;
-			maybe_pool.as_mut().unwrap().max_nav_age = u64::MAX;
-			// Updates require redemptions to be fulfilled first
-			maybe_pool
-				.as_mut()
-				.unwrap()
-				.require_redeem_fulfillments_before_updates = true;
-			Ok(())
-		})
-		.unwrap();
-
-		// Invest 500 in both tranches
-		assert_ok!(Pools::update_invest_order(
-			investor.clone(),
-			pool_id,
-			JUNIOR_TRANCHE_ID,
-			500 * CURRENCY
-		));
-		assert_ok!(Pools::update_invest_order(
-			investor.clone(),
-			pool_id,
-			SENIOR_TRANCHE_ID,
-			500 * CURRENCY
-		));
-		assert_ok!(Pools::close_epoch(pool_owner.clone(), pool_id));
-		assert_ok!(Pools::collect(
-			investor.clone(),
-			pool_id,
-			JUNIOR_TRANCHE_ID,
-			1
-		));
-
-		// Schedule an update to the senior tranche min risk buffer
-		assert_ok!(Pools::update(
-			pool_owner.clone(),
-			pool_id,
-			PoolUpdate {
-				tranches: Some(vec![
-					TrancheInput {
-						interest_per_sec: None,
-						min_risk_buffer: None,
-						seniority: None
-					},
-					TrancheInput {
-						interest_per_sec: Some(
-							Rate::saturating_from_rational(10, 100)
-								/ Rate::saturating_from_integer(SECS_PER_YEAR)
-								+ One::one()
-						),
-						min_risk_buffer: Some(Perquintill::from_percent(5)), // lowered to 5%
-						seniority: None
-					}
-				]),
-				min_epoch_time: None,
-				challenge_time: None,
-				max_nav_age: None,
-				min_update_delay: None,
-				require_redeem_fulfillments_before_updates: Some(true),
-			}
-		));
-
-		// Check that the update hasn't been executed yet
-		let pool = Pools::pool(pool_id).unwrap();
-		assert_eq!(
-			pool.tranches[SENIOR_TRANCHE_ID as usize].min_risk_buffer,
-			Perquintill::from_percent(10)
-		);
-
-		// Try to redeem everything, which cannot be fulfilled
-		assert_ok!(Pools::update_redeem_order(
-			investor.clone(),
-			pool_id,
-			JUNIOR_TRANCHE_ID,
-			500 * CURRENCY
-		));
-		assert_ok!(Pools::close_epoch(pool_owner.clone(), pool_id));
-		assert_ok!(Pools::submit_solution(
-			pool_owner.clone(),
-			pool_id,
-			vec![
-				TrancheSolution {
-					invest_fulfillment: Perquintill::zero(),
-					redeem_fulfillment: Perquintill::from_percent(1),
-				},
-				TrancheSolution {
-					invest_fulfillment: Perquintill::zero(),
-					redeem_fulfillment: Perquintill::zero(),
-				}
-			]
-		));
-		assert_ok!(Pools::execute_epoch(pool_owner.clone(), pool_id));
-		assert_ok!(Pools::collect(
-			investor.clone(),
-=======
-			pool_owner_origin.clone(),
->>>>>>> 04ebc0475a467af829cb3462c0271fdd8802f0a9
-			pool_id,
-			JUNIOR_TRANCHE_ID,
-			1
-		));
-		assert_ok!(Pools::collect(
-			investor.clone(),
-			pool_id,
-			SENIOR_TRANCHE_ID,
-			1
-		));
-
-		// Check that the update still hasn't been executed yet
-		assert_eq!(
-			Pools::pool(pool_id).unwrap().tranches[SENIOR_TRANCHE_ID as usize].min_risk_buffer,
-			Perquintill::from_percent(10)
-		);
-
-		// Update the redeem order to an amount that can actually be redeemed
-		assert_ok!(Pools::update_redeem_order(
-			investor.clone(),
-			pool_id,
-			JUNIOR_TRANCHE_ID,
-			0
-		));
-
-		assert_ok!(Pools::update_redeem_order(
-			investor.clone(),
-			pool_id,
-			SENIOR_TRANCHE_ID,
-			100
-		));
-		assert!(pool.scheduled_update.is_some());
-
-		assert_ok!(Pools::close_epoch(pool_owner.clone(), pool_id));
-		assert_ok!(Pools::collect(
-			investor.clone(),
-			pool_id,
-			SENIOR_TRANCHE_ID,
-			1
-		));
-
-		// Check that the update was executed
-		let pool = Pools::pool(pool_id).unwrap();
-		assert!(pool.scheduled_update.is_none());
-		assert_eq!(
-			pool.tranches[SENIOR_TRANCHE_ID as usize].min_risk_buffer,
-			Perquintill::from_percent(5)
-		);
-	});
-}
-
-#[test]
 fn updating_orders_updates_epoch() {
 	new_test_ext().execute_with(|| {
 		let jun_invest_id = 0u64;
@@ -1486,12 +1271,11 @@
 		let pool_owner = 99u64;
 		let pool_admin = Origin::signed(pool_owner);
 		let pool_id = 0;
-		let jun_tranche_id = 0;
 
 		<<Test as Config>::Permission as PermissionsT<u64>>::add(
 			pool_id,
 			ensure_signed(junior_investor.clone()).unwrap(),
-			PoolRole::TrancheInvestor(jun_tranche_id, u64::MAX),
+			PoolRole::TrancheInvestor(JuniorTrancheId::get(), u64::MAX),
 		)
 		.unwrap();
 
@@ -1511,34 +1295,19 @@
 
 		next_block();
 
-		assert_eq!(
-			Pools::order(
-				TrancheLocator {
-					pool_id,
-					tranche_id: jun_tranche_id
-				},
-				jun_invest_id
-			),
-			None
-		);
+		assert_eq!(Pools::order(JuniorTrancheId::get(), jun_invest_id), None);
 
 		assert_ok!(Pools::update_invest_order(
 			junior_investor.clone(),
 			pool_id,
-			jun_tranche_id,
+			TrancheLoc::Id(JuniorTrancheId::get()),
 			500 * CURRENCY
 		));
 
 		assert_eq!(
-			Pools::order(
-				TrancheLocator {
-					pool_id,
-					tranche_id: jun_tranche_id
-				},
-				jun_invest_id
-			)
-			.unwrap()
-			.epoch,
+			Pools::order(JuniorTrancheId::get(), jun_invest_id)
+				.unwrap()
+				.epoch,
 			2
 		);
 	});
@@ -1552,12 +1321,11 @@
 		let pool_owner = 99u64;
 		let pool_admin = Origin::signed(pool_owner);
 		let pool_id = 0;
-		let jun_tranche_id = 0;
 
 		<<Test as Config>::Permission as PermissionsT<u64>>::add(
 			pool_id,
 			ensure_signed(junior_investor.clone()).unwrap(),
-			PoolRole::TrancheInvestor(jun_tranche_id, u64::MAX),
+			PoolRole::TrancheInvestor(JuniorTrancheId::get(), u64::MAX),
 		)
 		.unwrap();
 
@@ -1576,7 +1344,12 @@
 		assert_ok!(Pools::close_epoch(pool_admin.clone(), pool_id));
 
 		assert_noop!(
-			Pools::collect(junior_investor.clone(), pool_id, jun_tranche_id, 2),
+			Pools::collect(
+				junior_investor.clone(),
+				pool_id,
+				TrancheLoc::Id(JuniorTrancheId::get()),
+				2
+			),
 			Error::<Test>::NoOutstandingOrder
 		);
 	})
@@ -1590,12 +1363,11 @@
 		let pool_owner = 99u64;
 		let pool_admin = Origin::signed(pool_owner);
 		let pool_id = 0;
-		let jun_tranche_id = 0;
 
 		<<Test as Config>::Permission as PermissionsT<u64>>::add(
 			pool_id,
 			ensure_signed(junior_investor.clone()).unwrap(),
-			PoolRole::TrancheInvestor(jun_tranche_id, u64::MAX),
+			PoolRole::TrancheInvestor(JuniorTrancheId::get(), u64::MAX),
 		)
 		.unwrap();
 
@@ -1613,7 +1385,7 @@
 		assert_ok!(Pools::update_invest_order(
 			junior_investor.clone(),
 			pool_id,
-			jun_tranche_id,
+			TrancheLoc::Id(JuniorTrancheId::get()),
 			500 * CURRENCY
 		));
 
@@ -1623,15 +1395,287 @@
 		next_block();
 
 		assert_noop!(
-			Pools::collect(junior_investor.clone(), pool_id, jun_tranche_id, 2),
+			Pools::collect(
+				junior_investor.clone(),
+				pool_id,
+				TrancheLoc::Id(JuniorTrancheId::get()),
+				2
+			),
 			Error::<Test>::EpochNotExecutedYet
 		);
 
 		assert_ok!(Pools::collect(
 			junior_investor.clone(),
 			pool_id,
-			jun_tranche_id,
+			TrancheLoc::Id(JuniorTrancheId::get()),
 			1
 		));
+	})
+}
+
+#[test]
+fn tranche_ids_are_unique() {
+	new_test_ext().execute_with(|| {
+		let mut rng = rand::thread_rng();
+
+		let pool_id_0: u64 = rng.gen();
+
+		let pool_id_1: u64 = loop {
+			let id = rng.gen::<u64>();
+			if id != pool_id_0 {
+				break id;
+			}
+		};
+
+		const SECS_PER_YEAR: u64 = 365 * 24 * 60 * 60;
+		let senior_interest_rate = Rate::saturating_from_rational(10, 100)
+			/ Rate::saturating_from_integer(SECS_PER_YEAR)
+			+ One::one();
+		assert_ok!(Pools::create(
+			Origin::signed(0),
+			0,
+			pool_id_0,
+			vec![
+				(TrancheType::Residual, None),
+				(
+					TrancheType::NonResidual {
+						interest_per_sec: senior_interest_rate,
+						min_risk_buffer: Perquintill::from_percent(10),
+					},
+					None
+				),
+				(
+					TrancheType::NonResidual {
+						interest_per_sec: senior_interest_rate,
+						min_risk_buffer: Perquintill::from_percent(10),
+					},
+					None
+				),
+				(
+					TrancheType::NonResidual {
+						interest_per_sec: senior_interest_rate,
+						min_risk_buffer: Perquintill::from_percent(10),
+					},
+					None
+				)
+			],
+			CurrencyId::Usd,
+			10_000 * CURRENCY
+		));
+
+		assert_ok!(Pools::create(
+			Origin::signed(0),
+			0,
+			pool_id_1,
+			vec![
+				(TrancheType::Residual, None),
+				(
+					TrancheType::NonResidual {
+						interest_per_sec: senior_interest_rate,
+						min_risk_buffer: Perquintill::from_percent(10),
+					},
+					None
+				),
+				(
+					TrancheType::NonResidual {
+						interest_per_sec: senior_interest_rate,
+						min_risk_buffer: Perquintill::from_percent(10),
+					},
+					None
+				),
+				(
+					TrancheType::NonResidual {
+						interest_per_sec: senior_interest_rate,
+						min_risk_buffer: Perquintill::from_percent(10),
+					},
+					None
+				)
+			],
+			CurrencyId::Usd,
+			10_000 * CURRENCY
+		));
+
+		let pool_ids_0 = Pools::pool(pool_id_0).unwrap().tranches.ids_residual_top();
+		let pool_ids_1 = Pools::pool(pool_id_1).unwrap().tranches.ids_residual_top();
+
+		pool_ids_0
+			.iter()
+			.zip(pool_ids_1.iter())
+			.for_each(|(id_of_0, id_of_1)| assert_ne!(id_of_0, id_of_1))
+	})
+}
+
+#[test]
+fn same_pool_id_not_possible() {
+	new_test_ext().execute_with(|| {
+		let mut rng = rand::thread_rng();
+		let pool_id_1: u64 = rng.gen();
+
+		assert_ok!(Pools::create(
+			Origin::signed(0),
+			0,
+			pool_id_1,
+			vec![(TrancheType::Residual, None),],
+			CurrencyId::Usd,
+			10_000 * CURRENCY
+		));
+
+		assert_noop!(
+			Pools::create(
+				Origin::signed(0),
+				0,
+				pool_id_1,
+				vec![(TrancheType::Residual, None),],
+				CurrencyId::Usd,
+				10_000 * CURRENCY
+			),
+			Error::<Test>::PoolInUse
+		);
+	})
+}
+
+#[test]
+fn valid_tranche_structure_is_enforced() {
+	new_test_ext().execute_with(|| {
+		let pool_id_0 = 0u64;
+		const SECS_PER_YEAR: u64 = 365 * 24 * 60 * 60;
+		let senior_interest_rate = Rate::saturating_from_rational(10, 100)
+			/ Rate::saturating_from_integer(SECS_PER_YEAR)
+			+ One::one();
+
+		assert_noop!(
+			Pools::create(
+				Origin::signed(0),
+				0,
+				pool_id_0,
+				vec![
+					(TrancheType::Residual, None),
+					(
+						TrancheType::NonResidual {
+							interest_per_sec: senior_interest_rate,
+							min_risk_buffer: Perquintill::from_percent(10),
+						},
+						None
+					),
+					(
+						TrancheType::NonResidual {
+							interest_per_sec: senior_interest_rate,
+							min_risk_buffer: Perquintill::from_percent(10),
+						},
+						None
+					),
+					(
+						TrancheType::NonResidual {
+							interest_per_sec: senior_interest_rate + One::one(), // More residual MUST have smaller interest than above tranche
+							min_risk_buffer: Perquintill::from_percent(20),
+						},
+						None
+					)
+				],
+				CurrencyId::Usd,
+				10_000 * CURRENCY
+			),
+			Error::<Test>::InvalidTrancheStructure
+		);
+
+		assert_noop!(
+			Pools::create(
+				Origin::signed(0),
+				0,
+				pool_id_0,
+				vec![
+					(TrancheType::Residual, None),
+					(TrancheType::Residual, None),
+					(
+						TrancheType::NonResidual {
+							interest_per_sec: senior_interest_rate,
+							min_risk_buffer: Perquintill::from_percent(10),
+						},
+						None
+					),
+					(
+						TrancheType::NonResidual {
+							interest_per_sec: senior_interest_rate,
+							min_risk_buffer: Perquintill::from_percent(10),
+						},
+						None
+					),
+					(
+						TrancheType::NonResidual {
+							interest_per_sec: senior_interest_rate,
+							min_risk_buffer: Perquintill::from_percent(10),
+						},
+						None
+					)
+				],
+				CurrencyId::Usd,
+				10_000 * CURRENCY
+			),
+			Error::<Test>::InvalidTrancheStructure
+		);
+
+		assert_noop!(
+			Pools::create(
+				Origin::signed(0),
+				0,
+				pool_id_0,
+				vec![
+					(
+						TrancheType::NonResidual {
+							interest_per_sec: senior_interest_rate,
+							min_risk_buffer: Perquintill::from_percent(10),
+						},
+						None
+					),
+					(TrancheType::Residual, None), // Must start with residual
+					(
+						TrancheType::NonResidual {
+							interest_per_sec: senior_interest_rate,
+							min_risk_buffer: Perquintill::from_percent(10),
+						},
+						None
+					),
+					(
+						TrancheType::NonResidual {
+							interest_per_sec: senior_interest_rate,
+							min_risk_buffer: Perquintill::from_percent(10),
+						},
+						None
+					)
+				],
+				CurrencyId::Usd,
+				10_000 * CURRENCY
+			),
+			Error::<Test>::InvalidJuniorTranche
+		);
+
+		assert_noop!(
+			Pools::create(
+				Origin::signed(0),
+				0,
+				pool_id_0,
+				vec![
+					(TrancheType::Residual, None),
+					(
+						TrancheType::NonResidual {
+							interest_per_sec: senior_interest_rate,
+							min_risk_buffer: Perquintill::from_percent(10),
+						},
+						None
+					),
+					(TrancheType::Residual, None), // Intermediate Residual not ok
+					(
+						TrancheType::NonResidual {
+							interest_per_sec: senior_interest_rate,
+							min_risk_buffer: Perquintill::from_percent(0),
+						},
+						None
+					),
+				],
+				CurrencyId::Usd,
+				10_000 * CURRENCY
+			),
+			Error::<Test>::InvalidTrancheStructure
+		);
 	})
 }