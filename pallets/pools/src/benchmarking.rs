// Copyright 2021 Centrifuge Foundation (centrifuge.io).
// This file is part of Centrifuge chain project.

// Centrifuge is free software: you can redistribute it and/or modify
// it under the terms of the GNU General Public License as published by
// the Free Software Foundation, either version 3 of the License, or
// (at your option) any later version (see http://www.gnu.org/licenses).

// Centrifuge is distributed in the hope that it will be useful,
// but WITHOUT ANY WARRANTY; without even the implied warranty of
// MERCHANTABILITY or FITNESS FOR A PARTICULAR PURPOSE.  See the
// GNU General Public License for more details.

<<<<<<< HEAD
//! Module provides benchmarking for Loan Pallet
use cfg_traits::PoolNAV;
use cfg_types::CurrencyId;
=======
//! Module provides benchmarking for the Pools Pallet
use super::*;
use common_traits::PoolNAV;
use common_types::CurrencyId;

>>>>>>> 51c0e982
use codec::EncodeLike;
use frame_benchmarking::{account, benchmarks, impl_benchmark_test_suite};
use frame_support::traits::Currency;
use frame_system::RawOrigin;
use sp_std::vec;

use super::*;

const CURRENCY: u128 = 1_000_000_000_000_000;
const MAX_RESERVE: u128 = 10_000 * CURRENCY;
const MINT_AMOUNT: u128 = 1_000_000 * CURRENCY;

const SECS_PER_HOUR: u64 = 60 * 60;
const SECS_PER_DAY: u64 = 24 * SECS_PER_HOUR;
const SECS_PER_YEAR: u64 = 365 * SECS_PER_DAY;

const POOL: u64 = 0;
const TRANCHE: TrancheIndex = 0;

benchmarks! {
	where_clause {
	where
		T: Config<PoolId = u64,
			  TrancheId = [u8; 16],
			  Balance = u128,
			  CurrencyId = CurrencyId,
			  EpochId = u32,
		>,
		T::AccountId: EncodeLike<<T as frame_system::Config>::AccountId>,
		<<T as frame_system::Config>::Lookup as sp_runtime::traits::StaticLookup>::Source:
			From<<T as frame_system::Config>::AccountId>,
		T::NAV: PoolNAV<T::PoolId, T::Balance, Origin = T::Origin, ClassId = u64>,
		T::Permission: Permissions<T::AccountId, Ok = ()>,
	}

	create {
		let n in 1..T::MaxTranches::get();
		let caller: T::AccountId = create_admin::<T>(0);
		let tranches = build_bench_input_tranches::<T>(n);
		let origin = RawOrigin::Signed(caller.clone());
		prepare_asset_registry::<T>();
	}: create(origin, caller, POOL, tranches.clone(), CurrencyId::AUSD, MAX_RESERVE, None)
	verify {
		let pool = get_pool::<T>();
		assert_input_tranches_match::<T>(pool.tranches.residual_top_slice(), &tranches);
		assert_eq!(pool.reserve.available, Zero::zero());
		assert_eq!(pool.reserve.total, Zero::zero());
		assert_eq!(pool.parameters.min_epoch_time, T::DefaultMinEpochTime::get());
		assert_eq!(pool.parameters.max_nav_age, T::DefaultMaxNAVAge::get());
		assert_eq!(pool.metadata, None);
	}

	update_no_execution {
		let admin: T::AccountId = create_admin::<T>(0);
		let n in 1..T::MaxTranches::get();
		let tranches = build_update_tranches::<T>(n);
		prepare_asset_registry::<T>();
		create_pool::<T>(n, admin.clone())?;
		let pool = get_pool::<T>();
		let default_min_epoch_time = pool.parameters.min_epoch_time;
		let default_max_nav_age = pool.parameters.max_nav_age;

		// Submit redemption order so the update isn't executed
		let amount = MAX_RESERVE / 2;
		let investor = create_investor::<T>(0, TRANCHE)?;
		let locator = get_tranche_id::<T>(TRANCHE);
		Pallet::<T>::update_redeem_order(RawOrigin::Signed(investor.clone()).into(), POOL, tranche_location::<T>(TRANCHE), amount)?;

		let changes = PoolChanges {
			tranches: Change::NoChange,
			min_epoch_time: Change::NewValue(SECS_PER_DAY),
			max_nav_age: Change::NewValue(SECS_PER_HOUR),
			tranche_metadata: Change::NoChange,
		};
	}: update(RawOrigin::Signed(admin), POOL, changes.clone())
	verify {
		// Should be the old values
		let pool = get_pool::<T>();
		assert_eq!(pool.parameters.min_epoch_time, default_min_epoch_time);
		assert_eq!(pool.parameters.max_nav_age, default_max_nav_age);

		let actual_update = get_scheduled_update::<T>();
		assert_eq!(actual_update.changes, changes);
	}

	update_and_execute {
		let admin: T::AccountId = create_admin::<T>(0);
		let n in 1..T::MaxTranches::get();
		let tranches = build_update_tranches::<T>(n);
		prepare_asset_registry::<T>();
		create_pool::<T>(n, admin.clone())?;
	}: update(RawOrigin::Signed(admin), POOL, PoolChanges {
		tranches: Change::NewValue(build_update_tranches::<T>(n)),
		min_epoch_time: Change::NewValue(SECS_PER_DAY),
		max_nav_age: Change::NewValue(SECS_PER_HOUR),
		tranche_metadata: Change::NewValue(build_update_tranche_metadata::<T>()),
	})
	verify {
		// No redemption order was submitted and the MinUpdateDelay is 0 for benchmarks,
		// so the update should have been executed immediately.
		let pool = get_pool::<T>();
		assert_update_tranches_match::<T>(pool.tranches.residual_top_slice(), &tranches);
		assert_eq!(pool.parameters.min_epoch_time, SECS_PER_DAY);
		assert_eq!(pool.parameters.max_nav_age, SECS_PER_HOUR);
	}

	execute_scheduled_update {
		let admin: T::AccountId = create_admin::<T>(0);
		let n in 1..T::MaxTranches::get();
		let tranches = build_update_tranches::<T>(n);
		prepare_asset_registry::<T>();
		create_pool::<T>(n, admin.clone())?;

		let pool = get_pool::<T>();
		let default_min_epoch_time = pool.parameters.min_epoch_time;
		let default_max_nav_age = pool.parameters.max_nav_age;

		// Invest so we can redeem later
		let investor = create_investor::<T>(0, TRANCHE)?;
		let locator = get_tranche_id::<T>(TRANCHE);
		Pallet::<T>::update_invest_order(RawOrigin::Signed(investor.clone()).into(), POOL, tranche_location::<T>(TRANCHE), 100)?;
		T::NAV::initialise(RawOrigin::Signed(admin.clone()).into(), POOL, 0)?;
		unrestrict_epoch_close::<T>();
		Pallet::<T>::close_epoch(RawOrigin::Signed(admin.clone()).into(), POOL)?;
		Pallet::<T>::collect(RawOrigin::Signed(investor.clone()).into(), POOL, tranche_location::<T>(TRANCHE), 1)?;

		// Submit redemption order so the update isn't immediately executed
		Pallet::<T>::update_redeem_order(RawOrigin::Signed(investor.clone()).into(), POOL, tranche_location::<T>(TRANCHE), 1)?;

		let changes = PoolChanges {
			tranches: Change::NewValue(build_update_tranches::<T>(n)),
			min_epoch_time: Change::NewValue(SECS_PER_DAY),
			max_nav_age: Change::NewValue(SECS_PER_HOUR),
			tranche_metadata: Change::NewValue(build_update_tranche_metadata::<T>()),
		};

		Pallet::<T>::update(RawOrigin::Signed(admin.clone()).into(), POOL, changes)?;

		// Withdraw redeem order so the update can be executed after that
		Pallet::<T>::update_redeem_order(RawOrigin::Signed(investor.clone()).into(), POOL, tranche_location::<T>(TRANCHE), 0)?;
	}: execute_scheduled_update(RawOrigin::Signed(admin), POOL)
	verify {
		let pool = get_pool::<T>();
		assert_update_tranches_match::<T>(pool.tranches.residual_top_slice(), &tranches);
		assert_eq!(pool.parameters.min_epoch_time, SECS_PER_DAY);
		assert_eq!(pool.parameters.max_nav_age, SECS_PER_HOUR);
	}

	set_metadata {
		let n in 0..T::MaxSizeMetadata::get();
		let caller: T::AccountId = create_admin::<T>(0);
		let metadata = vec![0u8; n as usize];
		prepare_asset_registry::<T>();
		create_pool::<T>(1, caller.clone())?;
	}: set_metadata(RawOrigin::Signed(caller), POOL, metadata.clone())
	verify {
		assert_eq!(get_pool::<T>().metadata, Some(metadata.try_into().unwrap()));
	}

	set_max_reserve {
		let admin: T::AccountId = create_admin::<T>(0);
		let caller: T::AccountId = create_admin::<T>(1);
		let max_reserve = MAX_RESERVE / 2;
		prepare_asset_registry::<T>();
		create_pool::<T>(1, admin.clone())?;
		set_liquidity_admin::<T>(caller.clone())?;
	}: set_max_reserve(RawOrigin::Signed(caller), POOL, max_reserve)
	verify {
		assert_eq!(get_pool::<T>().reserve.max, max_reserve);
	}

	update_invest_order {
		let admin: T::AccountId = create_admin::<T>(0);
		prepare_asset_registry::<T>();
		create_pool::<T>(1, admin.clone())?;
		let locator = get_tranche_id::<T>(TRANCHE);
		let amount = MAX_RESERVE / 2;
		let caller = create_investor::<T>(0, TRANCHE)?;
		let expected = Some(UserOrder {
			invest: amount,
			redeem: 0,
			epoch: 1,
		});
	}: update_invest_order(RawOrigin::Signed(caller.clone()), POOL, tranche_location::<T>(TRANCHE), amount)
	verify {
		assert_eq!(Pallet::<T>::order(locator, caller), expected);
	}

	update_redeem_order {
		let admin: T::AccountId = create_admin::<T>(0);
		prepare_asset_registry::<T>();
		create_pool::<T>(1, admin.clone())?;
		let amount = MAX_RESERVE / 2;
		let caller = create_investor::<T>(0, TRANCHE)?;
		let locator = get_tranche_id::<T>(TRANCHE);
		let expected = Some(UserOrder {
			invest: 0,
			redeem: amount,
			epoch: 1,
		});
	}: update_redeem_order(RawOrigin::Signed(caller.clone()), POOL, tranche_location::<T>(TRANCHE), amount)
	verify {
		assert_eq!(Pallet::<T>::order(locator, caller), expected);
	}

	collect {
		let n in 1..100;
		let admin: T::AccountId = create_admin::<T>(0);
		prepare_asset_registry::<T>();
		create_pool::<T>(1, admin.clone())?;
		let amount = MAX_RESERVE / 2;
		let expected = amount + MINT_AMOUNT;
		let caller = create_investor::<T>(0, TRANCHE)?;
		Pallet::<T>::update_invest_order(RawOrigin::Signed(caller.clone()).into(), POOL, tranche_location::<T>(TRANCHE), amount)?;
		let pool_account = PoolLocator::<T::PoolId> { pool_id: POOL }.into_account_truncating();
		let currency = CurrencyId::Tranche(POOL, get_tranche_id::<T>(TRANCHE));
		T::Tokens::mint_into(currency.clone(), &pool_account, MINT_AMOUNT)?;
		populate_epochs::<T>(n)?;
	}: collect(RawOrigin::Signed(caller.clone()), POOL, tranche_location::<T>(TRANCHE), n.into())
	verify {
		assert_eq!(T::Tokens::balance(currency, &caller), expected);
	}

	close_epoch_no_orders {
		let admin: T::AccountId = create_admin::<T>(0);
		let n in 1..T::MaxTranches::get();
		prepare_asset_registry::<T>();
		create_pool::<T>(n, admin.clone())?;
		T::NAV::initialise(RawOrigin::Signed(admin.clone()).into(), POOL, 0)?;
		unrestrict_epoch_close::<T>();
	}: close_epoch(RawOrigin::Signed(admin.clone()), POOL)
	verify {
		assert_eq!(get_pool::<T>().epoch.last_executed, 1);
		assert_eq!(get_pool::<T>().epoch.current, 2);
	}

	close_epoch_no_execution {
		let n in 1..T::MaxTranches::get(); // number of tranches

		let admin: T::AccountId = create_admin::<T>(0);
		prepare_asset_registry::<T>();
		create_pool::<T>(n, admin.clone())?;
		T::NAV::initialise(RawOrigin::Signed(admin.clone()).into(), POOL, 0)?;
		unrestrict_epoch_close::<T>();
		let investment = MAX_RESERVE * 2;
		let investor = create_investor::<T>(0, TRANCHE)?;
		let origin = RawOrigin::Signed(investor.clone()).into();
		Pallet::<T>::update_invest_order(origin, POOL, tranche_location::<T>(TRANCHE), investment)?;
	}: close_epoch(RawOrigin::Signed(admin.clone()), POOL)
	verify {
		assert_eq!(get_pool::<T>().epoch.last_executed, 0);
		assert_eq!(get_pool::<T>().epoch.current, 2);
	}

	close_epoch_execute {
		let n in 1..T::MaxTranches::get(); // number of tranches
		let admin: T::AccountId = create_admin::<T>(0);
		prepare_asset_registry::<T>();
		create_pool::<T>(n, admin.clone())?;
		T::NAV::initialise(RawOrigin::Signed(admin.clone()).into(), POOL, 0)?;
		unrestrict_epoch_close::<T>();
		let investment = MAX_RESERVE / 2;
		let investor = create_investor::<T>(0, TRANCHE)?;
		let origin = RawOrigin::Signed(investor.clone()).into();
		Pallet::<T>::update_invest_order(origin, POOL, tranche_location::<T>(TRANCHE), investment)?;
	}: close_epoch(RawOrigin::Signed(admin.clone()), POOL)
	verify {
		assert_eq!(get_pool::<T>().epoch.last_executed, 1);
		assert_eq!(get_pool::<T>().epoch.current, 2);
	}

	submit_solution {
		let n in 1..T::MaxTranches::get(); // number of tranches
		let admin: T::AccountId = create_admin::<T>(0);
		prepare_asset_registry::<T>();
		create_pool::<T>(n, admin.clone())?;
		T::NAV::initialise(RawOrigin::Signed(admin.clone()).into(), POOL, 0)?;
		unrestrict_epoch_close::<T>();
		let investment = MAX_RESERVE * 2;
		let investor = create_investor::<T>(0, TRANCHE)?;
		let origin = RawOrigin::Signed(investor.clone()).into();
		Pallet::<T>::update_invest_order(origin, POOL, tranche_location::<T>(TRANCHE), investment)?;
		let admin_origin = RawOrigin::Signed(admin.clone()).into();
		Pallet::<T>::close_epoch(admin_origin, POOL)?;
		let default_solution = Pallet::<T>::epoch_targets(POOL).unwrap().best_submission;
		let tranche_solution = TrancheSolution {
			invest_fulfillment: Perquintill::from_percent(50),
			redeem_fulfillment: Perquintill::from_percent(50),
		};
		let solution = vec![tranche_solution; n as usize];
	}: submit_solution(RawOrigin::Signed(admin.clone()), POOL, solution)
	verify {
		assert_eq!(get_pool::<T>().epoch.last_executed, 0);
		assert_eq!(get_pool::<T>().epoch.current, 2);
		assert!(Pallet::<T>::epoch_targets(POOL).unwrap().challenge_period_end.is_some());
		assert_ne!(Pallet::<T>::epoch_targets(POOL).unwrap().best_submission, default_solution);
	}

	execute_epoch {
		let n in 1..T::MaxTranches::get(); // number of tranches
		let admin: T::AccountId = create_admin::<T>(0);
		prepare_asset_registry::<T>();
		create_pool::<T>(n, admin.clone())?;
		T::NAV::initialise(RawOrigin::Signed(admin.clone()).into(), POOL, 0)?;
		unrestrict_epoch_close::<T>();
		let investment = MAX_RESERVE * 2;
		let investor = create_investor::<T>(0, TRANCHE)?;
		let origin = RawOrigin::Signed(investor.clone()).into();
		Pallet::<T>::update_invest_order(origin, POOL, tranche_location::<T>(TRANCHE), investment)?;
		let admin_origin = RawOrigin::Signed(admin.clone()).into();
		Pallet::<T>::close_epoch(admin_origin, POOL)?;
		let default_solution = Pallet::<T>::epoch_targets(POOL).unwrap().best_submission;
		let tranche_solution = TrancheSolution {
			invest_fulfillment: Perquintill::from_percent(50),
			redeem_fulfillment: Perquintill::from_percent(50),
		};
		let solution = vec![tranche_solution; n as usize];
		let admin_origin = RawOrigin::Signed(admin.clone()).into();
		Pallet::<T>::submit_solution(admin_origin, POOL, solution)?;
	}: execute_epoch(RawOrigin::Signed(admin), POOL)
	verify {
		assert_eq!(get_pool::<T>().epoch.last_executed, 1);
		assert_eq!(get_pool::<T>().epoch.current, 2);
		assert!(Pallet::<T>::epoch_targets(POOL).is_none());
	}
}

fn prepare_asset_registry<T: Config>()
where
	T::AssetRegistry:
		OrmlMutate<AssetId = CurrencyId, Balance = u128, CustomMetadata = CustomMetadata>,
{
	match T::AssetRegistry::metadata(&CurrencyId::AUSD) {
		Some(_) => (),
		None => {
			T::AssetRegistry::register_asset(
				Some(CurrencyId::AUSD),
				orml_asset_registry::AssetMetadata {
					decimals: 18,
					name: "MOCK TOKEN".as_bytes().to_vec(),
					symbol: "MOCK".as_bytes().to_vec(),
					existential_deposit: 0,
					location: None,
					additional: CustomMetadata::default(),
				},
			)
			.unwrap();
		}
	}
}

fn populate_epochs<T: Config<PoolId = u64, TrancheId = [u8; 16], EpochId = u32>>(
	num_epochs: u32,
) -> DispatchResult {
	let current_epoch = num_epochs + 1;
	Pool::<T>::try_mutate(POOL, |pool| -> DispatchResult {
		let pool = pool.as_mut().unwrap();
		pool.epoch.last_executed = num_epochs;
		pool.epoch.current = current_epoch;
		Ok(())
	})?;
	let details = EpochDetails {
		invest_fulfillment: Perquintill::from_percent(10),
		redeem_fulfillment: Perquintill::from_percent(10),
		token_price: One::one(),
	};
	let locator = get_tranche_id::<T>(TRANCHE);
	for epoch in 1..num_epochs {
		Epoch::<T>::insert(locator.clone(), epoch, details.clone());
	}
	let details = EpochDetails {
		invest_fulfillment: Perquintill::one(),
		redeem_fulfillment: Perquintill::one(),
		token_price: One::one(),
	};
	Epoch::<T>::insert(locator.clone(), num_epochs, details);
	Ok(())
}

fn unrestrict_epoch_close<T: Config<PoolId = u64>>() {
	Pool::<T>::mutate(POOL, |pool| {
		let pool = pool.as_mut().unwrap();
		pool.parameters.min_epoch_time = 0;
		pool.parameters.max_nav_age = u64::MAX;
	});
}

fn assert_input_tranches_match<T: Config>(
	chain: &[TrancheOf<T>],
	target: &[TrancheInput<T::InterestRate, T::MaxTokenNameLength, T::MaxTokenSymbolLength>],
) {
	assert_eq!(chain.len(), target.len());
	for (chain, target) in chain.iter().zip(target.iter()) {
		assert_eq!(chain.tranche_type, target.tranche_type);
	}
}

fn assert_update_tranches_match<T: Config>(
	chain: &[TrancheOf<T>],
	target: &[TrancheUpdate<T::InterestRate>],
) {
	assert_eq!(chain.len(), target.len());
	for (chain, target) in chain.iter().zip(target.iter()) {
		assert_eq!(chain.tranche_type, target.tranche_type);
	}
}

fn get_pool<T: Config<PoolId = u64>>() -> PoolDetailsOf<T> {
	Pallet::<T>::pool(T::PoolId::from(POOL)).unwrap()
}

fn get_scheduled_update<T: Config<PoolId = u64>>(
) -> ScheduledUpdateDetails<T::InterestRate, T::MaxTokenNameLength, T::MaxTokenSymbolLength> {
	Pallet::<T>::scheduled_update(T::PoolId::from(POOL)).unwrap()
}

fn get_tranche_id<T: Config<PoolId = u64>>(index: TrancheIndex) -> T::TrancheId {
	get_pool::<T>()
		.tranches
		.tranche_id(TrancheLoc::Index(index))
		.unwrap()
}

fn tranche_location<T: Config<PoolId = u64>>(index: TrancheIndex) -> TrancheLoc<T::TrancheId> {
	TrancheLoc::Id(get_tranche_id::<T>(index))
}

fn create_investor<
	T: Config<PoolId = u64, TrancheId = [u8; 16], Balance = u128, CurrencyId = CurrencyId>,
>(
	id: u32,
	tranche: TrancheIndex,
) -> Result<T::AccountId, DispatchError>
where
	<<T as frame_system::Config>::Lookup as sp_runtime::traits::StaticLookup>::Source:
		From<<T as frame_system::Config>::AccountId>,
	T::Permission: Permissions<T::AccountId, Ok = ()>,
{
	let investor: T::AccountId = account("investor", id, 0);
	let tranche_id = get_tranche_id::<T>(tranche);
	T::Permission::add(
		PermissionScope::Pool(POOL),
		investor.clone(),
		Role::PoolRole(PoolRole::TrancheInvestor(tranche_id, 0x0FFF_FFFF_FFFF_FFFF)),
	)?;
	T::Tokens::mint_into(CurrencyId::AUSD, &investor.clone().into(), MINT_AMOUNT)?;
	T::Tokens::mint_into(
		CurrencyId::Tranche(POOL, tranche_id),
		&investor.clone().into(),
		MINT_AMOUNT,
	)?;
	Ok(investor)
}

fn create_admin<T: Config<CurrencyId = CurrencyId, Balance = u128>>(id: u32) -> T::AccountId
where
	<<T as frame_system::Config>::Lookup as sp_runtime::traits::StaticLookup>::Source:
		From<<T as frame_system::Config>::AccountId>,
{
	let admin: T::AccountId = account("admin", id, 0);
	let mint_amount = T::PoolDeposit::get() * 2;
	T::Currency::deposit_creating(&admin.clone().into(), mint_amount);
	admin
}

fn set_liquidity_admin<T: Config<PoolId = u64>>(target: T::AccountId) -> DispatchResult
where
	T::Permission: Permissions<T::AccountId, Ok = ()>,
{
	T::Permission::add(
		PermissionScope::Pool(POOL),
		target,
		Role::PoolRole(PoolRole::LiquidityAdmin),
	)
}

fn create_pool<T: Config<PoolId = u64, Balance = u128, CurrencyId = CurrencyId>>(
	num_tranches: u32,
	caller: T::AccountId,
) -> DispatchResult {
	let tranches = build_bench_input_tranches::<T>(num_tranches);
	Pallet::<T>::create(
		RawOrigin::Signed(caller.clone()).into(),
		caller,
		POOL,
		tranches,
		CurrencyId::AUSD,
		MAX_RESERVE,
		None,
	)
}

fn build_update_tranche_metadata<T: Config>(
) -> Vec<TrancheMetadata<T::MaxTokenNameLength, T::MaxTokenSymbolLength>> {
	vec![TrancheMetadata {
		token_name: BoundedVec::default(),
		token_symbol: BoundedVec::default(),
	}]
}

fn build_update_tranches<T: Config>(num_tranches: u32) -> Vec<TrancheUpdate<T::InterestRate>> {
	let mut tranches = build_bench_update_tranches::<T>(num_tranches);

	for tranche in &mut tranches {
		tranche.tranche_type = match tranche.tranche_type {
			TrancheType::Residual => TrancheType::Residual,
			TrancheType::NonResidual {
				interest_rate_per_sec,
				min_risk_buffer,
			} => {
				let min_risk_buffer = Perquintill::from_parts(min_risk_buffer.deconstruct() * 2);
				TrancheType::NonResidual {
					interest_rate_per_sec,
					min_risk_buffer,
				}
			}
		}
	}
	tranches
}

fn build_bench_update_tranches<T: Config>(
	num_tranches: u32,
) -> Vec<TrancheUpdate<T::InterestRate>> {
	let senior_interest_rate = T::InterestRate::saturating_from_rational(5, 100)
		/ T::InterestRate::saturating_from_integer(SECS_PER_YEAR);
	let mut tranches: Vec<_> = (1..num_tranches)
		.map(|tranche_id| TrancheUpdate {
			tranche_type: TrancheType::NonResidual {
				interest_rate_per_sec: senior_interest_rate
					/ T::InterestRate::saturating_from_integer(tranche_id)
					+ One::one(),
				min_risk_buffer: Perquintill::from_percent(tranche_id.into()),
			},
			seniority: None,
		})
		.collect();
	tranches.insert(
		0,
		TrancheUpdate {
			tranche_type: TrancheType::Residual,
			seniority: None,
		},
	);

	tranches
}

fn build_bench_input_tranches<T: Config>(
	num_tranches: u32,
) -> Vec<TrancheInput<T::InterestRate, T::MaxTokenNameLength, T::MaxTokenSymbolLength>> {
	let senior_interest_rate = T::InterestRate::saturating_from_rational(5, 100)
		/ T::InterestRate::saturating_from_integer(SECS_PER_YEAR);
	let mut tranches: Vec<_> = (1..num_tranches)
		.map(|tranche_id| TrancheInput {
			tranche_type: TrancheType::NonResidual {
				interest_rate_per_sec: senior_interest_rate
					/ T::InterestRate::saturating_from_integer(tranche_id)
					+ One::one(),
				min_risk_buffer: Perquintill::from_percent(tranche_id.into()),
			},
			seniority: None,
			metadata: TrancheMetadata {
				token_name: BoundedVec::default(),
				token_symbol: BoundedVec::default(),
			},
		})
		.collect();
	tranches.insert(
		0,
		TrancheInput {
			tranche_type: TrancheType::Residual,
			seniority: None,
			metadata: TrancheMetadata {
				token_name: BoundedVec::default(),
				token_symbol: BoundedVec::default(),
			},
		},
	);

	tranches
}

impl_benchmark_test_suite!(Pallet, crate::mock::new_test_ext(), crate::mock::Test,);<|MERGE_RESOLUTION|>--- conflicted
+++ resolved
@@ -11,17 +11,9 @@
 // MERCHANTABILITY or FITNESS FOR A PARTICULAR PURPOSE.  See the
 // GNU General Public License for more details.
 
-<<<<<<< HEAD
 //! Module provides benchmarking for Loan Pallet
 use cfg_traits::PoolNAV;
-use cfg_types::CurrencyId;
-=======
-//! Module provides benchmarking for the Pools Pallet
-use super::*;
-use common_traits::PoolNAV;
-use common_types::CurrencyId;
-
->>>>>>> 51c0e982
+use cfg_types::{CurrencyId, CustomMetadata};
 use codec::EncodeLike;
 use frame_benchmarking::{account, benchmarks, impl_benchmark_test_suite};
 use frame_support::traits::Currency;
