--- conflicted
+++ resolved
@@ -9,19 +9,11 @@
 // but WITHOUT ANY WARRANTY; without even the implied warranty of
 // MERCHANTABILITY or FITNESS FOR A PARTICULAR PURPOSE.  See the
 // GNU General Public License for more details.
-<<<<<<< HEAD
-use frame_support::assert_ok;
-=======
 
-use cfg_types::{
-	pools::PoolChanges,
-	tokens::CurrencyId,
-	tranches::{TrancheInput, TrancheMetadata, TrancheType},
-};
+use cfg_types::tokens::CurrencyId;
 use frame_support::{assert_ok, BoundedVec};
->>>>>>> 98fff7c1
 use orml_traits::Change;
-use pallet_pool_system::pool_types::PoolChanges;
+use pallet_pool_system::{tranches::{TrancheInput, TrancheMetadata, TrancheType}, pool_types::PoolChanges};
 
 use crate::mock::*;
 
