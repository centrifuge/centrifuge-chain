[package]
authors = ["Centrifuge <admin@centrifuge.io>"]
description = "Pools Registration for runtime"
edition = "2021"
license = "LGPL-3.0"
name = "pallet-pool-registry"
repository = "https://github.com/centrifuge/centrifuge-chain"
version = "1.0.0"

[package.metadata.docs.rs]
targets = ["x86_64-unknown-linux-gnu"]

[dependencies]
codec = { package = "parity-scale-codec", version = "3.0.0", features = ["derive"], default-features = false }
scale-info = { version = "2.3.0", default-features = false, features = ["derive"] }

frame-support = { git = "https://github.com/paritytech/substrate", default-features = false, branch = "polkadot-v0.9.32" }
frame-system = { git = "https://github.com/paritytech/substrate", default-features = false, branch = "polkadot-v0.9.32" }

orml-asset-registry = { git = "https://github.com/open-web3-stack/open-runtime-module-library", default-features = false, branch = "polkadot-v0.9.32" }
orml-traits = { git = "https://github.com/open-web3-stack/open-runtime-module-library", default-features = false, branch = "polkadot-v0.9.32" }
sp-runtime = { git = "https://github.com/paritytech/substrate", default-features = false, branch = "polkadot-v0.9.32" }
sp-std = { git = "https://github.com/paritytech/substrate", default-features = false, branch = "polkadot-v0.9.32" }

# Our own pallets
pallet-pool-system = { path = "../pool-system", default-features = false }

# Benchmarking dependencies - optional
frame-benchmarking = { git = "https://github.com/paritytech/substrate", default-features = false, optional = true, branch = "polkadot-v0.9.32" }
pallet-investments = { path = "../investments", default-features = false, optional = true }

cfg-primitives = { path = "../../libs/primitives", default-features = false }
cfg-traits = { path = "../../libs/traits", default-features = false }
cfg-types = { path = "../../libs/types", default-features = false }

[dev-dependencies]
cfg-test-utils = { path = "../../libs/test-utils", default-features = true }
orml-tokens = { git = "https://github.com/open-web3-stack/open-runtime-module-library", default-features = true, branch = "polkadot-v0.9.32" }
pallet-balances = { git = "https://github.com/paritytech/substrate", default-features = true, branch = "polkadot-v0.9.32" }
pallet-permissions = { path = "../../pallets/permissions", default-features = true }
pallet-pool-system = { path = "../pool-system", default-features = true }
pallet-timestamp = { git = "https://github.com/paritytech/substrate", default-features = true, branch = "polkadot-v0.9.32" }
parachain-info = { git = "https://github.com/paritytech/cumulus", default-features = true, branch = "polkadot-v0.9.32" }
serde = { version = "1.0.102" }
sp-core = { git = "https://github.com/paritytech/substrate", default-features = true, branch = "polkadot-v0.9.32" }
sp-io = { git = "https://github.com/paritytech/substrate", default-features = true, branch = "polkadot-v0.9.32" }
xcm = { git = "https://github.com/paritytech/polkadot", default-features = false, branch = "release-v0.9.32" }

[features]
default = ["std"]
runtime-benchmarks = [
  "frame-benchmarking",
  "pallet-investments/runtime-benchmarks",
  "cfg-primitives/runtime-benchmarks",
  "cfg-traits/runtime-benchmarks",
  "cfg-types/runtime-benchmarks",
  "frame-support/runtime-benchmarks",
  "frame-system/runtime-benchmarks",
  "orml-asset-registry/runtime-benchmarks",
  "sp-runtime/runtime-benchmarks",
]
std = [
  "codec/std",
  "frame-support/std",
  "frame-system/std",
  "sp-runtime/std",
  "sp-std/std",
  "cfg-traits/std",
  "cfg-types/std",
  "cfg-primitives/std",
  "orml-traits/std",
  "orml-asset-registry/std",
  "frame-benchmarking/std",
  "pallet-investments/std",
  "scale-info/std",
]
try-runtime = [
  "cfg-primitives/try-runtime",
  "cfg-traits/try-runtime",
  "frame-support/try-runtime",
  "cfg-types/try-runtime",
  "frame-system/try-runtime",
  "orml-asset-registry/try-runtime",
  "pallet-investments/try-runtime",
]
<<<<<<< HEAD
try-runtime = [
  "cfg-primitives/try-runtime",
  "cfg-traits/try-runtime",
  'frame-support/try-runtime',
  "cfg-types/try-runtime",
  "frame-system/try-runtime",
  "orml-asset-registry/try-runtime",
  "pallet-investments/try-runtime",
]
=======
>>>>>>> 6f3ddbd5
test-benchmarks = [
  "frame-support/try-runtime",
]<|MERGE_RESOLUTION|>--- conflicted
+++ resolved
@@ -83,18 +83,6 @@
   "orml-asset-registry/try-runtime",
   "pallet-investments/try-runtime",
 ]
-<<<<<<< HEAD
-try-runtime = [
-  "cfg-primitives/try-runtime",
-  "cfg-traits/try-runtime",
-  'frame-support/try-runtime',
-  "cfg-types/try-runtime",
-  "frame-system/try-runtime",
-  "orml-asset-registry/try-runtime",
-  "pallet-investments/try-runtime",
-]
-=======
->>>>>>> 6f3ddbd5
 test-benchmarks = [
   "frame-support/try-runtime",
 ]