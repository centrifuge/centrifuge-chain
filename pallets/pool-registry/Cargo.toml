[package]
authors = ["Centrifuge <admin@centrifuge.io>"]
description = "Pools Registration for runtime"
edition = "2021"
license = "LGPL-3.0"
name = "pallet-pool-registry"
repository = "https://github.com/centrifuge/centrifuge-chain"
version = "1.0.0"

[package.metadata.docs.rs]
targets = ["x86_64-unknown-linux-gnu"]

[dependencies]
codec = { package = "parity-scale-codec", version = "3.0.0", features = ["derive"], default-features = false }
scale-info = { version = "2.3.0", default-features = false, features = ["derive"] }

frame-support = { git = "https://github.com/paritytech/substrate", default-features = false, branch = "polkadot-v0.9.38" }
frame-system = { git = "https://github.com/paritytech/substrate", default-features = false, branch = "polkadot-v0.9.38" }

orml-asset-registry = { git = "https://github.com/open-web3-stack/open-runtime-module-library", default-features = false, branch = "polkadot-v0.9.38" }
orml-traits = { git = "https://github.com/open-web3-stack/open-runtime-module-library", default-features = false, branch = "polkadot-v0.9.38" }
sp-runtime = { git = "https://github.com/paritytech/substrate", default-features = false, branch = "polkadot-v0.9.38" }
sp-std = { git = "https://github.com/paritytech/substrate", default-features = false, branch = "polkadot-v0.9.38" }
xcm = { git = "https://github.com/paritytech/polkadot", default-features = false, branch = "release-v0.9.38" }

# Benchmarking dependencies - optional
frame-benchmarking = { git = "https://github.com/paritytech/substrate", default-features = false, optional = true, branch = "polkadot-v0.9.38" }
pallet-investments = { path = "../investments", default-features = false, optional = true }
pallet-pool-system = { path = "../pool-system", default-features = false, optional = true }
pallet-timestamp = { git = "https://github.com/paritytech/substrate", default-features = false, optional = true, branch = "polkadot-v0.9.38" }

cfg-primitives = { path = "../../libs/primitives", default-features = false }
cfg-traits = { path = "../../libs/traits", default-features = false }
cfg-types = { path = "../../libs/types", default-features = false }

[dev-dependencies]
cfg-test-utils = { path = "../../libs/test-utils", default-features = true }
orml-tokens = { git = "https://github.com/open-web3-stack/open-runtime-module-library", default-features = true, branch = "polkadot-v0.9.38" }
pallet-balances = { git = "https://github.com/paritytech/substrate", default-features = true, branch = "polkadot-v0.9.38" }
pallet-permissions = { path = "../../pallets/permissions", default-features = true }
<<<<<<< HEAD
pallet-pool-system = { path = "../pool-system", default-features = true }
pallet-loans-ref = { path = "../loans-ref", default-features = true }
pallet-timestamp = { git = "https://github.com/paritytech/substrate", default-features = true, branch = "polkadot-v0.9.37" }
parachain-info = { git = "https://github.com/paritytech/cumulus", default-features = true, branch = "polkadot-v0.9.37" }
=======
pallet-pool-system = { path = "../pool-system" }
pallet-timestamp = { git = "https://github.com/paritytech/substrate", default-features = true, branch = "polkadot-v0.9.38" }
parachain-info = { git = "https://github.com/paritytech/cumulus", default-features = true, branch = "polkadot-v0.9.38" }
>>>>>>> 1e4ac281
serde = { version = "1.0.102" }
sp-core = { git = "https://github.com/paritytech/substrate", default-features = true, branch = "polkadot-v0.9.38" }
sp-io = { git = "https://github.com/paritytech/substrate", default-features = true, branch = "polkadot-v0.9.38" }

[features]
default = ["std"]
runtime-benchmarks = [
  "frame-benchmarking/runtime-benchmarks",
  "pallet-investments/runtime-benchmarks",
  "cfg-primitives/runtime-benchmarks",
  "cfg-test-utils/runtime-benchmarks",
  "cfg-traits/runtime-benchmarks",
  "cfg-types/runtime-benchmarks",
  "frame-support/runtime-benchmarks",
  "frame-system/runtime-benchmarks",
  "orml-asset-registry/runtime-benchmarks",
  "sp-runtime/runtime-benchmarks",
  "pallet-timestamp/runtime-benchmarks",
  "pallet-pool-system/runtime-benchmarks",
]
std = [
  "codec/std",
  "frame-support/std",
  "frame-system/std",
  "sp-runtime/std",
  "sp-std/std",
  "cfg-traits/std",
  "cfg-types/std",
  "cfg-primitives/std",
  "orml-traits/std",
  "orml-asset-registry/std",
  "frame-benchmarking/std",
  "pallet-investments/std",
  "scale-info/std",
  "xcm/std",
  "pallet-pool-system/std",
]
try-runtime = [
  "cfg-primitives/try-runtime",
  "cfg-traits/try-runtime",
  "frame-support/try-runtime",
  "cfg-types/try-runtime",
  "frame-system/try-runtime",
  "orml-asset-registry/try-runtime",
  "pallet-investments/try-runtime",
  "sp-runtime/try-runtime",
]<|MERGE_RESOLUTION|>--- conflicted
+++ resolved
@@ -38,16 +38,10 @@
 orml-tokens = { git = "https://github.com/open-web3-stack/open-runtime-module-library", default-features = true, branch = "polkadot-v0.9.38" }
 pallet-balances = { git = "https://github.com/paritytech/substrate", default-features = true, branch = "polkadot-v0.9.38" }
 pallet-permissions = { path = "../../pallets/permissions", default-features = true }
-<<<<<<< HEAD
-pallet-pool-system = { path = "../pool-system", default-features = true }
-pallet-loans-ref = { path = "../loans-ref", default-features = true }
-pallet-timestamp = { git = "https://github.com/paritytech/substrate", default-features = true, branch = "polkadot-v0.9.37" }
-parachain-info = { git = "https://github.com/paritytech/cumulus", default-features = true, branch = "polkadot-v0.9.37" }
-=======
 pallet-pool-system = { path = "../pool-system" }
+pallet-loans = { path = "../loans", default-features = true }
 pallet-timestamp = { git = "https://github.com/paritytech/substrate", default-features = true, branch = "polkadot-v0.9.38" }
 parachain-info = { git = "https://github.com/paritytech/cumulus", default-features = true, branch = "polkadot-v0.9.38" }
->>>>>>> 1e4ac281
 serde = { version = "1.0.102" }
 sp-core = { git = "https://github.com/paritytech/substrate", default-features = true, branch = "polkadot-v0.9.38" }
 sp-io = { git = "https://github.com/paritytech/substrate", default-features = true, branch = "polkadot-v0.9.38" }
