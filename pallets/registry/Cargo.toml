--- conflicted
+++ resolved
@@ -31,15 +31,11 @@
 pallet-nft = { path = "../nft", default-features = false }
 proofs = { path = "../../libs/proofs", default-features = false }
 runtime-common = { path = "../../runtime/common", default-features = false }
-<<<<<<< HEAD
 unique-assets = { git = "https://github.com/centrifuge/unique-assets", default-features = false, branch = "master" }
-=======
-unique_assets = { git = "https://github.com/centrifuge/unique-assets", default-features = false, rev = "8af1fdb0a5fa71462ce2fb9a2c752b71bab78aae" }
->>>>>>> bc5640de
 
 [dev-dependencies]
 # Testing and mocking dependencies
-chainbridge = { git = "https://github.com/centrifuge/chainbridge-substrate.git", default-features = false, rev = "ba370fa64acf0a52172ddfb5ec1e910525f65db8" }
+chainbridge = { git = "https://github.com/centrifuge/chainbridge-substrate.git", default-features = false, branch = "master" }
 pallet-fees = { path = "../fees", default-features = false }
 proofs = { path = "../../libs/proofs", default-features = false }
 sp-core = { git = "https://github.com/centrifuge/substrate", default-features = false, branch = "master"  }
