--- conflicted
+++ resolved
@@ -39,12 +39,7 @@
 # Polkadot
 xcm = { git = "https://github.com/paritytech/polkadot", default-features = false, branch = "release-v0.9.32" }
 
-<<<<<<< HEAD
-pallet-ethereum = { git = "https://github.com/PureStake/frontier", default-features = false, rev = "68ee8a260c0f2014dfd63fd2554fa9e1a32c22f0" }
-pallet-ethereum-xcm = { git = "https://github.com/PureStake/moonbeam", default-features = false, rev = "621220fb0b7a491256b27d70c93ac507ba6519ce" }
-=======
 pallet-ethereum = { git = "https://github.com/PureStake/frontier", default-features = false, branch = "moonbeam-polkadot-v0.9.32" }
->>>>>>> 6f3ddbd5
 pallet-xcm-transactor = { git = "https://github.com/PureStake/moonbeam", default-features = false, rev = "621220fb0b7a491256b27d70c93ac507ba6519ce" }
 xcm-primitives = { git = "https://github.com/PureStake/moonbeam", default-features = false, rev = "621220fb0b7a491256b27d70c93ac507ba6519ce" }
 
@@ -91,31 +86,6 @@
   "xcm-primitives/runtime-benchmarks",
 ]
 std = [
-<<<<<<< HEAD
-  'codec/std',
-  'cfg-types/std',
-  'cfg-traits/std',
-  'cfg-utils/std',
-  'frame-support/std',
-  'frame-system/std',
-  'sp-std/std',
-  'sp-runtime/std',
-  'orml-tokens/std',
-  'orml-traits/std',
-  'pallet-balances/std',
-  'runtime-common/std',
-  'xcm/std',
-  'pallet-xcm-transactor/std',
-  'pallet-ethereum-xcm/std',
-  'pallet-ethereum/std',
-  'xcm-primitives/std',
-  'ethabi/std',
-  'pallet-interest-accrual/std',
-  'pallet-permissions/std',
-  'pallet-loans/std',
-  'pallet-pool-system/std',
-  'pallet-uniques/std',
-=======
   "codec/std",
   "cfg-types/std",
   "cfg-traits/std",
@@ -141,7 +111,6 @@
   "cfg-primitives/std",
   "frame-benchmarking/std",
   "scale-info/std",
->>>>>>> 6f3ddbd5
 ]
 try-runtime = [
   "cfg-primitives/try-runtime",
@@ -153,9 +122,18 @@
   "cfg-utils/try-runtime",
   "frame-system/try-runtime",
   "pallet-ethereum/try-runtime",
-<<<<<<< HEAD
+  "pallet-xcm-transactor/try-runtime",
+]
+try-runtime = [
+  "cfg-primitives/try-runtime",
+  "cfg-traits/try-runtime",
+  "frame-support/try-runtime",
+  "cfg-primitives/try-runtime",
+  "cfg-traits/try-runtime",
+  "cfg-types/try-runtime",
+  "cfg-utils/try-runtime",
+  "frame-system/try-runtime",
+  "pallet-ethereum/try-runtime",
   "pallet-ethereum-xcm/try-runtime",
-=======
->>>>>>> 6f3ddbd5
   "pallet-xcm-transactor/try-runtime",
 ]