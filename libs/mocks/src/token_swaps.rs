#[frame_support::pallet]
pub mod pallet {
<<<<<<< HEAD
	use cfg_traits::{OrderRatio, TokenSwaps};
	use cfg_types::orders::OrderInfo;
=======
	use cfg_traits::{OrderRatio, Swap, TokenSwaps};
>>>>>>> 55cc271c
	use frame_support::pallet_prelude::*;
	use mock_builder::{execute_call, register_call};

	#[pallet::config]
	pub trait Config: frame_system::Config {
		type CurrencyId;
		type BalanceIn;
		type BalanceOut;
		type Ratio;
		type OrderId;
	}

	#[pallet::pallet]
	pub struct Pallet<T>(_);

	#[pallet::storage]
	pub(super) type CallIds<T: Config> = StorageMap<
		_,
		Blake2_128Concat,
		<Blake2_128 as frame_support::StorageHasher>::Output,
		mock_builder::CallId,
	>;

	impl<T: Config> Pallet<T> {
		pub fn mock_place_order(
			f: impl Fn(
					T::AccountId,
					T::CurrencyId,
					T::CurrencyId,
					T::BalanceOut,
					OrderRatio<T::Ratio>,
				) -> Result<T::OrderId, DispatchError>
				+ 'static,
		) {
			register_call!(move |(a, b, c, d, e)| f(a, b, c, d, e));
		}

		pub fn mock_update_order(
			f: impl Fn(T::OrderId, T::BalanceOut, OrderRatio<T::Ratio>) -> DispatchResult + 'static,
		) {
			register_call!(move |(a, b, c)| f(a, b, c));
		}

		pub fn mock_cancel_order(f: impl Fn(T::OrderId) -> DispatchResult + 'static) {
			register_call!(f);
		}

		pub fn mock_is_active(f: impl Fn(T::OrderId) -> bool + 'static) {
			register_call!(f);
		}

		pub fn mock_valid_pair(
			f: impl Fn(T::CurrencyId, T::CurrencyId) -> DispatchResult + 'static,
		) {
			register_call!(move |(a, b)| f(a, b));
		}

		pub fn mock_get_order_details(
			f: impl Fn(T::OrderId) -> Option<Swap<T::BalanceOut, T::CurrencyId>> + 'static,
		) {
			register_call!(f);
		}

		pub fn mock_convert_by_market(
			f: impl Fn(
					T::CurrencyId,
					T::CurrencyId,
					T::BalanceOut,
				) -> Result<T::BalanceIn, DispatchError>
				+ 'static,
		) {
			register_call!(move |(a, b, c)| f(a, b, c));
		}

		pub fn mock_fill_order(
			f: impl Fn(T::AccountId, T::OrderId, T::BalanceOut) -> DispatchResult + 'static,
		) {
			register_call!(move |(a, b, c)| f(a, b, c))
		}

		#[cfg(feature = "runtime-benchmarks")]
		pub fn mock_add_trading_pair(
			f: impl Fn(T::CurrencyId, T::CurrencyId, T::BalanceOut) -> DispatchResult + 'static,
		) {
			register_call!(move |(a, b, c)| f(a, b, c))
		}
	}

	impl<T: Config> TokenSwaps<T::AccountId> for Pallet<T> {
		type BalanceIn = T::BalanceIn;
		type BalanceOut = T::BalanceOut;
		type CurrencyId = T::CurrencyId;
<<<<<<< HEAD
		type OrderDetails = OrderInfo<Self::BalanceOut, Self::CurrencyId, Self::Ratio>;
=======
>>>>>>> 55cc271c
		type OrderId = T::OrderId;
		type Ratio = T::Ratio;

		fn get_order_details(a: Self::OrderId) -> Option<Self::OrderDetails> {
			execute_call!(a)
		}

		fn place_order(
			a: T::AccountId,
			b: Self::CurrencyId,
			c: Self::CurrencyId,
			d: Self::BalanceOut,
			e: OrderRatio<Self::Ratio>,
		) -> Result<Self::OrderId, DispatchError> {
			execute_call!((a, b, c, d, e))
		}

		fn update_order(
			a: Self::OrderId,
			b: Self::BalanceOut,
			c: OrderRatio<Self::Ratio>,
		) -> DispatchResult {
			execute_call!((a, b, c))
		}

		fn cancel_order(a: Self::OrderId) -> DispatchResult {
			execute_call!(a)
		}

		fn valid_pair(a: Self::CurrencyId, b: Self::CurrencyId) -> bool {
			execute_call!((a, b))
		}

<<<<<<< HEAD
=======
		fn get_order_details(a: Self::OrderId) -> Option<Swap<Self::BalanceOut, Self::CurrencyId>> {
			execute_call!(a)
		}

>>>>>>> 55cc271c
		fn convert_by_market(
			a: Self::CurrencyId,
			b: Self::CurrencyId,
			c: Self::BalanceOut,
		) -> Result<Self::BalanceIn, DispatchError> {
			execute_call!((a, b, c))
		}

		fn fill_order(a: T::AccountId, b: Self::OrderId, c: Self::BalanceOut) -> DispatchResult {
			execute_call!((a, b, c))
		}

		#[cfg(feature = "runtime-benchmarks")]
		fn add_trading_pair(
			a: Self::CurrencyId,
			b: Self::CurrencyId,
			c: Self::BalanceOut,
		) -> DispatchResult {
			execute_call!((a, b, c))
		}
	}
}<|MERGE_RESOLUTION|>--- conflicted
+++ resolved
@@ -1,11 +1,6 @@
 #[frame_support::pallet]
 pub mod pallet {
-<<<<<<< HEAD
-	use cfg_traits::{OrderRatio, TokenSwaps};
-	use cfg_types::orders::OrderInfo;
-=======
-	use cfg_traits::{OrderRatio, Swap, TokenSwaps};
->>>>>>> 55cc271c
+	use cfg_traits::{OrderInfo, OrderRatio, Swap, TokenSwaps};
 	use frame_support::pallet_prelude::*;
 	use mock_builder::{execute_call, register_call};
 
@@ -64,7 +59,8 @@
 		}
 
 		pub fn mock_get_order_details(
-			f: impl Fn(T::OrderId) -> Option<Swap<T::BalanceOut, T::CurrencyId>> + 'static,
+			f: impl Fn(T::OrderId) -> Option<OrderInfo<T::BalanceOut, T::CurrencyId, T::Ratio>>
+				+ 'static,
 		) {
 			register_call!(f);
 		}
@@ -95,19 +91,11 @@
 	}
 
 	impl<T: Config> TokenSwaps<T::AccountId> for Pallet<T> {
-		type BalanceIn = T::BalanceIn;
-		type BalanceOut = T::BalanceOut;
+		type BalanceIn = T::BalanceOut;
+		type BalanceOut = T::BalanceIn;
 		type CurrencyId = T::CurrencyId;
-<<<<<<< HEAD
-		type OrderDetails = OrderInfo<Self::BalanceOut, Self::CurrencyId, Self::Ratio>;
-=======
->>>>>>> 55cc271c
 		type OrderId = T::OrderId;
 		type Ratio = T::Ratio;
-
-		fn get_order_details(a: Self::OrderId) -> Option<Self::OrderDetails> {
-			execute_call!(a)
-		}
 
 		fn place_order(
 			a: T::AccountId,
@@ -135,13 +123,12 @@
 			execute_call!((a, b))
 		}
 
-<<<<<<< HEAD
-=======
-		fn get_order_details(a: Self::OrderId) -> Option<Swap<Self::BalanceOut, Self::CurrencyId>> {
+		fn get_order_details(
+			a: Self::OrderId,
+		) -> Option<OrderInfo<Self::BalanceOut, Self::CurrencyId, Self::Ratio>> {
 			execute_call!(a)
 		}
 
->>>>>>> 55cc271c
 		fn convert_by_market(
 			a: Self::CurrencyId,
 			b: Self::CurrencyId,
