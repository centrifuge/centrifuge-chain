[package]
authors = ["Centrifuge <admin@centrifuge.io>"]
description = "Generic mocks built with mock-builder for traits"
edition = "2021"
license = "LGPL-3.0"
name = "cfg-mocks"
repository = "https://github.com/centrifuge/centrifuge-chain"
version = "0.0.1"

[package.metadata.docs.rs]
targets = ["x86_64-unknown-linux-gnu"]

[dependencies]
<<<<<<< HEAD
codec = { package = "parity-scale-codec", default-features = false, version = "3.0.0", features = ["derive"] }
frame-support = { git = "https://github.com/paritytech/polkadot-sdk", default-features = false, tag = "polkadot-v1.1.0" }
frame-system = { git = "https://github.com/paritytech/polkadot-sdk", default-features = false, tag = "polkadot-v1.1.0" }
=======
frame-support = { git = "https://github.com/paritytech/substrate", default-features = false, branch = "polkadot-v0.9.43" }
frame-system = { git = "https://github.com/paritytech/substrate", default-features = false, branch = "polkadot-v0.9.43" }
parity-scale-codec = { default-features = false, version = "3.0.0", features = ["derive"] }
>>>>>>> 146d9d2e
scale-info = { version = "2.3.0", default-features = false, features = ["derive"] }
sp-core = { git = "https://github.com/paritytech/polkadot-sdk", tag = "polkadot-v1.1.0" }
sp-io = { git = "https://github.com/paritytech/polkadot-sdk", tag = "polkadot-v1.1.0" }
sp-runtime = { git = "https://github.com/paritytech/polkadot-sdk", tag = "polkadot-v1.1.0" }
sp-std = { git = "https://github.com/paritytech/polkadot-sdk", default-features = false, tag = "polkadot-v1.1.0" }

cfg-primitives = { path = "../primitives", default-features = false }
cfg-traits = { path = "../traits", default-features = false }
cfg-types = { path = "../types", default-features = false }
orml-traits = { git = "https://github.com/open-web3-stack/open-runtime-module-library", default-features = false, branch = "polkadot-v1.1.0" }

mock-builder = { workspace = true }

[features]
default = ["std"]
std = [
  "parity-scale-codec/std",
  "scale-info/std",
  "frame-support/std",
  "frame-system/std",
  "sp-std/std",
  "cfg-primitives/std",
  "cfg-traits/std",
  "cfg-types/std",
  "sp-core/std",
  "sp-io/std",
  "sp-runtime/std",
  "orml-traits/std",
  "mock-builder/std",
]
runtime-benchmarks = [
  "frame-support/runtime-benchmarks",
  "frame-system/runtime-benchmarks",
  "cfg-primitives/runtime-benchmarks",
  "cfg-traits/runtime-benchmarks",
  "cfg-types/runtime-benchmarks",
  "sp-runtime/runtime-benchmarks",
]
try-runtime = [
  "frame-support/try-runtime",
  "frame-system/try-runtime",
  "cfg-types/try-runtime",
  "cfg-primitives/try-runtime",
  "cfg-traits/try-runtime",
  "sp-runtime/try-runtime",
]<|MERGE_RESOLUTION|>--- conflicted
+++ resolved
@@ -11,25 +11,19 @@
 targets = ["x86_64-unknown-linux-gnu"]
 
 [dependencies]
-<<<<<<< HEAD
-codec = { package = "parity-scale-codec", default-features = false, version = "3.0.0", features = ["derive"] }
-frame-support = { git = "https://github.com/paritytech/polkadot-sdk", default-features = false, tag = "polkadot-v1.1.0" }
-frame-system = { git = "https://github.com/paritytech/polkadot-sdk", default-features = false, tag = "polkadot-v1.1.0" }
-=======
 frame-support = { git = "https://github.com/paritytech/substrate", default-features = false, branch = "polkadot-v0.9.43" }
 frame-system = { git = "https://github.com/paritytech/substrate", default-features = false, branch = "polkadot-v0.9.43" }
 parity-scale-codec = { default-features = false, version = "3.0.0", features = ["derive"] }
->>>>>>> 146d9d2e
 scale-info = { version = "2.3.0", default-features = false, features = ["derive"] }
-sp-core = { git = "https://github.com/paritytech/polkadot-sdk", tag = "polkadot-v1.1.0" }
-sp-io = { git = "https://github.com/paritytech/polkadot-sdk", tag = "polkadot-v1.1.0" }
-sp-runtime = { git = "https://github.com/paritytech/polkadot-sdk", tag = "polkadot-v1.1.0" }
-sp-std = { git = "https://github.com/paritytech/polkadot-sdk", default-features = false, tag = "polkadot-v1.1.0" }
+sp-core = { git = "https://github.com/paritytech/substrate", branch = "polkadot-v0.9.43" }
+sp-io = { git = "https://github.com/paritytech/substrate", branch = "polkadot-v0.9.43" }
+sp-runtime = { git = "https://github.com/paritytech/substrate", branch = "polkadot-v0.9.43" }
+sp-std = { git = "https://github.com/paritytech/substrate", default-features = false, branch = "polkadot-v0.9.43" }
 
 cfg-primitives = { path = "../primitives", default-features = false }
 cfg-traits = { path = "../traits", default-features = false }
 cfg-types = { path = "../types", default-features = false }
-orml-traits = { git = "https://github.com/open-web3-stack/open-runtime-module-library", default-features = false, branch = "polkadot-v1.1.0" }
+orml-traits = { git = "https://github.com/open-web3-stack/open-runtime-module-library", default-features = false, branch = "polkadot-v0.9.43" }
 
 mock-builder = { workspace = true }
 
