--- conflicted
+++ resolved
@@ -15,28 +15,16 @@
 frame-support = { git = "https://github.com/paritytech/substrate", default-features = false, branch = "polkadot-v0.9.38" }
 frame-system = { git = "https://github.com/paritytech/substrate", default-features = false, branch = "polkadot-v0.9.38" }
 scale-info = { version = "2.3.0", default-features = false, features = ["derive"] }
-<<<<<<< HEAD
+sp-core = { git = "https://github.com/paritytech/substrate", branch = "polkadot-v0.9.38" }
+sp-io = { git = "https://github.com/paritytech/substrate", branch = "polkadot-v0.9.38" }
+sp-runtime = { git = "https://github.com/paritytech/substrate", branch = "polkadot-v0.9.38" }
 sp-std = { git = "https://github.com/paritytech/substrate", default-features = false, branch = "polkadot-v0.9.38" }
-=======
-sp-core = { git = "https://github.com/paritytech/substrate", branch = "polkadot-v0.9.37" }
-sp-io = { git = "https://github.com/paritytech/substrate", branch = "polkadot-v0.9.37" }
-sp-runtime = { git = "https://github.com/paritytech/substrate", branch = "polkadot-v0.9.37" }
-sp-std = { git = "https://github.com/paritytech/substrate", default-features = false, branch = "polkadot-v0.9.37" }
->>>>>>> cefc4a2a
 
 cfg-primitives = { path = "../primitives", default-features = false }
 cfg-traits = { path = "../traits", default-features = false }
 cfg-types = { path = "../types", default-features = false }
 mock-builder = { path = "../../libs/mock-builder" }
 
-<<<<<<< HEAD
-[dev-dependencies]
-sp-core = { git = "https://github.com/paritytech/substrate", branch = "polkadot-v0.9.38" }
-sp-io = { git = "https://github.com/paritytech/substrate", branch = "polkadot-v0.9.38" }
-sp-runtime = { git = "https://github.com/paritytech/substrate", branch = "polkadot-v0.9.38" }
-
-=======
->>>>>>> cefc4a2a
 [features]
 default = ["std"]
 std = [
