// Copyright 2021 Centrifuge GmbH (centrifuge.io).
// This file is part of Centrifuge chain project.

// Centrifuge is free software: you can redistribute it and/or modify
// it under the terms of the GNU General Public License as published by
// the Free Software Foundation, either version 3 of the License, or
// (at your option) any later version (see http://www.gnu.org/licenses).

// Centrifuge is distributed in the hope that it will be useful,
// but WITHOUT ANY WARRANTY; without even the implied warranty of
// MERCHANTABILITY or FITNESS FOR A PARTICULAR PURPOSE.  See the
// GNU General Public License for more details.

//! # A common trait lib for centrifuge
//!
//! This crate provides some common traits used by centrifuge.

// Ensure we're `no_std` when compiling for WebAssembly.
#![cfg_attr(not(feature = "std"), no_std)]

use codec::{Decode, Encode, MaxEncodedLen};
use frame_support::dispatch::{Codec, DispatchResult, DispatchResultWithPostInfo};
use frame_support::scale_info::TypeInfo;
use frame_support::Parameter;
use frame_support::RuntimeDebug;
use impl_trait_for_tuples::impl_for_tuples;
use sp_runtime::traits::{
	AtLeast32BitUnsigned, Bounded, MaybeDisplay, MaybeMallocSizeOf, MaybeSerialize,
	MaybeSerializeDeserialize, Member, Zero,
};
use sp_runtime::DispatchError;
use sp_std::fmt::Debug;
use sp_std::hash::Hash;
use sp_std::str::FromStr;

pub type Moment = u64;

/// A trait used for loosely coupling the claim pallet with a reward mechanism.
///
/// ## Overview
/// The crowdloan reward mechanism is separated from the crowdloan claiming process, the latter
/// being generic, acting as a kind of proxy to the rewarding mechanism, that is specific to
/// to each crowdloan campaign. The aim of this pallet is to ensure that a claim for a reward
/// payout is well-formed, checking for replay attacks, spams or invalid claim (e.g. unknown
/// contributor, exceeding reward amount, ...).
/// See the [`crowdloan-reward`] pallet, that implements a reward mechanism with vesting, for
/// instance.
pub trait Reward {
	/// The account from the parachain, that the claimer provided in her/his transaction.
	type ParachainAccountId: Debug
		+ MaybeSerialize
		+ MaybeSerializeDeserialize
		+ Member
		+ Ord
		+ Parameter
		+ TypeInfo;

	/// The contribution amount in relay chain tokens.
	type ContributionAmount: AtLeast32BitUnsigned
		+ Codec
		+ Copy
		+ Debug
		+ Default
		+ MaybeSerializeDeserialize
		+ Member
		+ Parameter
		+ Zero
		+ TypeInfo;

	/// Block number type used by the runtime
	type BlockNumber: AtLeast32BitUnsigned
		+ Bounded
		+ Copy
		+ Debug
		+ Default
		+ FromStr
		+ Hash
		+ MaybeDisplay
		+ MaybeMallocSizeOf
		+ MaybeSerializeDeserialize
		+ Member
		+ Parameter
		+ TypeInfo;

	/// Rewarding function that is invoked from the claim pallet.
	///
	/// If this function returns successfully, any subsequent claim of the same claimer will be
	/// rejected by the claim module.
	fn reward(
		who: Self::ParachainAccountId,
		contribution: Self::ContributionAmount,
	) -> DispatchResultWithPostInfo;
}

/// A trait used to convert a type to BigEndian format
pub trait BigEndian<T> {
	fn to_big_endian(&self) -> T;
}

/// A trait that can be used to fetch the nav and update nav for a given pool
pub trait PoolNAV<PoolId, Amount> {
	type ClassId;
	type Origin;
	// nav returns the nav and the last time it was calculated
	fn nav(pool_id: PoolId) -> Option<(Amount, u64)>;
	fn update_nav(pool_id: PoolId) -> Result<Amount, DispatchError>;
	fn initialise(origin: Self::Origin, pool_id: PoolId, class_id: Self::ClassId)
		-> DispatchResult;
}

/// A trait that support pool inspection operations such as pool existence checks and pool admin of permission set.
pub trait PoolInspect<AccountId> {
<<<<<<< HEAD
	type PoolId: Parameter + Member + Debug + Copy + Default + TypeInfo;
	type TrancheId: Parameter + Member + Debug + Copy + Default + TypeInfo;
=======
	type PoolId: Parameter + Member + Debug + Copy + Default + TypeInfo + Encode + Decode;
>>>>>>> ac9b3c7d

	/// check if the pool exists
	fn pool_exists(pool_id: Self::PoolId) -> bool;
	fn tranche_exists(pool_id: Self::PoolId, tranche_id: Self::TrancheId) -> bool;
}

/// A trait that support pool reserve operations such as withdraw and deposit
pub trait PoolReserve<AccountId>: PoolInspect<AccountId> {
	type Balance;

	/// Withdraw `amount` from the reserve to the `to` account.
	fn withdraw(pool_id: Self::PoolId, to: AccountId, amount: Self::Balance) -> DispatchResult;

	/// Deposit `amount` from the `from` account into the reserve.
	fn deposit(pool_id: Self::PoolId, from: AccountId, amount: Self::Balance) -> DispatchResult;
}

/// A trait that can be used to calculate interest accrual for debt
pub trait InterestAccrual<InterestRate, Balance, Adjustment> {
	type NormalizedDebt: Member + Parameter + MaxEncodedLen + TypeInfo + Copy + Zero;

	/// Calculate the current debt using normalized debt * cumulative rate
	fn current_debt(
		interest_rate_per_sec: InterestRate,
		normalized_debt: Self::NormalizedDebt,
	) -> Result<Balance, DispatchError>;

	/// Calculate a previous debt using normalized debt * previous cumulative rate
	fn previous_debt(
		interest_rate_per_sec: InterestRate,
		normalized_debt: Self::NormalizedDebt,
		when: Moment,
	) -> Result<Balance, DispatchError>;

	/// Increase or decrease the normalized debt
	fn adjust_normalized_debt(
		interest_rate_per_sec: InterestRate,
		normalized_debt: Self::NormalizedDebt,
		adjustment: Adjustment,
	) -> Result<Self::NormalizedDebt, DispatchError>;
}

pub trait Permissions<AccountId> {
	type Scope;
	type Role;
	type Error: Debug;
	type Ok: Debug;

	fn has(scope: Self::Scope, who: AccountId, role: Self::Role) -> bool;

	fn add(scope: Self::Scope, who: AccountId, role: Self::Role) -> Result<Self::Ok, Self::Error>;

	fn remove(
		scope: Self::Scope,
		who: AccountId,
		role: Self::Role,
	) -> Result<Self::Ok, Self::Error>;
}

pub trait Properties {
	type Property;
	type Error;
	type Ok;

	fn exists(&self, property: Self::Property) -> bool;

	fn empty(&self) -> bool;

	fn rm(&mut self, property: Self::Property) -> Result<Self::Ok, Self::Error>;

	fn add(&mut self, property: Self::Property) -> Result<Self::Ok, Self::Error>;
}

pub trait PoolUpdateGuard {
	type PoolDetails;
	type ScheduledUpdateDetails;
	type Moment: Copy;

	fn released(
		pool: &Self::PoolDetails,
		update: &Self::ScheduledUpdateDetails,
		now: Self::Moment,
	) -> bool;
}

pub trait PreConditions<T> {
	type Result;

	fn check(t: T) -> Self::Result;
}

#[impl_for_tuples(1, 10)]
#[tuple_types_custom_trait_bound(PreConditions<T, Result = bool>)]
impl<T> PreConditions<T> for Tuple
where
	T: Clone,
{
	type Result = bool;

	fn check(t: T) -> Self::Result {
		for_tuples!( #( <Tuple as PreConditions::<T>>::check(t.clone()) )&* )
	}
}

#[derive(Encode, Decode, Clone, Eq, PartialEq, RuntimeDebug, TypeInfo)]
pub struct Always;
impl<T> PreConditions<T> for Always {
	type Result = bool;

	fn check(_t: T) -> bool {
		true
	}
}

#[derive(Encode, Decode, Clone, Eq, PartialEq, RuntimeDebug, TypeInfo)]
pub struct Never;
impl<T> PreConditions<T> for Never {
	type Result = bool;

	fn check(_t: T) -> bool {
		false
	}
}

/// Trait for converting a pool+tranche ID pair to a CurrencyId
///
/// This should be implemented in the runtime to convert from the
/// PoolId and TrancheId types to a CurrencyId that represents that
/// tranche.
///
/// The pool epoch logic assumes that every tranche has a UNIQUE
/// currency, but nothing enforces that. Failure to ensure currency
/// uniqueness will almost certainly cause some wild bugs.
pub trait TrancheToken<PoolId, TrancheId, CurrencyId> {
	fn tranche_token(pool: PoolId, tranche: TrancheId) -> CurrencyId;
}<|MERGE_RESOLUTION|>--- conflicted
+++ resolved
@@ -110,12 +110,8 @@
 
 /// A trait that support pool inspection operations such as pool existence checks and pool admin of permission set.
 pub trait PoolInspect<AccountId> {
-<<<<<<< HEAD
-	type PoolId: Parameter + Member + Debug + Copy + Default + TypeInfo;
+	type PoolId: Parameter + Member + Debug + Copy + Default + TypeInfo + Encode + Decode;
 	type TrancheId: Parameter + Member + Debug + Copy + Default + TypeInfo;
-=======
-	type PoolId: Parameter + Member + Debug + Copy + Default + TypeInfo + Encode + Decode;
->>>>>>> ac9b3c7d
 
 	/// check if the pool exists
 	fn pool_exists(pool_id: Self::PoolId) -> bool;
