--- conflicted
+++ resolved
@@ -25,13 +25,9 @@
 // Ensure we're `no_std` when compiling for WebAssembly.
 #![cfg_attr(not(feature = "std"), no_std)]
 
-<<<<<<< HEAD
 use codec::{Decode, Encode};
 use frame_support::dispatch::{Codec, DispatchResult, DispatchResultWithPostInfo};
-=======
-use frame_support::dispatch::{Codec, DispatchResultWithPostInfo};
 use frame_support::scale_info::TypeInfo;
->>>>>>> 4a4cd214
 use frame_support::Parameter;
 #[cfg(feature = "std")]
 use serde::{Deserialize, Serialize};
@@ -115,7 +111,7 @@
 }
 
 /// PoolRole can hold any type of role specific functions a user can do on a given pool.
-#[derive(Encode, Decode, Clone, Copy, PartialEq)]
+#[derive(Encode, Decode, Clone, Copy, PartialEq, TypeInfo)]
 #[cfg_attr(any(feature = "std", feature = "runtime-benchmarks"), derive(Debug))]
 #[cfg_attr(feature = "std", derive(Serialize, Deserialize))]
 pub enum PoolRole {
@@ -129,7 +125,7 @@
 
 /// A trait that support pool inspection operations such as pool existence checks and pool admin of permission set.
 pub trait PoolInspect<AccountId> {
-	type PoolId: Parameter + Member + Debug + Copy + Default;
+	type PoolId: Parameter + Member + Debug + Copy + Default + TypeInfo;
 
 	/// check if the pool exists
 	fn pool_exists(pool_id: Self::PoolId) -> bool;
