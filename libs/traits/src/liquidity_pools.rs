// Copyright 2021 Centrifuge GmbH (centrifuge.io).
// This file is part of Centrifuge chain project.

// Centrifuge is free software: you can redistribute it and/or modify
// it under the terms of the GNU General Public License as published by
// the Free Software Foundation, either version 3 of the License, or
// (at your option) any later version (see http://www.gnu.org/licenses).

// Centrifuge is distributed in the hope that it will be useful,
// but WITHOUT ANY WARRANTY; without even the implied warranty of
// MERCHANTABILITY or FITNESS FOR A PARTICULAR PURPOSE.  See the
// GNU General Public License for more details.

use frame_support::{dispatch::DispatchResult, weights::Weight};
use sp_runtime::{app_crypto::sp_core::H160, DispatchError};
use sp_std::vec::Vec;

/// Type that represents the hash of an LP message.
pub type MessageHash = [u8; 32];

/// An encoding & decoding trait for the purpose of meeting the
/// LiquidityPools General Message Passing Format
<<<<<<< HEAD
pub trait LpMessage: Sized {
	type Domain;

=======
pub trait LPMessage: Sized {
>>>>>>> 03262c58
	fn serialize(&self) -> Vec<u8>;
	fn deserialize(input: &[u8]) -> Result<Self, DispatchError>;

	/// Extend this message with a new one
	fn pack_with(&mut self, other: Self) -> DispatchResult;

	/// Decompose the message into a list of messages
	/// If the message is not decomposable, it returns the own message.
	fn submessages(&self) -> Vec<Self>;

	/// Creates an empty message.
	/// It's the identity message for composing messages with pack_with
	fn empty() -> Self;

	/// Returns whether the message is a proof or not.
	fn is_proof_message(&self) -> bool;

	/// Retrieves the message hash, if the message is a proof type.
	fn get_message_hash(&self) -> MessageHash;

	/// Converts the message into a message proof type.
	fn to_proof_message(&self) -> Self;

<<<<<<< HEAD
	/// Checks whether a message is a forwarded one.
	fn is_forwarded(&self) -> bool;

	/// Unwraps a forwarded message.
	fn unwrap_forwarded(self) -> Option<(Self::Domain, H160, Self)>;

	/// Attempts to wrap into a forwarded message.
	fn try_wrap_forward(
		domain: Self::Domain,
		forwarding_contract: H160,
		message: Self,
	) -> Result<Self, DispatchError>;
=======
	/// Creates a message used for initiating message recovery.
	///
	/// Hash - hash of the message that should be recovered.
	/// Router - the address of the recovery router.
	fn initiate_recovery_message(hash: [u8; 32], router: [u8; 32]) -> Self;

	/// Creates a message used for disputing message recovery.
	///
	/// Hash - hash of the message that should be disputed.
	/// Router - the address of the recovery router.
	fn dispute_recovery_message(hash: [u8; 32], router: [u8; 32]) -> Self;
>>>>>>> 03262c58
}

pub trait RouterProvider<Domain>: Sized {
	/// The router identifier.
	type RouterId;

	/// Returns a list of routers supported for the given domain.
	fn routers_for_domain(domain: Domain) -> Vec<Self::RouterId>;
}

/// The behavior of an entity that can send messages
pub trait MessageSender {
	/// The middleware by where this message is sent
	type Middleware;

	/// The originator of the message to be sent
	type Origin;

	/// The type of the message
	type Message;

	/// Sends a message for origin to destination
	fn send(
		middleware: Self::Middleware,
		origin: Self::Origin,
		message: Self::Message,
	) -> DispatchResult;
}

/// The behavior of an entity that can receive messages
pub trait MessageReceiver {
	/// The middleware by where this message is received
	type Middleware;

	/// The originator of the received message
	type Origin;

	/// Sends a message for origin to destination
	fn receive(
		middleware: Self::Middleware,
		origin: Self::Origin,
		message: Vec<u8>,
	) -> DispatchResult;
}

/// The trait required for queueing messages.
pub trait MessageQueue {
	/// The message type.
	type Message;

	/// Submit a message to the queue.
	fn submit(msg: Self::Message) -> DispatchResult;
}

/// The trait required for processing queued messages.
pub trait MessageProcessor {
	/// The message type.
	type Message;

	/// Process a message.
	fn process(msg: Self::Message) -> (DispatchResult, Weight);

	/// Process a message.
	fn max_processing_weight(msg: &Self::Message) -> Weight;
}

/// The trait required for handling outbound LP messages.
pub trait OutboundMessageHandler {
	/// The sender type of the outbound message.
	type Sender;

	/// The destination type of the outbound message.
	type Destination;

	/// The message type.
	type Message;

	/// Handle an outbound message.
	fn handle(
		sender: Self::Sender,
		destination: Self::Destination,
		msg: Self::Message,
	) -> DispatchResult;
}

/// The trait required for handling inbound LP messages.
pub trait InboundMessageHandler {
	/// The sender type of the inbound message.
	type Sender;

	/// The message type.
	type Message;

	/// Handle an inbound message.
	fn handle(sender: Self::Sender, msg: Self::Message) -> DispatchResult;
}<|MERGE_RESOLUTION|>--- conflicted
+++ resolved
@@ -20,13 +20,9 @@
 
 /// An encoding & decoding trait for the purpose of meeting the
 /// LiquidityPools General Message Passing Format
-<<<<<<< HEAD
 pub trait LpMessage: Sized {
 	type Domain;
 
-=======
-pub trait LPMessage: Sized {
->>>>>>> 03262c58
 	fn serialize(&self) -> Vec<u8>;
 	fn deserialize(input: &[u8]) -> Result<Self, DispatchError>;
 
@@ -50,7 +46,18 @@
 	/// Converts the message into a message proof type.
 	fn to_proof_message(&self) -> Self;
 
-<<<<<<< HEAD
+	/// Creates a message used for initiating message recovery.
+	///
+	/// Hash - hash of the message that should be recovered.
+	/// Router - the address of the recovery router.
+	fn initiate_recovery_message(hash: [u8; 32], router: [u8; 32]) -> Self;
+
+	/// Creates a message used for disputing message recovery.
+	///
+	/// Hash - hash of the message that should be disputed.
+	/// Router - the address of the recovery router.
+	fn dispute_recovery_message(hash: [u8; 32], router: [u8; 32]) -> Self;
+
 	/// Checks whether a message is a forwarded one.
 	fn is_forwarded(&self) -> bool;
 
@@ -63,19 +70,6 @@
 		forwarding_contract: H160,
 		message: Self,
 	) -> Result<Self, DispatchError>;
-=======
-	/// Creates a message used for initiating message recovery.
-	///
-	/// Hash - hash of the message that should be recovered.
-	/// Router - the address of the recovery router.
-	fn initiate_recovery_message(hash: [u8; 32], router: [u8; 32]) -> Self;
-
-	/// Creates a message used for disputing message recovery.
-	///
-	/// Hash - hash of the message that should be disputed.
-	/// Router - the address of the recovery router.
-	fn dispute_recovery_message(hash: [u8; 32], router: [u8; 32]) -> Self;
->>>>>>> 03262c58
 }
 
 pub trait RouterProvider<Domain>: Sized {
