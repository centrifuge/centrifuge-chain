// Copyright 2021 Centrifuge GmbH (centrifuge.io).
// This file is part of Centrifuge chain project.

// Centrifuge is free software: you can redistribute it and/or modify
// it under the terms of the GNU General Public License as published by
// the Free Software Foundation, either version 3 of the License, or
// (at your option) any later version (see http://www.gnu.org/licenses).

// Centrifuge is distributed in the hope that it will be useful,
// but WITHOUT ANY WARRANTY; without even the implied warranty of
// MERCHANTABILITY or FITNESS FOR A PARTICULAR PURPOSE.  See the
// GNU General Public License for more details.

//! # A common trait lib for centrifuge
//!
//! This crate provides some common traits used by centrifuge.

// Ensure we're `no_std` when compiling for WebAssembly.
#![cfg_attr(not(feature = "std"), no_std)]

use codec::{Decode, Encode, MaxEncodedLen};
use frame_support::{
	dispatch::{Codec, DispatchResult, DispatchResultWithPostInfo},
	scale_info::TypeInfo,
	Parameter, RuntimeDebug,
};
use impl_trait_for_tuples::impl_for_tuples;
use sp_runtime::{
	traits::{
		AtLeast32BitUnsigned, Bounded, Get, MaybeDisplay, MaybeSerialize,
		MaybeSerializeDeserialize, Member, Zero,
	},
	DispatchError,
};
use sp_std::{fmt::Debug, hash::Hash, str::FromStr, vec::Vec};

/// Traits related to checked changes.
pub mod changes;
/// Traits related to data registry and collection.
pub mod data;
/// Traits related to Ethereum/EVM.
pub mod ethereum;
/// Traits related to interest rates.
pub mod interest;
/// Traits related to investments.
pub mod investments;
/// Traits related to liquidity pools.
pub mod liquidity_pools;
/// Traits related to rewards.
pub mod rewards;

/// A trait used for loosely coupling the claim pallet with a reward mechanism.
///
/// ## Overview
/// The crowdloan reward mechanism is separated from the crowdloan claiming
/// process, the latter being generic, acting as a kind of proxy to the
/// rewarding mechanism, that is specific to to each crowdloan campaign. The aim
/// of this pallet is to ensure that a claim for a reward payout is well-formed,
/// checking for replay attacks, spams or invalid claim (e.g. unknown
/// contributor, exceeding reward amount, ...).
/// See the [`crowdloan-reward`] pallet, that implements a reward mechanism with
/// vesting, for instance.
pub trait Reward {
	/// The account from the parachain, that the claimer provided in her/his
	/// transaction.
	type ParachainAccountId: Debug
		+ MaybeSerialize
		+ MaybeSerializeDeserialize
		+ Member
		+ Ord
		+ Parameter
		+ TypeInfo;

	/// The contribution amount in relay chain tokens.
	type ContributionAmount: AtLeast32BitUnsigned
		+ Codec
		+ Copy
		+ Debug
		+ Default
		+ MaybeSerializeDeserialize
		+ Member
		+ Parameter
		+ Zero
		+ TypeInfo;

	/// Block number type used by the runtime
	type BlockNumber: AtLeast32BitUnsigned
		+ Bounded
		+ Copy
		+ Debug
		+ Default
		+ FromStr
		+ Hash
		+ MaybeDisplay
		+ MaybeSerializeDeserialize
		+ Member
		+ Parameter
		+ TypeInfo;

	/// Rewarding function that is invoked from the claim pallet.
	///
	/// If this function returns successfully, any subsequent claim of the same
	/// claimer will be rejected by the claim module.
	fn reward(
		who: Self::ParachainAccountId,
		contribution: Self::ContributionAmount,
	) -> DispatchResultWithPostInfo;
}

/// A trait that can be used to fetch the nav and update nav for a given pool
pub trait PoolNAV<PoolId, Amount> {
	type ClassId;
	type RuntimeOrigin;
	// nav returns the nav and the last time it was calculated
	fn nav(pool_id: PoolId) -> Option<(Amount, u64)>;
	fn update_nav(pool_id: PoolId) -> Result<Amount, DispatchError>;
	fn initialise(
		origin: Self::RuntimeOrigin,
		pool_id: PoolId,
		class_id: Self::ClassId,
	) -> DispatchResult;
}

/// A trait that support pool inspection operations such as pool existence
/// checks and pool admin of permission set.
pub trait PoolInspect<AccountId, CurrencyId> {
	type PoolId;
	type TrancheId;
	type Rate;
	type Moment;

	/// check if the pool exists
	fn pool_exists(pool_id: Self::PoolId) -> bool;
	fn tranche_exists(pool_id: Self::PoolId, tranche_id: Self::TrancheId) -> bool;

	/// Get the account used for the given `pool_id`.
	fn account_for(pool_id: Self::PoolId) -> AccountId;

	/// Get the currency used for the given `pool_id`.
	fn currency_for(pool_id: Self::PoolId) -> Option<CurrencyId>;
}

/// Get the latest price for a given tranche token
pub trait TrancheTokenPrice<AccountId, CurrencyId> {
	type PoolId;
	type TrancheId;
	type Rate;
	type Moment;

	fn get(
		pool_id: Self::PoolId,
		tranche_id: Self::TrancheId,
	) -> Option<PriceValue<CurrencyId, Self::Rate, Self::Moment>>;
}

/// Variants for valid Pool updates to send out as events
#[derive(Encode, Decode, Clone, Eq, PartialEq, RuntimeDebug, TypeInfo)]
pub enum UpdateState {
	NoExecution,
	Executed(u32),
	Stored(u32),
}

/// A trait that supports modifications of pools
pub trait PoolMutate<AccountId, PoolId> {
	type Balance;
	type CurrencyId;
	type Rate;
	type MaxTokenNameLength: Get<u32>;
	type MaxTokenSymbolLength: Get<u32>;
	type MaxTranches: Get<u32>;
	type TrancheInput: Encode + Decode + Clone + TypeInfo + Debug + PartialEq;
	type PoolChanges: Encode + Decode + Clone + TypeInfo + Debug + PartialEq + MaxEncodedLen;

	fn create(
		admin: AccountId,
		depositor: AccountId,
		pool_id: PoolId,
		tranche_inputs: Vec<Self::TrancheInput>,
		currency: Self::CurrencyId,
		max_reserve: Self::Balance,
	) -> DispatchResult;

	fn update(pool_id: PoolId, changes: Self::PoolChanges) -> Result<UpdateState, DispatchError>;

	fn execute_update(pool_id: PoolId) -> Result<u32, DispatchError>;
}

/// A trait that supports retrieval and mutation of pool and tranche token
/// metadata.
pub trait PoolMetadata<Balance, VersionedMultiLocation> {
	type AssetMetadata;
	type CustomMetadata;
	type PoolMetadata;
	type PoolId: Parameter
		+ Member
		+ Debug
		+ Copy
		+ Default
		+ TypeInfo
		+ Encode
		+ Decode
		+ MaxEncodedLen;
	type TrancheId: Parameter + Member + Debug + Copy + Default + TypeInfo + MaxEncodedLen;

	/// Get the metadata of the given pool.
	fn get_pool_metadata(pool_id: Self::PoolId) -> Result<Self::PoolMetadata, DispatchError>;

	/// Set the metadata of the given pool.
	fn set_pool_metadata(pool_id: Self::PoolId, metadata: Vec<u8>) -> DispatchResult;

	/// Get the metadata of the given pair of pool and tranche id.
	fn get_tranche_token_metadata(
		pool_id: Self::PoolId,
		tranche: Self::TrancheId,
	) -> Result<Self::AssetMetadata, DispatchError>;

	/// Register the metadata for the currency derived from the given pair of
	/// pool id and tranche.
	fn create_tranche_token_metadata(
		pool_id: Self::PoolId,
		tranche: Self::TrancheId,
		metadata: Self::AssetMetadata,
	) -> DispatchResult;

	#[allow(clippy::too_many_arguments)]
	/// Update the metadata of the given pair of pool and tranche id.
	fn update_tranche_token_metadata(
		pool_id: Self::PoolId,
		tranche: Self::TrancheId,
		decimals: Option<u32>,
		name: Option<Vec<u8>>,
		symbol: Option<Vec<u8>>,
		existential_deposit: Option<Balance>,
		location: Option<Option<VersionedMultiLocation>>,
		additional: Option<Self::CustomMetadata>,
	) -> DispatchResult;
}

/// A trait that support pool reserve operations such as withdraw and deposit
pub trait PoolReserve<AccountId, CurrencyId>: PoolInspect<AccountId, CurrencyId> {
	type Balance;

	/// Withdraw `amount` from the reserve to the `to` account.
	fn withdraw(pool_id: Self::PoolId, to: AccountId, amount: Self::Balance) -> DispatchResult;

	/// Deposit `amount` from the `from` account into the reserve.
	fn deposit(pool_id: Self::PoolId, from: AccountId, amount: Self::Balance) -> DispatchResult;
}

/// A trait that supports modifications of pool write-off policies
pub trait PoolWriteOffPolicyMutate<PoolId> {
	type Policy: Parameter;

	/// Updates the policy with the new policy
	fn update(pool_id: PoolId, policy: Self::Policy) -> DispatchResult;

	#[cfg(feature = "runtime-benchmarks")]
	fn worst_case_policy() -> Self::Policy;
}

/// Utility to benchmark pools easily
#[cfg(feature = "runtime-benchmarks")]
pub trait PoolBenchmarkHelper {
	type PoolId;
	type AccountId;
	type Balance;

	/// Create a benchmark pool giving the id and the admin.
	fn benchmark_create_pool(pool_id: Self::PoolId, admin: &Self::AccountId);

	/// Give AUSD to the account
	fn benchmark_give_ausd(account: &Self::AccountId, balance: Self::Balance);
}

/// A trait that can be used to retrieve the current price for a currency
pub struct CurrencyPair<CurrencyId> {
	pub base: CurrencyId,
	pub quote: CurrencyId,
}

pub struct PriceValue<CurrencyId, Rate, Moment> {
	pub pair: CurrencyPair<CurrencyId>,
	pub price: Rate,
	pub last_updated: Moment,
}

pub trait CurrencyPrice<CurrencyId> {
	type Rate;
	type Moment;

	/// Retrieve the latest price of `base` currency, denominated in the `quote`
	/// currency If `quote` currency is not passed, then the default `quote`
	/// currency is used (when possible)
	fn get_latest(
		base: CurrencyId,
		quote: Option<CurrencyId>,
	) -> Option<PriceValue<CurrencyId, Self::Rate, Self::Moment>>;
}

pub trait Permissions<AccountId> {
	type Scope;
	type Role;
	type Error: Debug;
	type Ok: Debug;

	fn has(scope: Self::Scope, who: AccountId, role: Self::Role) -> bool;

	fn add(scope: Self::Scope, who: AccountId, role: Self::Role) -> Result<Self::Ok, Self::Error>;

	fn remove(
		scope: Self::Scope,
		who: AccountId,
		role: Self::Role,
	) -> Result<Self::Ok, Self::Error>;
}

pub trait Properties {
	type Property;
	type Error;
	type Ok;

	fn exists(&self, property: Self::Property) -> bool;

	fn empty(&self) -> bool;

	fn rm(&mut self, property: Self::Property) -> Result<Self::Ok, Self::Error>;

	fn add(&mut self, property: Self::Property) -> Result<Self::Ok, Self::Error>;
}

pub trait PoolUpdateGuard {
	type PoolDetails;
	type ScheduledUpdateDetails;
	type Moment: Copy;

	fn released(
		pool: &Self::PoolDetails,
		update: &Self::ScheduledUpdateDetails,
		now: Self::Moment,
	) -> bool;
}

pub trait PreConditions<T> {
	type Result;

	fn check(t: T) -> Self::Result;
}

#[impl_for_tuples(1, 10)]
#[tuple_types_custom_trait_bound(PreConditions<T, Result = bool>)]
#[allow(clippy::redundant_clone)]
impl<T> PreConditions<T> for Tuple
where
	T: Clone,
{
	type Result = bool;

	fn check(t: T) -> Self::Result {
		for_tuples!( #( <Tuple as PreConditions::<T>>::check(t.clone()) )&* )
	}
}

#[derive(Encode, Decode, Clone, Eq, PartialEq, RuntimeDebug, TypeInfo)]
pub struct Always;
impl<T> PreConditions<T> for Always {
	type Result = bool;

	fn check(_t: T) -> bool {
		true
	}
}

#[derive(Encode, Decode, Clone, Eq, PartialEq, RuntimeDebug, TypeInfo)]
pub struct Never;
impl<T> PreConditions<T> for Never {
	type Result = bool;

	fn check(_t: T) -> bool {
		false
	}
}

pub mod fees {
	use codec::FullCodec;
	use frame_support::{dispatch::DispatchResult, traits::tokens::Balance};
	use scale_info::TypeInfo;
	use sp_runtime::traits::MaybeSerializeDeserialize;

	/// Type used for identity the key used to retrieve the fees.
	pub trait FeeKey:
		FullCodec + TypeInfo + MaybeSerializeDeserialize + sp_std::fmt::Debug + Clone + PartialEq
	{
	}

	impl<
			T: FullCodec
				+ TypeInfo
				+ MaybeSerializeDeserialize
				+ sp_std::fmt::Debug
				+ Clone
				+ PartialEq,
		> FeeKey for T
	{
	}

	/// A way to identify a fee value.
	pub enum Fee<Balance, FeeKey> {
		/// The fee value itself.
		Balance(Balance),

		/// The fee value is already stored and identified by a key.
		Key(FeeKey),
	}

	/// A trait that used to deal with fees
	pub trait Fees {
		type AccountId;
		type Balance: Balance;
		type FeeKey: FeeKey;

		/// Get the fee balance for a fee key
		fn fee_value(key: Self::FeeKey) -> Self::Balance;

		/// Pay an amount of fee to the block author
		/// If the `from` account has not enough balance or the author is
		/// invalid the fees are not paid.
		fn fee_to_author(
			from: &Self::AccountId,
			fee: Fee<Self::Balance, Self::FeeKey>,
		) -> DispatchResult;

		/// Burn an amount of fee
		/// If the `from` account has not enough balance the fees are not paid.
		fn fee_to_burn(
			from: &Self::AccountId,
			fee: Fee<Self::Balance, Self::FeeKey>,
		) -> DispatchResult;

		/// Send an amount of fee to the treasury
		/// If the `from` account has not enough balance the fees are not paid.
		fn fee_to_treasury(
			from: &Self::AccountId,
			fee: Fee<Self::Balance, Self::FeeKey>,
		) -> DispatchResult;
	}
}

/// Trait to determine whether a sending account and currency have a
/// restriction, and if so is there an allowance for the receiver location.
pub trait TransferAllowance<AccountId> {
	type CurrencyId;
	type Location: Member + Debug + Eq + PartialEq + TypeInfo + Encode + Decode + MaxEncodedLen;
	/// Determines whether the `send` account is allowed to make a transfer to
	/// the `receive` location with `currency` type currency. Returns result
	/// wrapped bool for whether allowance is allowed.
	fn allowance(
		send: AccountId,
		receive: Self::Location,
		currency: Self::CurrencyId,
	) -> DispatchResult;
}

/// Trait to retrieve information about currencies.
pub trait CurrencyInspect {
	type CurrencyId;

	/// Checks whether the provided currency is a tranche token.
	fn is_tranche_token(currency: Self::CurrencyId) -> bool;
}

pub trait TokenSwaps<Account> {
	type CurrencyId;
	type Balance;
	type SellRatio;
	type OrderId;
	/// Swap tokens buying a `buy_amount` of `currency_in` using the
	/// `currency_out` tokens. The implementer of this method should know
	/// the current market rate between those two currencies.
	/// `sell_rate_limit` defines the highest price acceptable for
	/// `currency_in` currency when buying with `currency_out`. This
	/// protects order placer if market changes unfavourably for swap order.
	/// For example, with a `sell_rate_limit` of `3/2` one asset in should never
	/// cost more than 1.5 units of asset out. Returns `Result` with `OrderId`
	/// upon successful order creation.
	///
	/// Example usage with pallet_order_book impl:
	/// OrderBook::place_order(
	///     {AccountId},
	///     CurrencyId::ForeignAsset(0),
	///     CurrencyId::ForeignAsset(1),
	///     100 * FOREIGN_ASSET_0_DECIMALS,
	///     Quantity::checked_from_rational(3u32, 2u32).unwrap(),
	///     100 * FOREIGN_ASSET_0_DECIMALS
	/// )
	/// Would return Ok({OrderId})
	/// and create the following order in storage:
	/// Order {
	///     order_id: {OrderId},
	///     placing_account: {AccountId},
	///     asset_in_id: CurrencyId::ForeignAsset(0),
	///     asset_out_id: CurrencyId::ForeignAsset(1),
	///     buy_amount: 100 * FOREIGN_ASSET_0_DECIMALS,
	///     initial_buy_amount: 100 * FOREIGN_ASSET_0_DECIMALS,
	///     sell_rate_limit: Quantity::checked_from_rational(3u32,
	/// 2u32).unwrap(),     min_fullfillment_amount: 100 *
	/// FOREIGN_ASSET_0_DECIMALS,     max_sell_amount: 150 *
	/// FOREIGN_ASSET_1_DECIMALS }
	fn place_order(
		account: Account,
		currency_out: Self::CurrencyId,
		currency_in: Self::CurrencyId,
		buy_amount: Self::Balance,
		sell_rate_limit: Self::SellRatio,
		min_fullfillment_amount: Self::Balance,
	) -> Result<Self::OrderId, DispatchError>;

	/// Update an existing active order.
	/// As with create order `sell_rate_limit` defines the highest price
	/// acceptable for `currency_in` currency when buying with `currency_out`.
	/// Returns a Dispatch result.
<<<<<<< HEAD
=======
	///
	/// This Can fail for various reasons
>>>>>>> 24e19b60
	///
	/// This Can fail for various reasons
	///
	/// E.g. min_fulfillment_amount is lower and
	///      the system has already fulfilled up to the previous
	///      one.
	///
	/// Example usage with pallet_order_book impl:
	/// OrderBook::update_order(
	///     {AccountId},
	///     {OrderId},
	///     15 * FOREIGN_ASSET_0_DECIMALS,
	///     Quantity::checked_from_integer(2u32).unwrap(),
	///     6 * FOREIGN_ASSET_0_DECIMALS
	/// )
	/// Would return Ok(())
	/// and update the following order in storage:
	/// Order {
	///     order_id: {OrderId},
	///     placing_account: {AccountId},
	///     asset_in_id: CurrencyId::ForeignAsset(0),
	///     asset_out_id: CurrencyId::ForeignAsset(1),
	///     buy_amount: 15 * FOREIGN_ASSET_0_DECIMALS,
	///     initial_buy_amount: 100 * FOREIGN_ASSET_0_DECIMALS,
	///     sell_rate_limit: Quantity::checked_from_integer(2u32).unwrap(),
	///     min_fullfillment_amount: 6 * FOREIGN_ASSET_0_DECIMALS,
	///     max_sell_amount: 30 * FOREIGN_ASSET_1_DECIMALS
	/// }
	fn update_order(
		account: Account,
		order_id: Self::OrderId,
		buy_amount: Self::Balance,
		sell_rate_limit: Self::SellRatio,
		min_fullfillment_amount: Self::Balance,
	) -> DispatchResult;

	/// Cancel an already active order.
	fn cancel_order(order: Self::OrderId) -> DispatchResult;

	/// Check if the order is still active.
	fn is_active(order: Self::OrderId) -> bool;
}

/// Trait to transmit a change of status for anything uniquely identifiable.
///
/// NOTE: The main use case to handle asynchronous operations.
pub trait StatusNotificationHook {
	/// The identifying type
	type Id;
	/// The type for possible states
	type Status;
	/// The error type
	type Error: Debug;

	/// Notify that the status has changed for the given id
	fn notify_status_change(id: Self::Id, status: Self::Status) -> Result<(), Self::Error>;
}

/// Trait to synchronously provide a currency conversion estimation for foreign
/// currencies into/from pool currencies.
pub trait SimpleCurrencyConversion {
	type Currency;
	type Balance;
	type Error;

	/// Estimate the worth of an outgoing currency amount in the incoming
	/// currency.
	fn stable_to_stable(
		currency_out: Self::Currency,
		amount_out: Self::Balance,
		currency_in: Self::Currency,
	) -> Result<Self::Balance, Self::Error>;
}<|MERGE_RESOLUTION|>--- conflicted
+++ resolved
@@ -503,7 +503,7 @@
 	///     buy_amount: 100 * FOREIGN_ASSET_0_DECIMALS,
 	///     initial_buy_amount: 100 * FOREIGN_ASSET_0_DECIMALS,
 	///     sell_rate_limit: Quantity::checked_from_rational(3u32,
-	/// 2u32).unwrap(),     min_fullfillment_amount: 100 *
+	/// 2u32).unwrap(),     min_fulfillment_amount: 100 *
 	/// FOREIGN_ASSET_0_DECIMALS,     max_sell_amount: 150 *
 	/// FOREIGN_ASSET_1_DECIMALS }
 	fn place_order(
@@ -512,18 +512,13 @@
 		currency_in: Self::CurrencyId,
 		buy_amount: Self::Balance,
 		sell_rate_limit: Self::SellRatio,
-		min_fullfillment_amount: Self::Balance,
+		min_fulfillment_amount: Self::Balance,
 	) -> Result<Self::OrderId, DispatchError>;
 
 	/// Update an existing active order.
 	/// As with create order `sell_rate_limit` defines the highest price
 	/// acceptable for `currency_in` currency when buying with `currency_out`.
 	/// Returns a Dispatch result.
-<<<<<<< HEAD
-=======
-	///
-	/// This Can fail for various reasons
->>>>>>> 24e19b60
 	///
 	/// This Can fail for various reasons
 	///
@@ -549,7 +544,7 @@
 	///     buy_amount: 15 * FOREIGN_ASSET_0_DECIMALS,
 	///     initial_buy_amount: 100 * FOREIGN_ASSET_0_DECIMALS,
 	///     sell_rate_limit: Quantity::checked_from_integer(2u32).unwrap(),
-	///     min_fullfillment_amount: 6 * FOREIGN_ASSET_0_DECIMALS,
+	///     min_fulfillment_amount: 6 * FOREIGN_ASSET_0_DECIMALS,
 	///     max_sell_amount: 30 * FOREIGN_ASSET_1_DECIMALS
 	/// }
 	fn update_order(
@@ -557,7 +552,7 @@
 		order_id: Self::OrderId,
 		buy_amount: Self::Balance,
 		sell_rate_limit: Self::SellRatio,
-		min_fullfillment_amount: Self::Balance,
+		min_fulfillment_amount: Self::Balance,
 	) -> DispatchResult;
 
 	/// Cancel an already active order.
