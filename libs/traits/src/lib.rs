--- conflicted
+++ resolved
@@ -42,13 +42,10 @@
 pub mod ethereum;
 /// Traits related to interest rates.
 pub mod interest;
-<<<<<<< HEAD
 /// Traits related to investments.
 pub mod investments;
-=======
 /// Traits related to liquidity pools.
 pub mod liquidity_pools;
->>>>>>> bea9706c
 /// Traits related to rewards.
 pub mod rewards;
 
