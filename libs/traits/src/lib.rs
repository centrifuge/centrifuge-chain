// Copyright 2021 Centrifuge GmbH (centrifuge.io).
// This file is part of Centrifuge chain project.

// Centrifuge is free software: you can redistribute it and/or modify
// it under the terms of the GNU General Public License as published by
// the Free Software Foundation, either version 3 of the License, or
// (at your option) any later version (see http://www.gnu.org/licenses).

// Centrifuge is distributed in the hope that it will be useful,
// but WITHOUT ANY WARRANTY; without even the implied warranty of
// MERCHANTABILITY or FITNESS FOR A PARTICULAR PURPOSE.  See the
// GNU General Public License for more details.

//! # A common trait lib for centrifuge
//!
//! This crate provides some common traits used by centrifuge.

// Ensure we're `no_std` when compiling for WebAssembly.
#![cfg_attr(not(feature = "std"), no_std)]

use frame_support::{
	dispatch::{Codec, DispatchResult, DispatchResultWithPostInfo},
	scale_info::TypeInfo,
	traits::UnixTime,
	Parameter, RuntimeDebug,
};
use impl_trait_for_tuples::impl_for_tuples;
use parity_scale_codec::{Decode, Encode, MaxEncodedLen};
use sp_runtime::{
	traits::{
		AtLeast32BitUnsigned, Bounded, Get, MaybeDisplay, MaybeSerialize,
		MaybeSerializeDeserialize, Member, Zero,
	},
	DispatchError,
};
use sp_std::{fmt::Debug, hash::Hash, marker::PhantomData, str::FromStr, vec::Vec};

/// Traits related to checked changes.
pub mod changes;
/// Traits related to data registry and collection.
pub mod data;
/// Traits related to Ethereum/EVM.
pub mod ethereum;
/// Traits related to interest rates.
pub mod interest;
/// Traits related to investments.
pub mod investments;
/// Traits related to liquidity pools.
pub mod liquidity_pools;
/// Traits related to rewards.
pub mod rewards;

#[cfg(feature = "runtime-benchmarks")]
/// Traits related to benchmarking tooling.
pub mod benchmarking;
pub mod fee;

/// A trait used for loosely coupling the claim pallet with a reward mechanism.
///
/// ## Overview
/// The crowdloan reward mechanism is separated from the crowdloan claiming
/// process, the latter being generic, acting as a kind of proxy to the
/// rewarding mechanism, that is specific to to each crowdloan campaign. The aim
/// of this pallet is to ensure that a claim for a reward payout is well-formed,
/// checking for replay attacks, spams or invalid claim (e.g. unknown
/// contributor, exceeding reward amount, ...).
/// See the [`crowdloan-reward`] pallet, that implements a reward mechanism with
/// vesting, for instance.
pub trait Reward {
	/// The account from the parachain, that the claimer provided in her/his
	/// transaction.
	type ParachainAccountId: Debug
		+ MaybeSerialize
		+ MaybeSerializeDeserialize
		+ Member
		+ Ord
		+ Parameter
		+ TypeInfo;

	/// The contribution amount in relay chain tokens.
	type ContributionAmount: AtLeast32BitUnsigned
		+ Codec
		+ Copy
		+ Debug
		+ Default
		+ MaybeSerializeDeserialize
		+ Member
		+ Parameter
		+ Zero
		+ TypeInfo;

	/// Block number type used by the runtime
	type BlockNumber: AtLeast32BitUnsigned
		+ Bounded
		+ Copy
		+ Debug
		+ Default
		+ FromStr
		+ Hash
		+ MaybeDisplay
		+ MaybeSerializeDeserialize
		+ Member
		+ Parameter
		+ TypeInfo;

	/// Rewarding function that is invoked from the claim pallet.
	///
	/// If this function returns successfully, any subsequent claim of the same
	/// claimer will be rejected by the claim module.
	fn reward(
		who: Self::ParachainAccountId,
		contribution: Self::ContributionAmount,
	) -> DispatchResultWithPostInfo;
}

/// A trait that can be used to fetch the nav and update nav for a given pool
pub trait PoolNAV<PoolId, Amount> {
	type ClassId;
	type RuntimeOrigin;
	// nav returns the nav and the last time it was calculated
	fn nav(pool_id: PoolId) -> Option<(Amount, u64)>;
	fn update_nav(pool_id: PoolId) -> Result<Amount, DispatchError>;
	fn initialise(
		origin: Self::RuntimeOrigin,
		pool_id: PoolId,
		class_id: Self::ClassId,
	) -> DispatchResult;
}

/// A trait that support pool inspection operations such as pool existence
/// checks and pool admin of permission set.
pub trait PoolInspect<AccountId, CurrencyId> {
	type PoolId;
	type TrancheId;
	type Moment;

	/// Check if the pool exists
	fn pool_exists(pool_id: Self::PoolId) -> bool;

	/// Check if the tranche exists for the given pool
	fn tranche_exists(pool_id: Self::PoolId, tranche_id: Self::TrancheId) -> bool;

	/// Get the account used for the given `pool_id`.
	fn account_for(pool_id: Self::PoolId) -> AccountId;

	/// Get the currency used for the given `pool_id`.
	fn currency_for(pool_id: Self::PoolId) -> Option<CurrencyId>;
}

/// Get the latest price for a given tranche token
pub trait TrancheTokenPrice<AccountId, CurrencyId> {
	type PoolId;
	type TrancheId;
	type BalanceRatio;
	type Moment;

	fn get(
		pool_id: Self::PoolId,
		tranche_id: Self::TrancheId,
	) -> Option<PriceValue<CurrencyId, Self::BalanceRatio, Self::Moment>>;
}

/// Variants for valid Pool updates to send out as events
#[derive(Encode, Decode, Clone, Eq, PartialEq, RuntimeDebug, TypeInfo)]
pub enum UpdateState {
	NoExecution,
	Executed(u32),
	Stored(u32),
}

/// A trait that supports modifications of pools
pub trait PoolMutate<AccountId, PoolId> {
	type Balance;
	type CurrencyId;
	type MaxTokenNameLength: Get<u32>;
	type MaxTokenSymbolLength: Get<u32>;
	type MaxTranches: Get<u32>;
	type TrancheInput: Encode + Decode + Clone + TypeInfo + Debug + PartialEq;
	type PoolChanges: Encode + Decode + Clone + TypeInfo + Debug + PartialEq + MaxEncodedLen;
	type PoolFeeInput: Encode + Decode + Clone + TypeInfo + Debug;

	fn create(
		admin: AccountId,
		depositor: AccountId,
		pool_id: PoolId,
		tranche_inputs: Vec<Self::TrancheInput>,
		currency: Self::CurrencyId,
		max_reserve: Self::Balance,
		pool_fees: Vec<Self::PoolFeeInput>,
	) -> DispatchResult;

	fn update(pool_id: PoolId, changes: Self::PoolChanges) -> Result<UpdateState, DispatchError>;

	fn execute_update(pool_id: PoolId) -> Result<u32, DispatchError>;
}

/// A trait that supports retrieval and mutation of pool and tranche token
/// metadata.
pub trait PoolMetadata<Balance, VersionedMultiLocation> {
	type AssetMetadata;
	type CustomMetadata;
	type PoolMetadata;
	type PoolId: Parameter
		+ Member
		+ Debug
		+ Copy
		+ Default
		+ TypeInfo
		+ Encode
		+ Decode
		+ MaxEncodedLen;
	type TrancheId: Parameter + Member + Debug + Copy + Default + TypeInfo + MaxEncodedLen;

	/// Get the metadata of the given pool.
	fn get_pool_metadata(pool_id: Self::PoolId) -> Result<Self::PoolMetadata, DispatchError>;

	/// Set the metadata of the given pool.
	fn set_pool_metadata(pool_id: Self::PoolId, metadata: Vec<u8>) -> DispatchResult;

	/// Get the metadata of the given pair of pool and tranche id.
	fn get_tranche_token_metadata(
		pool_id: Self::PoolId,
		tranche: Self::TrancheId,
	) -> Result<Self::AssetMetadata, DispatchError>;

	/// Register the metadata for the currency derived from the given pair of
	/// pool id and tranche.
	fn create_tranche_token_metadata(
		pool_id: Self::PoolId,
		tranche: Self::TrancheId,
		metadata: Self::AssetMetadata,
	) -> DispatchResult;

	#[allow(clippy::too_many_arguments)]
	/// Update the metadata of the given pair of pool and tranche id.
	fn update_tranche_token_metadata(
		pool_id: Self::PoolId,
		tranche: Self::TrancheId,
		decimals: Option<u32>,
		name: Option<Vec<u8>>,
		symbol: Option<Vec<u8>>,
		existential_deposit: Option<Balance>,
		location: Option<Option<VersionedMultiLocation>>,
		additional: Option<Self::CustomMetadata>,
	) -> DispatchResult;
}

/// A trait that support pool reserve operations such as withdraw and deposit
pub trait PoolReserve<AccountId, CurrencyId>: PoolInspect<AccountId, CurrencyId> {
	type Balance;

	/// Withdraw `amount` from the reserve to the `to` account.
	fn withdraw(pool_id: Self::PoolId, to: AccountId, amount: Self::Balance) -> DispatchResult;

	/// Deposit `amount` from the `from` account into the reserve.
	fn deposit(pool_id: Self::PoolId, from: AccountId, amount: Self::Balance) -> DispatchResult;
}

/// A trait that supports modifications of pool write-off policies
pub trait PoolWriteOffPolicyMutate<PoolId> {
	type Policy: Parameter;

	/// Updates the policy with the new policy
	fn update(pool_id: PoolId, policy: Self::Policy) -> DispatchResult;

	#[cfg(feature = "runtime-benchmarks")]
	fn worst_case_policy() -> Self::Policy;
}

/// A trait that can be used to retrieve the current price for a currency
pub struct CurrencyPair<CurrencyId> {
	pub base: CurrencyId,
	pub quote: CurrencyId,
}

pub struct PriceValue<CurrencyId, Rate, Moment> {
	pub pair: CurrencyPair<CurrencyId>,
	pub price: Rate,
	pub last_updated: Moment,
}

pub trait CurrencyPrice<CurrencyId> {
	type Rate;
	type Moment;

	/// Retrieve the latest price of `base` currency, denominated in the `quote`
	/// currency If `quote` currency is not passed, then the default `quote`
	/// currency is used (when possible)
	fn get_latest(
		base: CurrencyId,
		quote: Option<CurrencyId>,
	) -> Option<PriceValue<CurrencyId, Self::Rate, Self::Moment>>;
}

pub trait Permissions<AccountId> {
	type Scope;
	type Role;
	type Error: Debug;
	type Ok: Debug;

	fn has(scope: Self::Scope, who: AccountId, role: Self::Role) -> bool;

	fn add(scope: Self::Scope, who: AccountId, role: Self::Role) -> Result<Self::Ok, Self::Error>;

	fn remove(
		scope: Self::Scope,
		who: AccountId,
		role: Self::Role,
	) -> Result<Self::Ok, Self::Error>;
}

pub trait Properties {
	type Property;
	type Error;
	type Ok;

	fn exists(&self, property: Self::Property) -> bool;

	fn empty(&self) -> bool;

	fn rm(&mut self, property: Self::Property) -> Result<Self::Ok, Self::Error>;

	fn add(&mut self, property: Self::Property) -> Result<Self::Ok, Self::Error>;
}

pub trait PoolUpdateGuard {
	type PoolDetails;
	type ScheduledUpdateDetails;
	type Moment: Copy;

	fn released(
		pool: &Self::PoolDetails,
		update: &Self::ScheduledUpdateDetails,
		now: Self::Moment,
	) -> bool;
}

pub trait PreConditions<T> {
	type Result;

	fn check(t: T) -> Self::Result;

	/// Perform the required changes to satisfy the `check()` method in a
	/// successful way
	#[cfg(feature = "runtime-benchmarks")]
	fn satisfy(_t: T) {}
}

#[impl_for_tuples(1, 10)]
#[tuple_types_custom_trait_bound(PreConditions<T, Result = bool>)]
#[allow(clippy::redundant_clone)]
impl<T> PreConditions<T> for Tuple
where
	T: Clone,
{
	type Result = bool;

	fn check(t: T) -> Self::Result {
		for_tuples!( #( <Tuple as PreConditions::<T>>::check(t.clone()) )&* )
	}
}

#[derive(Encode, Decode, Clone, Eq, PartialEq, RuntimeDebug, TypeInfo)]
pub struct Always;
impl<T> PreConditions<T> for Always {
	type Result = bool;

	fn check(_t: T) -> bool {
		true
	}
}

#[derive(Encode, Decode, Clone, Eq, PartialEq, RuntimeDebug, TypeInfo)]
pub struct Never;
impl<T> PreConditions<T> for Never {
	type Result = bool;

	fn check(_t: T) -> bool {
		false
	}
}

pub mod fees {
	use frame_support::{dispatch::DispatchResult, traits::tokens::Balance};
	use parity_scale_codec::FullCodec;
	use scale_info::TypeInfo;
	use sp_runtime::traits::MaybeSerializeDeserialize;

	/// Type used for identity the key used to retrieve the fees.
	pub trait FeeKey:
		FullCodec + TypeInfo + MaybeSerializeDeserialize + sp_std::fmt::Debug + Clone + PartialEq
	{
	}

	impl<
			T: FullCodec
				+ TypeInfo
				+ MaybeSerializeDeserialize
				+ sp_std::fmt::Debug
				+ Clone
				+ PartialEq,
		> FeeKey for T
	{
	}

	/// A way to identify a fee value.
	pub enum Fee<Balance, FeeKey> {
		/// The fee value itself.
		Balance(Balance),

		/// The fee value is already stored and identified by a key.
		Key(FeeKey),
	}

	impl<Balance: Copy, FeeKey: Clone> Fee<Balance, FeeKey> {
		pub fn value<F: Fees<Balance = Balance, FeeKey = FeeKey>>(&self) -> Balance {
			match self {
				Fee::Balance(value) => *value,
				Fee::Key(key) => F::fee_value(key.clone()),
			}
		}
	}

	/// A trait that used to deal with fees
	pub trait Fees {
		type AccountId;
		type Balance: Balance;
		type FeeKey: FeeKey;

		/// Get the fee balance for a fee key
		fn fee_value(key: Self::FeeKey) -> Self::Balance;

		/// Pay an amount of fee to the block author
		/// If the `from` account has not enough balance or the author is
		/// invalid the fees are not paid.
		fn fee_to_author(
			from: &Self::AccountId,
			fee: Fee<Self::Balance, Self::FeeKey>,
		) -> DispatchResult;

		/// Burn an amount of fee
		/// If the `from` account has not enough balance the fees are not paid.
		fn fee_to_burn(
			from: &Self::AccountId,
			fee: Fee<Self::Balance, Self::FeeKey>,
		) -> DispatchResult;

		/// Send an amount of fee to the treasury
		/// If the `from` account has not enough balance the fees are not paid.
		fn fee_to_treasury(
			from: &Self::AccountId,
			fee: Fee<Self::Balance, Self::FeeKey>,
		) -> DispatchResult;

		/// Allows to initialize an initial state required for a pallet that
		/// calls pay a fee
		#[cfg(feature = "runtime-benchmarks")]
		fn add_fee_requirements(_from: &Self::AccountId, _fee: Fee<Self::Balance, Self::FeeKey>) {}
	}

	/// Trait to pay fees
	/// This trait can be used by a pallet to just pay fees without worring
	/// about the value or where the fee goes.
	pub trait PayFee<AccountId> {
		/// Pay the fee using a payer
		fn pay(payer: &AccountId) -> DispatchResult;

		/// Allows to initialize an initial state required for a pallet that
		/// calls `pay()`.
		#[cfg(feature = "runtime-benchmarks")]
		fn add_pay_requirements(_payer: &AccountId) {}
	}

	/// Type to avoid paying fees
	pub struct NoPayFee;
	impl<AccountId> PayFee<AccountId> for NoPayFee {
		fn pay(_: &AccountId) -> DispatchResult {
			Ok(())
		}
	}
}

/// Trait to determine whether a sending account and currency have a
/// restriction, and if so is there an allowance for the receiver location.
pub trait TransferAllowance<AccountId> {
	type CurrencyId;
	type Location: Member + Debug + Eq + PartialEq + TypeInfo + Encode + Decode + MaxEncodedLen;
	/// Determines whether the `send` account is allowed to make a transfer to
	/// the `receive` location with `currency` type currency. Returns result
	/// wrapped bool for whether allowance is allowed.
	fn allowance(
		send: AccountId,
		receive: Self::Location,
		currency: Self::CurrencyId,
	) -> Result<Option<Self::Location>, DispatchError>;
}

/// Trait to retrieve information about currencies.
pub trait CurrencyInspect {
	type CurrencyId;

	/// Checks whether the provided currency is a tranche token.
	fn is_tranche_token(currency: Self::CurrencyId) -> bool;
}

/// Determines an order price
#[derive(Clone, Copy, Debug, Encode, Decode, Eq, PartialEq, MaxEncodedLen, TypeInfo)]
pub enum OrderRatio<Ratio> {
	Market,
	Custom(Ratio),
}

/// A simple representation of a currency swap.
#[derive(Clone, PartialEq, Eq, Debug, Encode, Decode, TypeInfo, MaxEncodedLen)]
pub struct Swap<Amount, Currency> {
	/// The incoming currency, i.e. the desired one.
	pub currency_in: Currency,

	/// The outgoing currency, i.e. the one which should be replaced.
	pub currency_out: Currency,

	/// The amount of outcoming currency that will be swapped.
	pub amount_out: Amount,
}

impl<Amount, Currency: PartialEq> Swap<Amount, Currency> {
	pub fn has_same_currencies(&self) -> bool {
		self.currency_in == self.currency_out
	}

	pub fn is_same_direction(&self, other: &Self) -> Result<bool, DispatchError> {
		if self.currency_in == other.currency_in && self.currency_out == other.currency_out {
			Ok(true)
		} else if self.currency_in == other.currency_out && self.currency_out == other.currency_in {
			Ok(false)
		} else {
			Err(DispatchError::Other("Swap contains different currencies"))
		}
	}
}

pub trait TokenSwaps<Account> {
	type CurrencyId;
	type BalanceOut;
	type BalanceIn;
	type Ratio;
	type OrderId;

	/// Retrieve information of the given order.
	fn get_order_details(order: Self::OrderId) -> Option<Self::OrderDetails>;

	/// Swap tokens selling `amount_out` of `currency_out` and buying
	/// `currency_in` given an order ratio.
	fn place_order(
		account: Account,
		currency_in: Self::CurrencyId,
		currency_out: Self::CurrencyId,
		amount_out: Self::BalanceOut,
		ratio: OrderRatio<Self::Ratio>,
	) -> Result<Self::OrderId, DispatchError>;

	/// Update an existing active order.
	fn update_order(
		order_id: Self::OrderId,
		amount_out: Self::BalanceOut,
		ratio: OrderRatio<Self::Ratio>,
	) -> DispatchResult;

	/// Fill an existing order up to the provided amount.
	///  * If `amount` equals the `order.amount_out`, the order is completely
	///    fulfilled.
	///  * Else, the order is partially fulfilled for `amount /
	///    order.amount_out`%.
	fn fill_order(
		account: Account,
		order_id: Self::OrderId,
		amount: Self::BalanceOut,
	) -> DispatchResult;

	/// A sanity check that can be used for validating that a trading pair
	/// is supported. Will also be checked when placing an order but might be
	/// cheaper.
	fn valid_pair(currency_in: Self::CurrencyId, currency_out: Self::CurrencyId) -> bool;

	/// Cancel an already active order.
	fn cancel_order(order: Self::OrderId) -> DispatchResult;

<<<<<<< HEAD
=======
	/// Retrieve the details of the order if it exists.
	fn get_order_details(order: Self::OrderId) -> Option<Swap<Self::BalanceOut, Self::CurrencyId>>;

>>>>>>> 55cc271c
	/// Makes a conversion between 2 currencies using the market ratio between
	/// them.
	fn convert_by_market(
		currency_in: Self::CurrencyId,
		currency_out: Self::CurrencyId,
		amount_out: Self::BalanceOut,
	) -> Result<Self::BalanceIn, DispatchError>;

	#[cfg(feature = "runtime-benchmarks")]
	/// Adds a valid trading pair.
	fn add_trading_pair(
		currency_in: Self::CurrencyId,
		currency_out: Self::CurrencyId,
		min_order: Self::BalanceOut,
	) -> DispatchResult;
}

/// A representation of a currency swap in process.
#[derive(Clone, PartialEq, Eq, Debug, Encode, Decode, TypeInfo, MaxEncodedLen)]
pub struct SwapState<AmountIn, AmountOut, Currency> {
	/// Swap not yet processed with the pending outcomming amount
	pub remaining: Swap<AmountOut, Currency>,

	/// Amount of incoming currency already swapped
	pub swapped_in: AmountIn,

	/// Amount of incoming currency already swapped denominated in outgoing
	/// currency
	pub swapped_out: AmountOut,
}

/// Used as result of `Pallet::apply_swap()`
/// Amounts are donominated referenced by the `new_swap` paramenter given to
/// `apply_swap()`
#[derive(Clone, PartialEq, Eq, Debug)]
pub struct SwapStatus<Amount> {
	/// The incoming amount already swapped and available to use.
	pub swapped: Amount,

	/// The outgoing amount pending to be swapped
	pub pending: Amount,
}

/// Trait to perform swaps without handling directly an order book
pub trait Swaps<AccountId> {
	type Amount;
	type CurrencyId;
	type SwapId;

	/// Apply a swap over a current possible swap state.
	/// - If there was no previous swap, it adds it.
	/// - If there was a swap in the same direction, it increments it.
	/// - If there was a swap in the opposite direction:
	///   - If the amount is smaller, it decrements it.
	///   - If the amount is the same, it removes the inverse swap.
	///   - If the amount is greater, it removes the inverse swap and create
	///     another with the excess
	///
	/// The returned status contains the swapped amount after this call
	/// (denominated in the incoming currency) and the pending amounts to be
	/// swapped.
	fn apply_swap(
		who: &AccountId,
		swap_id: Self::SwapId,
		swap: Swap<Self::Amount, Self::CurrencyId>,
	) -> Result<SwapStatus<Self::Amount>, DispatchError>;

	/// Returns the pending amount for a pending swap. The direction of the swap
	/// is determined by the `from_currency` parameter. The amount returned is
	/// denominated in the same currency as the given `from_currency`.
	fn pending_amount(
		who: &AccountId,
		swap_id: Self::SwapId,
		from_currency: Self::CurrencyId,
	) -> Result<Self::Amount, DispatchError>;

	/// Check that validates that if swapping pair is supported.
	fn valid_pair(currency_in: Self::CurrencyId, currency_out: Self::CurrencyId) -> bool;

	/// Makes a conversion between 2 currencies using the market ratio between
	/// them
	// TODO: Should be removed after #1723
	fn convert_by_market(
		currency_in: Self::CurrencyId,
		currency_out: Self::CurrencyId,
		amount_out: Self::Amount,
	) -> Result<Self::Amount, DispatchError>;
}

/// Trait to transmit a change of status for anything uniquely identifiable.
///
/// NOTE: The main use case to handle asynchronous operations.
pub trait StatusNotificationHook {
	/// The identifying type
	type Id;
	/// The type for possible states
	type Status;
	/// The error type
	type Error: Debug;

	/// Notify that the status has changed for the given id
	fn notify_status_change(id: Self::Id, status: Self::Status) -> Result<(), Self::Error>;
}

/// Trait to signal an epoch transition.
pub trait EpochTransitionHook {
	type Balance;
	type PoolId;
	type Time;
	type Error;

	/// Hook into the closing of an epoch
	fn on_closing_mutate_reserve(
		pool_id: Self::PoolId,
		assets_under_management: Self::Balance,
		reserve: &mut Self::Balance,
	) -> Result<(), Self::Error>;

	/// Hook into the execution of an epoch before any investment and
	/// redemption fulfillments
	fn on_execution_pre_fulfillments(pool_id: Self::PoolId) -> Result<(), Self::Error>;
}

/// Trait to synchronously provide a currency conversion estimation for foreign
/// currencies into/from pool currencies.
pub trait IdentityCurrencyConversion {
	type Balance;
	type Currency;
	type Error;

	/// Estimate the worth of an outgoing currency amount in the incoming
	/// currency.
	///
	/// NOTE: At least applies decimal conversion if both currencies mismatch.
	fn stable_to_stable(
		currency_in: Self::Currency,
		currency_out: Self::Currency,
		amount_out: Self::Balance,
	) -> Result<Self::Balance, Self::Error>;
}

/// A trait for trying to convert between two types.
// TODO: Remove usage for the one from sp_runtime::traits once we are on
// the same Polkadot version
pub trait TryConvert<A, B> {
	type Error;

	/// Attempt to make conversion. If returning [Result::Err], the inner must
	/// always be `a`.
	fn try_convert(a: A) -> Result<B, Self::Error>;
}

/// Converts a balance value into an asset balance.
// TODO: Remove usage for the one from frame_support::traits::tokens once we are
// on the same Polkadot version
pub trait ConversionToAssetBalance<InBalance, AssetId, AssetBalance> {
	fn to_asset_balance(
		balance: InBalance,
		asset_id: AssetId,
	) -> Result<AssetBalance, DispatchError>;
}

/// Converts an asset balance value into balance.
// TODO: Remove usage for the one from frame_support::traits::tokens once we are
// on the same Polkadot version
pub trait ConversionFromAssetBalance<AssetBalance, AssetId, OutBalance> {
	type Error;
	fn from_asset_balance(
		balance: AssetBalance,
		asset_id: AssetId,
	) -> Result<OutBalance, Self::Error>;
}

// TODO: Probably these should be in a future cfg-utils.
// Issue: https://github.com/centrifuge/centrifuge-chain/issues/1380

/// Type to represent milliseconds
pub type Millis = u64;

/// Type to represent seconds
pub type Seconds = u64;

/// Trait to obtain the time as seconds
pub trait TimeAsSecs: UnixTime {
	fn now() -> Seconds {
		<Self as UnixTime>::now().as_secs()
	}
}

impl<T: UnixTime> TimeAsSecs for T {}

/// Trait to convert into seconds
pub trait IntoSeconds {
	fn into_seconds(self) -> Seconds;
}

impl IntoSeconds for Millis {
	fn into_seconds(self) -> Seconds {
		self / 1000
	}
}

pub trait ValueProvider<Source, Key> {
	type Value;

	fn get(source: &Source, id: &Key) -> Result<Option<Self::Value>, DispatchError>;

	#[cfg(feature = "runtime-benchmarks")]
	fn set(_source: &Source, _key: &Key, _value: Self::Value) {}
}

/// A provider that never returns a value
pub struct NoProvider<Value>(PhantomData<Value>);
impl<Source, Key, Value> ValueProvider<Source, Key> for NoProvider<Value> {
	type Value = Value;

	fn get(_: &Source, _: &Key) -> Result<Option<Self::Value>, DispatchError> {
		Err(DispatchError::Other("No value"))
	}
}

/// Checks whether an asset is the local representation of another one
pub trait HasLocalAssetRepresentation<AssetRegistry> {
	fn is_local_representation_of(&self, variant_currency: &Self) -> Result<bool, DispatchError>;
}<|MERGE_RESOLUTION|>--- conflicted
+++ resolved
@@ -546,9 +546,6 @@
 	type Ratio;
 	type OrderId;
 
-	/// Retrieve information of the given order.
-	fn get_order_details(order: Self::OrderId) -> Option<Self::OrderDetails>;
-
 	/// Swap tokens selling `amount_out` of `currency_out` and buying
 	/// `currency_in` given an order ratio.
 	fn place_order(
@@ -585,12 +582,9 @@
 	/// Cancel an already active order.
 	fn cancel_order(order: Self::OrderId) -> DispatchResult;
 
-<<<<<<< HEAD
-=======
 	/// Retrieve the details of the order if it exists.
 	fn get_order_details(order: Self::OrderId) -> Option<Swap<Self::BalanceOut, Self::CurrencyId>>;
 
->>>>>>> 55cc271c
 	/// Makes a conversion between 2 currencies using the market ratio between
 	/// them.
 	fn convert_by_market(
