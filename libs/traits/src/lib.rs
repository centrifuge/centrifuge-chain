--- conflicted
+++ resolved
@@ -511,7 +511,6 @@
 	Custom(Ratio),
 }
 
-<<<<<<< HEAD
 pub trait OrderDetails<T> {
 	type OrderId;
 
@@ -529,14 +528,6 @@
 		+ MaybeSerializeDeserialize
 		+ TypeInfo
 		+ MaxEncodedLen;
-=======
-pub trait TokenSwaps<Account> {
-	type CurrencyId;
-	type Balance;
-	type Ratio;
-	type OrderId;
-	type OrderDetails;
->>>>>>> 8cd91972
 
 	/// Swap tokens selling `amount_out` of `currency_out` and buying
 	/// `currency_in` given an order ratio.
@@ -550,7 +541,6 @@
 
 	/// Update an existing active order.
 	fn update_order(
-<<<<<<< HEAD
 		order_id: Self::OrderId,
 		amount_out: Self::Balance,
 		ratio: OrderRatio<Self::Ratio>,
@@ -560,11 +550,6 @@
 		account: Account,
 		order_id: Self::OrderId,
 		amount: Self::Balance,
-=======
-		order_id: Self::OrderId,
-		amount_out: Self::Balance,
-		ratio: OrderRatio<Self::Ratio>,
->>>>>>> 8cd91972
 	) -> DispatchResult;
 
 	/// A sanity check that can be used for validating that a trading pair
@@ -575,12 +560,6 @@
 	/// Cancel an already active order.
 	fn cancel_order(order: Self::OrderId) -> DispatchResult;
 
-<<<<<<< HEAD
-=======
-	/// Retrieve the details of the order if it exists.
-	fn get_order_details(order: Self::OrderId) -> Option<Self::OrderDetails>;
-
->>>>>>> 8cd91972
 	/// Makes a conversion between 2 currencies using the market ratio between
 	/// them
 	fn convert_by_market(
@@ -588,12 +567,6 @@
 		currency_out: Self::CurrencyId,
 		amount_out: Self::Balance,
 	) -> Result<Self::Balance, DispatchError>;
-<<<<<<< HEAD
-
-	/// Check if the order is still active.
-	fn is_active(order: Self::OrderId) -> bool;
-=======
->>>>>>> 8cd91972
 }
 
 /// Trait to transmit a change of status for anything uniquely identifiable.
