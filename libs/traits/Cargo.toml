[package]
name = "cfg-traits"
authors = ['The Centrifugians Tribe']
edition = '2021'
homepage = 'https://centrifuge.io'
license = "LGPL-3.0"
repository = 'https://github.com/centrifuge/centrifuge-chain'
version = '0.1.0'

[package.metadata.docs.rs]
targets = ['x86_64-unknown-linux-gnu']

[dependencies]
serde = { version = "1.0.119" }
codec = { package = 'parity-scale-codec', version = '3.0.0', features = ['derive'] , default-features = false }
scale-info = { version = "2.0", default-features = false, features = ["derive"] }
impl-trait-for-tuples = "0.2.1"

frame-support = { git = "https://github.com/paritytech/substrate", default-features = false , branch = "polkadot-v0.9.29" }
sp-runtime = { git = "https://github.com/paritytech/substrate", default-features = false , branch = "polkadot-v0.9.29" }
sp-arithmetic = { git = "https://github.com/paritytech/substrate", default-features = false , branch = "polkadot-v0.9.29" }
sp-std = { git = "https://github.com/paritytech/substrate", default-features = false , branch = "polkadot-v0.9.29" }

orml-asset-registry = {  git = "https://github.com/open-web3-stack/open-runtime-module-library", default-features = false, branch = "polkadot-v0.9.29" }

cfg-primitives = { path = '../primitives', default-features = false }

<<<<<<< HEAD
=======
[dev-dependencies]
orml-traits = { git = "https://github.com/open-web3-stack/open-runtime-module-library", default-features = true, branch = "polkadot-v0.9.29" }
cfg-types = { path = '../types', default-features = true }

>>>>>>> 25fed2eb
[features]
default = ['std']
runtime-benchmarks = []
std = [
    "serde/std",
    "codec/std",
    "frame-support/std",
    "sp-runtime/std",
    "sp-arithmetic/std",
    "sp-std/std",
    "cfg-primitives/std",
    "orml-asset-registry/std"
]<|MERGE_RESOLUTION|>--- conflicted
+++ resolved
@@ -25,13 +25,10 @@
 
 cfg-primitives = { path = '../primitives', default-features = false }
 
-<<<<<<< HEAD
-=======
 [dev-dependencies]
 orml-traits = { git = "https://github.com/open-web3-stack/open-runtime-module-library", default-features = true, branch = "polkadot-v0.9.29" }
 cfg-types = { path = '../types', default-features = true }
 
->>>>>>> 25fed2eb
 [features]
 default = ['std']
 runtime-benchmarks = []
