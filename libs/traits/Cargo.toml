[package]
name = "cfg-traits"
authors = ["The Centrifugians Tribe"]
edition = "2021"
homepage = "https://centrifuge.io"
license = "LGPL-3.0"
repository = "https://github.com/centrifuge/centrifuge-chain"
version = "0.1.0"

[package.metadata.docs.rs]
targets = ["x86_64-unknown-linux-gnu"]

[dependencies]
cfg-primitives = { path = "../primitives", default-features = false }
codec = { package = "parity-scale-codec", version = "3.0.0", features = ["derive"], default-features = false }
frame-support = { git = "https://github.com/paritytech/substrate", default-features = false, branch = "polkadot-v0.9.37" }
impl-trait-for-tuples = "0.2.1"
scale-info = { version = "2.3.0", default-features = false, features = ["derive"] }
sp-arithmetic = { git = "https://github.com/paritytech/substrate", default-features = false, branch = "polkadot-v0.9.37" }
sp-runtime = { git = "https://github.com/paritytech/substrate", default-features = false, branch = "polkadot-v0.9.37" }
sp-std = { git = "https://github.com/paritytech/substrate", default-features = false, branch = "polkadot-v0.9.37" }

[dev-dependencies]
<<<<<<< HEAD
cfg-types = { path = "../types", default-features = true }
orml-traits = { git = "https://github.com/open-web3-stack/open-runtime-module-library", default-features = true, branch = "polkadot-v0.9.37" }
=======
cfg-mocks = { path = "../mocks" }
frame-system = { git = "https://github.com/paritytech/substrate", branch = "polkadot-v0.9.32" }
mock-builder = { path = "../../libs/mock-builder" }
sp-core = { git = "https://github.com/paritytech/substrate", branch = "polkadot-v0.9.32" }
sp-io = { git = "https://github.com/paritytech/substrate", branch = "polkadot-v0.9.32" }
>>>>>>> 2194e97e

[features]
default = ["std"]
runtime-benchmarks = [
  "cfg-primitives/runtime-benchmarks",
  "frame-support/runtime-benchmarks",
  "sp-runtime/runtime-benchmarks",
]
std = [
  "codec/std",
  "frame-support/std",
  "sp-runtime/std",
  "sp-arithmetic/std",
  "sp-std/std",
  "cfg-primitives/std",
  "scale-info/std",
]
try-runtime = [
  "frame-support/try-runtime",
  "cfg-primitives/try-runtime",
]<|MERGE_RESOLUTION|>--- conflicted
+++ resolved
@@ -21,16 +21,15 @@
 sp-std = { git = "https://github.com/paritytech/substrate", default-features = false, branch = "polkadot-v0.9.37" }
 
 [dev-dependencies]
-<<<<<<< HEAD
 cfg-types = { path = "../types", default-features = true }
+cfg-mocks = { path = "../mocks" }
+mock-builder = { path = "../../libs/mock-builder" }
+
+frame-system = { git = "https://github.com/paritytech/substrate", branch = "polkadot-v0.9.37" }
+sp-core = { git = "https://github.com/paritytech/substrate", branch = "polkadot-v0.9.37" }
+sp-io = { git = "https://github.com/paritytech/substrate", branch = "polkadot-v0.9.37" }
+
 orml-traits = { git = "https://github.com/open-web3-stack/open-runtime-module-library", default-features = true, branch = "polkadot-v0.9.37" }
-=======
-cfg-mocks = { path = "../mocks" }
-frame-system = { git = "https://github.com/paritytech/substrate", branch = "polkadot-v0.9.32" }
-mock-builder = { path = "../../libs/mock-builder" }
-sp-core = { git = "https://github.com/paritytech/substrate", branch = "polkadot-v0.9.32" }
-sp-io = { git = "https://github.com/paritytech/substrate", branch = "polkadot-v0.9.32" }
->>>>>>> 2194e97e
 
 [features]
 default = ["std"]
