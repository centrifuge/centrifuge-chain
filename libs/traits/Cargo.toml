[package]
name = "cfg-traits"
authors = ["The Centrifugians Tribe"]
edition = "2021"
homepage = "https://centrifuge.io"
license = "LGPL-3.0"
repository = "https://github.com/centrifuge/centrifuge-chain"
version = "0.1.0"

[package.metadata.docs.rs]
targets = ["x86_64-unknown-linux-gnu"]

[dependencies]
cfg-primitives = { path = "../primitives", default-features = false }
codec = { package = "parity-scale-codec", version = "3.0.0", features = ["derive"], default-features = false }
frame-support = { git = "https://github.com/paritytech/substrate", default-features = false, branch = "polkadot-v0.9.38" }
impl-trait-for-tuples = "0.2.1"
scale-info = { version = "2.3.0", default-features = false, features = ["derive"] }
sp-arithmetic = { git = "https://github.com/paritytech/substrate", default-features = false, branch = "polkadot-v0.9.38" }
sp-runtime = { git = "https://github.com/paritytech/substrate", default-features = false, branch = "polkadot-v0.9.38" }
sp-std = { git = "https://github.com/paritytech/substrate", default-features = false, branch = "polkadot-v0.9.38" }

[dev-dependencies]
cfg-mocks = { path = "../mocks" }
cfg-types = { path = "../types", default-features = true }
mock-builder = { path = "../../libs/mock-builder" }

<<<<<<< HEAD
frame-system = { git = "https://github.com/paritytech/substrate", branch = "polkadot-v0.9.38" }
sp-core = { git = "https://github.com/paritytech/substrate", branch = "polkadot-v0.9.38" }
sp-io = { git = "https://github.com/paritytech/substrate", branch = "polkadot-v0.9.38" }

orml-traits = { git = "https://github.com/open-web3-stack/open-runtime-module-library", default-features = true, branch = "polkadot-v0.9.38" }

=======
>>>>>>> cefc4a2a
[features]
default = ["std"]
runtime-benchmarks = [
  "cfg-primitives/runtime-benchmarks",
  "frame-support/runtime-benchmarks",
  "sp-runtime/runtime-benchmarks",
]
std = [
  "codec/std",
  "frame-support/std",
  "sp-runtime/std",
  "sp-arithmetic/std",
  "sp-std/std",
  "cfg-primitives/std",
  "scale-info/std",
]
try-runtime = [
  "frame-support/try-runtime",
  "cfg-primitives/try-runtime",
  "sp-runtime/try-runtime",
]<|MERGE_RESOLUTION|>--- conflicted
+++ resolved
@@ -25,15 +25,6 @@
 cfg-types = { path = "../types", default-features = true }
 mock-builder = { path = "../../libs/mock-builder" }
 
-<<<<<<< HEAD
-frame-system = { git = "https://github.com/paritytech/substrate", branch = "polkadot-v0.9.38" }
-sp-core = { git = "https://github.com/paritytech/substrate", branch = "polkadot-v0.9.38" }
-sp-io = { git = "https://github.com/paritytech/substrate", branch = "polkadot-v0.9.38" }
-
-orml-traits = { git = "https://github.com/open-web3-stack/open-runtime-module-library", default-features = true, branch = "polkadot-v0.9.38" }
-
-=======
->>>>>>> cefc4a2a
 [features]
 default = ["std"]
 runtime-benchmarks = [
@@ -53,5 +44,4 @@
 try-runtime = [
   "frame-support/try-runtime",
   "cfg-primitives/try-runtime",
-  "sp-runtime/try-runtime",
 ]