--- conflicted
+++ resolved
@@ -444,14 +444,11 @@
 
 	pub const CURRENCY_ID_LP_CELO_WORMHOLE: CurrencyId = CurrencyId::ForeignAsset(100_004);
 	pub const CURRENCY_ID_LP_CELO: CurrencyId = CurrencyId::ForeignAsset(100_006);
-<<<<<<< HEAD
-	pub const CURRENCY_ID_IOU_CFG: CurrencyId = CurrencyId::ForeignAsset(999_999);
-=======
 	pub const CURRENCY_ID_DAI: CurrencyId = CurrencyId::ForeignAsset(100_007);
 	pub const CURRENCY_ID_USDS: CurrencyId = CurrencyId::ForeignAsset(100_008);
->>>>>>> 25a75e45
-
-	pub const LOCAL_ASSET_ID_USD: LocalAssetId = LocalAssetId(1u32);
+    pub const CURRENCY_ID_IOU_CFG: CurrencyId = CurrencyId::ForeignAsset(999_999);
+
+    pub const LOCAL_ASSET_ID_USD: LocalAssetId = LocalAssetId(1u32);
 	pub const CURRENCY_ID_LOCAL_USD: CurrencyId = CurrencyId::LocalAsset(LOCAL_ASSET_ID_USD);
 
 	pub const CHAIN_ID_ETHEREUM_MAINNET: EVMChainId = 1;
