--- conflicted
+++ resolved
@@ -1,5 +1,4 @@
-<<<<<<< HEAD
-// Copyright 2021 Centrifuge Foundation (centrifuge.io).
+// Copyright 2023 Centrifuge Foundation (centrifuge.io).
 //
 // This file is part of the Centrifuge chain project.
 // Centrifuge is free software: you can redistribute it and/or modify
@@ -11,15 +10,11 @@
 // MERCHANTABILITY or FITNESS FOR A PARTICULAR PURPOSE.  See the
 // GNU General Public License for more details.
 
-use codec::{Decode, Encode, MaxEncodedLen};
-=======
 use frame_support::RuntimeDebug;
 use parity_scale_codec::{Decode, Encode, MaxEncodedLen};
->>>>>>> 146d9d2e
 use scale_info::TypeInfo;
 #[cfg(feature = "std")]
 use serde::{Deserialize, Serialize};
-use sp_runtime::RuntimeDebug;
 
 /// [ISIN](https://en.wikipedia.org/wiki/International_Securities_Identification_Number) format.
 pub type Isin = [u8; 12];
