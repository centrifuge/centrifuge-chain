// Copyright 2023 Centrifuge Foundation (centrifuge.io).
//
// This file is part of the Centrifuge chain project.
// Centrifuge is free software: you can redistribute it and/or modify
// it under the terms of the GNU General Public License as published by
// the Free Software Foundation, either version 3 of the License, or
// (at your option) any later version (see http://www.gnu.org/licenses).
// Centrifuge is distributed in the hope that it will be useful,
// but WITHOUT ANY WARRANTY; without even the implied warranty of
// MERCHANTABILITY or FITNESS FOR A PARTICULAR PURPOSE.  See the
// GNU General Public License for more details.

use cfg_primitives::AccountId;
use frame_support::RuntimeDebugNoBound;
use parity_scale_codec::{Decode, Encode, MaxEncodedLen};
use scale_info::TypeInfo;
<<<<<<< HEAD
use sp_core::{crypto::AccountId32, H256};
use sp_runtime::traits::{BlakeTwo256, Hash};
=======
use sp_core::crypto::AccountId32;
use sp_std::boxed::Box;
>>>>>>> de2886f2
use staging_xcm::VersionedLocation;

use crate::domain_address::DomainAddress;

/// Location types for destinations that can receive restricted transfers
#[derive(Clone, RuntimeDebugNoBound, Encode, Decode, Eq, PartialEq, MaxEncodedLen, TypeInfo)]
pub enum RestrictedTransferLocation {
	/// Local chain account sending destination.
	Local(AccountId),
	/// XCM Location sending destinations.
	Xcm(Box<VersionedLocation>),
	/// DomainAddress sending location from a liquidity pools' instance
	Address(DomainAddress),
}

impl From<AccountId32> for RestrictedTransferLocation {
	fn from(value: AccountId32) -> Self {
		Self::Local(value)
	}
<<<<<<< HEAD
}

impl From<VersionedLocation> for RestrictedTransferLocation {
	fn from(vml: VersionedLocation) -> Self {
		// using hash here as multilocation is significantly larger than any other enum
		// type here -- 592 bytes, vs 40 bytes for domain address (next largest)
		Self::XCM(BlakeTwo256::hash(&vml.encode()))

		// TODO-1.7: I'm afraid of locations translated from v3 to v4 will
		// generate a different hash here. How this affect our current chain
		// state?
	}
}

impl From<DomainAddress> for RestrictedTransferLocation {
	fn from(da: DomainAddress) -> Self {
		Self::Address(da)
	}
=======
>>>>>>> de2886f2
}<|MERGE_RESOLUTION|>--- conflicted
+++ resolved
@@ -14,13 +14,8 @@
 use frame_support::RuntimeDebugNoBound;
 use parity_scale_codec::{Decode, Encode, MaxEncodedLen};
 use scale_info::TypeInfo;
-<<<<<<< HEAD
-use sp_core::{crypto::AccountId32, H256};
-use sp_runtime::traits::{BlakeTwo256, Hash};
-=======
 use sp_core::crypto::AccountId32;
 use sp_std::boxed::Box;
->>>>>>> de2886f2
 use staging_xcm::VersionedLocation;
 
 use crate::domain_address::DomainAddress;
@@ -40,25 +35,4 @@
 	fn from(value: AccountId32) -> Self {
 		Self::Local(value)
 	}
-<<<<<<< HEAD
-}
-
-impl From<VersionedLocation> for RestrictedTransferLocation {
-	fn from(vml: VersionedLocation) -> Self {
-		// using hash here as multilocation is significantly larger than any other enum
-		// type here -- 592 bytes, vs 40 bytes for domain address (next largest)
-		Self::XCM(BlakeTwo256::hash(&vml.encode()))
-
-		// TODO-1.7: I'm afraid of locations translated from v3 to v4 will
-		// generate a different hash here. How this affect our current chain
-		// state?
-	}
-}
-
-impl From<DomainAddress> for RestrictedTransferLocation {
-	fn from(da: DomainAddress) -> Self {
-		Self::Address(da)
-	}
-=======
->>>>>>> de2886f2
 }