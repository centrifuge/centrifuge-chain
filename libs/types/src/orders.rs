// Copyright 2021 Centrifuge Foundation (centrifuge.io).
//
// This file is part of the Centrifuge chain project.
// Centrifuge is free software: you can redistribute it and/or modify
// it under the terms of the GNU General Public License as published by
// the Free Software Foundation, either version 3 of the License, or
// (at your option) any later version (see http://www.gnu.org/licenses).
// Centrifuge is distributed in the hope that it will be useful,
// but WITHOUT ANY WARRANTY; without even the implied warranty of
// MERCHANTABILITY or FITNESS FOR A PARTICULAR PURPOSE.  See the
// GNU General Public License for more details.

<<<<<<< HEAD
use codec::{Decode, Encode, MaxEncodedLen};
=======
use frame_support::RuntimeDebug;
use parity_scale_codec::{Decode, Encode, MaxEncodedLen};
>>>>>>> 146d9d2e
use scale_info::TypeInfo;
#[cfg(feature = "std")]
use serde::{Deserialize, Serialize};
use sp_runtime::{traits::Zero, Perquintill, RuntimeDebug};
use sp_std::{
	cmp::{Ord, PartialEq, PartialOrd},
	vec::Vec,
};

#[derive(Copy, Clone, Encode, Decode, Eq, PartialEq, RuntimeDebug, TypeInfo, MaxEncodedLen)]
pub struct FulfillmentWithPrice<BalanceRatio> {
	pub of_amount: Perquintill,
	pub price: BalanceRatio,
}

/// A convenience struct to easily pass around the accumulated orders
/// for all tranches, which is of sole interest to the pool.
#[derive(Clone, Encode, Decode, Eq, PartialEq, RuntimeDebug, TypeInfo)]
pub struct SummarizedOrders<Balance> {
	// The accumulated order amounts of all investments
	pub acc_invest_orders: Balance,
	// The accumulated order amounts of all redemptions
	//
	// NOTE: Already denominated in the pool_currency!
	pub acc_redeem_orders: Balance,
	// Invest orders per tranche
	//
	// NOTE: Sorted from residual-to-non-residual
	pub invest_orders: Vec<Balance>,
	// Redeem orders per tranche
	//
	// NOTE: Sorted from residual-to-non-residual
	pub redeem_orders: Vec<Balance>,
}

impl<Balance: Zero + PartialEq + Eq + Copy> SummarizedOrders<Balance> {
	pub fn all_are_zero(&self) -> bool {
		self.acc_invest_orders == Zero::zero() && self.acc_redeem_orders == Zero::zero()
	}

	pub fn invest_redeem_residual_top(&self) -> Vec<(Balance, Balance)> {
		self.invest_orders
			.iter()
			.zip(&self.redeem_orders)
			.map(|(invest, redeem)| (*invest, *redeem))
			.collect::<Vec<_>>()
	}
}

#[derive(Clone, Encode, Decode, Eq, PartialEq, RuntimeDebug, TypeInfo, MaxEncodedLen)]
#[cfg_attr(feature = "std", derive(Serialize, Deserialize))]
pub struct TotalOrder<Balance> {
	pub amount: Balance,
}

impl<Balance: Zero> Default for TotalOrder<Balance> {
	fn default() -> Self {
		TotalOrder {
			amount: Zero::zero(),
		}
	}
}

/// The order type of the pallet.
#[derive(Clone, Encode, Decode, Eq, PartialEq, RuntimeDebug, TypeInfo, MaxEncodedLen)]
#[cfg_attr(feature = "std", derive(Serialize, Deserialize))]
pub struct Order<Balance, OrderId> {
	amount: Balance,
	submitted_at: OrderId,
}

impl<Balance: Zero + Copy, OrderId: Copy + Ord + PartialOrd> Order<Balance, OrderId> {
	/// Crate a new order from given values
	pub fn new(amount: Balance, submitted_at: OrderId) -> Self {
		Order {
			amount,
			submitted_at,
		}
	}

	/// After a collect happened a user order must be reseted
	/// We set the amount of the order to the remaining amount and the submit
	/// marker to the given value.
	///
	/// The update of the submit marker is important to keep the track, which
	/// "portion" of an order has already been cleared.
	pub fn update_after_collect(&mut self, left_amount: Balance, at: OrderId) {
		self.amount = left_amount;
		self.submitted_at = at;
	}

	/// Returns a mutable reference to the underlying amount
	/// which allows to update it
	pub fn updatable_amount(&mut self) -> &mut Balance {
		&mut self.amount
	}

	/// Updates the submitted. OrderIds must increase in order to be valid.
	/// In cases where the orderId provided is smaller, the function chooses
	/// to keep the current id as a timestamp.
	pub fn update_submitted_at(&mut self, at: OrderId) {
		self.submitted_at = sp_std::cmp::max(self.submitted_at, at);
	}

	/// Returns the amount of the order
	pub fn amount(&self) -> Balance {
		self.amount
	}

	/// Returns the amount of the order
	pub fn submitted_at(&self) -> OrderId {
		self.submitted_at
	}
}<|MERGE_RESOLUTION|>--- conflicted
+++ resolved
@@ -10,16 +10,12 @@
 // MERCHANTABILITY or FITNESS FOR A PARTICULAR PURPOSE.  See the
 // GNU General Public License for more details.
 
-<<<<<<< HEAD
-use codec::{Decode, Encode, MaxEncodedLen};
-=======
 use frame_support::RuntimeDebug;
 use parity_scale_codec::{Decode, Encode, MaxEncodedLen};
->>>>>>> 146d9d2e
 use scale_info::TypeInfo;
 #[cfg(feature = "std")]
 use serde::{Deserialize, Serialize};
-use sp_runtime::{traits::Zero, Perquintill, RuntimeDebug};
+use sp_runtime::{traits::Zero, Perquintill};
 use sp_std::{
 	cmp::{Ord, PartialEq, PartialOrd},
 	vec::Vec,
