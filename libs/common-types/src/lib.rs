// Copyright 2021 Centrifuge Foundation (centrifuge.io).
//
// This file is part of the Centrifuge chain project.
// Centrifuge is free software: you can redistribute it and/or modify
// it under the terms of the GNU General Public License as published by
// the Free Software Foundation, either version 3 of the License, or
// (at your option) any later version (see http://www.gnu.org/licenses).
// Centrifuge is distributed in the hope that it will be useful,
// but WITHOUT ANY WARRANTY; without even the implied warranty of
// MERCHANTABILITY or FITNESS FOR A PARTICULAR PURPOSE.  See the
// GNU General Public License for more details.

// Ensure we're `no_std` when compiling for WebAssembly.
#![cfg_attr(not(feature = "std"), no_std)]

use codec::{Decode, Encode};
use common_traits::Properties;
use frame_support::scale_info::build::Fields;
use frame_support::scale_info::Path;
use frame_support::scale_info::Type;
use frame_support::sp_runtime::traits::Saturating;
use frame_support::traits::{Get, UnixTime};
use frame_support::RuntimeDebug;
use scale_info::TypeInfo;
#[cfg(feature = "std")]
use serde::{Deserialize, Serialize};
use sp_runtime::TypeId;
///! Common-types of the Centrifuge chain.
use sp_std::cmp::{Ord, PartialEq, PartialOrd};
use sp_std::marker::PhantomData;
use sp_std::vec::Vec;

// Pub exports
pub use tokens::*;

#[cfg(test)]
mod tests;
mod tokens;

/// PoolId type we use.
pub type PoolId = u64;

/// PoolRole can hold any type of role specific functions a user can do on a given pool.
// NOTE: In order to not carry around the TrancheId and Moment types all the time, we give it a default.
//       In case the Role we provide does not match what we expect. I.e. if we change the Moment
//       type in our actual runtimes, then the compiler complains about it anyways.
#[derive(Encode, Decode, Clone, Copy, PartialEq, Eq, TypeInfo, Debug)]
#[cfg_attr(feature = "std", derive(Serialize, Deserialize))]
pub enum PoolRole<TrancheId = [u8; 16], Moment = u64> {
	PoolAdmin,
	Borrower,
	PricingAdmin,
	LiquidityAdmin,
	MemberListAdmin,
	RiskAdmin,
	TrancheInvestor(TrancheId, Moment),
}

#[derive(Encode, Decode, Clone, Copy, PartialEq, Eq, TypeInfo, Debug)]
#[cfg_attr(feature = "std", derive(Serialize, Deserialize))]
pub enum PermissionedCurrencyRole<Moment = u64> {
	/// This role can hold & transfer tokens
	Holder(Moment),
	/// This role can add/remove holders
	Manager,
	/// This role can mint/burn tokens
	Issuer,
}

/// The Role enum is used by the permissions pallet,
/// to specify which role an account has within a
/// specific scope.
#[derive(Encode, Decode, Clone, Copy, PartialEq, Eq, TypeInfo, Debug)]
#[cfg_attr(feature = "std", derive(Serialize, Deserialize))]
pub enum Role<TrancheId = [u8; 16], Moment = u64> {
	/// Roles that apply to a specific pool.
	PoolRole(PoolRole<TrancheId, Moment>),
	/// Roles that apply to a specific permissioned currency.
	PermissionedCurrencyRole(PermissionedCurrencyRole<Moment>),
}

#[derive(Encode, Decode, Clone, Copy, PartialEq, Eq, TypeInfo, Debug)]
#[cfg_attr(feature = "std", derive(Serialize, Deserialize))]
pub enum PermissionScope<PoolId, CurrencyId> {
	Pool(PoolId),
	Currency(CurrencyId),
}

<<<<<<< HEAD
=======
/// This is only used by the permission pallet benchmarks.
// TODO: use conditional compilation to only add this on benchmarks and tests.
// #[cfg(any(test, feature = "runtime-benchmarks", feature = "test-benchmarks"))]
>>>>>>> aec34b95
impl<PoolId, CurrencyId> Default for PermissionScope<PoolId, CurrencyId>
where
	PoolId: Default,
{
	fn default() -> Self {
		Self::Pool(PoolId::default())
	}
}

bitflags::bitflags! {
	/// The current admin roles we support
	#[derive(codec::Encode, codec::Decode,  TypeInfo)]
	pub struct PoolAdminRoles: u32 {
		const POOL_ADMIN = 0b00000001;
		const BORROWER  = 0b00000010;
		const PRICING_ADMIN = 0b00000100;
		const LIQUIDITY_ADMIN = 0b00001000;
		const MEMBER_LIST_ADMIN = 0b00010000;
		const RISK_ADMIN = 0b00100000;
	}

	/// The current admin roles we support
	#[derive(codec::Encode, codec::Decode,  TypeInfo)]
	pub struct CurrencyAdminRoles: u32 {
		const PERMISSIONED_ASSET_MANAGER = 0b00000001;
		const PERMISSIONED_ASSET_ISSUER  = 0b00000010;
	}
}

#[derive(Encode, Decode, TypeInfo, Debug, Clone, Eq, PartialEq)]
pub struct PermissionedCurrencyHolderInfo<Moment> {
	permissioned_till: Moment,
}

#[derive(Encode, Decode, TypeInfo, Debug, Clone, Eq, PartialEq)]
pub struct TrancheInvestorInfo<TrancheId, Moment> {
	tranche_id: TrancheId,
	permissioned_till: Moment,
}

#[derive(Encode, Decode, TypeInfo, Debug, Clone, Eq, PartialEq)]
pub struct PermissionedCurrencyHolders<Now, MinDelay, Moment> {
	info: Option<PermissionedCurrencyHolderInfo<Moment>>,
	_phantom: PhantomData<(Now, MinDelay)>,
}

#[derive(Encode, Decode, TypeInfo, Debug, Clone, Eq, PartialEq)]
pub struct TrancheInvestors<Now, MinDelay, TrancheId, Moment> {
	info: Vec<TrancheInvestorInfo<TrancheId, Moment>>,
	_phantom: PhantomData<(Now, MinDelay)>,
}

/// The structure that we store in the pallet-permissions storage
/// This here implements trait Properties.
#[derive(Encode, Decode, TypeInfo, Clone, Eq, PartialEq, Debug)]
pub struct PermissionRoles<Now, MinDelay, TrancheId, Moment = u64> {
	pool_admin: PoolAdminRoles,
	currency_admin: CurrencyAdminRoles,
	permissioned_asset_holder: PermissionedCurrencyHolders<Now, MinDelay, Moment>,
	tranche_investor: TrancheInvestors<Now, MinDelay, TrancheId, Moment>,
}

impl<Now, MinDelay, Moment> Default for PermissionedCurrencyHolders<Now, MinDelay, Moment>
where
	Now: UnixTime,
	MinDelay: Get<Moment>,
	Moment: From<u64> + PartialEq + PartialOrd + Saturating + Ord,
{
	fn default() -> Self {
		Self {
			info: None,
			_phantom: Default::default(),
		}
	}
}

impl<Now, MinDelay, TrancheId, Moment> Default
	for TrancheInvestors<Now, MinDelay, TrancheId, Moment>
where
	Now: UnixTime,
	MinDelay: Get<Moment>,
	Moment: From<u64> + PartialEq + PartialOrd + Saturating + Ord,
	TrancheId: PartialEq + PartialOrd,
{
	fn default() -> Self {
		Self {
			info: Vec::default(),
			_phantom: Default::default(),
		}
	}
}

impl<Now, MinDelay, TrancheId, Moment> Default for PermissionRoles<Now, MinDelay, TrancheId, Moment>
where
	Now: UnixTime,
	MinDelay: Get<Moment>,
	Moment: From<u64> + PartialEq + PartialOrd + Saturating + Ord,
	TrancheId: PartialEq + PartialOrd,
{
	fn default() -> Self {
		Self {
			pool_admin: PoolAdminRoles::empty(),
			currency_admin: CurrencyAdminRoles::empty(),
			permissioned_asset_holder:
				PermissionedCurrencyHolders::<Now, MinDelay, Moment>::default(),
			tranche_investor: TrancheInvestors::<Now, MinDelay, TrancheId, Moment>::default(),
		}
	}
}

/// The implementation of trait Properties for our PermissionsRoles does not care which Moment
/// is passed to the PoolRole::TrancheInvestor(TrancheId, Moment) variant.
/// This UNION shall reflect that and explain to the reader why it is passed here.
pub const UNION: u64 = 0;

impl<Now, MinDelay, TrancheId, Moment> Properties
	for PermissionRoles<Now, MinDelay, TrancheId, Moment>
where
	Now: UnixTime,
	MinDelay: Get<Moment>,
	Moment: From<u64> + PartialEq + PartialOrd + Saturating + Ord + Copy,
	TrancheId: PartialEq + PartialOrd,
{
	type Property = Role<TrancheId, Moment>;
	type Error = ();
	type Ok = ();

	fn exists(&self, property: Self::Property) -> bool {
		match property {
			Role::PoolRole(pool_role) => match pool_role {
				PoolRole::Borrower => self.pool_admin.contains(PoolAdminRoles::BORROWER),
				PoolRole::LiquidityAdmin => {
					self.pool_admin.contains(PoolAdminRoles::LIQUIDITY_ADMIN)
				}
				PoolRole::PoolAdmin => self.pool_admin.contains(PoolAdminRoles::POOL_ADMIN),
				PoolRole::PricingAdmin => self.pool_admin.contains(PoolAdminRoles::PRICING_ADMIN),
				PoolRole::MemberListAdmin => {
					self.pool_admin.contains(PoolAdminRoles::MEMBER_LIST_ADMIN)
				}
				PoolRole::RiskAdmin => self.pool_admin.contains(PoolAdminRoles::RISK_ADMIN),
				PoolRole::TrancheInvestor(id, _) => self.tranche_investor.contains(id),
			},
			Role::PermissionedCurrencyRole(permissioned_currency_role) => {
				match permissioned_currency_role {
					PermissionedCurrencyRole::Holder(_) => {
						self.permissioned_asset_holder.contains()
					}
					PermissionedCurrencyRole::Manager => self
						.currency_admin
						.contains(CurrencyAdminRoles::PERMISSIONED_ASSET_MANAGER),
					PermissionedCurrencyRole::Issuer => self
						.currency_admin
						.contains(CurrencyAdminRoles::PERMISSIONED_ASSET_ISSUER),
				}
			}
		}
	}

	fn empty(&self) -> bool {
		self.pool_admin.is_empty()
			&& self.currency_admin.is_empty()
			&& self.tranche_investor.is_empty()
			&& self.permissioned_asset_holder.is_empty()
	}

	fn rm(&mut self, property: Self::Property) -> Result<(), ()> {
		match property {
			Role::PoolRole(pool_role) => match pool_role {
				PoolRole::Borrower => Ok(self.pool_admin.remove(PoolAdminRoles::BORROWER)),
				PoolRole::LiquidityAdmin => {
					Ok(self.pool_admin.remove(PoolAdminRoles::LIQUIDITY_ADMIN))
				}
				PoolRole::PoolAdmin => Ok(self.pool_admin.remove(PoolAdminRoles::POOL_ADMIN)),
				PoolRole::PricingAdmin => Ok(self.pool_admin.remove(PoolAdminRoles::PRICING_ADMIN)),
				PoolRole::MemberListAdmin => {
					Ok(self.pool_admin.remove(PoolAdminRoles::MEMBER_LIST_ADMIN))
				}
				PoolRole::RiskAdmin => Ok(self.pool_admin.remove(PoolAdminRoles::RISK_ADMIN)),
				PoolRole::TrancheInvestor(id, delta) => self.tranche_investor.remove(id, delta),
			},
			Role::PermissionedCurrencyRole(permissioned_currency_role) => {
				match permissioned_currency_role {
					PermissionedCurrencyRole::Holder(delta) => {
						self.permissioned_asset_holder.remove(delta)
					}
					PermissionedCurrencyRole::Manager => Ok(self
						.currency_admin
						.remove(CurrencyAdminRoles::PERMISSIONED_ASSET_MANAGER)),
					PermissionedCurrencyRole::Issuer => Ok(self
						.currency_admin
						.remove(CurrencyAdminRoles::PERMISSIONED_ASSET_ISSUER)),
				}
			}
		}
	}

	fn add(&mut self, property: Self::Property) -> Result<(), ()> {
		match property {
			Role::PoolRole(pool_role) => match pool_role {
				PoolRole::Borrower => Ok(self.pool_admin.insert(PoolAdminRoles::BORROWER)),
				PoolRole::LiquidityAdmin => {
					Ok(self.pool_admin.insert(PoolAdminRoles::LIQUIDITY_ADMIN))
				}
				PoolRole::PoolAdmin => Ok(self.pool_admin.insert(PoolAdminRoles::POOL_ADMIN)),
				PoolRole::PricingAdmin => Ok(self.pool_admin.insert(PoolAdminRoles::PRICING_ADMIN)),
				PoolRole::MemberListAdmin => {
					Ok(self.pool_admin.insert(PoolAdminRoles::MEMBER_LIST_ADMIN))
				}
				PoolRole::RiskAdmin => Ok(self.pool_admin.insert(PoolAdminRoles::RISK_ADMIN)),
				PoolRole::TrancheInvestor(id, delta) => self.tranche_investor.insert(id, delta),
			},
			Role::PermissionedCurrencyRole(permissioned_currency_role) => {
				match permissioned_currency_role {
					PermissionedCurrencyRole::Holder(delta) => {
						self.permissioned_asset_holder.insert(delta)
					}
					PermissionedCurrencyRole::Manager => Ok(self
						.currency_admin
						.insert(CurrencyAdminRoles::PERMISSIONED_ASSET_MANAGER)),
					PermissionedCurrencyRole::Issuer => Ok(self
						.currency_admin
						.insert(CurrencyAdminRoles::PERMISSIONED_ASSET_ISSUER)),
				}
			}
		}
	}
}

impl<Now, MinDelay, Moment> PermissionedCurrencyHolders<Now, MinDelay, Moment>
where
	Now: UnixTime,
	MinDelay: Get<Moment>,
	Moment: From<u64> + PartialEq + PartialOrd + Saturating + Ord + Copy,
{
	pub fn empty() -> Self {
		Self::default()
	}

	pub fn is_empty(&self) -> bool {
		self.info.is_none()
	}

	fn validity(&self, delta: Moment) -> Result<Moment, ()> {
		let now: Moment = Now::now().as_secs().into();
		let min_validity = now.saturating_add(MinDelay::get());
		let req_validity = now.saturating_add(delta);

		if req_validity < min_validity {
			return Err(());
		}

		Ok(req_validity)
	}

	pub fn contains(&self) -> bool {
		if let Some(info) = &self.info {
			info.permissioned_till >= Now::now().as_secs().into()
		} else {
			false
		}
	}

	pub fn remove(&mut self, delta: Moment) -> Result<(), ()> {
		if let Some(info) = &self.info {
			let valid_till = &info.permissioned_till;
			let now = Now::now().as_secs().into();

			if *valid_till <= now {
				// The account is already invalid. Hence no more grace period
				Err(())
			} else {
				// Ensure that permissioned_till is at least now + min_delay.
				let permissioned_till = self.validity(delta)?;
				self.info = Some(PermissionedCurrencyHolderInfo { permissioned_till });
				Ok(())
			}
		} else {
			Err(())
		}
	}

	pub fn insert(&mut self, delta: Moment) -> Result<(), ()> {
		let validity = self.validity(delta)?;

		match &self.info {
			Some(info) if info.permissioned_till > validity => Err(()),
			_ => {
				self.info = Some(PermissionedCurrencyHolderInfo {
					permissioned_till: validity,
				});

				Ok(())
			}
		}
	}
}

impl<Now, MinDelay, TrancheId, Moment> TrancheInvestors<Now, MinDelay, TrancheId, Moment>
where
	Now: UnixTime,
	MinDelay: Get<Moment>,
	Moment: From<u64> + PartialEq + PartialOrd + Saturating + Ord + Copy,
	TrancheId: PartialEq + PartialOrd,
{
	pub fn empty() -> Self {
		Self::default()
	}

	pub fn is_empty(&self) -> bool {
		self.info.is_empty()
	}

	fn validity(&self, delta: Moment) -> Result<Moment, ()> {
		let now: Moment = Now::now().as_secs().into();
		let min_validity = now.saturating_add(MinDelay::get());
		let req_validity = now.saturating_add(delta);

		if req_validity < min_validity {
			Err(())
		} else {
			Ok(req_validity)
		}
	}

	pub fn contains(&self, tranche: TrancheId) -> bool {
		self.info
			.iter()
			.position(|info| {
				info.tranche_id == tranche && info.permissioned_till >= Now::now().as_secs().into()
			})
			.is_some()
	}

	pub fn remove(&mut self, tranche: TrancheId, delta: Moment) -> Result<(), ()> {
		if let Some(index) = self.info.iter().position(|info| info.tranche_id == tranche) {
			let valid_till = &self.info[index].permissioned_till;
			let now = Now::now().as_secs().into();

			if *valid_till <= now {
				// The account is already invalid. Hence no more grace period
				Err(())
			} else {
				// Ensure that permissioned_till is at least now + min_delay.
				Ok(self.info[index].permissioned_till = self.validity(delta)?)
			}
		} else {
			Err(())
		}
	}

	pub fn insert(&mut self, tranche: TrancheId, delta: Moment) -> Result<(), ()> {
		let validity = self.validity(delta)?;

		if let Some(index) = self.info.iter().position(|info| info.tranche_id == tranche) {
			if self.info[index].permissioned_till > validity {
				Err(())
			} else {
				Ok(self.info[index].permissioned_till = validity)
			}
		} else {
			Ok(self.info.push(TrancheInvestorInfo {
				tranche_id: tranche,
				permissioned_till: validity,
			}))
		}
	}
}

/// A struct we need as the pallets implementing trait Time
/// do not implement TypeInfo. This wraps this and implements everything manually.
#[derive(Encode, Decode, Eq, PartialEq, Debug, Clone)]
pub struct TimeProvider<T>(PhantomData<T>);

impl<T> UnixTime for TimeProvider<T>
where
	T: UnixTime,
{
	fn now() -> core::time::Duration {
		<T as UnixTime>::now()
	}
}

impl<T> TypeInfo for TimeProvider<T> {
	type Identity = ();

	fn type_info() -> Type {
		Type::builder()
			.path(Path::new("TimeProvider", module_path!()))
			.docs(&["A wrapper around a T that provides a trait Time implementation. Should be filtered out."])
			.composite(Fields::unit())
	}
}

/// A representation of a pool identifier that can be converted to an account address
#[derive(Encode, Decode, Clone, Eq, PartialEq, RuntimeDebug, TypeInfo)]
pub struct PoolLocator<PoolId> {
	pub pool_id: PoolId,
}

impl<PoolId> TypeId for PoolLocator<PoolId> {
	const TYPE_ID: [u8; 4] = *b"pool";
}

// Type that indicates a point in time
pub type Moment = u64;<|MERGE_RESOLUTION|>--- conflicted
+++ resolved
@@ -86,12 +86,9 @@
 	Currency(CurrencyId),
 }
 
-<<<<<<< HEAD
-=======
 /// This is only used by the permission pallet benchmarks.
 // TODO: use conditional compilation to only add this on benchmarks and tests.
 // #[cfg(any(test, feature = "runtime-benchmarks", feature = "test-benchmarks"))]
->>>>>>> aec34b95
 impl<PoolId, CurrencyId> Default for PermissionScope<PoolId, CurrencyId>
 where
 	PoolId: Default,
