[package]
authors = ["Centrifuge <admin@centrifuge.io>"]
description = "Utility functions for Centrifuge"
edition = "2021"
license = "LGPL-3.0"
name = "cfg-utils"
repository = "https://github.com/centrifuge/centrifuge-chain"
version = "2.0.0"

[package.metadata.docs.rs]
targets = ["x86_64-unknown-linux-gnu"]

[dependencies]
codec = { package = "parity-scale-codec", version = "3.0.0", features = ["derive"], default-features = false }
frame-support = { git = "https://github.com/paritytech/substrate", default-features = false, branch = "polkadot-v0.9.32" }
frame-system = { git = "https://github.com/paritytech/substrate", default-features = false, branch = "polkadot-v0.9.32" }
pallet-aura = { git = "https://github.com/paritytech/substrate", default-features = false, branch = "polkadot-v0.9.32" }
pallet-timestamp = { git = "https://github.com/paritytech/substrate", default-features = false, branch = "polkadot-v0.9.32" }
scale-info = { version = "2.0", default-features = false, features = ["derive"] }
sp-consensus-aura = { git = "https://github.com/paritytech/substrate", default-features = false, branch = "polkadot-v0.9.32" }
sp-runtime = { git = "https://github.com/paritytech/substrate", default-features = false, branch = "polkadot-v0.9.32" }
sp-std = { git = "https://github.com/paritytech/substrate", default-features = false, branch = "polkadot-v0.9.32" }

[features]
default = ["std"]
std = [
  "frame-support/std",
  "frame-system/std",
  "sp-runtime/std",
  "sp-std/std",
  "pallet-timestamp/std",
  "pallet-aura/std",
  "codec/std",
  "scale-info/std",
  "sp-consensus-aura/std",
]

<<<<<<< HEAD
runtime-benchmarks = []

try-runtime = [
  'frame-support/try-runtime',
  'frame-system/try-runtime',
  'pallet-aura/try-runtime',
  'pallet-timestamp/try-runtime',
=======
runtime-benchmarks = [
  "frame-support/runtime-benchmarks",
  "frame-system/runtime-benchmarks",
  "pallet-timestamp/runtime-benchmarks",
  "sp-runtime/runtime-benchmarks",
]

try-runtime = [
  "frame-support/try-runtime",
  "frame-system/try-runtime",
  "pallet-aura/try-runtime",
  "pallet-timestamp/try-runtime",
>>>>>>> 6f3ddbd5
]<|MERGE_RESOLUTION|>--- conflicted
+++ resolved
@@ -35,15 +35,6 @@
   "sp-consensus-aura/std",
 ]
 
-<<<<<<< HEAD
-runtime-benchmarks = []
-
-try-runtime = [
-  'frame-support/try-runtime',
-  'frame-system/try-runtime',
-  'pallet-aura/try-runtime',
-  'pallet-timestamp/try-runtime',
-=======
 runtime-benchmarks = [
   "frame-support/runtime-benchmarks",
   "frame-system/runtime-benchmarks",
@@ -56,5 +47,4 @@
   "frame-system/try-runtime",
   "pallet-aura/try-runtime",
   "pallet-timestamp/try-runtime",
->>>>>>> 6f3ddbd5
 ]