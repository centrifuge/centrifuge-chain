// Copyright 2021 Centrifuge Foundation (centrifuge.io).
//
// This file is part of the Centrifuge chain project.
// Centrifuge is free software: you can redistribute it and/or modify
// it under the terms of the GNU General Public License as published by
// the Free Software Foundation, either version 3 of the License, or
// (at your option) any later version (see http://www.gnu.org/licenses).
// Centrifuge is distributed in the hope that it will be useful,
// but WITHOUT ANY WARRANTY; without even the implied warranty of
// MERCHANTABILITY or FITNESS FOR A PARTICULAR PURPOSE.  See the
// GNU General Public License for more details.

// Ensure we're `no_std` when compiling for WebAssembly.
#![cfg_attr(not(feature = "std"), no_std)]

<<<<<<< HEAD
use codec::{Decode, Encode, Input};
use frame_system::pallet_prelude::BlockNumberFor;
=======
use parity_scale_codec::{Decode, Encode, Error, Input};
>>>>>>> 146d9d2e
use sp_std::{cmp::min, vec::Vec};

/// Build a fixed-size array using as many elements from `src` as possible
/// without overflowing and ensuring that the array is 0 padded in the case
/// where `src.len()` is smaller than S.
pub fn vec_to_fixed_array<const S: usize>(src: Vec<u8>) -> [u8; S] {
	let mut dest = [0; S];
	let len = min(src.len(), S);
	dest[..len].copy_from_slice(&src.as_slice()[..len]);

	dest
}

/// Encode a value in its big-endian representation of which all we know is that
/// it implements Encode. We use this for number types to make sure they are
/// encoded the way they are expected to be decoded on the Solidity side.
pub fn encode_be(x: impl Encode) -> Vec<u8> {
	let mut output = x.encode();
	output.reverse();
	output
}

/// Decode a type O by reading S bytes from I. Those bytes are expected to be
/// encoded as big-endian and thus needs reversing to little-endian before
/// decoding to O.
pub fn decode_be_bytes<const S: usize, O: Decode, I: Input>(input: &mut I) -> Result<O, Error> {
	let mut bytes = [0; S];
	input.read(&mut bytes[..])?;
	bytes.reverse();

	O::decode(&mut bytes.as_slice())
}

/// Decode a type 0 by reading S bytes from I.
pub fn decode<const S: usize, O: Decode, I: Input>(input: &mut I) -> Result<O, Error> {
	let mut bytes = [0; S];
	input.read(&mut bytes[..])?;

	O::decode(&mut bytes.as_slice())
}

/// Function that initializes the frame system & Aura, so a timestamp can be set
/// and pass validation
#[cfg(any(feature = "runtime-benchmarks", feature = "std"))]
pub fn set_block_number_timestamp<T>(block_number: BlockNumberFor<T>, timestamp: T::Moment)
where
	T: pallet_aura::Config + frame_system::Config + pallet_timestamp::Config,
{
	use frame_support::traits::Hooks;
	use sp_consensus_aura::AURA_ENGINE_ID;
	use sp_runtime::{Digest, DigestItem};
	use sp_std::vec;

	let slot = timestamp / pallet_aura::Pallet::<T>::slot_duration();
	let digest = Digest {
		logs: vec![DigestItem::PreRuntime(AURA_ENGINE_ID, slot.encode())],
	};
	frame_system::Pallet::<T>::initialize(&block_number, &Default::default(), &digest);
	pallet_aura::Pallet::<T>::on_initialize(block_number);
	pallet_timestamp::Pallet::<T>::set_timestamp(timestamp);
}

pub fn decode_var_source<const EXPECTED_SOURCE_ADDRESS_SIZE: usize>(
	source_address: &[u8],
) -> Option<[u8; EXPECTED_SOURCE_ADDRESS_SIZE]> {
	const HEX_PREFIX: &str = "0x";

	let mut address = [0u8; EXPECTED_SOURCE_ADDRESS_SIZE];

	if source_address.len() == EXPECTED_SOURCE_ADDRESS_SIZE {
		address.copy_from_slice(source_address);
		return Some(address);
	}

	let try_bytes = match sp_std::str::from_utf8(source_address) {
		Ok(res) => res.as_bytes(),
		Err(_) => source_address,
	};

	// Attempt to hex decode source address.
	let bytes = match hex::decode(try_bytes) {
		Ok(res) => Some(res),
		Err(_) => {
			// Strip 0x prefix.
			let res = try_bytes.strip_prefix(HEX_PREFIX.as_bytes())?;

			hex::decode(res).ok()
		}
	}?;

	if bytes.len() == EXPECTED_SOURCE_ADDRESS_SIZE {
		address.copy_from_slice(bytes.as_slice());
		Some(address)
	} else {
		None
	}
}

#[cfg(test)]
mod tests {
	use super::*;

	mod get_source_address_bytes {
		const EXPECTED: usize = 20;
		use super::*;

		#[test]
		fn get_source_address_bytes_works() {
			let hash = [1u8; 20];

			decode_var_source::<EXPECTED>(&hash).expect("address bytes from H160 works");

			let str = String::from("d47ed02acbbb66ee8a3fe0275bd98add0aa607c3");

			decode_var_source::<EXPECTED>(str.as_bytes())
				.expect("address bytes from un-prefixed hex works");

			let str = String::from("0xd47ed02acbbb66ee8a3fe0275bd98add0aa607c3");

			decode_var_source::<EXPECTED>(str.as_bytes())
				.expect("address bytes from prefixed hex works");
		}
	}

	mod vec_to_fixed_array {
		use super::*;

		// Verify that `vec_to_fixed_array` converts a source Vec that's shorter than
		// the desired output fixed-array by copying all elements of source and filling
		// the remaining bytes to 0.
		#[test]
		fn short_source() {
			let src = "TrNcH".as_bytes().to_vec();
			let symbol: [u8; 32] = vec_to_fixed_array(src.clone());

			assert!(symbol.starts_with("TrNcH".as_bytes()));
			assert_eq!(
				symbol,
				[
					84, 114, 78, 99, 72, 0, 0, 0, 0, 0, 0, 0, 0, 0, 0, 0, 0, 0, 0, 0, 0, 0, 0, 0,
					0, 0, 0, 0, 0, 0, 0, 0
				]
			);
		}

		// Verify that `vec_to_fixed_array` converts a source Vec that's exactly as big
		// the desired output fixed-array by copying all elements of source to said
		// array.
		#[test]
		fn max_source() {
			let src: Vec<u8> = (0..32).collect();
			let symbol: [u8; 32] = vec_to_fixed_array(src.clone());

			assert_eq!(
				symbol,
				[
					0, 1, 2, 3, 4, 5, 6, 7, 8, 9, 10, 11, 12, 13, 14, 15, 16, 17, 18, 19, 20, 21,
					22, 23, 24, 25, 26, 27, 28, 29, 30, 31
				]
			);
		}

		// Verify that `vec_to_fixed_array` converts a source Vec that's longer than the
		// desired output fixed-array by copying all elements of source until said array
		// is full.
		#[test]
		fn exceeding_source() {
			let src: Vec<u8> = (0..64).collect();
			let symbol: [u8; 32] = vec_to_fixed_array(src.clone());

			assert_eq!(
				symbol,
				[
					0, 1, 2, 3, 4, 5, 6, 7, 8, 9, 10, 11, 12, 13, 14, 15, 16, 17, 18, 19, 20, 21,
					22, 23, 24, 25, 26, 27, 28, 29, 30, 31
				]
			);
		}
	}
}<|MERGE_RESOLUTION|>--- conflicted
+++ resolved
@@ -13,12 +13,8 @@
 // Ensure we're `no_std` when compiling for WebAssembly.
 #![cfg_attr(not(feature = "std"), no_std)]
 
-<<<<<<< HEAD
-use codec::{Decode, Encode, Input};
 use frame_system::pallet_prelude::BlockNumberFor;
-=======
 use parity_scale_codec::{Decode, Encode, Error, Input};
->>>>>>> 146d9d2e
 use sp_std::{cmp::min, vec::Vec};
 
 /// Build a fixed-size array using as many elements from `src` as possible
