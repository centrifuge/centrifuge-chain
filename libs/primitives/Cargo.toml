[package]
authors = ["Centrifuge <admin@centrifuge.io>"]
description = "Primitive types for Centrifuge"
edition = "2021"
license = "LGPL-3.0"
name = "cfg-primitives"
repository = "https://github.com/centrifuge/centrifuge-chain"
version = "2.0.0"

[package.metadata.docs.rs]
targets = ["x86_64-unknown-linux-gnu"]

[dependencies]
codec = { package = "parity-scale-codec", version = "3.0.0", features = ["derive"], default-features = false }
scale-info = { version = "2.3.0", default-features = false, features = ["derive"] }
serde = { version = "1.0.119" }

# substrate primitives dependencies
sp-arithmetic = { git = "https://github.com/paritytech/substrate", default-features = false, branch = "polkadot-v0.9.38" }
sp-consensus-aura = { git = "https://github.com/paritytech/substrate", default-features = false, branch = "polkadot-v0.9.38" }
sp-core = { git = "https://github.com/paritytech/substrate", default-features = false, branch = "polkadot-v0.9.38" }
sp-io = { git = "https://github.com/paritytech/substrate", default-features = false, branch = "polkadot-v0.9.38" }
sp-runtime = { git = "https://github.com/paritytech/substrate", default-features = false, branch = "polkadot-v0.9.38" }
sp-std = { git = "https://github.com/paritytech/substrate", default-features = false, branch = "polkadot-v0.9.38" }

# substrate frame dependencies
frame-support = { git = "https://github.com/paritytech/substrate", default-features = false, branch = "polkadot-v0.9.38" }
frame-system = { git = "https://github.com/paritytech/substrate", default-features = false, branch = "polkadot-v0.9.38" }
pallet-collective = { git = "https://github.com/paritytech/substrate", default-features = false, branch = "polkadot-v0.9.38" }

# cumulus primitives dependencies
cumulus-primitives-core = { git = "https://github.com/paritytech/cumulus", default-features = false, branch = "polkadot-v0.9.38" }

# XCM primitives dependencies
xcm = { git = "https://github.com/paritytech/polkadot", default-features = false, branch = "release-v0.9.38" }
<<<<<<< HEAD
=======
xcm-executor = { git = "https://github.com/paritytech/polkadot", default-features = false, branch = "release-v0.9.38" }
>>>>>>> 4af6cfb8

[features]
default = ["std"]
runtime-benchmarks = [
  "frame-support/runtime-benchmarks",
  "frame-system/runtime-benchmarks",
  "pallet-collective/runtime-benchmarks",
  "sp-runtime/runtime-benchmarks",
  "xcm-executor/runtime-benchmarks",
]
std = [
  "serde/std",
  "codec/std",
  "sp-io/std",
  "sp-std/std",
  "scale-info/std",
  "sp-core/std",
  "frame-support/std",
  "sp-runtime/std",
  "sp-arithmetic/std",
  "frame-system/std",
  "pallet-collective/std",
  "sp-consensus-aura/std",
  "cumulus-primitives-core/std",
  "xcm/std",
<<<<<<< HEAD
=======
  "xcm-executor/std",
>>>>>>> 4af6cfb8
]
try-runtime = [
  "frame-support/try-runtime",
  "frame-system/try-runtime",
  "pallet-collective/try-runtime",
  "sp-runtime/try-runtime",
]<|MERGE_RESOLUTION|>--- conflicted
+++ resolved
@@ -33,10 +33,8 @@
 
 # XCM primitives dependencies
 xcm = { git = "https://github.com/paritytech/polkadot", default-features = false, branch = "release-v0.9.38" }
-<<<<<<< HEAD
-=======
 xcm-executor = { git = "https://github.com/paritytech/polkadot", default-features = false, branch = "release-v0.9.38" }
->>>>>>> 4af6cfb8
+
 
 [features]
 default = ["std"]
@@ -62,10 +60,7 @@
   "sp-consensus-aura/std",
   "cumulus-primitives-core/std",
   "xcm/std",
-<<<<<<< HEAD
-=======
   "xcm-executor/std",
->>>>>>> 4af6cfb8
 ]
 try-runtime = [
   "frame-support/try-runtime",
