[package]
authors = ["Centrifuge <admin@centrifuge.io>"]
description = "Primitive types for Centrifuge"
edition = "2021"
license = "LGPL-3.0"
name = "cfg-primitives"
repository = "https://github.com/centrifuge/centrifuge-chain"
version = "2.0.0"

[package.metadata.docs.rs]
targets = ["x86_64-unknown-linux-gnu"]

[dependencies]
codec = { package = "parity-scale-codec", version = "3.0.0", features = ["derive"], default-features = false }
scale-info = { version = "2.3.0", default-features = false, features = ["derive"] }
serde = { version = "1.0.119" }

# substrate primitives dependencies
sp-consensus-aura = { git = "https://github.com/paritytech/substrate", default-features = false, branch = "polkadot-v0.9.32" }
sp-core = { git = "https://github.com/paritytech/substrate", default-features = false, branch = "polkadot-v0.9.32" }
sp-runtime = { git = "https://github.com/paritytech/substrate", default-features = false, branch = "polkadot-v0.9.32" }
sp-std = { git = "https://github.com/paritytech/substrate", default-features = false, branch = "polkadot-v0.9.32" }

# substrate frame dependencies
frame-support = { git = "https://github.com/paritytech/substrate", default-features = false, branch = "polkadot-v0.9.32" }
frame-system = { git = "https://github.com/paritytech/substrate", default-features = false, branch = "polkadot-v0.9.32" }
pallet-collective = { git = "https://github.com/paritytech/substrate", default-features = false, branch = "polkadot-v0.9.32" }

# cumuluse primitives dependencies
cumulus-primitives-core = { git = "https://github.com/paritytech/cumulus", default-features = false, branch = "polkadot-v0.9.32" }

[features]
default = ["std"]
runtime-benchmarks = [
  "frame-support/runtime-benchmarks",
  "frame-system/runtime-benchmarks",
  "pallet-collective/runtime-benchmarks",
  "sp-runtime/runtime-benchmarks",
]
std = [
<<<<<<< HEAD
  'codec/std',
  'sp-std/std',
  'scale-info/std',
  'sp-core/std',
  'frame-support/std',
  'sp-runtime/std',
  'frame-system/std',
  'pallet-collective/std',
  'sp-consensus-aura/std',
  'cumulus-primitives-core/std',
=======
  "serde/std",
  "codec/std",
  "sp-std/std",
  "scale-info/std",
  "sp-core/std",
  "frame-support/std",
  "sp-runtime/std",
  "frame-system/std",
  "pallet-collective/std",
  "sp-consensus-aura/std",
  "cumulus-primitives-core/std",
>>>>>>> 6f3ddbd5
]
try-runtime = [
  "frame-support/try-runtime",
  "frame-system/try-runtime",
  "pallet-collective/try-runtime",
]<|MERGE_RESOLUTION|>--- conflicted
+++ resolved
@@ -38,18 +38,6 @@
   "sp-runtime/runtime-benchmarks",
 ]
 std = [
-<<<<<<< HEAD
-  'codec/std',
-  'sp-std/std',
-  'scale-info/std',
-  'sp-core/std',
-  'frame-support/std',
-  'sp-runtime/std',
-  'frame-system/std',
-  'pallet-collective/std',
-  'sp-consensus-aura/std',
-  'cumulus-primitives-core/std',
-=======
   "serde/std",
   "codec/std",
   "sp-std/std",
@@ -61,7 +49,11 @@
   "pallet-collective/std",
   "sp-consensus-aura/std",
   "cumulus-primitives-core/std",
->>>>>>> 6f3ddbd5
+]
+try-runtime = [
+  "frame-support/try-runtime",
+  "frame-system/try-runtime",
+  "pallet-collective/try-runtime",
 ]
 try-runtime = [
   "frame-support/try-runtime",
