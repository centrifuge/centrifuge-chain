// Copyright 2021 Centrifuge Foundation (centrifuge.io).
//
// This file is part of the Centrifuge chain project.
// Centrifuge is free software: you can redistribute it and/or modify
// it under the terms of the GNU General Public License as published by
// the Free Software Foundation, either version 3 of the License, or
// (at your option) any later version (see http://www.gnu.org/licenses).
// Centrifuge is distributed in the hope that it will be useful,
// but WITHOUT ANY WARRANTY; without even the implied warranty of
// MERCHANTABILITY or FITNESS FOR A PARTICULAR PURPOSE.  See the
// GNU General Public License for more details.

// Ensure we're `no_std` when compiling for WebAssembly.
#![cfg_attr(not(feature = "std"), no_std)]
// Allow things like `1 * CFG`
#![allow(clippy::identity_op)]

pub mod conversion;
mod impls;

pub use constants::*;
pub use types::*;

/// Common types for all runtimes
pub mod types {
	use parity_scale_codec::{CompactAs, Decode, Encode, MaxEncodedLen};
	use scale_info::TypeInfo;
	#[cfg(feature = "std")]
	use serde::{Deserialize, Serialize};
	use sp_core::{H160, U256};
	use sp_runtime::{
		traits::{self, BlakeTwo256, IdentifyAccount, Verify},
		OpaqueExtrinsic,
	};
	use sp_std::vec::Vec;

	/// PoolId type we use.
	pub type PoolId = u64;

	/// OrderId type we use to identify order per epoch.
	pub type OrderId = u64;

	/// EpochId type we use to identify epochs in our revolving pools
	pub type PoolEpochId = u32;

	/// An index to a block.
	pub type BlockNumber = u32;

	/// Alias to 512-bit hash when used in the context of a transaction
	/// signature on the chain.
	pub type Signature = sp_runtime::MultiSignature;

	/// Some way of identifying an account on the chain. We intentionally make
	/// it equivalent to the public key of our transaction signing scheme.
	pub type AccountId = <<Signature as Verify>::Signer as IdentifyAccount>::AccountId;

	/// The address format for describing accounts.
	pub type Address = sp_runtime::MultiAddress<AccountId, ()>;

	/// Balance of an account.
	pub type Balance = u128;

	/// IBalance is the signed version of the Balance for orml tokens
	pub type IBalance = i128;

	/// Nonce of a transaction in the chain.
	pub type Nonce = u32;

	/// A hash of some data used by the chain.
	pub type Hash = <BlakeTwo256 as traits::Hash>::Output;

	/// The hashing algorithm used by the chain
	///
	/// NOTE: Must never change
	pub type Hashing = BlakeTwo256;

	/// A generic block for the node to use, as we can not commit to
	/// a specific Extrinsic format at this point. Runtimes will ensure
	/// Extrinsic are correctly decoded.
	/// Used by the node.
	pub type Block = sp_runtime::generic::Block<Header, OpaqueExtrinsic>;

	/// Block header type as expected by this runtime.
	pub type Header = sp_runtime::generic::Header<BlockNumber, Hashing>;

	/// Aura consensus authority.
	pub type AuraId = sp_consensus_aura::sr25519::AuthorityId;

	// A vector of bytes, conveniently named like it is in Solidity.
	pub type Bytes = Vec<u8>;

	// A 32 bytes fixed-size array.
	pub type Bytes32 = FixedArray<u8, 32>;

	// Fixed-size array of given typed elements.
	pub type FixedArray<T, const S: usize> = [T; S];

	// A cryptographic salt to be combined with a value before hashing.
	pub type Salt = FixedArray<u8, 32>;

	/// A representation of registryID.
	#[derive(Encode, Decode, Default, Copy, Clone, PartialEq, Eq, TypeInfo)]
	#[cfg_attr(feature = "std", derive(Debug, Serialize, Deserialize))]
	pub struct RegistryId(pub H160);

	// The id of an asset as it corresponds to the "token id" of a Centrifuge
	// document. A registry id is needed as well to uniquely identify an asset
	// on-chain.
	#[derive(Encode, Decode, Default, Copy, Clone, PartialEq, Eq, TypeInfo)]
	#[cfg_attr(feature = "std", derive(Debug, Serialize, Deserialize))]
	pub struct TokenId(pub U256);

	/// A generic representation of a local address. A resource id points to
	/// this. It may be a registry id (20 bytes) or a fungible asset type (in
	/// the future). Constrained to 32 bytes just as an upper bound to store
	/// efficiently.
	#[derive(Encode, Decode, Default, Clone, PartialEq, Eq, TypeInfo)]
	#[cfg_attr(feature = "std", derive(Debug))]
	pub struct EthAddress(pub Bytes32);

	/// A representation of CollectionId for Uniques
	pub type CollectionId = u64;

	/// A representation of a tranche identifier
	pub type TrancheId = [u8; 16];

	/// A representation of a tranche weight, used to weight
	/// importance of a tranche
	#[derive(Encode, Decode, Copy, Debug, Default, Clone, PartialEq, Eq, TypeInfo, CompactAs)]
	#[cfg_attr(feature = "std", derive(Serialize, Deserialize))]
	pub struct TrancheWeight(pub u128);

	/// A representation of ItemId for Uniques.
	#[derive(
		Encode,
		Decode,
		Default,
		Copy,
		Clone,
		PartialEq,
		Eq,
		CompactAs,
		Debug,
		MaxEncodedLen,
		TypeInfo,
	)]
	#[cfg_attr(feature = "std", derive(Serialize, Deserialize))]
	pub struct ItemId(pub u128);

	/// A representation of a loan identifier
	pub type LoanId = u64;

	/// The type for indexing pallets on a Substrate runtime
	pub type PalletIndex = u8;

	/// The representation of a pool fee identifier
	pub type PoolFeeId = u64;

	/// The type for outbound LP message nonces.
	pub type OutboundMessageNonce = u64;
}

/// Common constants for all runtimes
pub mod constants {
	use frame_support::weights::{constants::WEIGHT_REF_TIME_PER_SECOND, Weight};
	use sp_runtime::Perbill;

	use super::types::{Balance, BlockNumber};

	/// This determines the average expected block time that we are targeting.
	/// Blocks will be produced at a minimum duration defined by
	/// `SLOT_DURATION`. `SLOT_DURATION` is picked up by `pallet_timestamp`
	/// which is in turn picked up by `pallet_aura` to implement `fn
	/// slot_duration()`.
	///
	/// Change this to adjust the block time.
	pub const MILLISECS_PER_BLOCK: u64 = 12000;
	pub const SLOT_DURATION: u64 = MILLISECS_PER_BLOCK;

	// Time is measured by number of blocks.
	pub const MINUTES: BlockNumber = 60_000 / (MILLISECS_PER_BLOCK as BlockNumber);
	pub const HOURS: BlockNumber = MINUTES * 60;
	pub const DAYS: BlockNumber = HOURS * 24;

	/// Milliseconds per day
	pub const MILLISECS_PER_DAY: u64 = SECONDS_PER_DAY * 1000;

	// Seconds units
	pub const SECONDS_PER_MINUTE: u64 = 60;
	pub const SECONDS_PER_HOUR: u64 = SECONDS_PER_MINUTE * 60;
	pub const SECONDS_PER_DAY: u64 = SECONDS_PER_HOUR * 24;
	pub const SECONDS_PER_WEEK: u64 = SECONDS_PER_DAY * 7;
	pub const SECONDS_PER_MONTH: u64 = SECONDS_PER_DAY * 30;
	pub const SECONDS_PER_YEAR: u64 = SECONDS_PER_DAY * 365;

	/// We assume that ~5% of the block weight is consumed by `on_initialize`
	/// handlers. This is used to limit the maximal weight of a single
	/// extrinsic.
	pub const AVERAGE_ON_INITIALIZE_RATIO: Perbill = Perbill::from_percent(5);
	/// We allow `Normal` extrinsics to fill up the block up to 75%, the rest
	/// can be used by Operational  extrinsics.
	pub const NORMAL_DISPATCH_RATIO: Perbill = Perbill::from_percent(75);

	/// We allow for 0.5 seconds of compute with a 6 second average block time.
	pub const MAXIMUM_BLOCK_WEIGHT: Weight = Weight::from_parts(WEIGHT_REF_TIME_PER_SECOND, 0)
		.saturating_div(2)
		.set_proof_size(MAX_POV_SIZE);

	pub const MICRO_CFG: Balance = 1_000_000_000_000; // 10−6 	0.000001
	pub const MILLI_CFG: Balance = 1_000 * MICRO_CFG; // 10−3 	0.001
	pub const CENTI_CFG: Balance = 10 * MILLI_CFG; // 10−2 	0.01
	pub const CFG: Balance = 100 * CENTI_CFG;

	// The decimals for the tokens we handle natively in our runtimes.
	// Other tokens are registered in the orml_asset_registry and
	// their decimals can be found in their respective metadata.
	pub mod currency_decimals {
		pub const NATIVE: u32 = 18;
		pub const AUSD: u32 = 12;
		pub const KSM: u32 = 12;
	}

	/// Minimum vesting amount, in CFG/AIR
	pub const MIN_VESTING: Balance = 10;

	/// Value for a not specified fee key.
	pub const DEFAULT_FEE_VALUE: Balance = 1 * CFG;

	/// % of fee addressed to the Treasury. The reminder % will be for the block
	/// author.
	pub const TREASURY_FEE_RATIO: Perbill = Perbill::from_percent(80);

	/// The max length allowed for a tranche token name
	pub const MAX_TOKEN_NAME_LENGTH_BYTES: u32 = 128;

	/// The max length allowed for a tranche token symbol
	pub const MAX_TOKEN_SYMBOL_LENGTH_BYTES: u32 = 32;

	pub const fn deposit(items: u32, bytes: u32) -> Balance {
		items as Balance * 15 * CENTI_CFG + (bytes as Balance) * 6 * CENTI_CFG
	}

	/// Unhashed 36-bytes prefix for currencies managed by LiquidityPools.
	pub const GENERAL_CURRENCY_INDEX_PREFIX: [u8; 36] = *b"CentrifugeGeneralCurrencyIndexPrefix";

	/// Transaction recovery ID used for generating a signature in the Ethereum
	/// Transaction pallet. As per:
	/// <https://github.com/PureStake/moonbeam/blob/fb63014a5e487f17e31283776e4f6b0befd009a2/primitives/xcm/src/ethereum_xcm.rs#L167>
	pub const TRANSACTION_RECOVERY_ID: u64 = 42;

	/// The safe XCM version of pallet-xcm, same as on relay chain
	pub const SAFE_XCM_VERSION: u32 = staging_xcm::opaque::v2::VERSION;

	pub const MAX_POV_SIZE: u64 = cumulus_primitives_core::relay_chain::MAX_POV_SIZE as u64;
	/// Block storage limit in bytes. Set to 40 KB.
	pub const BLOCK_STORAGE_LIMIT: u64 = 40 * 1024;

	/// The maximum number of fees per pool.
	///
	/// NOTE: Must be ge than [MAX_POOL_FEES_PER_BUCKET].
	pub const MAX_FEES_PER_POOL: u32 = 200;

	/// The maximum number of pool fees per pool fee bucket
	pub const MAX_POOL_FEES_PER_BUCKET: u32 = 100;

<<<<<<< HEAD
	/// The index of the root OpenGov track
	pub const TRACK_INDEX_ROOT: u16 = 0;
	/// The index of the whitelisted caller OpenGov track
	pub const TRACK_INDEX_WHITELISTED_CALLER: u16 = 1;
	/// The index of the pool admin OpenGov track
	pub const TRACK_INDEX_POOL_ADMIN: u16 = 10;
	/// The index of the treasurer OpenGov track
	pub const TRACK_INDEX_TREASURER: u16 = 11;
	/// The index of the referendum canceller OpenGov track
	pub const TRACK_INDEX_REF_CANCELLER: u16 = 20;
	/// The index of the referendum killer OpenGov track
	pub const TRACK_INDEX_REF_KILLER: u16 = 21;
=======
	/// Identification of the native token of the chain. Used in XCM locations.
	pub const NATIVE_KEY: &[u8] = &[0, 1];
>>>>>>> de2886f2
}

/// Listing of parachains we integrate with.
/// For each parachain, we are interested in stating their parachain ID
/// as well as any of their token key ID that we possibly support in our
/// XCM configuration. These token keys are defined in said parachain
/// and must always match the value there defined, which is expected to
/// never change once defined since they help define the canonical id
/// of said tokens in the network, which is relevant for XCM transfers.
pub mod parachains {
	pub mod kusama {
		pub mod karura {
			pub const ID: u32 = 2000;
			pub const AUSD_KEY: &[u8] = &[0, 129];
		}

		pub mod altair {
			pub const ID: u32 = 2088;
			pub const AIR_KEY: &[u8] = crate::NATIVE_KEY;
		}
	}

	pub mod polkadot {
		pub mod acala {
			pub const ID: u32 = 2000;
			pub const AUSD_KEY: &[u8] = &[0, 1];
		}

		pub mod centrifuge {
			pub const ID: u32 = 2031;
			pub const CFG_KEY: &[u8] = crate::NATIVE_KEY;
		}
	}

	pub mod rococo {
		pub mod rocksmine {
			pub const ID: u32 = 1000;
			pub mod usdt {
				pub const PALLET_INSTANCE: u8 = 50;
				pub const GENERAL_INDEX: u128 = 1984;
			}
		}

		pub mod acala {
			pub const ID: u32 = 2000;
			pub const AUSD_KEY: &[u8] = &[0, 129];
		}
	}
}

pub mod liquidity_pools {
	/// The hashed prefix for currencies managed by LiquidityPools.
	pub struct GeneralCurrencyPrefix;

	impl sp_core::Get<[u8; 12]> for GeneralCurrencyPrefix {
		fn get() -> [u8; 12] {
			let hash: [u8; 16] =
				sp_io::hashing::blake2_128(&crate::constants::GENERAL_CURRENCY_INDEX_PREFIX);
			let (trimmed, _) = hash.split_at(12);

			trimmed
				.try_into()
				.expect("Should not fail to trim 16-length byte array to length 12")
		}
	}
}<|MERGE_RESOLUTION|>--- conflicted
+++ resolved
@@ -263,7 +263,9 @@
 	/// The maximum number of pool fees per pool fee bucket
 	pub const MAX_POOL_FEES_PER_BUCKET: u32 = 100;
 
-<<<<<<< HEAD
+	/// Identification of the native token of the chain. Used in XCM locations.
+	pub const NATIVE_KEY: &[u8] = &[0, 1];
+
 	/// The index of the root OpenGov track
 	pub const TRACK_INDEX_ROOT: u16 = 0;
 	/// The index of the whitelisted caller OpenGov track
@@ -276,10 +278,6 @@
 	pub const TRACK_INDEX_REF_CANCELLER: u16 = 20;
 	/// The index of the referendum killer OpenGov track
 	pub const TRACK_INDEX_REF_KILLER: u16 = 21;
-=======
-	/// Identification of the native token of the chain. Used in XCM locations.
-	pub const NATIVE_KEY: &[u8] = &[0, 1];
->>>>>>> de2886f2
 }
 
 /// Listing of parachains we integrate with.
