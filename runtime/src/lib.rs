--- conflicted
+++ resolved
@@ -105,11 +105,7 @@
     // and set impl_version to 0. If only runtime
     // implementation changes and behavior does not, then leave spec_version as
     // is and increment impl_version.
-<<<<<<< HEAD
-    spec_version: 234,
-=======
     spec_version: 233,
->>>>>>> 99231814
     impl_version: 0,
     apis: RUNTIME_API_VERSIONS,
     transaction_version: 1,
@@ -404,7 +400,7 @@
 parameter_types! {
 	pub const LaunchPeriod: BlockNumber = 7 * DAYS;
 	pub const VotingPeriod: BlockNumber = 7 * DAYS;
-	pub const FastTrackVotingPeriod: BlockNumber = 3 * MINUTES;
+	pub const FastTrackVotingPeriod: BlockNumber = 3 * HOURS;
     pub const InstantAllowed: bool = false;
 	pub const MinimumDeposit: Balance = 10 * RAD;
 	pub const EnactmentPeriod: BlockNumber = 8 * DAYS;
@@ -734,14 +730,6 @@
     type ProposalLifetime = ProposalLifetime;
 }
 
-// struct CustomOnRuntimeUpgrade;
-// impl frame_support::traits::OnRuntimeUpgrade for CustomOnRuntimeUpgrade {
-//     fn on_runtime_upgrade() -> frame_support::weights::Weight {
-//         // Anchor::run_anchor_migration();
-//         0
-//    }
-//  }
-
 construct_runtime!(
 	pub enum Runtime where
 		Block = Block,
@@ -807,7 +795,6 @@
 pub type CheckedExtrinsic = generic::CheckedExtrinsic<AccountId, Call, SignedExtra>;
 /// Executive: handles dispatch to the various modules.
 pub type Executive = frame_executive::Executive<Runtime, Block, frame_system::ChainContext<Runtime>, Runtime, AllModules>;
-// pub type Executive = frame_executive::Executive<Runtime, Block, frame_system::ChainContext<Runtime>, Runtime, AllModules, CustomOnRuntimeUpgrade>;
 
 decl_runtime_apis! {
     /// The API to query anchoring info.
