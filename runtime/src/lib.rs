--- conflicted
+++ resolved
@@ -101,19 +101,6 @@
 
 /// Runtime version.
 pub const VERSION: RuntimeVersion = RuntimeVersion {
-<<<<<<< HEAD
-	spec_name: create_runtime_str!("centrifuge-chain"),
-	impl_name: create_runtime_str!("centrifuge-chain"),
-	authoring_version: 10,
-	// Per convention: if the runtime behavior changes, increment spec_version
-	// and set impl_version to 0. If only runtime
-	// implementation changes and behavior does not, then leave spec_version as
-	// is and increment impl_version.
-	spec_version: 237,
-	impl_version: 0,
-	apis: RUNTIME_API_VERSIONS,
-	transaction_version: 1,
-=======
     spec_name: create_runtime_str!("centrifuge-chain"),
     impl_name: create_runtime_str!("centrifuge-chain"),
     authoring_version: 10,
@@ -125,7 +112,6 @@
     impl_version: 0,
     apis: RUNTIME_API_VERSIONS,
     transaction_version: 1,
->>>>>>> a37869a4
 };
 
 /// Native version.
