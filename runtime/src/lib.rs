//! The Substrate runtime. This can be compiled with ``#[no_std]`, ready for Wasm.

#![cfg_attr(not(feature = "std"), no_std)]
// `construct_runtime!` does a lot of recursion and requires us to increase the limit to 256.
#![recursion_limit="256"]

use sp_std::{prelude::*, convert::TryFrom};
use frame_support::{
    construct_runtime, parameter_types, debug, RuntimeDebug,
    weights::{
        Weight, DispatchClass,
        constants::{BlockExecutionWeight, ExtrinsicBaseWeight, RocksDbWeight, WEIGHT_PER_SECOND}},
    traits::{
        U128CurrencyToVote, Currency, KeyOwnerProofSystem,
        Randomness, LockIdentifier, InstanceFilter},
};
use codec::{Encode, Decode};
use sp_core::{
    crypto::KeyTypeId,
    u32_trait::{_1, _2, _3, _4}
};
pub use node_primitives::{AccountId, Signature};
use node_primitives::{AccountIndex, Balance, BlockNumber, Hash, Index, Moment};
use sp_api::{decl_runtime_apis, impl_runtime_apis};
use sp_runtime::{
	Perbill, Perquintill, ApplyExtrinsicResult,
	impl_opaque_keys, generic, create_runtime_str, FixedPointNumber,
};
use sp_runtime::curve::PiecewiseLinear;
use sp_runtime::transaction_validity::{TransactionValidity, TransactionSource, TransactionPriority};
use sp_runtime::traits::{
	self, BlakeTwo256, Block as BlockT, StaticLookup, SaturatedConversion,
	OpaqueKeys, NumberFor, Saturating, ConvertInto, Convert
};
use frame_system::{
    EnsureSigned, EnsureRoot, EnsureOneOf,
    limits::{BlockWeights, BlockLength}};
use sp_version::RuntimeVersion;
#[cfg(any(feature = "std", test))]
use sp_version::NativeVersion;
use sp_core::OpaqueMetadata;
use sp_io::hashing::blake2_128;
//use pallet_grandpa::{AuthorityId as GrandpaId, AuthorityList as GrandpaAuthorityList};
//use pallet_grandpa::fg_primitives;
//use pallet_im_online::sr25519::{AuthorityId as ImOnlineId};
//use sp_authority_discovery::AuthorityId as AuthorityDiscoveryId;
use pallet_transaction_payment_rpc_runtime_api::{FeeDetails, RuntimeDispatchInfo};
pub use pallet_transaction_payment::{Multiplier, TargetedFeeAdjustment, CurrencyAdapter};
//use pallet_session::{historical as pallet_session_historical};
use sp_inherents::{InherentData, CheckInherentsResult};
use crate::anchor::AnchorData;
use pallet_collective::EnsureProportionMoreThan;
use static_assertions::const_assert;

#[cfg(any(feature = "std", test))]
pub use sp_runtime::BuildStorage;
pub use pallet_timestamp::Call as TimestampCall;
pub use pallet_balances::Call as BalancesCall;
//pub use pallet_staking::StakerStatus;

// XCM imports
use cumulus_primitives_core::relay_chain::Balance as RelayChainBalance;
use orml_xcm_support::{CurrencyIdConverter, IsConcreteWithGeneralKey, MultiCurrencyAdapter};
use polkadot_parachain::primitives::Sibling;
use xcm::v0::{Junction, MultiLocation, NetworkId};
use xcm_builder::{
	AccountId32Aliases, LocationInverter, ParentIsDefault, RelayChainAsNative,
	SiblingParachainAsNative, SiblingParachainConvertsVia, SignedAccountId32AsNative,
	SovereignSignedViaLocation,
};
use xcm_executor::{
	traits::{IsConcrete, NativeAsset},
	Config, XcmExecutor,
};

/// Implementations of some helper traits passed into runtime modules as associated types.
pub mod impls;
use impls::DealWithFees;

// use bridge as pallet_bridge;

// Bridge access control list pallet
// use bridge_mapping;

/// Used for anchor module
pub mod anchor;

/// Fees for TXs
mod fees;

/// common utilities
mod common;

/// proofs utilities
mod proofs;

/// nft module
// mod nfts;

/// radial reward claims module
mod rad_claims;

/// bridge module
// mod bridge;

/// verifiable attributes registry module
// mod va_registry;

/// nft module
// mod nft;

/// Constant values used within the runtime.
pub mod constants;
use constants::{time::*, currency::*};
use sp_runtime::generic::Era;
use crate::impls::WeightToFee;

// Make the WASM binary available.
#[cfg(feature = "std")]
include!(concat!(env!("OUT_DIR"), "/wasm_binary.rs"));

#[cfg(feature = "std")]
/// Wasm binary unwrapped. If built with `BUILD_DUMMY_WASM_BINARY`, the function panics.
pub fn wasm_binary_unwrap() -> &'static [u8] {
    WASM_BINARY.expect("Development wasm binary is not available. This means the client is \
						built with `BUILD_DUMMY_WASM_BINARY` flag and it is only usable for \
						production chains. Please rebuild with the flag disabled.")
}

/// Runtime version.
pub const VERSION: RuntimeVersion = RuntimeVersion {
    spec_name: create_runtime_str!("centrifuge-chain"),
    impl_name: create_runtime_str!("centrifuge-chain"),
    authoring_version: 10,
    // Per convention: if the runtime behavior changes, increment spec_version
    // and set impl_version to 0. If only runtime
    // implementation changes and behavior does not, then leave spec_version as
    // is and increment impl_version.
    spec_version: 240,
    impl_version: 0,
    apis: RUNTIME_API_VERSIONS,
    transaction_version: 1,
};

/// Native version.
#[cfg(any(feature = "std", test))]
pub fn native_version() -> NativeVersion {
    NativeVersion {
        runtime_version: VERSION,
        can_author_with: Default::default(),
    }
}

#[derive(codec::Encode, codec::Decode)]
pub enum XCMPMessage<XAccountId, XBalance> {
    /// Transfer tokens to the given account from the Parachain account.
    TransferToken(XAccountId, XBalance),
}

type NegativeImbalance = <Balances as Currency<AccountId>>::NegativeImbalance;

const AVERAGE_ON_INITIALIZE_WEIGHT: Perbill = Perbill::from_percent(10);
/// We assume that ~10% of the block weight is consumed by `on_initalize` handlers.
/// This is used to limit the maximal weight of a single extrinsic.
const AVERAGE_ON_INITIALIZE_RATIO: Perbill = Perbill::from_percent(10);
/// We allow `Normal` extrinsics to fill up the block up to 75%, the rest can be used
/// by  Operational  extrinsics.
const NORMAL_DISPATCH_RATIO: Perbill = Perbill::from_percent(75);
/// We allow for half a second of compute with a 3 second average block time.
const MAXIMUM_BLOCK_WEIGHT: Weight = WEIGHT_PER_SECOND / 2;

parameter_types! {
    pub const BlockHashCount: BlockNumber = 250;
    pub const MaximumBlockWeight: Weight = MAXIMUM_BLOCK_WEIGHT;
    pub const Version: RuntimeVersion = VERSION;
    pub RuntimeBlockLength: BlockLength =
        BlockLength::max_with_normal_ratio(5 * 1024 * 1024, NORMAL_DISPATCH_RATIO);
    pub RuntimeBlockWeights: BlockWeights = BlockWeights::builder()
        .base_block(BlockExecutionWeight::get())
        .for_class(DispatchClass::all(), |weights| {
            weights.base_extrinsic = ExtrinsicBaseWeight::get();
        })
        .for_class(DispatchClass::Normal, |weights| {
            weights.max_total = Some(NORMAL_DISPATCH_RATIO * MAXIMUM_BLOCK_WEIGHT);
        })
        .for_class(DispatchClass::Operational, |weights| {
            weights.max_total = Some(MAXIMUM_BLOCK_WEIGHT);
            // Operational transactions have some extra reserved space, so that they
            // are included even if block reached `MAXIMUM_BLOCK_WEIGHT`.
            weights.reserved = Some(
                MAXIMUM_BLOCK_WEIGHT - NORMAL_DISPATCH_RATIO * MAXIMUM_BLOCK_WEIGHT
            );
        })
        .avg_block_initialization(AVERAGE_ON_INITIALIZE_RATIO)
        .build_or_panic();
    pub const SS58Prefix: u8 = 42;
}

//const_assert!(AvailableBlockRatio::get().deconstruct() >= AVERAGE_ON_INITIALIZE_WEIGHT.deconstruct());

impl frame_system::Config for Runtime {
    type BaseCallFilter = ();
    /// The ubiquitous origin type.
    type Origin = Origin;
	/// The aggregated dispatch type that is available for extrinsics.
    type Call = Call;
    /// The index type for storing how many extrinsics an account has signed.
    type Index = Index;
    /// The index type for blocks.
    type BlockNumber = BlockNumber;
    /// The type for hashing blocks and tries.
    type Hash = Hash;
    /// The hashing algorithm used.
    type Hashing = BlakeTwo256;
    /// The identifier used to distinguish between accounts.
    type AccountId = AccountId;
    /// The lookup mechanism to get account ID from whatever is passed in dispatchers.
    type Lookup = Indices;
    /// The header type.
    type Header = generic::Header<BlockNumber, BlakeTwo256>;
    /// The overarching event type.
    type Event = Event;
    /// Maximum number of block number to block hash mappings to keep (oldest pruned first).
    type BlockHashCount = BlockHashCount;
    type DbWeight = RocksDbWeight;
    type BlockWeights = RuntimeBlockWeights;
    type BlockLength = RuntimeBlockLength;
    type PalletInfo = PalletInfo;
    type SS58Prefix = SS58Prefix;
	/// Get the chain's current version.
	type Version = Version;
	/// Data to be associated with an account (other than nonce/transaction counter, which this
	/// module does regardless).
	type AccountData = pallet_balances::AccountData<Balance>;
    /// Handler for when a new account has just been created.
	type OnNewAccount = ();
	/// A function that is invoked when an account has been determined to be dead.
	///
	/// All resources should be cleaned up associated with the given account.
	type OnKilledAccount = ();
    type SystemWeightInfo = ();
}

parameter_types! {
	// One storage item; value is size 4+4+16+32 bytes = 56 bytes.
	pub const DepositBase: Balance = 30 * CENTI_RAD;
	// Additional storage item size of 32 bytes.
	pub const DepositFactor: Balance = 5 * CENTI_RAD;
	pub const MaxSignatories: u16 = 100;
}

impl pallet_multisig::Config for Runtime {
    type Event = Event;
    type Call = Call;
    type Currency = Balances;
    type DepositBase = DepositBase;
    type DepositFactor = DepositFactor;
    type MaxSignatories = MaxSignatories;
    type WeightInfo = ();
}

impl cumulus_pallet_parachain_system::Config for Runtime {
	type Event = Event;
	type OnValidationData = ();
	type SelfParaId = parachain_info::Module<Runtime>;
	type DownwardMessageHandlers = XcmHandler;
	type HrmpMessageHandlers = XcmHandler;
}

impl parachain_info::Config for Runtime {}

parameter_types! {
	pub const PolkadotNetwork: NetworkId = NetworkId::Polkadot;
    //pub const CentrifugeNetwork: NetworkId = NetworkId::Named("cent".into());
	pub RelayChainOrigin: Origin = cumulus_pallet_xcm_handler::Origin::Relay.into();
	pub Ancestry: MultiLocation = Junction::Parachain {
		id: ParachainInfo::parachain_id().into()
	}.into();
}

pub struct AccountId32Convert;
impl Convert<AccountId, [u8; 32]> for AccountId32Convert {
	fn convert(account_id: AccountId) -> [u8; 32] {
		account_id.into()
	}
}

type LocationConverter = (
	ParentIsDefault<AccountId>,
	SiblingParachainConvertsVia<Sibling, AccountId>,
    // TODO: Make this CentrifugeNetwork
	AccountId32Aliases<PolkadotNetwork, AccountId>,
);

// This is a simplified CurrencyId for xtokens pallet, as of now, Centrifuge has only
// the native token RAD. See Acala's implementation for a multi-token example
// https://github.com/AcalaNetwork/Acala/blob/eb746187fc1fa96f7ef8429e6ed39cde587fbe5e/primitives/src/lib.rs#L149
pub struct CurrencyId;
impl TryFrom<Vec<u8>> for CurrencyId {
    type Error = ();
    fn try_from(v: Vec<u8>) -> Result<CurrencyId, Self::Error> {
        if v.as_slice() == b"RAD" {
            Ok(CurrencyId)
        } else { Err(()) }
    }
}

type LocalAssetTransactor = xcm_builder::CurrencyAdapter<
	// Use this currency:
	Balances,
	// Use this currency when it is a fungible asset matching the given location or name:
    // TODO: This impl handles the case of relay<->parachain, but DOT cannot be stored on
    // Centrifuge so this is not useful. We can just re-implement the type w/o relay case.
	IsConcreteWithGeneralKey<CurrencyId, RelayToNative>,
	// Do a simple punn to convert an AccountId32 MultiLocation into a native chain account ID:
	LocationConverter,
	// Our chain's account ID type (we can't get away without mentioning it explicitly):
	AccountId,
>;

type LocalOriginConverter = (
	SovereignSignedViaLocation<LocationConverter, Origin>,
	RelayChainAsNative<RelayChainOrigin, Origin>,
	SiblingParachainAsNative<cumulus_pallet_xcm_handler::Origin, Origin>,
	SignedAccountId32AsNative<PolkadotNetwork, Origin>,
);


pub struct XcmConfig;
impl Config for XcmConfig {
    type Call = Call;
    type XcmSender = XcmHandler;
    // How to withdraw and deposit an asset.
    type AssetTransactor = LocalAssetTransactor;
    type OriginConverter = LocalOriginConverter;
    type IsReserve = NativeAsset;
    type IsTeleporter = ();
    type LocationInverter = LocationInverter<Ancestry>;
}

impl cumulus_pallet_xcm_handler::Config for Runtime {
    type Event = Event;
    type XcmExecutor = XcmExecutor<XcmConfig>;
    type UpwardMessageSender = ParachainSystem;
    type HrmpMessageSender = ParachainSystem;
}

pub struct RelayToNative;
impl Convert<RelayChainBalance, Balance> for RelayToNative {
	fn convert(val: u128) -> Balance {
		// native is 18
		// relay is 12
		val * 1_000_000
	}
}

pub struct NativeToRelay;
impl Convert<Balance, RelayChainBalance> for NativeToRelay {
	fn convert(val: u128) -> Balance {
		// native is 18
		// relay is 12
		val / 1_000_000
	}
}


impl orml_xtokens::Config for Runtime {
	type Event = Event;
	type Balance = Balance;
	type ToRelayChainBalance = NativeToRelay;
	type AccountId32Convert = AccountId32Convert;
	type RelayChainNetworkId = PolkadotNetwork;
	type ParaId = ParachainInfo;
	type AccountIdConverter = LocationConverter;
	type XcmExecutor = XcmExecutor<XcmConfig>;
}

parameter_types! {
	// One storage item; value is size 4+4+16+32 bytes = 56 bytes.
	pub const ProxyDepositBase: Balance = 30 * CENTI_RAD;
	// Additional storage item size of 32 bytes.
	pub const ProxyDepositFactor: Balance = 5 * CENTI_RAD;
	pub const MaxProxies: u16 = 32;
	pub const AnnouncementDepositBase: Balance = deposit(1, 8);
	pub const AnnouncementDepositFactor: Balance = deposit(0, 66);
	pub const MaxPending: u16 = 32;
}

/// The type used to represent the kinds of proxying allowed.
#[derive(Copy, Clone, Eq, PartialEq, Ord, PartialOrd, Encode, Decode, RuntimeDebug)]
pub enum ProxyType {
    Any,
    NonTransfer,
    Governance
}
impl Default for ProxyType { fn default() -> Self { Self::Any } }
impl InstanceFilter<Call> for ProxyType {
    fn filter(&self, c: &Call) -> bool {
        match self {
            ProxyType::Any => true,
            ProxyType::NonTransfer => !matches!(c,
				Call::Balances(..) | Call::Indices(pallet_indices::Call::transfer(..))
			),
            ProxyType::Governance => matches!(c,
				Call::Democracy(..) | Call::Council(..) | Call::Elections(..)
			)
        }
    }
    fn is_superset(&self, o: &Self) -> bool {
        match (self, o) {
            (x, y) if x == y => true,
            (ProxyType::Any, _) => true,
            (_, ProxyType::Any) => false,
            (ProxyType::NonTransfer, _) => true,
            _ => false,
        }
    }
}

impl pallet_proxy::Config for Runtime {
    type Event = Event;
    type Call = Call;
    type Currency = Balances;
    type ProxyType = ProxyType;
    type ProxyDepositBase = ProxyDepositBase;
    type ProxyDepositFactor = ProxyDepositFactor;
    type MaxProxies = MaxProxies;
    type WeightInfo = ();
    type MaxPending = MaxPending;
    type CallHasher = BlakeTwo256;
    type AnnouncementDepositBase = AnnouncementDepositBase;
    type AnnouncementDepositFactor = AnnouncementDepositFactor;
}

impl pallet_utility::Config for Runtime {
	type Event = Event;
	type Call = Call;
    type WeightInfo = ();
}

parameter_types! {
    pub MaximumSchedulerWeight: Weight = Perbill::from_percent(80) * MaximumBlockWeight::get();
    pub const MaxScheduledPerBlock: u32 = 50;
}

impl pallet_scheduler::Config for Runtime {
    type Event = Event;
    type Origin = Origin;
    type PalletsOrigin = OriginCaller;
    type Call = Call;
    type MaximumWeight = MaximumSchedulerWeight;
    type ScheduleOrigin = EnsureRoot<AccountId>;
    type MaxScheduledPerBlock = MaxScheduledPerBlock;
    type WeightInfo = ();
}

parameter_types! {
	pub const IndexDeposit: Balance = 1 * MILLI_RAD;
}

impl pallet_indices::Config for Runtime {
    /// The type for recording indexing into the account enumeration. If this ever overflows, there
    /// will be problems!
    type AccountIndex = AccountIndex;
    /// The currency trait.
    type Currency = Balances;
    /// The deposit needed for reserving an index.
    type Deposit = IndexDeposit;
    /// The overarching event type.
    type Event = Event;
    type WeightInfo = ();
}

parameter_types! {
    // the minimum fee for an anchor is 500,000ths of a RAD.
    // This is set to a value so you can still get some return without getting your account removed.
    pub const ExistentialDeposit: Balance = 1 * MICRO_RAD;
    // For weight estimation, we assume that the most locks on an individual account will be 50.
    pub const MaxLocks: u32 = 50;
}

impl pallet_balances::Config for Runtime {
    type MaxLocks = MaxLocks;
	/// The type for recording an account's balance.
	type Balance = Balance;
	/// Handler for the unbalanced reduction when removing a dust account.
	type DustRemoval = ();
	/// The overarching event type.
	type Event = Event;
	/// The minimum amount required to keep an account open.
	type ExistentialDeposit = ExistentialDeposit;
	/// The means of storing the balances of an account.
	type AccountStore = frame_system::Module<Runtime>;
    type WeightInfo = ();
}

parameter_types! {
    /// TransactionByteFee is set to 0.01 MicroRAD
    pub const TransactionByteFee: Balance = 1 * (MICRO_RAD / 100);
	// for a sane configuration, this should always be less than `AvailableBlockRatio`.
	pub const TargetBlockFullness: Perquintill = Perquintill::from_percent(25);
	pub AdjustmentVariable: Multiplier = Multiplier::saturating_from_rational(1, 100_000);
	pub MinimumMultiplier: Multiplier = Multiplier::saturating_from_rational(1, 1_000_000_000u128);
}

impl pallet_transaction_payment::Config for Runtime {
    type OnChargeTransaction = CurrencyAdapter<Balances, DealWithFees>;
	type TransactionByteFee = TransactionByteFee;
	type WeightToFee = WeightToFee;
	type FeeMultiplierUpdate =
        TargetedFeeAdjustment<Self, TargetBlockFullness, AdjustmentVariable, MinimumMultiplier>;
}

parameter_types! {
    pub const MinimumPeriod: Moment = SLOT_DURATION / 2;
}
impl pallet_timestamp::Config for Runtime {
    /// A timestamp: milliseconds since the unix epoch.
    type Moment = Moment;
    type OnTimestampSet = ();
    type MinimumPeriod = MinimumPeriod;
    type WeightInfo = ();
}

parameter_types! {
	pub const UncleGenerations: BlockNumber = 5;
}

// We only use find_author to pay in anchor pallet
impl pallet_authorship::Config for Runtime {
	type FindAuthor = ();
	type UncleGenerations = UncleGenerations;
	type FilterUncle = ();
	type EventHandler = ();
}

impl_opaque_keys! {
	pub struct SessionKeys {}
}

// set to almost three percent to correct for a bug, see https://github.com/paritytech/substrate/issues/4964 for
// details and https://play.rust-lang.org/?version=stable&mode=debug&edition=2018&gist=e6490da3bfb28f69c7f6e6393ec6bb0c
// for the calculation
// TODO: set back to Perbill::from_percent(3) as soon as the bug above is fixed.
const THREE_PERCENT_INFLATION: Perbill = Perbill::from_parts(29_559_999);

const REWARD_CURVE: PiecewiseLinear<'static> = PiecewiseLinear {
	points: &[(Perbill::from_percent(0), THREE_PERCENT_INFLATION)],
	maximum: THREE_PERCENT_INFLATION,
};

parameter_types! {
	pub const LaunchPeriod: BlockNumber = 7 * DAYS;
	pub const VotingPeriod: BlockNumber = 7 * DAYS;
	pub const FastTrackVotingPeriod: BlockNumber = 3 * HOURS;
    pub const InstantAllowed: bool = false;
	pub const MinimumDeposit: Balance = 10 * RAD;
	pub const EnactmentPeriod: BlockNumber = 8 * DAYS;
	pub const CooloffPeriod: BlockNumber = 7 * DAYS;
	pub const PreimageByteDeposit: Balance = 100 * MICRO_RAD;
    pub const MaxProposals: u32 = 100;
	pub const MaxVotes: u32 = 100;
}

impl pallet_democracy::Config for Runtime {
	type Proposal = Call;
	type Event = Event;
	type Currency = Balances;
    type BlacklistOrigin = EnsureRoot<AccountId>;
    // To cancel a proposal before it has been passed, must be root.
    type CancelProposalOrigin = EnsureRoot<AccountId>;

	/// The minimum period of locking and the period between a proposal being approved and enacted.
	///
	/// It should generally be a little more than the unstake period to ensure that
	/// voting stakers have an opportunity to remove themselves from the system in the case where
	/// they are on the losing side of a vote.
	type EnactmentPeriod = EnactmentPeriod;

	/// How often (in blocks) new public referenda are launched.
	type LaunchPeriod = LaunchPeriod;

	/// How often (in blocks) to check for new votes.
	type VotingPeriod = VotingPeriod;

	/// The minimum amount to be used as a deposit for a public referendum proposal.
	type MinimumDeposit = MinimumDeposit;

	/// A straight majority of the council can decide what their next motion is.
	type ExternalOrigin = pallet_collective::EnsureProportionAtLeast<_1, _2, AccountId, CouncilCollective>;

	/// A super-majority can have the next scheduled referendum be a straight majority-carries vote.
	type ExternalMajorityOrigin = pallet_collective::EnsureProportionAtLeast<_3, _4, AccountId, CouncilCollective>;

	/// A unanimous council can have the next scheduled referendum be a straight default-carries
	/// (NTB) vote.
	type ExternalDefaultOrigin = pallet_collective::EnsureProportionAtLeast<_1, _1, AccountId, CouncilCollective>;

	/// Two thirds of the council can have an ExternalMajority/ExternalDefault vote
	/// be tabled immediately and with a shorter voting/enactment period.
	type FastTrackOrigin = pallet_collective::EnsureProportionAtLeast<_2, _3, AccountId, CouncilCollective>;

    type InstantOrigin = pallet_collective::EnsureProportionAtLeast<_1, _1, AccountId, CouncilCollective>;

    type InstantAllowed = InstantAllowed;

    type FastTrackVotingPeriod = FastTrackVotingPeriod;

    // To cancel a proposal which has been passed, 2/3 of the council must agree to it.
    type CancellationOrigin = pallet_collective::EnsureProportionAtLeast<_2, _3, AccountId, CouncilCollective>;
    // Any single council member may veto a coming council proposal, however they can
    // only do it once and it lasts only for the cooloff period.
    type VetoOrigin = pallet_collective::EnsureMember<AccountId, CouncilCollective>;
    /// Period in blocks where an external proposal may not be re-submitted after being vetoed.
    type CooloffPeriod = CooloffPeriod;
    /// The amount of balance that must be deposited per byte of preimage stored.
    type PreimageByteDeposit = PreimageByteDeposit;
    type OperationalPreimageOrigin = pallet_collective::EnsureMember<AccountId, CouncilCollective>;
    /// Handler for the unbalanced reduction when slashing a preimage deposit.
    type Slash = ();
    type Scheduler = Scheduler;
    type PalletsOrigin = OriginCaller;
    type MaxVotes = MaxVotes;
    type MaxProposals = MaxProposals;
    type WeightInfo = ();
}

parameter_types! {
	pub const CouncilMotionDuration: BlockNumber = 5 * DAYS;
	pub const CouncilMaxProposals: u32 = 100;
    pub const CouncilMaxMembers: u32 = 100;
}

type CouncilCollective = pallet_collective::Instance1;
impl pallet_collective::Config<CouncilCollective> for Runtime {
	type Origin = Origin;
	type Proposal = Call;
	type Event = Event;
    type MotionDuration = CouncilMotionDuration;
    type MaxProposals = CouncilMaxProposals;
    type MaxMembers = CouncilMaxMembers;
    type DefaultVote = pallet_collective::PrimeDefaultVote;
    type WeightInfo = ();
}

parameter_types! {
	pub const CandidacyBond: Balance = 1000 * RAD;
	pub const VotingBond: Balance = 50 * CENTI_RAD;
	pub const VotingBondBase: Balance = 50 * CENTI_RAD;
	pub const TermDuration: BlockNumber = 7 * DAYS;
	pub const DesiredMembers: u32 = 7;
	pub const DesiredRunnersUp: u32 = 3;
	pub const ElectionsPhragmenModuleId: LockIdentifier = *b"phrelect";
}

// Make sure that there are no more than `CouncilMaxMembers` members elected via elections-phragmen.
const_assert!(DesiredMembers::get() <= CouncilMaxMembers::get());

impl pallet_elections_phragmen::Config for Runtime {
	type Event = Event;
    type ModuleId = ElectionsPhragmenModuleId;
    type Currency = Balances;
	type ChangeMembers = Council;
    type InitializeMembers = Council;
    type CurrencyToVote = U128CurrencyToVote;

	/// How much should be locked up in order to submit one's candidacy.
	type CandidacyBond = CandidacyBond;

    /// Base deposit associated with voting
    type VotingBondBase = VotingBondBase;

	/// How much should be locked up in order to be able to submit votes.
	type VotingBondFactor = VotingBond;

	type LoserCandidate = ();
	type KickedMember = ();

	/// Number of members to elect.
	type DesiredMembers = DesiredMembers;

	/// Number of runners_up to keep.
	type DesiredRunnersUp = DesiredRunnersUp;

	/// How long each seat is kept. This defines the next block number at which an election
	/// round will happen. If set to zero, no elections are ever triggered and the module will
	/// be in passive mode.
	type TermDuration = TermDuration;
    type WeightInfo = ();
}

parameter_types! {
    pub const MaxSubAccounts: u32 = 100;
    pub const MaxAdditionalFields: u32 = 100;
    pub const BasicDeposit: Balance = 100 * RAD;
    pub const FieldDeposit: Balance = 25 * RAD;
    pub const SubAccountDeposit: Balance = 20 * RAD;
    pub const MaxRegistrars: u32 = 20;
}

impl pallet_identity::Config for Runtime {
    type Event = Event;
    type Currency = Balances;
    type BasicDeposit = BasicDeposit;
    type FieldDeposit = FieldDeposit;
    type SubAccountDeposit = SubAccountDeposit;
    type MaxSubAccounts = MaxSubAccounts;
    type MaxAdditionalFields = MaxAdditionalFields;
    type MaxRegistrars = MaxRegistrars;
    type Slashed = ();
    type RegistrarOrigin = EnsureProportionMoreThan<_1, _2, AccountId, CouncilCollective>;
    type ForceOrigin = EnsureProportionMoreThan<_1, _2, AccountId, CouncilCollective>;
    type WeightInfo = ();
}

impl anchor::Trait for Runtime {}

/// Fees module implementation
impl fees::Trait for Runtime {
	type Event = Event;
	/// A straight majority of the council can change the fees.
	type FeeChangeOrigin = pallet_collective::EnsureProportionAtLeast<_1, _2, AccountId, CouncilCollective>;
}

// impl nfts::Trait for Runtime {
//     type Event = Event;
// }

// parameter_types! {
//     pub HashId: chainbridge::ResourceId = chainbridge::derive_resource_id(1, &blake2_128(b"cent_nft_hash"));
// 	pub NativeTokenId: chainbridge::ResourceId = chainbridge::derive_resource_id(1, &blake2_128(b"xRAD"));
// }
//
// impl bridge::Trait for Runtime {
// 	type Event = Event;
// 	type BridgeOrigin = EnsureSigned<AccountId>;
// 	type Currency = Balances;
// 	type HashId = HashId;
// 	type NativeTokenId = NativeTokenId;
// }


// parameter_types! {
//     pub const ChainId: u8 = 1;
//     pub const ProposalLifetime: u32 = 100;
// }
//
// impl chainbridge::Trait for Runtime {
//     type Event = Event;
//     type Proposal = Call;
//     type ChainId = ChainId;
// 	/// A 75% majority of the council can update bridge settings.
// 	type AdminOrigin = pallet_collective::EnsureProportionAtLeast<_3, _4, AccountId, CouncilCollective>;
//     type ProposalLifetime = ProposalLifetime;
// }

parameter_types! {
    pub const UnsignedPriority: TransactionPriority = TransactionPriority::max_value();
    pub const Longevity: u32 = 64;
}

impl rad_claims::Trait for Runtime {
    type Event = Event;
    type Longevity = Longevity;
    type UnsignedPriority = UnsignedPriority;
    type AdminOrigin = pallet_collective::EnsureProportionAtLeast<_1, _2, AccountId, CouncilCollective>;
    type Currency = Balances;
}

parameter_types! {
	pub const MinVestedTransfer: Balance = 1000 * RAD;
}

impl pallet_vesting::Config for Runtime {
    type Event = Event;
    type Currency = Balances;
    type BlockNumberToBalance = ConvertInto;
    type MinVestedTransfer = MinVestedTransfer;
    type WeightInfo = ();
}

// impl va_registry::Trait for Runtime {
//     type Event = Event;
// }
//
// impl nft::Trait for Runtime {
//     type Event = Event;
//     type AssetInfo = va_registry::types::AssetInfo;
// }

// impl bridge_mapping::Trait for Runtime {
//     type ResourceId = bridge::ResourceId;
//     type Address = bridge::Address;
//     type AdminOrigin = pallet_collective::EnsureProportionAtLeast<_3, _4, AccountId, CouncilCollective>;
// }

/*
impl cumulus_parachain_upgrade::Config for Runtime {
    type Event = Event;
    type OnValidationData = ();
    type SelfParaId = parachain_info::Module<Runtime>;
}
*/

/*
impl cumulus_message_broker::Config for Runtime {
	type DownwardMessageHandlers = ();
	type HrmpMessageHandlers = ();
}
*/

impl pallet_sudo::Config for Runtime {
	type Call = Call;
	type Event = Event;
}


// Frame Order in this block dictates the index of each one in the metadata
// Any addition should be done at the bottom
// Any deletion affects the following frames during runtime upgrades
construct_runtime!(
	pub enum Runtime where
		Block = Block,
		NodeBlock = node_primitives::Block,
		UncheckedExtrinsic = UncheckedExtrinsic
	{
		System: frame_system::{Module, Call, Config, Storage, Event<T>},
		Utility: pallet_utility::{Module, Call, Event},
		//Babe: pallet_babe::{Module, Call, Storage, Config, Inherent, ValidateUnsigned},
		Timestamp: pallet_timestamp::{Module, Call, Storage, Inherent},
		Authorship: pallet_authorship::{Module, Call, Storage, Inherent},
		Balances: pallet_balances::{Module, Call, Storage, Config<T>, Event<T>},
		TransactionPayment: pallet_transaction_payment::{Module, Storage},
		//Staking: pallet_staking::{Module, Call, Config<T>, Storage, Event<T>, ValidateUnsigned},
		//Session: pallet_session::{Module, Call, Storage, Event, Config<T>},
		Democracy: pallet_democracy::{Module, Call, Storage, Config, Event<T>},
		Council: pallet_collective::<Instance1>::{Module, Call, Storage, Origin<T>, Event<T>, Config<T>},
		Elections: pallet_elections_phragmen::{Module, Call, Storage, Event<T>, Config<T>},
		//Grandpa: pallet_grandpa::{Module, Call, Storage, Config, Event, ValidateUnsigned},
		//ImOnline: pallet_im_online::{Module, Call, Storage, Event<T>, ValidateUnsigned, Config<T>},
		//AuthorityDiscovery: pallet_authority_discovery::{Module, Call, Config},
		//Offences: pallet_offences::{Module, Call, Storage, Event},
        RandomnessCollectiveFlip: pallet_randomness_collective_flip::{Module, Call, Storage},
		Anchor: anchor::{Module, Call, Storage},
		Fees: fees::{Module, Call, Storage, Event<T>, Config<T>},
		// Nfts: nfts::{Module, Call, Event<T>},
        Identity: pallet_identity::{Module, Call, Storage, Event<T>},
		// PalletBridge: pallet_bridge::{Module, Call, Storage, Event<T>, Config<T>},
		// ChainBridge: chainbridge::{Module, Call, Storage, Event<T>},
		Indices: pallet_indices::{Module, Call, Storage, Config<T>, Event<T>},
		//Historical: pallet_session_historical::{Module},
        Scheduler: pallet_scheduler::{Module, Call, Storage, Event<T>},
        Proxy: pallet_proxy::{Module, Call, Storage, Event<T>},
		Multisig: pallet_multisig::{Module, Call, Storage, Event<T>},
        RadClaims: rad_claims::{Module, Call, Storage, Event<T>, ValidateUnsigned},
        Vesting: pallet_vesting::{Module, Call, Storage, Event<T>, Config<T>},
		// Registry: va_registry::{Module, Call, Storage, Event<T>},
		// Nft: nft::{Module, Call, Storage, Event<T>},
        // BridgeMapping: bridge_mapping::{Module, Call, Storage},
        ParachainSystem: cumulus_pallet_parachain_system::{Module, Call, Storage, Inherent, Event},
<<<<<<< HEAD
        XcmHandler: cumulus_pallet_xcm_handler::{Module, Event<T>, Origin},
=======
>>>>>>> 2ca2d5ec
        ParachainInfo: parachain_info::{Module, Storage, Config},
        XTokens: orml_xtokens::{Module, Storage, Call, Event<T>},
        XcmHandler: cumulus_pallet_xcm_handler::{Module, Call, Event<T>, Origin},
        Sudo: pallet_sudo::{Module, Call, Storage, Config<T>, Event<T>},
	}
);

/// The address format for describing accounts.
pub type Address = <Indices as StaticLookup>::Source;
/// Block header type as expected by this runtime.
pub type Header = generic::Header<BlockNumber, BlakeTwo256>;
/// Block type as expected by this runtime.
pub type Block = generic::Block<Header, UncheckedExtrinsic>;
/// A Block signed with a Justification
pub type SignedBlock = generic::SignedBlock<Block>;
/// BlockId type as expected by this runtime.
pub type BlockId = generic::BlockId<Block>;
/// The SignedExtension to the basic transaction logic.
pub type SignedExtra = (
    frame_system::CheckSpecVersion<Runtime>,
    frame_system::CheckTxVersion<Runtime>,
    frame_system::CheckGenesis<Runtime>,
    frame_system::CheckEra<Runtime>,
    frame_system::CheckNonce<Runtime>,
    frame_system::CheckWeight<Runtime>,
    pallet_transaction_payment::ChargeTransactionPayment<Runtime>,
);
/// Unchecked extrinsic type as expected by this runtime.
pub type UncheckedExtrinsic = generic::UncheckedExtrinsic<Address, Call, Signature, SignedExtra>;
/// The payload being signed in transactions.
pub type SignedPayload = generic::SignedPayload<Call, SignedExtra>;
/// Extrinsic type that has already been checked.
pub type CheckedExtrinsic = generic::CheckedExtrinsic<AccountId, Call, SignedExtra>;

/// Executive: handles dispatch to the various modules.
pub type Executive = frame_executive::Executive<Runtime, Block, frame_system::ChainContext<Runtime>, Runtime, AllModules>;

decl_runtime_apis! {
    /// The API to query anchoring info.
    pub trait AnchorApi {
        fn get_anchor_by_id(id: Hash) -> Option<AnchorData<Hash, BlockNumber>>;
    }
}

impl_runtime_apis! {
	impl sp_api::Core<Block> for Runtime {
		fn version() -> RuntimeVersion {
			VERSION
		}

		fn execute_block(block: Block) {
			Executive::execute_block(block)
		}

		fn initialize_block(header: &<Block as BlockT>::Header) {
			Executive::initialize_block(header)
		}
	}

	impl sp_api::Metadata<Block> for Runtime {
		fn metadata() -> OpaqueMetadata {
			Runtime::metadata().into()
		}
	}

	impl sp_block_builder::BlockBuilder<Block> for Runtime {
		fn apply_extrinsic(extrinsic: <Block as BlockT>::Extrinsic) -> ApplyExtrinsicResult {
			Executive::apply_extrinsic(extrinsic)
		}

		fn finalize_block() -> <Block as BlockT>::Header {
			Executive::finalize_block()
		}

		fn inherent_extrinsics(data: InherentData) -> Vec<<Block as BlockT>::Extrinsic> {
			data.create_extrinsics()
		}

		fn check_inherents(block: Block, data: InherentData) -> CheckInherentsResult {
			data.check_extrinsics(&block)
		}

		fn random_seed() -> <Block as BlockT>::Hash {
			RandomnessCollectiveFlip::random_seed()
		}
	}

	impl sp_transaction_pool::runtime_api::TaggedTransactionQueue<Block> for Runtime {
		fn validate_transaction(
			source: TransactionSource,
			tx: <Block as BlockT>::Extrinsic,
		) -> TransactionValidity {
			Executive::validate_transaction(source, tx)
		}
	}

	impl sp_offchain::OffchainWorkerApi<Block> for Runtime {
		fn offchain_worker(header: &<Block as BlockT>::Header) {
			Executive::offchain_worker(header)
		}
    }

    impl frame_system_rpc_runtime_api::AccountNonceApi<Block, AccountId, Index> for Runtime {
        fn account_nonce(account: AccountId) -> Index {
            System::account_nonce(account)
        }
    }

    impl pallet_transaction_payment_rpc_runtime_api::TransactionPaymentApi<
		Block,
		Balance,
	> for Runtime {
		fn query_info(uxt: <Block as BlockT>::Extrinsic, len: u32) -> RuntimeDispatchInfo<Balance> {
			TransactionPayment::query_info(uxt, len)
		}
		fn query_fee_details(uxt: <Block as BlockT>::Extrinsic, len: u32) -> FeeDetails<Balance> {
			TransactionPayment::query_fee_details(uxt, len)
		}
	}

	impl sp_session::SessionKeys<Block> for Runtime {
		fn generate_session_keys(seed: Option<Vec<u8>>) -> Vec<u8> {
			SessionKeys::generate(seed)
		}

		fn decode_session_keys(
			encoded: Vec<u8>,
		) -> Option<Vec<(Vec<u8>, sp_core::crypto::KeyTypeId)>> {
			SessionKeys::decode_into_raw_public_keys(&encoded)
		}
	}

	impl self::AnchorApi<Block> for Runtime {
		fn get_anchor_by_id(id: Hash) -> Option<AnchorData<Hash, BlockNumber>> {
			Anchor::get_anchor_by_id(id)
		}
	}

    #[cfg(feature = "runtime-benchmarks")]
    impl frame_benchmarking::Benchmark<Block> for Runtime {
        fn dispatch_benchmark(
			//config: frame_benchmarking::BenchmarkConfig
            pallet: Vec<u8>,
            benchmark: Vec<u8>,
            lowest_range_values: Vec<u32>,
            highest_range_values: Vec<u32>,
            steps: Vec<u32>,
            repeat: u32,
            extra: bool
	    ) -> Result<Vec<frame_benchmarking::BenchmarkBatch>, sp_runtime::RuntimeString> {
            use frame_benchmarking::{Benchmarking, BenchmarkBatch, add_benchmark, TrackedStorageKey};

            let whitelist: Vec<TrackedStorageKey> = vec![];
            let mut batches = Vec::<BenchmarkBatch>::new();
            //let params = (&config, &whitelist);
            let params = (&pallet, &benchmark, &lowest_range_values, &highest_range_values, &steps, repeat, &whitelist);

            add_benchmark!(params, batches, va_registry, Registry);

            if batches.is_empty() { return Err("Benchmark not found for this pallet.".into()) }
		    Ok(batches)
        }
    }
}

// Add parachain runtime features
cumulus_pallet_parachain_system::register_validate_block!(Block, Executive);

#[cfg(test)]
mod tests {
    use super::*;
    use frame_system::offchain::CreateSignedTransaction;

    #[test]
    fn validate_transaction_submitter_bounds() {
        fn is_submit_signed_transaction<T>() where
            T: CreateSignedTransaction<Call>,
        {}

        is_submit_signed_transaction::<Runtime>();
    }
}<|MERGE_RESOLUTION|>--- conflicted
+++ resolved
@@ -809,12 +809,6 @@
 }
 */
 
-impl pallet_sudo::Config for Runtime {
-	type Call = Call;
-	type Event = Event;
-}
-
-
 // Frame Order in this block dictates the index of each one in the metadata
 // Any addition should be done at the bottom
 // Any deletion affects the following frames during runtime upgrades
@@ -858,14 +852,9 @@
 		// Nft: nft::{Module, Call, Storage, Event<T>},
         // BridgeMapping: bridge_mapping::{Module, Call, Storage},
         ParachainSystem: cumulus_pallet_parachain_system::{Module, Call, Storage, Inherent, Event},
-<<<<<<< HEAD
-        XcmHandler: cumulus_pallet_xcm_handler::{Module, Event<T>, Origin},
-=======
->>>>>>> 2ca2d5ec
         ParachainInfo: parachain_info::{Module, Storage, Config},
         XTokens: orml_xtokens::{Module, Storage, Call, Event<T>},
         XcmHandler: cumulus_pallet_xcm_handler::{Module, Call, Event<T>, Origin},
-        Sudo: pallet_sudo::{Module, Call, Storage, Config<T>, Event<T>},
 	}
 );
 
