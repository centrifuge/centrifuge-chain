--- conflicted
+++ resolved
@@ -802,11 +802,9 @@
     type ProposalLifetime = ProposalLifetime;
 }
 
-<<<<<<< HEAD
 // Frame Order in this block dictates the index of each one in the metadata
 // Any addition should be done at the bottom
 // Any deletion affects the following frames during runtime upgrades
-=======
 impl registry::Trait for Runtime {
     type Event = Event;
 }
@@ -816,7 +814,6 @@
     type AssetInfo = registry::types::AssetInfo;
 }
 
->>>>>>> 6b528fc5
 construct_runtime!(
 	pub enum Runtime where
 		Block = Block,
@@ -848,16 +845,13 @@
         Identity: pallet_identity::{Module, Call, Storage, Event<T>},
 		PalletBridge: pallet_bridge::{Module, Call, Storage, Event<T>, Config<T>},
 		ChainBridge: chainbridge::{Module, Call, Storage, Event<T>},
-<<<<<<< HEAD
 		Indices: pallet_indices::{Module, Call, Storage, Config<T>, Event<T>},
 		Historical: pallet_session_historical::{Module},
         Scheduler: pallet_scheduler::{Module, Call, Storage, Event<T>},
         Proxy: pallet_proxy::{Module, Call, Storage, Event<T>},
 		Multisig: pallet_multisig::{Module, Call, Storage, Event<T>},
-=======
 		Registry: registry::{Module, Call, Storage, Event<T>},
 		Nft: nft::{Module, Storage, Event<T>},
->>>>>>> 6b528fc5
 	}
 );
 
