//! The Substrate Node Template runtime. This can be compiled with `#[no_std]`, ready for Wasm.

#![cfg_attr(not(feature = "std"), no_std)]
// `construct_runtime!` does a lot of recursion and requires us to increase the limit to 256.
#![recursion_limit="256"]

// Make the WASM binary available.
#[cfg(feature = "std")]
include!(concat!(env!("OUT_DIR"), "/wasm_binary.rs"));

use rstd::prelude::*;
use primitives::{OpaqueMetadata, crypto::key_types};
use sr_primitives::{
	ApplyResult, transaction_validity::TransactionValidity, generic, create_runtime_str,
	impl_opaque_keys, AnySignature
};
use sr_primitives::traits::{NumberFor, BlakeTwo256, Block as BlockT, DigestFor, StaticLookup, Verify, ConvertInto};
use sr_primitives::weights::Weight;
use babe::{AuthorityId as BabeId};
use grandpa::{AuthorityId as GrandpaId, AuthorityWeight as GrandpaWeight};
use grandpa::fg_primitives::{self, ScheduledChange};
use client::{
	block_builder::api::{CheckInherentsResult, InherentData, self as block_builder_api},
	runtime_api as client_api, decl_runtime_apis, impl_runtime_apis
};
use version::RuntimeVersion;
#[cfg(feature = "std")]
use version::NativeVersion;

// A few exports that help ease life for downstream crates.
#[cfg(any(feature = "std", test))]
pub use sr_primitives::BuildStorage;
pub use timestamp::Call as TimestampCall;
pub use balances::Call as BalancesCall;
pub use sr_primitives::{Permill, Perbill};
pub use support::{StorageValue, construct_runtime, parameter_types};

use crate::anchor::AnchorData;

/// An index to a block.
pub type BlockNumber = u32;

/// Alias to 512-bit hash when used in the context of a transaction signature on the chain.
pub type Signature = AnySignature;

/// Some way of identifying an account on the chain. We intentionally make it equivalent
/// to the public key of our transaction signing scheme.
pub type AccountId = <Signature as Verify>::Signer;

/// The type for looking up accounts. We don't expect more than 4 billion of them, but you
/// never know...
pub type AccountIndex = u32;

/// Balance of an account.
pub type Balance = u128;

/// Index of a transaction in the chain.
pub type Index = u32;

/// A hash of some data used by the chain.
pub type Hash = primitives::H256;

/// Digest item type.
pub type DigestItem = generic::DigestItem<Hash>;

///// Used for anchor module
pub mod anchor;
//
/// Fees for TXs
mod fees;

/// common utilities
mod common;

/// Opaque types. These are used by the CLI to instantiate machinery that don't need to know
/// the specifics of the runtime. They can then be made to be agnostic over specific formats
/// of data like extrinsics, allowing for them to continue syncing the network through upgrades
/// to even the core datastructures.
pub mod opaque {
	use super::*;

	pub use sr_primitives::OpaqueExtrinsic as UncheckedExtrinsic;

	/// Opaque block header type.
	pub type Header = generic::Header<BlockNumber, BlakeTwo256>;
	/// Opaque block type.
	pub type Block = generic::Block<Header, UncheckedExtrinsic>;
	/// Opaque block identifier type.
	pub type BlockId = generic::BlockId<Block>;

	pub type SessionHandlers = (Grandpa, Babe);

	impl_opaque_keys! {
		pub struct SessionKeys {
			#[id(key_types::GRANDPA)]
			pub grandpa: GrandpaId,
			#[id(key_types::BABE)]
			pub babe: BabeId,
		}
	}
}

/// This runtime version.
pub const VERSION: RuntimeVersion = RuntimeVersion {
	spec_name: create_runtime_str!("centrifuge-chain"),
	impl_name: create_runtime_str!("centrifuge-chain"),
	authoring_version: 5,
	spec_version: 5,
	impl_version: 5,
	apis: RUNTIME_API_VERSIONS,
};

/// Constants for Babe.

/// Since BABE is probabilistic this is the average expected block time that
/// we are targetting. Blocks will be produced at a minimum duration defined
/// by `SLOT_DURATION`, but some slots will not be allocated to any
/// authority and hence no block will be produced. We expect to have this
/// block time on average following the defined slot duration and the value
/// of `c` configured for BABE (where `1 - c` represents the probability of
/// a slot being empty).
/// This value is only used indirectly to define the unit constants below
/// that are expressed in blocks. The rest of the code should use
/// `SLOT_DURATION` instead (like the timestamp module for calculating the
/// minimum period).
/// <https://research.web3.foundation/en/latest/polkadot/BABE/Babe/#6-practical-results>
pub const MILLISECS_PER_BLOCK: u64 = 6000;

pub const SLOT_DURATION: u64 = MILLISECS_PER_BLOCK;

pub const EPOCH_DURATION_IN_BLOCKS: u32 = 10 * MINUTES;

// These time units are defined in number of blocks.
pub const MINUTES: BlockNumber = 60_000 / (MILLISECS_PER_BLOCK as BlockNumber);
pub const HOURS: BlockNumber = MINUTES * 60;
pub const DAYS: BlockNumber = HOURS * 24;

// 1 in 4 blocks (on average, not counting collisions) will be primary babe blocks.
pub const PRIMARY_PROBABILITY: (u64, u64) = (1, 4);

/// The version infromation used to identify this runtime when compiled natively.
#[cfg(feature = "std")]
pub fn native_version() -> NativeVersion {
	NativeVersion {
		runtime_version: VERSION,
		can_author_with: Default::default(),
	}
}

parameter_types! {
	pub const BlockHashCount: BlockNumber = 250;
	pub const MaximumBlockWeight: Weight = 1_000_000;
	pub const AvailableBlockRatio: Perbill = Perbill::from_percent(75);
	pub const MaximumBlockLength: u32 = 5 * 1024 * 1024;
	pub const Version: RuntimeVersion = VERSION;
}

impl system::Trait for Runtime {
	/// The identifier used to distinguish between accounts.
	type AccountId = AccountId;
	/// The aggregated dispatch type that is available for extrinsics.
	type Call = Call;
	/// The lookup mechanism to get account ID from whatever is passed in dispatchers.
	type Lookup = Indices;
	/// The index type for storing how many extrinsics an account has signed.
	type Index = Index;
	/// The index type for blocks.
	type BlockNumber = BlockNumber;
	/// The type for hashing blocks and tries.
	type Hash = Hash;
	/// The hashing algorithm used.
	type Hashing = BlakeTwo256;
	/// The header type.
	type Header = generic::Header<BlockNumber, BlakeTwo256>;
	/// The ubiquitous event type.
	type Event = Event;
	/// Update weight (to fee) multiplier per-block.
	type WeightMultiplierUpdate = ();
	/// The ubiquitous origin type.
	type Origin = Origin;
	/// Maximum number of block number to block hash mappings to keep (oldest pruned first).
	type BlockHashCount = BlockHashCount;
	/// Maximum weight of each block. With a default weight system of 1byte == 1weight, 4mb is ok.
	type MaximumBlockWeight = MaximumBlockWeight;
	/// Maximum size of all encoded transactions (in bytes) that are allowed in one block.
	type MaximumBlockLength = MaximumBlockLength;
	/// Portion of the block weight that is available to all normal transactions.
	type AvailableBlockRatio = AvailableBlockRatio;
	type Version = Version;
}

parameter_types! {
	pub const EpochDuration: u64 = EPOCH_DURATION_IN_BLOCKS as u64;
	pub const ExpectedBlockTime: u64 = MILLISECS_PER_BLOCK;
}

impl babe::Trait for Runtime {
	type EpochDuration = EpochDuration;
	type ExpectedBlockTime = ExpectedBlockTime;
}

impl grandpa::Trait for Runtime {
	type Event = Event;
}

impl indices::Trait for Runtime {
	/// The type for recording indexing into the account enumeration. If this ever overflows, there
	/// will be problems!
	type AccountIndex = u32;
	/// Use the standard means of resolving an index hint from an id.
	type ResolveHint = indices::SimpleResolveHint<Self::AccountId, Self::AccountIndex>;
	/// Determine whether an account is dead.
	type IsDeadAccount = Balances;
	/// The ubiquitous event type.
	type Event = Event;
}

parameter_types! {
	pub const MinimumPeriod: u64 = 5000;
}

impl timestamp::Trait for Runtime {
	/// A timestamp: milliseconds since the unix epoch.
	type Moment = u64;
	type OnTimestampSet = Babe;
	type MinimumPeriod = MinimumPeriod;
}

parameter_types! {
	pub const ExistentialDeposit: u128 = 500;
	pub const TransferFee: u128 = 0;
	pub const CreationFee: u128 = 0;
	pub const TransactionBaseFee: u128 = 0;
	pub const TransactionByteFee: u128 = 1;
}

impl balances::Trait for Runtime {
	/// The type for recording an account's balance.
	type Balance = Balance;
	/// What to do if an account's free balance gets zeroed.
	type OnFreeBalanceZero = ();
	/// What to do if a new account is created.
	type OnNewAccount = Indices;
	/// The ubiquitous event type.
	type Event = Event;

	type TransactionPayment = ();
	type DustRemoval = ();
	type TransferPayment = ();
	type ExistentialDeposit = ExistentialDeposit;
	type TransferFee = TransferFee;
	type CreationFee = CreationFee;
	type TransactionBaseFee = TransactionBaseFee;
	type TransactionByteFee = TransactionByteFee;
	type WeightToFee = ConvertInto;
}

impl sudo::Trait for Runtime {
	type Event = Event;
	type Proposal = Call;
}

impl anchor::Trait for Runtime {
    type Event = Event;
}

/// Fees module implementation
impl fees::Trait for Runtime {
    type Event = Event;
}

construct_runtime!(
	pub enum Runtime where
		Block = Block,
		NodeBlock = opaque::Block,
		UncheckedExtrinsic = UncheckedExtrinsic
	{
		System: system::{Module, Call, Storage, Config, Event},
		Timestamp: timestamp::{Module, Call, Storage, Inherent},
		Babe: babe::{Module, Call, Storage, Config, Inherent(Timestamp)},
		Grandpa: grandpa::{Module, Call, Storage, Config, Event},
		Indices: indices::{default, Config<T>},
		Balances: balances,
		Sudo: sudo,
<<<<<<< HEAD
		Anchor: anchor::{Module, Call, Storage},
		Fees: fees::{Module, Call, Storage, Event<T>, Config<T>},
=======
		Anchor: anchor::{Module, Call, Storage, Event<T>},
		Fees: fees::{Module, Call, Storage, Event<T>},
>>>>>>> b6aaf3f5
	}
);

/// The address format for describing accounts.
pub type Address = <Indices as StaticLookup>::Source;
/// Block header type as expected by this runtime.
pub type Header = generic::Header<BlockNumber, BlakeTwo256>;
/// Block type as expected by this runtime.
pub type Block = generic::Block<Header, UncheckedExtrinsic>;
/// A Block signed with a Justification
pub type SignedBlock = generic::SignedBlock<Block>;
/// BlockId type as expected by this runtime.
pub type BlockId = generic::BlockId<Block>;
/// The SignedExtension to the basic transaction logic.
pub type SignedExtra = (
	system::CheckVersion<Runtime>,
	system::CheckGenesis<Runtime>,
	system::CheckEra<Runtime>,
	system::CheckNonce<Runtime>,
	system::CheckWeight<Runtime>,
	balances::TakeFees<Runtime>
);
/// Unchecked extrinsic type as expected by this runtime.
pub type UncheckedExtrinsic = generic::UncheckedExtrinsic<Address, Call, Signature, SignedExtra>;
/// Extrinsic type that has already been checked.
pub type CheckedExtrinsic = generic::CheckedExtrinsic<AccountId, Call, SignedExtra>;
/// Executive: handles dispatch to the various modules.
pub type Executive = executive::Executive<Runtime, Block, system::ChainContext<Runtime>, Runtime, AllModules>;

decl_runtime_apis! {
	/// The API to query anchoring info.
	pub trait AnchorApi {
		fn get_anchor_by_id(id: Hash) -> Option<AnchorData<Hash, BlockNumber>>;
	}
}

impl_runtime_apis! {

	impl self::AnchorApi<Block> for Runtime {
		fn get_anchor_by_id(id: Hash) -> Option<AnchorData<Hash, BlockNumber>> {
			Anchor::get_anchor_by_id(id)
		}
	}

	impl client_api::Core<Block> for Runtime {
		fn version() -> RuntimeVersion {
			VERSION
		}

		fn execute_block(block: Block) {
			Executive::execute_block(block)
		}

		fn initialize_block(header: &<Block as BlockT>::Header) {
			Executive::initialize_block(header)
		}
	}

	impl client_api::Metadata<Block> for Runtime {
		fn metadata() -> OpaqueMetadata {
			Runtime::metadata().into()
		}
	}

	impl block_builder_api::BlockBuilder<Block> for Runtime {
		fn apply_extrinsic(extrinsic: <Block as BlockT>::Extrinsic) -> ApplyResult {
			Executive::apply_extrinsic(extrinsic)
		}

		fn finalize_block() -> <Block as BlockT>::Header {
			Executive::finalize_block()
		}

		fn inherent_extrinsics(data: InherentData) -> Vec<<Block as BlockT>::Extrinsic> {
			data.create_extrinsics()
		}

		fn check_inherents(block: Block, data: InherentData) -> CheckInherentsResult {
			data.check_extrinsics(&block)
		}

		fn random_seed() -> <Block as BlockT>::Hash {
			System::random_seed()
		}
	}

	impl client_api::TaggedTransactionQueue<Block> for Runtime {
		fn validate_transaction(tx: <Block as BlockT>::Extrinsic) -> TransactionValidity {
			Executive::validate_transaction(tx)
		}
	}

	impl offchain_primitives::OffchainWorkerApi<Block> for Runtime {
		fn offchain_worker(number: NumberFor<Block>) {
			Executive::offchain_worker(number)
		}
	}

	impl fg_primitives::GrandpaApi<Block> for Runtime {
		fn grandpa_pending_change(digest: &DigestFor<Block>)
			-> Option<ScheduledChange<NumberFor<Block>>>
		{
			Grandpa::pending_change(digest)
		}

		fn grandpa_forced_change(digest: &DigestFor<Block>)
			-> Option<(NumberFor<Block>, ScheduledChange<NumberFor<Block>>)>
		{
			Grandpa::forced_change(digest)
		}

		fn grandpa_authorities() -> Vec<(GrandpaId, GrandpaWeight)> {
			Grandpa::grandpa_authorities()
		}
	}

	impl babe_primitives::BabeApi<Block> for Runtime {
		fn startup_data() -> babe_primitives::BabeConfiguration {
			// The choice of `c` parameter (where `1 - c` represents the
			// probability of a slot being empty), is done in accordance to the
			// slot duration and expected target block time, for safely
			// resisting network delays of maximum two seconds.
			// <https://research.web3.foundation/en/latest/polkadot/BABE/Babe/#6-practical-results>
			babe_primitives::BabeConfiguration {
				median_required_blocks: 1000,
				slot_duration: Babe::slot_duration(),
				c: PRIMARY_PROBABILITY,
			}
		}

		fn epoch() -> babe_primitives::Epoch {
			babe_primitives::Epoch {
				start_slot: Babe::epoch_start_slot(),
				authorities: Babe::authorities(),
				epoch_index: Babe::epoch_index(),
				randomness: Babe::randomness(),
				duration: EpochDuration::get(),
				secondary_slots: Babe::secondary_slots().0,
			}
		}
	}

	impl consensus_primitives::ConsensusApi<Block, babe_primitives::AuthorityId> for Runtime {
		fn authorities() -> Vec<babe_primitives::AuthorityId> {
			Babe::authorities().into_iter().map(|(a, _)| a).collect()
		}
	}

	impl substrate_session::SessionKeys<Block> for Runtime {
		fn generate_session_keys(seed: Option<Vec<u8>>) -> Vec<u8> {
			let seed = seed.as_ref().map(|s| rstd::str::from_utf8(&s).expect("Seed is an utf8 string"));
			opaque::SessionKeys::generate(seed)
		}
	}
}<|MERGE_RESOLUTION|>--- conflicted
+++ resolved
@@ -282,13 +282,8 @@
 		Indices: indices::{default, Config<T>},
 		Balances: balances,
 		Sudo: sudo,
-<<<<<<< HEAD
-		Anchor: anchor::{Module, Call, Storage},
+		Anchor: anchor::{Module, Call, Storage, Event<T>},
 		Fees: fees::{Module, Call, Storage, Event<T>, Config<T>},
-=======
-		Anchor: anchor::{Module, Call, Storage, Event<T>},
-		Fees: fees::{Module, Call, Storage, Event<T>},
->>>>>>> b6aaf3f5
 	}
 );
 
