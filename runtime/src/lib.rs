//! The Substrate Node Template runtime. This can be compiled with `#[no_std]`, ready for Wasm.

#![cfg_attr(not(feature = "std"), no_std)]
// `construct_runtime!` does a lot of recursion and requires us to increase the limit to 256.
#![recursion_limit="256"]

// Make the WASM binary available.
#[cfg(feature = "std")]
include!(concat!(env!("OUT_DIR"), "/wasm_binary.rs"));

use rstd::prelude::*;
use primitives::{OpaqueMetadata, crypto::key_types};
use sr_primitives::{
	ApplyResult, transaction_validity::TransactionValidity, generic, create_runtime_str,
	impl_opaque_keys, AnySignature
};
use sr_primitives::traits::{NumberFor, BlakeTwo256, Block as BlockT, DigestFor, StaticLookup, Verify, ConvertInto};
use sr_primitives::weights::Weight;
use babe::{AuthorityId as BabeId};
use grandpa::{AuthorityId as GrandpaId, AuthorityWeight as GrandpaWeight};
use grandpa::fg_primitives::{self, ScheduledChange};
use client::{
	block_builder::api::{CheckInherentsResult, InherentData, self as block_builder_api},
	runtime_api as client_api, decl_runtime_apis, impl_runtime_apis
};
use version::RuntimeVersion;
#[cfg(feature = "std")]
use version::NativeVersion;

// A few exports that help ease life for downstream crates.
#[cfg(any(feature = "std", test))]
pub use sr_primitives::BuildStorage;
pub use timestamp::Call as TimestampCall;
pub use balances::Call as BalancesCall;
pub use sr_primitives::{Permill, Perbill};
pub use support::{StorageValue, construct_runtime, parameter_types};

use crate::anchor::AnchorData;

/// An index to a block.
pub type BlockNumber = u32;

/// Alias to 512-bit hash when used in the context of a transaction signature on the chain.
pub type Signature = AnySignature;

/// Some way of identifying an account on the chain. We intentionally make it equivalent
/// to the public key of our transaction signing scheme.
pub type AccountId = <Signature as Verify>::Signer;

/// The type for looking up accounts. We don't expect more than 4 billion of them, but you
/// never know...
pub type AccountIndex = u32;

/// Balance of an account.
pub type Balance = u128;

/// Index of a transaction in the chain.
pub type Index = u32;

/// A hash of some data used by the chain.
pub type Hash = primitives::H256;

/// Digest item type.
pub type DigestItem = generic::DigestItem<Hash>;

///// Used for anchor module
pub mod anchor;
//
/// Fees for TXs
mod fees;

/// common utilities
mod common;

/// Opaque types. These are used by the CLI to instantiate machinery that don't need to know
/// the specifics of the runtime. They can then be made to be agnostic over specific formats
/// of data like extrinsics, allowing for them to continue syncing the network through upgrades
/// to even the core datastructures.
pub mod opaque {
	use super::*;

	pub use sr_primitives::OpaqueExtrinsic as UncheckedExtrinsic;

	/// Opaque block header type.
	pub type Header = generic::Header<BlockNumber, BlakeTwo256>;
	/// Opaque block type.
	pub type Block = generic::Block<Header, UncheckedExtrinsic>;
	/// Opaque block identifier type.
	pub type BlockId = generic::BlockId<Block>;

	pub type SessionHandlers = (Grandpa, Babe);

	impl_opaque_keys! {
		pub struct SessionKeys {
			#[id(key_types::GRANDPA)]
			pub grandpa: GrandpaId,
			#[id(key_types::BABE)]
			pub babe: BabeId,
		}
	}
}

/// This runtime version.
pub const VERSION: RuntimeVersion = RuntimeVersion {
	spec_name: create_runtime_str!("centrifuge-chain"),
	impl_name: create_runtime_str!("centrifuge-chain"),
	authoring_version: 5,
	spec_version: 5,
	impl_version: 5,
	apis: RUNTIME_API_VERSIONS,
};

/// Constants for Babe.

/// Since BABE is probabilistic this is the average expected block time that
/// we are targetting. Blocks will be produced at a minimum duration defined
/// by `SLOT_DURATION`, but some slots will not be allocated to any
/// authority and hence no block will be produced. We expect to have this
/// block time on average following the defined slot duration and the value
/// of `c` configured for BABE (where `1 - c` represents the probability of
/// a slot being empty).
/// This value is only used indirectly to define the unit constants below
/// that are expressed in blocks. The rest of the code should use
/// `SLOT_DURATION` instead (like the timestamp module for calculating the
/// minimum period).
/// <https://research.web3.foundation/en/latest/polkadot/BABE/Babe/#6-practical-results>
pub const MILLISECS_PER_BLOCK: u64 = 6000;

pub const SLOT_DURATION: u64 = MILLISECS_PER_BLOCK;

pub const EPOCH_DURATION_IN_BLOCKS: u32 = 10 * MINUTES;

// These time units are defined in number of blocks.
pub const MINUTES: BlockNumber = 60_000 / (MILLISECS_PER_BLOCK as BlockNumber);
pub const HOURS: BlockNumber = MINUTES * 60;
pub const DAYS: BlockNumber = HOURS * 24;

// 1 in 4 blocks (on average, not counting collisions) will be primary babe blocks.
pub const PRIMARY_PROBABILITY: (u64, u64) = (1, 4);

/// The version infromation used to identify this runtime when compiled natively.
#[cfg(feature = "std")]
pub fn native_version() -> NativeVersion {
	NativeVersion {
		runtime_version: VERSION,
		can_author_with: Default::default(),
	}
}

parameter_types! {
	pub const BlockHashCount: BlockNumber = 250;
	pub const MaximumBlockWeight: Weight = 1_000_000;
	pub const AvailableBlockRatio: Perbill = Perbill::from_percent(75);
	pub const MaximumBlockLength: u32 = 5 * 1024 * 1024;
	pub const Version: RuntimeVersion = VERSION;
}

impl system::Trait for Runtime {
	/// The identifier used to distinguish between accounts.
	type AccountId = AccountId;
	/// The aggregated dispatch type that is available for extrinsics.
	type Call = Call;
	/// The lookup mechanism to get account ID from whatever is passed in dispatchers.
	type Lookup = Indices;
	/// The index type for storing how many extrinsics an account has signed.
	type Index = Index;
	/// The index type for blocks.
	type BlockNumber = BlockNumber;
	/// The type for hashing blocks and tries.
	type Hash = Hash;
	/// The hashing algorithm used.
	type Hashing = BlakeTwo256;
	/// The header type.
	type Header = generic::Header<BlockNumber, BlakeTwo256>;
	/// The ubiquitous event type.
	type Event = Event;
	/// Update weight (to fee) multiplier per-block.
	type WeightMultiplierUpdate = ();
	/// The ubiquitous origin type.
	type Origin = Origin;
	/// Maximum number of block number to block hash mappings to keep (oldest pruned first).
	type BlockHashCount = BlockHashCount;
	/// Maximum weight of each block. With a default weight system of 1byte == 1weight, 4mb is ok.
	type MaximumBlockWeight = MaximumBlockWeight;
	/// Maximum size of all encoded transactions (in bytes) that are allowed in one block.
	type MaximumBlockLength = MaximumBlockLength;
	/// Portion of the block weight that is available to all normal transactions.
	type AvailableBlockRatio = AvailableBlockRatio;
	type Version = Version;
}

parameter_types! {
	pub const EpochDuration: u64 = EPOCH_DURATION_IN_BLOCKS as u64;
	pub const ExpectedBlockTime: u64 = MILLISECS_PER_BLOCK;
}

impl babe::Trait for Runtime {
	type EpochDuration = EpochDuration;
	type ExpectedBlockTime = ExpectedBlockTime;
}

impl grandpa::Trait for Runtime {
	type Event = Event;
}

impl indices::Trait for Runtime {
	/// The type for recording indexing into the account enumeration. If this ever overflows, there
	/// will be problems!
	type AccountIndex = u32;
	/// Use the standard means of resolving an index hint from an id.
	type ResolveHint = indices::SimpleResolveHint<Self::AccountId, Self::AccountIndex>;
	/// Determine whether an account is dead.
	type IsDeadAccount = Balances;
	/// The ubiquitous event type.
	type Event = Event;
}

parameter_types! {
	pub const MinimumPeriod: u64 = 5000;
}

impl timestamp::Trait for Runtime {
	/// A timestamp: milliseconds since the unix epoch.
	type Moment = u64;
	type OnTimestampSet = Babe;
	type MinimumPeriod = MinimumPeriod;
}

parameter_types! {
	pub const ExistentialDeposit: u128 = 500;
	pub const TransferFee: u128 = 0;
	pub const CreationFee: u128 = 0;
	pub const TransactionBaseFee: u128 = 0;
	pub const TransactionByteFee: u128 = 1;
}

impl balances::Trait for Runtime {
	/// The type for recording an account's balance.
	type Balance = Balance;
	/// What to do if an account's free balance gets zeroed.
	type OnFreeBalanceZero = ();
	/// What to do if a new account is created.
	type OnNewAccount = Indices;
	/// The ubiquitous event type.
	type Event = Event;

	type TransactionPayment = ();
	type DustRemoval = ();
	type TransferPayment = ();
	type ExistentialDeposit = ExistentialDeposit;
	type TransferFee = TransferFee;
	type CreationFee = CreationFee;
	type TransactionBaseFee = TransactionBaseFee;
	type TransactionByteFee = TransactionByteFee;
	type WeightToFee = ConvertInto;
}

impl sudo::Trait for Runtime {
	type Event = Event;
	type Proposal = Call;
}

impl anchor::Trait for Runtime {}

/// Fees module implementation
impl fees::Trait for Runtime {
    type Event = Event;
}

construct_runtime!(
	pub enum Runtime where
		Block = Block,
		NodeBlock = opaque::Block,
		UncheckedExtrinsic = UncheckedExtrinsic
	{
		System: system::{Module, Call, Storage, Config, Event},
		Timestamp: timestamp::{Module, Call, Storage, Inherent},
		Babe: babe::{Module, Call, Storage, Config, Inherent(Timestamp)},
		Grandpa: grandpa::{Module, Call, Storage, Config, Event},
		Indices: indices::{default, Config<T>},
		Balances: balances,
		Sudo: sudo,
<<<<<<< HEAD
		AnchorModule: anchor::{Module, Call, Storage},
		Fees: fees::{Module, Call, Storage, Event<T>, Config<T>},
=======
		Anchor: anchor::{Module, Call, Storage},
		Fees: fees::{Module, Call, Storage, Event<T>},
>>>>>>> b4e43475
	}
);

/// The address format for describing accounts.
pub type Address = <Indices as StaticLookup>::Source;
/// Block header type as expected by this runtime.
pub type Header = generic::Header<BlockNumber, BlakeTwo256>;
/// Block type as expected by this runtime.
pub type Block = generic::Block<Header, UncheckedExtrinsic>;
/// A Block signed with a Justification
pub type SignedBlock = generic::SignedBlock<Block>;
/// BlockId type as expected by this runtime.
pub type BlockId = generic::BlockId<Block>;
/// The SignedExtension to the basic transaction logic.
pub type SignedExtra = (
	system::CheckVersion<Runtime>,
	system::CheckGenesis<Runtime>,
	system::CheckEra<Runtime>,
	system::CheckNonce<Runtime>,
	system::CheckWeight<Runtime>,
	balances::TakeFees<Runtime>
);
/// Unchecked extrinsic type as expected by this runtime.
pub type UncheckedExtrinsic = generic::UncheckedExtrinsic<Address, Call, Signature, SignedExtra>;
/// Extrinsic type that has already been checked.
pub type CheckedExtrinsic = generic::CheckedExtrinsic<AccountId, Call, SignedExtra>;
/// Executive: handles dispatch to the various modules.
pub type Executive = executive::Executive<Runtime, Block, system::ChainContext<Runtime>, Runtime, AllModules>;

decl_runtime_apis! {
	/// The API to query anchoring info.
	pub trait AnchorApi {
		fn get_anchor_by_id(id: Hash) -> Option<AnchorData<Hash, BlockNumber>>;
	}
}

impl_runtime_apis! {

	impl self::AnchorApi<Block> for Runtime {
		fn get_anchor_by_id(id: Hash) -> Option<AnchorData<Hash, BlockNumber>> {
			Anchor::get_anchor_by_id(id)
		}
	}

	impl client_api::Core<Block> for Runtime {
		fn version() -> RuntimeVersion {
			VERSION
		}

		fn execute_block(block: Block) {
			Executive::execute_block(block)
		}

		fn initialize_block(header: &<Block as BlockT>::Header) {
			Executive::initialize_block(header)
		}
	}

	impl client_api::Metadata<Block> for Runtime {
		fn metadata() -> OpaqueMetadata {
			Runtime::metadata().into()
		}
	}

	impl block_builder_api::BlockBuilder<Block> for Runtime {
		fn apply_extrinsic(extrinsic: <Block as BlockT>::Extrinsic) -> ApplyResult {
			Executive::apply_extrinsic(extrinsic)
		}

		fn finalize_block() -> <Block as BlockT>::Header {
			Executive::finalize_block()
		}

		fn inherent_extrinsics(data: InherentData) -> Vec<<Block as BlockT>::Extrinsic> {
			data.create_extrinsics()
		}

		fn check_inherents(block: Block, data: InherentData) -> CheckInherentsResult {
			data.check_extrinsics(&block)
		}

		fn random_seed() -> <Block as BlockT>::Hash {
			System::random_seed()
		}
	}

	impl client_api::TaggedTransactionQueue<Block> for Runtime {
		fn validate_transaction(tx: <Block as BlockT>::Extrinsic) -> TransactionValidity {
			Executive::validate_transaction(tx)
		}
	}

	impl offchain_primitives::OffchainWorkerApi<Block> for Runtime {
		fn offchain_worker(number: NumberFor<Block>) {
			Executive::offchain_worker(number)
		}
	}

	impl fg_primitives::GrandpaApi<Block> for Runtime {
		fn grandpa_pending_change(digest: &DigestFor<Block>)
			-> Option<ScheduledChange<NumberFor<Block>>>
		{
			Grandpa::pending_change(digest)
		}

		fn grandpa_forced_change(digest: &DigestFor<Block>)
			-> Option<(NumberFor<Block>, ScheduledChange<NumberFor<Block>>)>
		{
			Grandpa::forced_change(digest)
		}

		fn grandpa_authorities() -> Vec<(GrandpaId, GrandpaWeight)> {
			Grandpa::grandpa_authorities()
		}
	}

	impl babe_primitives::BabeApi<Block> for Runtime {
		fn startup_data() -> babe_primitives::BabeConfiguration {
			// The choice of `c` parameter (where `1 - c` represents the
			// probability of a slot being empty), is done in accordance to the
			// slot duration and expected target block time, for safely
			// resisting network delays of maximum two seconds.
			// <https://research.web3.foundation/en/latest/polkadot/BABE/Babe/#6-practical-results>
			babe_primitives::BabeConfiguration {
				median_required_blocks: 1000,
				slot_duration: Babe::slot_duration(),
				c: PRIMARY_PROBABILITY,
			}
		}

		fn epoch() -> babe_primitives::Epoch {
			babe_primitives::Epoch {
				start_slot: Babe::epoch_start_slot(),
				authorities: Babe::authorities(),
				epoch_index: Babe::epoch_index(),
				randomness: Babe::randomness(),
				duration: EpochDuration::get(),
				secondary_slots: Babe::secondary_slots().0,
			}
		}
	}

	impl consensus_primitives::ConsensusApi<Block, babe_primitives::AuthorityId> for Runtime {
		fn authorities() -> Vec<babe_primitives::AuthorityId> {
			Babe::authorities().into_iter().map(|(a, _)| a).collect()
		}
	}

	impl substrate_session::SessionKeys<Block> for Runtime {
		fn generate_session_keys(seed: Option<Vec<u8>>) -> Vec<u8> {
			let seed = seed.as_ref().map(|s| rstd::str::from_utf8(&s).expect("Seed is an utf8 string"));
			opaque::SessionKeys::generate(seed)
		}
	}
}<|MERGE_RESOLUTION|>--- conflicted
+++ resolved
@@ -280,13 +280,8 @@
 		Indices: indices::{default, Config<T>},
 		Balances: balances,
 		Sudo: sudo,
-<<<<<<< HEAD
-		AnchorModule: anchor::{Module, Call, Storage},
+		Anchor: anchor::{Module, Call, Storage},
 		Fees: fees::{Module, Call, Storage, Event<T>, Config<T>},
-=======
-		Anchor: anchor::{Module, Call, Storage},
-		Fees: fees::{Module, Call, Storage, Event<T>},
->>>>>>> b4e43475
 	}
 );
 
