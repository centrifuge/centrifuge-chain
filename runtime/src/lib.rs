--- conflicted
+++ resolved
@@ -17,13 +17,7 @@
 use grandpa::{AuthorityId as GrandpaId, AuthorityWeight as GrandpaWeight};
 use primitives::{crypto::key_types, OpaqueMetadata};
 use rstd::prelude::*;
-<<<<<<< HEAD
-use primitives::u32_trait::{_1, _2, _3, _4};
 use babe_primitives::{AuthoritySignature as BabeSignature};
-use sr_primitives::{
-	create_runtime_str, generic, impl_opaque_keys, transaction_validity::TransactionValidity,
-    AnySignature, ApplyResult,
-=======
 use sr_primitives::traits::{
     BlakeTwo256, Block as BlockT, Convert, NumberFor, Saturating, StaticLookup, Verify,
 };
@@ -31,14 +25,8 @@
 use sr_primitives::{
     create_runtime_str, generic, impl_opaque_keys, transaction_validity::TransactionValidity,
     AnySignature, ApplyResult, Fixed64,
->>>>>>> 375800d9
 };
 use sr_primitives::curve::PiecewiseLinear;
-use sr_primitives::traits::{
-	BlakeTwo256, Block as BlockT, ConvertInto, DigestFor, NumberFor, StaticLookup, Verify,
-};
-use sr_primitives::weights::Weight;
-use grandpa::fg_primitives::{ScheduledChange};
 use im_online::sr25519::{AuthorityId as ImOnlineId};
 use authority_discovery_primitives::{AuthorityId as EncodedAuthorityId, Signature as EncodedSignature};
 use codec::{Encode, Decode};
@@ -354,7 +342,6 @@
 }
 
 impl balances::Trait for Runtime {
-<<<<<<< HEAD
 	/// The type for recording an account's balance.
 	type Balance = Balance;
 	/// What to do if an account's free balance gets zeroed.
@@ -372,7 +359,7 @@
 	type CreationFee = CreationFee;
 	type TransactionBaseFee = TransactionBaseFee;
 	type TransactionByteFee = TransactionByteFee;
-	type WeightToFee = ConvertInto;
+    type WeightToFee = WeightToFee;
 }
 
 parameter_types! {
@@ -493,25 +480,6 @@
 	type ProposalBondMinimum = ProposalBondMinimum;
 	type SpendPeriod = SpendPeriod;
 	type Burn = Burn;
-=======
-    /// The type for recording an account's balance.
-    type Balance = Balance;
-    /// What to do if an account's free balance gets zeroed.
-    type OnFreeBalanceZero = ();
-    /// What to do if a new account is created.
-    type OnNewAccount = Indices;
-    /// The ubiquitous event type.
-    type Event = Event;
-    type TransactionPayment = ();
-    type DustRemoval = ();
-    type TransferPayment = ();
-    type ExistentialDeposit = ExistentialDeposit;
-    type TransferFee = TransferFee;
-    type CreationFee = CreationFee;
-    type TransactionBaseFee = TransactionBaseFee;
-    type TransactionByteFee = TransactionByteFee;
-    type WeightToFee = WeightToFee;
->>>>>>> 375800d9
 }
 
 impl sudo::Trait for Runtime {
@@ -660,8 +628,7 @@
         }
 
         fn random_seed() -> <Block as BlockT>::Hash {
-            RandomnessCollectiveFlip::random_seed() // // TODO this was before migration, can we delete this?
-			// System::random_seed()
+            RandomnessCollectiveFlip::random_seed()
         }
     }
 
@@ -677,55 +644,12 @@
         }
     }
 
-	// impl fg_primitives::GrandpaApi<Block> for Runtime { // TODO this was before migration, can we delete this?
-	// 	fn grandpa_pending_change(digest: &DigestFor<Block>)
-	// 		-> Option<ScheduledChange<NumberFor<Block>>>
-	// 	{
-	// 		Grandpa::pending_change(digest)
-	// 	}
-
-	// 	fn grandpa_forced_change(digest: &DigestFor<Block>)
-	// 		-> Option<(NumberFor<Block>, ScheduledChange<NumberFor<Block>>)>
-	// 	{
-	// 		Grandpa::forced_change(digest)
-	// 	}
-
-	// 	fn grandpa_authorities() -> Vec<(GrandpaId, GrandpaWeight)> {
-	// 		Grandpa::grandpa_authorities()
-	// 	}
-	// }
-
     impl fg_primitives::GrandpaApi<Block> for Runtime {
         fn grandpa_authorities() -> Vec<(GrandpaId, GrandpaWeight)> {
             Grandpa::grandpa_authorities()
         }
     }
 
-	// impl babe_primitives::BabeApi<Block> for Runtime { // TODO this was before migration, can we delete this?
-	// 	fn startup_data() -> babe_primitives::BabeConfiguration {
-	// 		// The choice of `c` parameter (where `1 - c` represents the
-	// 		// probability of a slot being empty), is done in accordance to the
-	// 		// slot duration and expected target block time, for safely
-	// 		// resisting network delays of maximum two seconds.
-	// 		// <https://research.web3.foundation/en/latest/polkadot/BABE/Babe/#6-practical-results>
-	// 		babe_primitives::BabeConfiguration {
-	// 			median_required_blocks: 1000,
-	// 			slot_duration: Babe::slot_duration(),
-	// 			c: PRIMARY_PROBABILITY,
-	// 		}
-	// 	}
-
-	// 	fn epoch() -> babe_primitives::Epoch {
-	// 		babe_primitives::Epoch {
-	// 			start_slot: Babe::epoch_start_slot(),
-	// 			authorities: Babe::authorities(),
-	// 			epoch_index: Babe::epoch_index(),
-	// 			randomness: Babe::randomness(),
-	// 			duration: EpochDuration::get(),
-	// 			secondary_slots: Babe::secondary_slots().0,
-	// 		}
-	// 	}
-	// }
 
 	impl babe_primitives::BabeApi<Block> for Runtime {
         fn configuration() -> babe_primitives::BabeConfiguration {
