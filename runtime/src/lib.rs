//! The Substrate Node Template runtime. This can be compiled with `#[no_std]`, ready for Wasm.

#![cfg_attr(not(feature = "std"), no_std)]
#![cfg_attr(not(feature = "std"), feature(alloc))]
// `construct_runtime!` does a lot of recursion and requires us to increase the limit to 256.
#![recursion_limit="256"]

#[cfg(feature = "std")]
use serde::{Serialize, Deserialize};
use parity_codec::{Encode, Decode};
use rstd::prelude::*;
#[cfg(feature = "std")]
use primitives::bytes;
use primitives::{ed25519, sr25519, OpaqueMetadata};
use runtime_primitives::{
	ApplyResult, transaction_validity::TransactionValidity, generic, create_runtime_str,
	traits::{self, NumberFor, BlakeTwo256, Block as BlockT, StaticLookup, Verify}
};
use client::{
	block_builder::api::{CheckInherentsResult, InherentData, self as block_builder_api},
	runtime_api, impl_runtime_apis
};
use version::RuntimeVersion;
#[cfg(feature = "std")]
use version::NativeVersion;

// A few exports that help ease life for downstream crates.
#[cfg(any(feature = "std", test))]
pub use runtime_primitives::BuildStorage;
pub use consensus::Call as ConsensusCall;
pub use timestamp::Call as TimestampCall;
pub use balances::Call as BalancesCall;
pub use runtime_primitives::{Permill, Perbill};
pub use timestamp::BlockPeriod;
pub use support::{StorageValue, construct_runtime};

/// The type that is used for identifying authorities.
pub type AuthorityId = <AuthoritySignature as Verify>::Signer;

/// The type used by authorities to prove their ID.
pub type AuthoritySignature = ed25519::Signature;

/// Alias to pubkey that identifies an account on the chain.
pub type AccountId = <AccountSignature as Verify>::Signer;

/// The type used by authorities to prove their ID.
pub type AccountSignature = sr25519::Signature;

/// A hash of some data used by the chain.
pub type Hash = primitives::H256;

/// Index of a block number in the chain.
pub type BlockNumber = u64;

/// Index of an account's extrinsic in the chain.
pub type Nonce = u64;

/// Used for anchor module
mod anchor;

/// Fees for TXs
mod fees;

/// Opaque types. These are used by the CLI to instantiate machinery that don't need to know
/// the specifics of the runtime. They can then be made to be agnostic over specific formats
/// of data like extrinsics, allowing for them to continue syncing the network through upgrades
/// to even the core datastructures.
pub mod opaque {
	use super::*;

	/// Opaque, encoded, unchecked extrinsic.
	#[derive(PartialEq, Eq, Clone, Default, Encode, Decode)]
	#[cfg_attr(feature = "std", derive(Serialize, Deserialize))]
	pub struct UncheckedExtrinsic(#[cfg_attr(feature = "std", serde(with="bytes"))] pub Vec<u8>);
	#[cfg(feature = "std")]
	impl std::fmt::Debug for UncheckedExtrinsic {
		fn fmt(&self, fmt: &mut std::fmt::Formatter) -> std::fmt::Result {
			write!(fmt, "{}", primitives::hexdisplay::HexDisplay::from(&self.0))
		}
	}
	impl traits::Extrinsic for UncheckedExtrinsic {
		fn is_signed(&self) -> Option<bool> {
			None
		}
	}
	/// Opaque block header type.
	pub type Header = generic::Header<BlockNumber, BlakeTwo256, generic::DigestItem<Hash, AuthorityId, AuthoritySignature>>;
	/// Opaque block type.
	pub type Block = generic::Block<Header, UncheckedExtrinsic>;
	/// Opaque block identifier type.
	pub type BlockId = generic::BlockId<Block>;
	/// Opaque session key type.
	pub type SessionKey = AuthorityId;
}

/// This runtime version.
pub const VERSION: RuntimeVersion = RuntimeVersion {
	spec_name: create_runtime_str!("centrifuge-chain"),
	impl_name: create_runtime_str!("centrifuge-chain"),
	authoring_version: 3,
	spec_version: 4,
	impl_version: 4,
	apis: RUNTIME_API_VERSIONS,
};

/// The version infromation used to identify this runtime when compiled natively.
#[cfg(feature = "std")]
pub fn native_version() -> NativeVersion {
	NativeVersion {
		runtime_version: VERSION,
		can_author_with: Default::default(),
	}
}

impl system::Trait for Runtime {
	/// The identifier used to distinguish between accounts.
	type AccountId = AccountId;
	/// The lookup mechanism to get account ID from whatever is passed in dispatchers.
	type Lookup = Indices;
	/// The index type for storing how many extrinsics an account has signed.
	type Index = Nonce;
	/// The index type for blocks.
	type BlockNumber = BlockNumber;
	/// The type for hashing blocks and tries.
	type Hash = Hash;
	/// The hashing algorithm used.
	type Hashing = BlakeTwo256;
	/// The header digest type.
	type Digest = generic::Digest<Log>;
	/// The header type.
	type Header = generic::Header<BlockNumber, BlakeTwo256, Log>;
	/// The ubiquitous event type.
	type Event = Event;
	/// The ubiquitous log type.
	type Log = Log;
	/// The ubiquitous origin type.
	type Origin = Origin;
}

impl aura::Trait for Runtime {
	type HandleReport = ();
}

impl consensus::Trait for Runtime {
	/// The identifier we use to refer to authorities.
	type SessionKey = AuthorityId;
	// The aura module handles offline-reports internally
	// rather than using an explicit report system.
	type InherentOfflineReport = ();
	/// The ubiquitous log type.
	type Log = Log;
}

impl indices::Trait for Runtime {
	/// The type for recording indexing into the account enumeration. If this ever overflows, there
	/// will be problems!
	type AccountIndex = u32;
	/// Use the standard means of resolving an index hint from an id.
	type ResolveHint = indices::SimpleResolveHint<Self::AccountId, Self::AccountIndex>;
	/// Determine whether an account is dead.
	type IsDeadAccount = Balances;
	/// The uniquitous event type.
	type Event = Event;
}

impl timestamp::Trait for Runtime {
	/// A timestamp: seconds since the unix epoch.
	type Moment = u64;
	type OnTimestampSet = Aura;
}

impl balances::Trait for Runtime {
	/// The type for recording an account's balance.
	type Balance = u128;
	/// What to do if an account's free balance gets zeroed.
	type OnFreeBalanceZero = ();
	/// What to do if a new account is created.
	type OnNewAccount = Indices;
	/// The uniquitous event type.
	type Event = Event;

	type TransactionPayment = ();
	type DustRemoval = ();
	type TransferPayment = ();
}

impl sudo::Trait for Runtime {
	/// The uniquitous event type.
	type Event = Event;
	type Proposal = Call;
}

/// Used for the module template in `./template.rs`
impl anchor::Trait for Runtime {
}

/// Fees modulke implementation
impl fees::Trait for Runtime {
	type Event = Event;
}

construct_runtime!(
	pub enum Runtime with Log(InternalLog: DigestItem<Hash, AuthorityId, AuthoritySignature>) where
		Block = Block,
		NodeBlock = opaque::Block,
		UncheckedExtrinsic = UncheckedExtrinsic
	{
		System: system::{default, Log(ChangesTrieRoot)},
		Timestamp: timestamp::{Module, Call, Storage, Config<T>, Inherent},
		Consensus: consensus::{Module, Call, Storage, Config<T>, Log(AuthoritiesChange), Inherent},
		Aura: aura::{Module},
		Indices: indices,
		Balances: balances,
		Sudo: sudo,
		// Used for the anchor module
<<<<<<< HEAD
		AnchorModule: anchor::{Module, Call, Storage, Event<T>},
		Fees: fees::{Module, Call, Storage, Event<T>},
=======
		AnchorModule: anchor::{Module, Call, Storage},
>>>>>>> b7ba3722
	}
);

/// The type used as a helper for interpreting the sender of transactions.
type Context = system::ChainContext<Runtime>;
/// The address format for describing accounts.
type Address = <Indices as StaticLookup>::Source;
/// Block header type as expected by this runtime.
pub type Header = generic::Header<BlockNumber, BlakeTwo256, Log>;
/// Block type as expected by this runtime.
pub type Block = generic::Block<Header, UncheckedExtrinsic>;
/// BlockId type as expected by this runtime.
pub type BlockId = generic::BlockId<Block>;
/// Unchecked extrinsic type as expected by this runtime.
pub type UncheckedExtrinsic = generic::UncheckedMortalCompactExtrinsic<Address, Nonce, Call, AccountSignature>;
/// Extrinsic type that has already been checked.
pub type CheckedExtrinsic = generic::CheckedExtrinsic<AccountId, Nonce, Call>;
/// Executive: handles dispatch to the various modules.
pub type Executive = executive::Executive<Runtime, Block, Context, Balances, AllModules>;

// Implement our runtime API endpoints. This is just a bunch of proxying.
impl_runtime_apis! {
	impl runtime_api::Core<Block> for Runtime {
		fn version() -> RuntimeVersion {
			VERSION
		}

		fn execute_block(block: Block) {
			Executive::execute_block(block)
		}

		fn initialize_block(header: &<Block as BlockT>::Header) {
			Executive::initialize_block(header)
		}

		fn authorities() -> Vec<AuthorityId> {
			panic!("Deprecated, please use `AuthoritiesApi`.")
		}
	}

	impl runtime_api::Metadata<Block> for Runtime {
		fn metadata() -> OpaqueMetadata {
			Runtime::metadata().into()
		}
	}

	impl block_builder_api::BlockBuilder<Block> for Runtime {
		fn apply_extrinsic(extrinsic: <Block as BlockT>::Extrinsic) -> ApplyResult {
			Executive::apply_extrinsic(extrinsic)
		}

		fn finalize_block() -> <Block as BlockT>::Header {
			Executive::finalize_block()
		}

		fn inherent_extrinsics(data: InherentData) -> Vec<<Block as BlockT>::Extrinsic> {
			data.create_extrinsics()
		}

		fn check_inherents(block: Block, data: InherentData) -> CheckInherentsResult {
			data.check_extrinsics(&block)
		}

		fn random_seed() -> <Block as BlockT>::Hash {
			System::random_seed()
		}
	}

	impl runtime_api::TaggedTransactionQueue<Block> for Runtime {
		fn validate_transaction(tx: <Block as BlockT>::Extrinsic) -> TransactionValidity {
			Executive::validate_transaction(tx)
		}
	}

	impl consensus_aura::AuraApi<Block> for Runtime {
		fn slot_duration() -> u64 {
			Aura::slot_duration()
		}
	}

	impl offchain_primitives::OffchainWorkerApi<Block> for Runtime {
		fn offchain_worker(n: NumberFor<Block>) {
			Executive::offchain_worker(n)
		}
	}

	impl consensus_authorities::AuthoritiesApi<Block> for Runtime {
		fn authorities() -> Vec<AuthorityId> {
			Consensus::authorities()
		}
	}
}<|MERGE_RESOLUTION|>--- conflicted
+++ resolved
@@ -213,12 +213,8 @@
 		Balances: balances,
 		Sudo: sudo,
 		// Used for the anchor module
-<<<<<<< HEAD
-		AnchorModule: anchor::{Module, Call, Storage, Event<T>},
+		AnchorModule: anchor::{Module, Call, Storage},
 		Fees: fees::{Module, Call, Storage, Event<T>},
-=======
-		AnchorModule: anchor::{Module, Call, Storage},
->>>>>>> b7ba3722
 	}
 );
 
