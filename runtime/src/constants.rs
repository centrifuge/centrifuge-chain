--- conflicted
+++ resolved
@@ -39,11 +39,7 @@
     // 1 in 4 blocks (on average, not counting collisions) will be primary BABE blocks.
     pub const PRIMARY_PROBABILITY: (u64, u64) = (1, 4); // discuss
 
-<<<<<<< HEAD
     pub const EPOCH_DURATION_IN_BLOCKS: BlockNumber = 30; // discuss (600 slots = 1 hour in Kusama) => increase to kusama
-=======
-    pub const EPOCH_DURATION_IN_BLOCKS: BlockNumber = 30; // discuss (600 slots = 1 hour in Kusama)
->>>>>>> 5fdfcdce
     pub const EPOCH_DURATION_IN_SLOTS: u64 = {
         const SLOT_FILL_RATE: f64 = MILLISECS_PER_BLOCK as f64 / SLOT_DURATION as f64;
 
