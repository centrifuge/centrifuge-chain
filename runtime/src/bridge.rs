use crate::nft;
use bridge_names;
use core::convert::TryInto;
use codec::{Decode, Encode};
use unique_assets::traits::Unique;
use crate::va_registry::types::{RegistryId, AssetId, TokenId};
use crate::{fees, constants::currency};
use frame_support::traits::{Currency, ExistenceRequirement::AllowDeath, Get};
use frame_support::{
    decl_error, decl_event, decl_module, decl_storage, dispatch::DispatchResult, ensure,
    traits::EnsureOrigin,
};
use frame_system::{self as system, ensure_signed};
use sp_core::{U256, Bytes};
use sp_runtime::traits::SaturatedConversion;
use sp_std::prelude::*;

/// Abstract identifer of an asset, for a common vocabulary across chains.
pub type ResourceId = chainbridge::ResourceId;

/// A generic representation of a local address. A resource id points to this. It may be a
/// registry id (20 bytes) or a fungible asset type (in the future). Constrained to 32 bytes just
/// as an upper bound to store efficiently.
#[derive(Encode, Decode, Clone, PartialEq, Eq, Default, Debug)]
pub struct Address(pub Bytes32);

/// Length of an [Address] type
const ADDR_LEN: usize = 32;

type Bytes32 = [u8; ADDR_LEN];

type BalanceOf<T> =
    <<T as Trait>::Currency as Currency<<T as frame_system::Trait>::AccountId>>::Balance;

/// Additional Fee charged when moving native tokens to target chains (RAD)
const TOKEN_FEE: u128 = 20 * currency::RAD;
/// Additional Fee charged when moving an NFT to target chain
const NFT_FEE: u128 = 10 * currency::RAD;

impl From<RegistryId> for Address {
    fn from(r: RegistryId) -> Self {
        // Pad 12 bytes to the registry id - total 32 bytes
        let padded = r.to_fixed_bytes().iter().copied()
            .chain([0; 12].iter().copied()).collect::<Vec<u8>>()[..ADDR_LEN]
            .try_into().expect("RegistryId is 20 bytes. 12 are padded. Converting to a 32 byte array should never fail");

        Address( padded )
    }
}

// In order to be generic into T::Address
impl From<Bytes32> for Address {
    fn from(v: Bytes32) -> Self {
        Address( v[..ADDR_LEN].try_into().expect("Address wraps a 32 byte array") )
    }
}
impl From<Address> for Bytes32 {
    fn from(a: Address) -> Self {
        a.0
    }
}

pub trait Trait: system::Trait
               + fees::Trait
               + pallet_balances::Trait
               + chainbridge::Trait
               + nft::Trait
               + bridge_names::Trait {
    type Event: From<Event<Self>> + Into<<Self as frame_system::Trait>::Event>;
    /// Specifies the origin check provided by the chainbridge for calls that can only be called by the chainbridge pallet
    type BridgeOrigin: EnsureOrigin<Self::Origin, Success = Self::AccountId>;
    type Currency: Currency<Self::AccountId>;
    /// Ids can be defined by the runtime and passed in, perhaps from blake2b_128 hashes.
    type HashId: Get<ResourceId>;
    type NativeTokenId: Get<ResourceId>;
}

decl_storage! {
    trait Store for Module<T: Trait> as PalletBridge {}

    add_extra_genesis {
        config(chains): Vec<u8>;
        config(relayers): Vec<T::AccountId>;
        config(resources): Vec<(ResourceId, Vec<u8>)>;
        config(threshold): u32;

        build(|config| Module::<T>::initialize(&config.chains, &config.relayers, &config.resources, &config.threshold))
    }
}

decl_event! {
    pub enum Event<T> where
        <T as frame_system::Trait>::Hash,
    {
        Remark(Hash),
    }
}

decl_error! {
    pub enum Error for Module<T: Trait>{
        /// Resource id provided on initiating a transfer is not a key in bridges-names mapping.
        ResourceIdDoesNotExist,
        /// Registry id provided on recieving a transfer is not a key in bridges-names mapping.
        RegistryIdDoesNotExist,
        InvalidTransfer,
    }
}

decl_module! {
    pub struct Module<T: Trait> for enum Call where origin: T::Origin {
        const HashId: ResourceId = T::HashId::get();
        const NativeTokenId: ResourceId = T::NativeTokenId::get();

        fn deposit_event() = default;

        /// Transfers some amount of the native token to some recipient on a (whitelisted) destination chain.
        #[weight = 195_000_000]
        pub fn transfer_native(origin, amount: BalanceOf<T>, recipient: Vec<u8>, dest_id: chainbridge::ChainId) -> DispatchResult {
            let source = ensure_signed(origin)?;

            let token_fee: T::Balance = TOKEN_FEE.saturated_into();
			let total_amount = U256::from(amount.saturated_into()).saturating_add(U256::from(token_fee.saturated_into()));

            // Ensure account has enough balance for both fee and transfer
            // Check to avoid balance errors down the line that leave balance storage in an inconsistent state
            let current_balance = T::Currency::free_balance(&source);
            ensure!(U256::from(current_balance.saturated_into()) >= total_amount, "Insufficient Balance");

            ensure!(<chainbridge::Module<T>>::chain_whitelisted(dest_id), Error::<T>::InvalidTransfer);

            // Burn additional fees
            <fees::Module<T>>::burn_fee(&source, token_fee)?;

            let bridge_id = <chainbridge::Module<T>>::account_id();
            T::Currency::transfer(&source, &bridge_id, amount.into(), AllowDeath)?;

            let resource_id = T::NativeTokenId::get();
            <chainbridge::Module<T>>::transfer_fungible(dest_id, resource_id, recipient, U256::from(amount.saturated_into()))?;
            Ok(())
        }

        /// Transfer an nft to a whitelisted destination chain. Source nft is locked in bridge account
        /// rather than being burned.
        #[weight = 195_000_000]
        pub fn transfer_asset(origin,
                              recipient: Vec<u8>,
                              from_registry: RegistryId,
                              token_id: TokenId,
                              dest_id: chainbridge::ChainId,
        ) -> DispatchResult {
            let source = ensure_signed(origin)?;

            /// Get resource id from registry
            let reg: Address = from_registry.into();
            let reg: Bytes32 = reg.into();
            let reg: <T as bridge_names::Trait>::Address = reg.into();
            let resource_id = <bridge_names::Module<T>>::name_of(reg)
                .ok_or(Error::<T>::ResourceIdDoesNotExist)?;

            // Burn additional fees
            let nft_fee: T::Balance = NFT_FEE.saturated_into();
            <fees::Module<T>>::burn_fee(&source, nft_fee)?;

            // Lock asset by transfering to bridge account
            let bridge_id = <chainbridge::Module<T>>::account_id();
            let asset_id = AssetId(from_registry, token_id);
            <nft::Module<T> as Unique>::transfer(&source, &bridge_id, &asset_id)?;

            // Transfer instructions for relayer
            let tid: &mut [u8] = &mut[0; 32];
            // Ethereum is big-endian
            token_id.to_big_endian(tid);
            <chainbridge::Module<T>>::transfer_nonfungible(dest_id,
                                                           resource_id.into(),
                                                           tid.to_vec(),
                                                           recipient,
                                                           vec![]/*assetinfo.metadata*/)
        }

        //
        // Executable calls. These can be triggered by a chainbridge transfer initiated on another chain
        //

        /// Executes a simple currency transfer using the chainbridge account as the source
        #[weight = 195_000_000]
        pub fn transfer(origin, to: T::AccountId, amount: BalanceOf<T>) -> DispatchResult {
            let source = T::BridgeOrigin::ensure_origin(origin)?;
            T::Currency::transfer(&source, &to, amount.into(), AllowDeath)?;
            Ok(())
        }

        #[weight = 195_000_000]
        pub fn receive_nonfungible(origin,
                                   to: T::AccountId,
                                   token_id: TokenId,
                                   resource_id: ResourceId
        ) -> DispatchResult {
            let source = T::BridgeOrigin::ensure_origin(origin)?;

            /// Get registry from resource id
            let rid: <T as bridge_names::Trait>::ResourceId = resource_id.into();
            let registry_id = <bridge_names::Module<T>>::addr_of(rid)
                .ok_or(Error::<T>::RegistryIdDoesNotExist)?;
            let registry_id: Address = registry_id.into().into();

            // Transfer from bridge account to destination account
            let asset_id = AssetId(registry_id.into(), token_id);
            <nft::Module<T> as Unique>::transfer(&source, &to, &asset_id)
        }

        /// This can be called by the chainbridge to demonstrate an arbitrary call from a proposal.
        #[weight = 195_000_000]
        pub fn remark(origin, hash: T::Hash) -> DispatchResult {
            T::BridgeOrigin::ensure_origin(origin)?;
            Self::deposit_event(RawEvent::Remark(hash));
            Ok(())
        }

    }
}

impl<T: Trait> Module<T> {
    /// Its called as part of genesis step to initialize some dev parameters
    fn initialize(
        chains: &[u8],
        relayers: &[T::AccountId],
        resources: &Vec<(ResourceId, Vec<u8>)>,
        threshold: &u32,
    ) {
        chains.into_iter().for_each(|c| {
            <chainbridge::Module<T>>::whitelist(*c).unwrap_or_default();
        });
        relayers.into_iter().for_each(|rs| {
            <chainbridge::Module<T>>::register_relayer(rs.clone()).unwrap_or_default();
        });
        <chainbridge::Module<T>>::set_relayer_threshold(*threshold).unwrap_or_default();
        for &(ref re, ref m) in resources.iter() {
            <chainbridge::Module<T>>::register_resource(*re, m.clone()).unwrap_or_default();
        }
    }
}

#[cfg(test)]
mod tests{
	use super::*;
	use frame_support::dispatch::DispatchError;
	use frame_support::{assert_err, assert_noop, assert_ok};
	use codec::Encode;
	use sp_core::{blake2_256, H256};
	use frame_support::{ord_parameter_types, parameter_types, weights::Weight};
	use frame_system::{self as system, EnsureSignedBy};
	use sp_core::hashing::blake2_128;
	use sp_runtime::{
		testing::Header,
		traits::{AccountIdConversion, BlakeTwo256, Hash, Block as BlockT, IdentityLookup}, ModuleId, Perbill,
	};
	use crate::bridge as pallet_bridge;
    use crate::{nft, registry};

	pub use pallet_balances as balances;

	const TEST_THRESHOLD: u32 = 2;

	parameter_types! {
		pub const BlockHashCount: u64 = 250;
		pub const MaximumBlockWeight: Weight = 1024;
		pub const MaximumBlockLength: u32 = 2 * 1024;
		pub const AvailableBlockRatio: Perbill = Perbill::one();
	}

	impl frame_system::Trait for Test {
		type BaseCallFilter = ();
		type Origin = Origin;
		type Call = Call;
		type Index = u64;
		type BlockNumber = u64;
		type Hash = H256;
		type Hashing = BlakeTwo256;
		type AccountId = u64;
		type Lookup = IdentityLookup<Self::AccountId>;
		type Header = Header;
		type Event = Event;
		type BlockHashCount = BlockHashCount;
		type MaximumBlockWeight = MaximumBlockWeight;
		type DbWeight = ();
		type BlockExecutionWeight = ();
		type ExtrinsicBaseWeight = ();
		type MaximumExtrinsicWeight = ();
		type MaximumBlockLength = MaximumBlockLength;
		type AvailableBlockRatio = AvailableBlockRatio;
		type Version = ();
		type ModuleToIndex = ();
		type AccountData = balances::AccountData<u128>;
		type MigrateAccount = ();
		type OnNewAccount = ();
		type OnKilledAccount = ();
		type SystemWeightInfo = ();
	}

	parameter_types! {
		pub const ExistentialDeposit: u64 = 1;
	}

	ord_parameter_types! {
		pub const One: u64 = 1;
	}

	impl pallet_balances::Trait for Test {
		type Balance = u128;
		type DustRemoval = ();
		type Event = Event;
		type ExistentialDeposit = ExistentialDeposit;
		type AccountStore = System;
		type WeightInfo = ();
	}

	parameter_types! {
		pub const TestChainId: u8 = 5;
		pub const ProposalLifetime: u64 = 10;
	}

	impl chainbridge::Trait for Test {
		type Event = Event;
		type Proposal = Call;
		type ChainId = TestChainId;
		type AdminOrigin = EnsureSignedBy<One, u64>;
		type ProposalLifetime = ProposalLifetime;
	}

	impl fees::Trait for Test {
		type Event = Event;
		type FeeChangeOrigin = frame_system::EnsureRoot<u64>;
	}

	impl pallet_authorship::Trait for Test {
		type FindAuthor = ();
		type UncleGenerations = ();
		type FilterUncle = ();
		type EventHandler = ();
	}

    impl nft::Trait for Test {
        type Event = Event;
<<<<<<< HEAD
        type AssetInfo = crate::va_registry::types::AssetInfo;
=======
        type AssetInfo = registry::types::AssetInfo;
    }

    impl bridge_names::Trait for Test {
        type ResourceId = ResourceId;
        type Address = Address;
        type Admin = frame_system::EnsureRoot<Self::AccountId>;
    }

    // So that nfts can be minted
    impl registry::Trait for Test {
        type Event = Event;
>>>>>>> 8f91a4e1
    }

    impl crate::anchor::Trait for Test {}

    impl pallet_timestamp::Trait for Test {
        type Moment = u64;
        type OnTimestampSet = ();
        type MinimumPeriod = ();
        type WeightInfo = ();
    }


	parameter_types! {
		pub HashId: chainbridge::ResourceId = chainbridge::derive_resource_id(1, &blake2_128(b"hash"));
		pub NativeTokenId: chainbridge::ResourceId = chainbridge::derive_resource_id(1, &blake2_128(b"xRAD"));
	}

	impl Trait for Test {
		type Event = Event;
		type BridgeOrigin = chainbridge::EnsureBridge<Test>;
		type Currency = Balances;
		type HashId = HashId;
		type NativeTokenId = NativeTokenId;
	}

	pub type Block = sp_runtime::generic::Block<Header, UncheckedExtrinsic>;
	pub type UncheckedExtrinsic = sp_runtime::generic::UncheckedExtrinsic<u32, u64, Call, ()>;

	frame_support::construct_runtime!(
		pub enum Test where
			Block = Block,
			NodeBlock = Block,
			UncheckedExtrinsic = UncheckedExtrinsic
		{
			System: system::{Module, Call, Config, Storage, Event<T>},
			Balances: balances::{Module, Call, Storage, Config<T>, Event<T>},
			ChainBridge: chainbridge::{Module, Call, Storage, Event<T>},
			PalletBridge: pallet_bridge::{Module, Call, Event<T>},
			Fees: fees::{Module, Call, Event<T>},
            Nft: nft::{Module, Event<T>},
            Registry: registry::{Module, Call, Event<T>},
		}
	);

	pub const RELAYER_A: u64 = 0x2;
	pub const RELAYER_B: u64 = 0x3;
	pub const RELAYER_C: u64 = 0x4;
	pub const ENDOWED_BALANCE: u128 = 100 * currency::RAD;

    pub fn new_test_ext() -> sp_io::TestExternalities {
        let bridge_id = ModuleId(*b"cb/bridg").into_account();
        let mut t = frame_system::GenesisConfig::default()
            .build_storage::<Test>()
            .unwrap();
        pallet_balances::GenesisConfig::<Test> {
            balances: vec![
                (bridge_id, ENDOWED_BALANCE),
                (RELAYER_A, ENDOWED_BALANCE),
                (RELAYER_B, 100),
            ],
        }
            .assimilate_storage(&mut t)
            .unwrap();
        fees::GenesisConfig::<Test> {
            initial_fees: vec![(
                // anchoring state rent fee per day
                H256::from(&[
                    17, 218, 109, 31, 118, 29, 223, 155, 219, 76, 157, 110, 83, 3, 235, 212, 31, 97,
                    133, 141, 10, 86, 71, 161, 167, 191, 224, 137, 191, 146, 27, 233,
                ]),
                // state rent 0 for tests
                0,
            )]}
            .assimilate_storage(&mut t)
            .unwrap();
        let mut ext = sp_io::TestExternalities::new(t);
        ext.execute_with(|| System::set_block_number(1));
        ext
    }

	fn last_event() -> Event {
		system::Module::<Test>::events()
			.pop()
			.map(|e| e.event)
			.expect("Event expected")
	}

	pub fn expect_event<E: Into<Event>>(e: E) {
		assert_eq!(last_event(), e.into());
	}

	// Asserts that the event was emitted at some point.
	pub fn event_exists<E: Into<Event>>(e: E) {
		let actual: Vec<Event> = system::Module::<Test>::events()
			.iter()
			.map(|e| e.event.clone())
			.collect();
		let e: Event = e.into();
		let mut exists = false;
		for evt in actual {
			if evt == e {
				exists = true;
				break;
			}
		}
		assert!(exists);
	}

	// Checks events against the latest. A contiguous set of events must be provided. They must
	// include the most recent event, but do not have to include every past event.
	pub fn assert_events(mut expected: Vec<Event>) {
		let mut actual: Vec<Event> = system::Module::<Test>::events()
			.iter()
			.map(|e| e.event.clone())
			.collect();

		expected.reverse();

		for evt in expected {
			let next = actual.pop().expect("event expected");
			assert_eq!(next, evt.into(), "Events don't match");
		}
	}

	fn make_remark_proposal(hash: H256) -> Call {
		Call::PalletBridge(crate::bridge::Call::remark(hash))
	}

	fn make_transfer_proposal(to: u64, amount: u128) -> Call {
		Call::PalletBridge(crate::bridge::Call::transfer(to, amount))
	}


	#[test]
	fn transfer_native() {
		new_test_ext().execute_with(|| {
			let dest_chain = 0;
			let resource_id = NativeTokenId::get();
			let amount: u128 = 20 * currency::RAD;
			let recipient = vec![99];

			assert_ok!(ChainBridge::whitelist_chain(Origin::root(), dest_chain.clone()));

			// Using account with not enough balance for fee should fail when requesting transfer
			assert_err!(
				PalletBridge::transfer_native(
					Origin::signed(RELAYER_C),
					amount.clone(),
					recipient.clone(),
					dest_chain,
				),
				"Insufficient Balance"
			);

			let mut account_current_balance = <pallet_balances::Module<Test>>::free_balance(RELAYER_B);
			assert_eq!(account_current_balance, 100);

			// Using account with enough balance for fee but not for transfer amount
			assert_err!(
				PalletBridge::transfer_native(
					Origin::signed(RELAYER_B),
					amount.clone(),
					recipient.clone(),
					dest_chain,
				),
				"Insufficient Balance"
			);

			// Account balance should be reverted to original balance
			account_current_balance = <pallet_balances::Module<Test>>::free_balance(RELAYER_B);
			assert_eq!(account_current_balance, 100);

			// Success
			assert_ok!(PalletBridge::transfer_native(
				Origin::signed(RELAYER_A),
				amount.clone(),
				recipient.clone(),
				dest_chain,
			));

			expect_event(chainbridge::RawEvent::FungibleTransfer(
				dest_chain,
				1,
				resource_id,
				amount.into(),
				recipient,
			));

			// Account balance should be reduced amount + fee
			account_current_balance = <pallet_balances::Module<Test>>::free_balance(RELAYER_A);
			assert_eq!(account_current_balance, 60 * currency::RAD);
		})
	}

    // Create a registry, set resource id and mint an nft.
    fn setup_nft(owner: u64, token_id: U256, resource_id: ResourceId) -> RegistryId {
        let origin = Origin::signed(owner);

        //let token_id = U256::one();
        // Create registry and generate proofs
        let (asset_id,
             pre_image,
             anchor_id,
             (proofs, static_hashes, doc_root),
             nft_data,
             registry_info) = registry::tests::setup_mint::<Test>(origin.clone(), token_id);

        // Commit document root
        assert_ok!( <crate::anchor::Module<Test>>::commit(
            origin.clone(),
            pre_image,
            doc_root,
            <Test as frame_system::Trait>::Hashing::hash_of(&0),
            crate::common::MS_PER_DAY + 1));

        // Mint token with document proof
        let (registry_id, token_id) = asset_id.clone().destruct();
        assert_ok!(
            <registry::Module<Test>>::mint(origin,
                      owner,
                      registry_id,
                      token_id,
                      nft_data.clone(),
                      registry::types::MintInfo {
                          anchor_id: anchor_id,
                          proofs: proofs,
                          static_hashes: static_hashes,
                      }));

        // Register resource with chainbridge
        assert_ok!(<chainbridge::Module<Test>>::register_resource(resource_id.clone(), vec![]));
        // Register resource in local resource mapping
        <bridge_names::Module<Test>>::set_resource(resource_id.clone(),
                                                   registry_id.clone().into());

        registry_id
    }

    #[test]
    fn receive_nonfungible() {
        new_test_ext().execute_with(|| {
            let dest_chain = 0;
            let resource_id = NativeTokenId::get();
            let recipient = RELAYER_A;
            let owner     = <chainbridge::Module<Test>>::account_id();
            let origin    = Origin::signed(owner);
            let token_id  = U256::one();

            // Create registry, map resource id, and mint nft
            let registry_id = setup_nft(owner, token_id, resource_id);

            // Whitelist destination chain
            assert_ok!(ChainBridge::whitelist_chain(Origin::root(), dest_chain.clone()));

            // Send nft from bridge account to user
            assert_ok!(<Module<Test>>::receive_nonfungible(origin,
                                                           recipient,
                                                           token_id,
                                                           resource_id));

            // Recipient owns the nft now
            assert_eq!(<crate::nft::Module<Test>>::account_for_asset(registry_id, token_id),
                       recipient);
        })
    }

    #[test]
    fn transfer_nonfungible_asset() {
        new_test_ext().execute_with(|| {
            let dest_chain = 0;
            let resource_id = NativeTokenId::get();
            let recipient = vec![1];
            let owner = RELAYER_A;
            let origin = Origin::signed(owner);
            let token_id = U256::one();

            // Create registry, map resource id, and mint nft
            let registry_id = setup_nft(owner, token_id, resource_id);

            // Whitelist destination chain
            assert_ok!(ChainBridge::whitelist_chain(Origin::root(), dest_chain.clone()));

            // Owner owns nft
            assert_eq!(<crate::nft::Module<Test>>::account_for_asset(registry_id, token_id),
                       owner);

            // Using account without enough balance for fee should fail when requesting transfer
            /*
            assert_err!(
                PalletBridge::transfer_asset(
                    Origin::signed(RELAYER_C),
                    recipient.clone(),
                    registry_id,
                    token_id.clone(),
                    dest_chain),
                DispatchError::Module {
                    index: 0,
                    error: 3,
                    Some("InsufficientBalance")});
            */

            // Transfer nonfungible through bridge
            assert_ok!(
                PalletBridge::transfer_asset(
                    Origin::signed(owner),
                    recipient.clone(),
                    registry_id,
                    token_id.clone(),
                    dest_chain));

            // Now bridge module owns the nft
            assert_eq!(<crate::nft::Module<Test>>::account_for_asset(registry_id, token_id),
                       <chainbridge::Module<Test>>::account_id());

            // Check that transfer event was emitted
            let tid: &mut [u8] = &mut[0; 32];
            token_id.to_big_endian(tid);
            expect_event(chainbridge::RawEvent::NonFungibleTransfer(
                dest_chain,
                1,
                resource_id,
                tid.to_vec(),
                recipient,
                vec![],
            ));
        })
    }


	#[test]
	fn execute_remark() {
		new_test_ext().execute_with(|| {
			let hash: H256 = "ABC".using_encoded(blake2_256).into();
			let proposal = make_remark_proposal(hash.clone());
			let prop_id = 1;
			let src_id = 1;
			let r_id = chainbridge::derive_resource_id(src_id, b"hash");
			let resource = b"PalletBridge.remark".to_vec();

			assert_ok!(ChainBridge::set_threshold(Origin::root(), TEST_THRESHOLD,));
			assert_ok!(ChainBridge::add_relayer(Origin::root(), RELAYER_A));
			assert_ok!(ChainBridge::add_relayer(Origin::root(), RELAYER_B));
			assert_ok!(ChainBridge::whitelist_chain(Origin::root(), src_id));
			assert_ok!(ChainBridge::set_resource(Origin::root(), r_id, resource));

			assert_ok!(ChainBridge::acknowledge_proposal(
				Origin::signed(RELAYER_A),
				prop_id,
				src_id,
				r_id,
				Box::new(proposal.clone())
			));
			assert_ok!(ChainBridge::acknowledge_proposal(
				Origin::signed(RELAYER_B),
				prop_id,
				src_id,
				r_id,
				Box::new(proposal.clone())
			));

			event_exists(RawEvent::Remark(hash));
		})
	}

	#[test]
	fn execute_remark_bad_origin() {
		new_test_ext().execute_with(|| {
			let hash: H256 = "ABC".using_encoded(blake2_256).into();

			assert_ok!(PalletBridge::remark(Origin::signed(ChainBridge::account_id()), hash));
			// Don't allow any signed origin except from chainbridge addr
			assert_noop!(
				PalletBridge::remark(Origin::signed(RELAYER_A), hash),
				DispatchError::BadOrigin
			);
			// Don't allow root calls
			assert_noop!(
				PalletBridge::remark(Origin::root(), hash),
				DispatchError::BadOrigin
			);
		})
	}

	#[test]
	fn transfer() {
		new_test_ext().execute_with(|| {
			// Check inital state
			let bridge_id: u64 = ChainBridge::account_id();
			assert_eq!(Balances::free_balance(&bridge_id), ENDOWED_BALANCE);
			// Transfer and check result
			assert_ok!(PalletBridge::transfer(
				Origin::signed(ChainBridge::account_id()),
				RELAYER_A,
				10
			));
			assert_eq!(Balances::free_balance(&bridge_id), ENDOWED_BALANCE - 10);
			assert_eq!(Balances::free_balance(RELAYER_A), ENDOWED_BALANCE + 10);

			assert_events(vec![Event::balances(balances::RawEvent::Transfer(
				ChainBridge::account_id(),
				RELAYER_A,
				10,
			))]);
		})
	}

	#[test]
	fn create_successful_transfer_proposal() {
		new_test_ext().execute_with(|| {
			let prop_id = 1;
			let src_id = 1;
			let r_id = chainbridge::derive_resource_id(src_id, b"transfer");
			let resource = b"PalletBridge.transfer".to_vec();
			let proposal = make_transfer_proposal(RELAYER_A, 10);

			assert_ok!(ChainBridge::set_threshold(Origin::root(), TEST_THRESHOLD,));
			assert_ok!(ChainBridge::add_relayer(Origin::root(), RELAYER_A));
			assert_ok!(ChainBridge::add_relayer(Origin::root(), RELAYER_B));
			assert_ok!(ChainBridge::add_relayer(Origin::root(), RELAYER_C));
			assert_ok!(ChainBridge::whitelist_chain(Origin::root(), src_id));
			assert_ok!(ChainBridge::set_resource(Origin::root(), r_id, resource));

			// Create proposal (& vote)
			assert_ok!(ChainBridge::acknowledge_proposal(
				Origin::signed(RELAYER_A),
				prop_id,
				src_id,
				r_id,
				Box::new(proposal.clone())
			));
			let prop = ChainBridge::votes(src_id, (prop_id.clone(), proposal.clone())).unwrap();
			let expected = chainbridge::ProposalVotes {
				votes_for: vec![RELAYER_A],
				votes_against: vec![],
				status: chainbridge::ProposalStatus::Initiated,
				expiry: ProposalLifetime::get() + 1,
			};
			assert_eq!(prop, expected);

			// Second relayer votes against
			assert_ok!(ChainBridge::reject_proposal(
				Origin::signed(RELAYER_B),
				prop_id,
				src_id,
				r_id,
				Box::new(proposal.clone())
			));
			let prop = ChainBridge::votes(src_id, (prop_id.clone(), proposal.clone())).unwrap();
			let expected = chainbridge::ProposalVotes {
				votes_for: vec![RELAYER_A],
				votes_against: vec![RELAYER_B],
				status: chainbridge::ProposalStatus::Initiated,
				expiry: ProposalLifetime::get() + 1,
			};
			assert_eq!(prop, expected);

			// Third relayer votes in favour
			assert_ok!(ChainBridge::acknowledge_proposal(
				Origin::signed(RELAYER_C),
				prop_id,
				src_id,
				r_id,
				Box::new(proposal.clone())
			));
			let prop = ChainBridge::votes(src_id, (prop_id.clone(), proposal.clone())).unwrap();
			let expected = chainbridge::ProposalVotes {
				votes_for: vec![RELAYER_A, RELAYER_C],
				votes_against: vec![RELAYER_B],
				status: chainbridge::ProposalStatus::Approved,
				expiry: ProposalLifetime::get() + 1,
			};
			assert_eq!(prop, expected);

			assert_eq!(Balances::free_balance(RELAYER_A), ENDOWED_BALANCE + 10);
			assert_eq!(
				Balances::free_balance(ChainBridge::account_id()),
				ENDOWED_BALANCE - 10
			);

			assert_events(vec![
				Event::chainbridge(chainbridge::RawEvent::VoteFor(src_id, prop_id, RELAYER_A)),
				Event::chainbridge(chainbridge::RawEvent::VoteAgainst(src_id, prop_id, RELAYER_B)),
				Event::chainbridge(chainbridge::RawEvent::VoteFor(src_id, prop_id, RELAYER_C)),
				Event::chainbridge(chainbridge::RawEvent::ProposalApproved(src_id, prop_id)),
				Event::balances(balances::RawEvent::Transfer(
					ChainBridge::account_id(),
					RELAYER_A,
					10,
				)),
				Event::chainbridge(chainbridge::RawEvent::ProposalSucceeded(src_id, prop_id)),
			]);
		})
	}
}<|MERGE_RESOLUTION|>--- conflicted
+++ resolved
@@ -255,7 +255,7 @@
 		traits::{AccountIdConversion, BlakeTwo256, Hash, Block as BlockT, IdentityLookup}, ModuleId, Perbill,
 	};
 	use crate::bridge as pallet_bridge;
-    use crate::{nft, registry};
+    use crate::{nft, va_registry as registry};
 
 	pub use pallet_balances as balances;
 
@@ -341,9 +341,6 @@
 
     impl nft::Trait for Test {
         type Event = Event;
-<<<<<<< HEAD
-        type AssetInfo = crate::va_registry::types::AssetInfo;
-=======
         type AssetInfo = registry::types::AssetInfo;
     }
 
@@ -356,7 +353,6 @@
     // So that nfts can be minted
     impl registry::Trait for Test {
         type Event = Event;
->>>>>>> 8f91a4e1
     }
 
     impl crate::anchor::Trait for Test {}
