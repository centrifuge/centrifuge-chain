use frame_support::traits::{Currency, ExistenceRequirement::AllowDeath, Get};
use frame_support::{
	decl_error, decl_event, decl_module, decl_storage, dispatch::DispatchResult, ensure,
<<<<<<< HEAD
	traits::EnsureOrigin
=======
	weights::SimpleDispatchInfo
>>>>>>> 48d30af4
};
use frame_system::{self as system, ensure_signed};
use sp_std::prelude::*;
use sp_core::U256;
use sp_runtime::traits::SaturatedConversion;

type ResourceId = chainbridge::ResourceId;
type BalanceOf<T> =
    <<T as Trait>::Currency as Currency<<T as frame_system::Trait>::AccountId>>::Balance;

pub trait Trait: system::Trait + chainbridge::Trait {
    type Event: From<Event<Self>> + Into<<Self as frame_system::Trait>::Event>;
    /// Specifies the origin check provided by the chainbridge for calls that can only be called by the chainbridge pallet
    type BridgeOrigin: EnsureOrigin<Self::Origin, Success = Self::AccountId>;
 	type Currency: Currency<Self::AccountId>;
    /// Ids can be defined by the runtime and passed in, perhaps from blake2b_128 hashes.
    type HashId: Get<ResourceId>;
    type NativeTokenId: Get<ResourceId>;
}

decl_storage! {
	trait Store for Module<T: Trait> as PalletBridge {}

	add_extra_genesis {
        config(chains): Vec<u8>;
        config(relayers): Vec<T::AccountId>;
        config(resources): Vec<ResourceId>;
        config(threshold): u32;

        build(|config| Module::<T>::initialize(&config.chains, &config.relayers, &config.resources, &config.threshold))
    }
}

decl_event! {
    pub enum Event<T> where
        <T as frame_system::Trait>::Hash,
    {
        Remark(Hash),
    }
}

decl_error! {
    pub enum Error for Module<T: Trait>{
        InvalidTransfer,
    }
}

decl_module! {
    pub struct Module<T: Trait> for enum Call where origin: T::Origin {
        const HashId: ResourceId = T::HashId::get();
        const NativeTokenId: ResourceId = T::NativeTokenId::get();

        fn deposit_event() = default;

        /// Transfers some amount of the native token to some recipient on a (whitelisted) destination chain.
<<<<<<< HEAD
        #[weight = 1_000_000]
=======
        #[weight = SimpleDispatchInfo::FixedNormal(1_000_000)]
>>>>>>> 48d30af4
        pub fn transfer_native(origin, amount: BalanceOf<T>, recipient: Vec<u8>, dest_id: chainbridge::ChainId) -> DispatchResult {
            let source = ensure_signed(origin)?;
            ensure!(<chainbridge::Module<T>>::chain_whitelisted(dest_id), Error::<T>::InvalidTransfer);
            let bridge_id = <chainbridge::Module<T>>::account_id();
            T::Currency::transfer(&source, &bridge_id, amount.into(), AllowDeath)?;

            let resource_id = T::NativeTokenId::get();
            <chainbridge::Module<T>>::transfer_fungible(dest_id, resource_id, recipient, U256::from(amount.saturated_into()))?;
			Ok(())
        }


        //
        // Executable calls. These can be triggered by a chainbridge transfer initiated on another chain
        //

        /// Executes a simple currency transfer using the chainbridge account as the source
<<<<<<< HEAD
        #[weight = 1_000_000]
=======
        #[weight = SimpleDispatchInfo::FixedNormal(1_000_000)]
>>>>>>> 48d30af4
        pub fn transfer(origin, to: T::AccountId, amount: BalanceOf<T>) -> DispatchResult {
            let source = T::BridgeOrigin::ensure_origin(origin)?;
            T::Currency::transfer(&source, &to, amount.into(), AllowDeath)?;
            Ok(())
        }

        /// This can be called by the chainbridge to demonstrate an arbitrary call from a proposal.
<<<<<<< HEAD
        #[weight = 1_000_000]
=======
        #[weight = SimpleDispatchInfo::FixedNormal(1_000_000)]
>>>>>>> 48d30af4
        pub fn remark(origin, hash: T::Hash) -> DispatchResult {
            T::BridgeOrigin::ensure_origin(origin)?;
            Self::deposit_event(RawEvent::Remark(hash));
            Ok(())
        }

    }
}

impl<T: Trait> Module<T> {
	/// Its called as part of genesis step to initialize some dev parameters
	fn initialize(chains: &[u8], relayers: &[T::AccountId], resources: &[ResourceId], threshold: &u32) {
		chains.into_iter().for_each(|c| {
			<chainbridge::Module<T>>::whitelist(*c).unwrap_or_default();
		});
		relayers.into_iter().for_each(|rs| {
			<chainbridge::Module<T>>::register_relayer(rs.clone()).unwrap_or_default();
		});
		<chainbridge::Module<T>>::set_relayer_threshold(*threshold).unwrap_or_default();
		resources.into_iter().for_each(|re| {
			<chainbridge::Module<T>>::register_resource(*re, vec![0]).unwrap_or_default();
		});
	}
}

#[cfg(test)]
mod tests{
	use super::*;
	use frame_support::dispatch::DispatchError;
	use frame_support::{assert_noop, assert_ok};
	use codec::Encode;
	use sp_core::{blake2_256, H256};
	use frame_support::{ord_parameter_types, parameter_types, weights::Weight};
	use frame_system::{self as system, EnsureSignedBy};
	use sp_core::hashing::blake2_128;
	use sp_runtime::{
		testing::Header,
		traits::{AccountIdConversion, BlakeTwo256, Block as BlockT, IdentityLookup},
		ModuleId, Perbill,
	};
	use node_primitives::BlockNumber;
	use crate::bridge as pallet_bridge;

	pub use pallet_balances as balances;

	const TEST_THRESHOLD: u32 = 2;



	parameter_types! {
		pub const BlockHashCount: u64 = 250;
		pub const MaximumBlockWeight: Weight = 1024;
		pub const MaximumBlockLength: u32 = 2 * 1024;
		pub const AvailableBlockRatio: Perbill = Perbill::one();
	}

	impl frame_system::Trait for Test {
		type Origin = Origin;
		type Call = ();
		type Index = u64;
		type BlockNumber = u64;
		type Hash = H256;
		type Hashing = BlakeTwo256;
		type AccountId = u64;
		type Lookup = IdentityLookup<Self::AccountId>;
		type Header = Header;
		type Event = Event;
		type BlockHashCount = BlockHashCount;
		type MaximumBlockWeight = MaximumBlockWeight;
		type DbWeight = ();
		type BlockExecutionWeight = ();
		type ExtrinsicBaseWeight = ();
		type MaximumExtrinsicWeight = ();
		type MaximumBlockLength = MaximumBlockLength;
		type AvailableBlockRatio = AvailableBlockRatio;
		type Version = ();
		type ModuleToIndex = ();
		type AccountData = balances::AccountData<u64>;
		type OnNewAccount = ();
		type OnKilledAccount = ();
	}

	parameter_types! {
		pub const ExistentialDeposit: u64 = 1;
	}

	ord_parameter_types! {
		pub const One: u64 = 1;
	}

	impl pallet_balances::Trait for Test {
		type Balance = u64;
		type DustRemoval = ();
		type Event = Event;
		type ExistentialDeposit = ExistentialDeposit;
		type AccountStore = System;
	}

	parameter_types! {
		pub const TestChainId: u8 = 5;
		pub const ProposalLifetime: BlockNumber = 300;
	}

	impl chainbridge::Trait for Test {
		type Event = Event;
		type Proposal = Call;
		type ChainId = TestChainId;
		type AdminOrigin = EnsureSignedBy<One, u64>;
		type ProposalLifetime = ProposalLifetime;
	}

	parameter_types! {
		pub HashId: chainbridge::ResourceId = chainbridge::derive_resource_id(1, &blake2_128(b"hash"));
		pub NativeTokenId: chainbridge::ResourceId = chainbridge::derive_resource_id(1, &blake2_128(b"xRAD"));
	}

	impl Trait for Test {
		type Event = Event;
		type BridgeOrigin = chainbridge::EnsureBridge<Test>;
		type Currency = Balances;
		type HashId = HashId;
		type NativeTokenId = NativeTokenId;
	}

	pub type Block = sp_runtime::generic::Block<Header, UncheckedExtrinsic>;
	pub type UncheckedExtrinsic = sp_runtime::generic::UncheckedExtrinsic<u32, u64, Call, ()>;

	frame_support::construct_runtime!(
		pub enum Test where
			Block = Block,
			NodeBlock = Block,
			UncheckedExtrinsic = UncheckedExtrinsic
		{
			System: system::{Module, Call, Event<T>},
			Balances: balances::{Module, Call, Storage, Config<T>, Event<T>},
			ChainBridge: chainbridge::{Module, Call, Storage, Event<T>},
			PalletBridge: pallet_bridge::{Module, Call, Event<T>}
		}
	);

	pub const RELAYER_A: u64 = 0x2;
	pub const RELAYER_B: u64 = 0x3;
	pub const RELAYER_C: u64 = 0x4;
	pub const ENDOWED_BALANCE: u64 = 100_000_000;

	pub fn new_test_ext() -> sp_io::TestExternalities {
		let bridge_id = ModuleId(*b"cb/bridg").into_account();
		let mut t = frame_system::GenesisConfig::default()
			.build_storage::<Test>()
			.unwrap();
		pallet_balances::GenesisConfig::<Test> {
			balances: vec![(bridge_id, ENDOWED_BALANCE), (RELAYER_A, ENDOWED_BALANCE)],
		}.assimilate_storage(&mut t).unwrap();
		let mut ext = sp_io::TestExternalities::new(t);
		ext.execute_with(|| System::set_block_number(1));
		ext
	}

	fn last_event() -> Event {
		system::Module::<Test>::events()
			.pop()
			.map(|e| e.event)
			.expect("Event expected")
	}

	pub fn expect_event<E: Into<Event>>(e: E) {
		assert_eq!(last_event(), e.into());
	}

	// Asserts that the event was emitted at some point.
	pub fn event_exists<E: Into<Event>>(e: E) {
		let actual: Vec<Event> = system::Module::<Test>::events()
			.iter()
			.map(|e| e.event.clone())
			.collect();
		let e: Event = e.into();
		let mut exists = false;
		for evt in actual {
			if evt == e {
				exists = true;
				break;
			}
		}
		assert!(exists);
	}

	// Checks events against the latest. A contiguous set of events must be provided. They must
	// include the most recent event, but do not have to include every past event.
	pub fn assert_events(mut expected: Vec<Event>) {
		let mut actual: Vec<Event> = system::Module::<Test>::events()
			.iter()
			.map(|e| e.event.clone())
			.collect();

		expected.reverse();

		for evt in expected {
			let next = actual.pop().expect("event expected");
			assert_eq!(next, evt.into(), "Events don't match");
		}
	}

	fn make_remark_proposal(hash: H256) -> Call {
		Call::PalletBridge(crate::bridge::Call::remark(hash))
	}

	fn make_transfer_proposal(to: u64, amount: u64) -> Call {
		Call::PalletBridge(crate::bridge::Call::transfer(to, amount))
	}


	#[test]
	fn transfer_native() {
		new_test_ext().execute_with(|| {
			let dest_chain = 0;
			let resource_id = NativeTokenId::get();
			let amount: u64 = 100;
			let recipient = vec![99];

			assert_ok!(ChainBridge::whitelist_chain(Origin::ROOT, dest_chain.clone()));
			assert_ok!(PalletBridge::transfer_native(
				Origin::signed(RELAYER_A),
				amount.clone(),
				recipient.clone(),
				dest_chain,
			));

			expect_event(chainbridge::RawEvent::FungibleTransfer(
				dest_chain,
				1,
				resource_id,
				amount.into(),
				recipient,
			));
		})
	}


	#[test]
	fn execute_remark() {
		new_test_ext().execute_with(|| {
			let hash: H256 = "ABC".using_encoded(blake2_256).into();
			let proposal = make_remark_proposal(hash.clone());
			let prop_id = 1;
			let src_id = 1;
			let r_id = chainbridge::derive_resource_id(src_id, b"hash");
			let resource = b"PalletBridge.remark".to_vec();

			assert_ok!(ChainBridge::set_threshold(Origin::ROOT, TEST_THRESHOLD,));
			assert_ok!(ChainBridge::add_relayer(Origin::ROOT, RELAYER_A));
			assert_ok!(ChainBridge::add_relayer(Origin::ROOT, RELAYER_B));
			assert_ok!(ChainBridge::whitelist_chain(Origin::ROOT, src_id));
			assert_ok!(ChainBridge::set_resource(Origin::ROOT, r_id, resource));

			assert_ok!(ChainBridge::acknowledge_proposal(
				Origin::signed(RELAYER_A),
				prop_id,
				src_id,
				r_id,
				Box::new(proposal.clone())
			));
			assert_ok!(ChainBridge::acknowledge_proposal(
				Origin::signed(RELAYER_B),
				prop_id,
				src_id,
				r_id,
				Box::new(proposal.clone())
			));

			event_exists(RawEvent::Remark(hash));
		})
	}

	#[test]
	fn execute_remark_bad_origin() {
		new_test_ext().execute_with(|| {
			let hash: H256 = "ABC".using_encoded(blake2_256).into();

			assert_ok!(PalletBridge::remark(Origin::signed(ChainBridge::account_id()), hash));
			// Don't allow any signed origin except from chainbridge addr
			assert_noop!(
				PalletBridge::remark(Origin::signed(RELAYER_A), hash),
				DispatchError::BadOrigin
			);
			// Don't allow root calls
			assert_noop!(
				PalletBridge::remark(Origin::ROOT, hash),
				DispatchError::BadOrigin
			);
		})
	}

	#[test]
	fn transfer() {
		new_test_ext().execute_with(|| {
			// Check inital state
			let bridge_id: u64 = ChainBridge::account_id();
			assert_eq!(Balances::free_balance(&bridge_id), ENDOWED_BALANCE);
			// Transfer and check result
			assert_ok!(PalletBridge::transfer(
				Origin::signed(ChainBridge::account_id()),
				RELAYER_A,
				10
			));
			assert_eq!(Balances::free_balance(&bridge_id), ENDOWED_BALANCE - 10);
			assert_eq!(Balances::free_balance(RELAYER_A), ENDOWED_BALANCE + 10);

			assert_events(vec![Event::balances(balances::RawEvent::Transfer(
				ChainBridge::account_id(),
				RELAYER_A,
				10,
			))]);
		})
	}

	#[test]
	fn create_sucessful_transfer_proposal() {
		new_test_ext().execute_with(|| {
			let prop_id = 1;
			let src_id = 1;
			let r_id = chainbridge::derive_resource_id(src_id, b"transfer");
			let resource = b"PalletBridge.transfer".to_vec();
			let proposal = make_transfer_proposal(RELAYER_A, 10);

			assert_ok!(ChainBridge::set_threshold(Origin::ROOT, TEST_THRESHOLD,));
			assert_ok!(ChainBridge::add_relayer(Origin::ROOT, RELAYER_A));
			assert_ok!(ChainBridge::add_relayer(Origin::ROOT, RELAYER_B));
			assert_ok!(ChainBridge::add_relayer(Origin::ROOT, RELAYER_C));
			assert_ok!(ChainBridge::whitelist_chain(Origin::ROOT, src_id));
			assert_ok!(ChainBridge::set_resource(Origin::ROOT, r_id, resource));

			// Create proposal (& vote)
			assert_ok!(ChainBridge::acknowledge_proposal(
				Origin::signed(RELAYER_A),
				prop_id,
				src_id,
				r_id,
				Box::new(proposal.clone())
			));
			let prop = ChainBridge::votes(src_id, (prop_id.clone(), proposal.clone())).unwrap();
			let expected = chainbridge::ProposalVotes {
				votes_for: vec![RELAYER_A],
				votes_against: vec![],
				status: chainbridge::ProposalStatus::Initiated,
				expiry: ProposalLifetime
			};
			assert_eq!(prop.votes_for, expected.votes_for);
			assert_eq!(prop.votes_against, expected.votes_against);
			assert_eq!(prop.status, expected.status);

			// Second relayer votes against
			assert_ok!(ChainBridge::reject_proposal(
				Origin::signed(RELAYER_B),
				prop_id,
				src_id,
				r_id,
				Box::new(proposal.clone())
			));
			let prop = ChainBridge::votes(src_id, (prop_id.clone(), proposal.clone())).unwrap();
			let expected = chainbridge::ProposalVotes {
				votes_for: vec![RELAYER_A],
				votes_against: vec![RELAYER_B],
				status: chainbridge::ProposalStatus::Initiated,
				expiry: ProposalLifetime
			};
			assert_eq!(prop.votes_for, expected.votes_for);
			assert_eq!(prop.votes_against, expected.votes_against);
			assert_eq!(prop.status, expected.status);

			// Third relayer votes in favour
			assert_ok!(ChainBridge::acknowledge_proposal(
				Origin::signed(RELAYER_C),
				prop_id,
				src_id,
				r_id,
				Box::new(proposal.clone())
			));
			let prop = ChainBridge::votes(src_id, (prop_id.clone(), proposal.clone())).unwrap();
			let expected = chainbridge::ProposalVotes {
				votes_for: vec![RELAYER_A, RELAYER_C],
				votes_against: vec![RELAYER_B],
				status: chainbridge::ProposalStatus::Approved,
				expiry: ProposalLifetime
			};
			assert_eq!(prop.votes_for, expected.votes_for);
			assert_eq!(prop.votes_against, expected.votes_against);
			assert_eq!(prop.status, expected.status);

			assert_eq!(Balances::free_balance(RELAYER_A), ENDOWED_BALANCE + 10);
			assert_eq!(
				Balances::free_balance(ChainBridge::account_id()),
				ENDOWED_BALANCE - 10
			);

			assert_events(vec![
				Event::chainbridge(chainbridge::RawEvent::VoteFor(src_id, prop_id, RELAYER_A)),
				Event::chainbridge(chainbridge::RawEvent::VoteAgainst(src_id, prop_id, RELAYER_B)),
				Event::chainbridge(chainbridge::RawEvent::VoteFor(src_id, prop_id, RELAYER_C)),
				Event::chainbridge(chainbridge::RawEvent::ProposalApproved(src_id, prop_id)),
				Event::balances(balances::RawEvent::Transfer(
					ChainBridge::account_id(),
					RELAYER_A,
					10,
				)),
				Event::chainbridge(chainbridge::RawEvent::ProposalSucceeded(src_id, prop_id)),
			]);
		})
	}
}<|MERGE_RESOLUTION|>--- conflicted
+++ resolved
@@ -1,11 +1,7 @@
 use frame_support::traits::{Currency, ExistenceRequirement::AllowDeath, Get};
 use frame_support::{
 	decl_error, decl_event, decl_module, decl_storage, dispatch::DispatchResult, ensure,
-<<<<<<< HEAD
 	traits::EnsureOrigin
-=======
-	weights::SimpleDispatchInfo
->>>>>>> 48d30af4
 };
 use frame_system::{self as system, ensure_signed};
 use sp_std::prelude::*;
@@ -61,11 +57,7 @@
         fn deposit_event() = default;
 
         /// Transfers some amount of the native token to some recipient on a (whitelisted) destination chain.
-<<<<<<< HEAD
         #[weight = 1_000_000]
-=======
-        #[weight = SimpleDispatchInfo::FixedNormal(1_000_000)]
->>>>>>> 48d30af4
         pub fn transfer_native(origin, amount: BalanceOf<T>, recipient: Vec<u8>, dest_id: chainbridge::ChainId) -> DispatchResult {
             let source = ensure_signed(origin)?;
             ensure!(<chainbridge::Module<T>>::chain_whitelisted(dest_id), Error::<T>::InvalidTransfer);
@@ -83,11 +75,7 @@
         //
 
         /// Executes a simple currency transfer using the chainbridge account as the source
-<<<<<<< HEAD
         #[weight = 1_000_000]
-=======
-        #[weight = SimpleDispatchInfo::FixedNormal(1_000_000)]
->>>>>>> 48d30af4
         pub fn transfer(origin, to: T::AccountId, amount: BalanceOf<T>) -> DispatchResult {
             let source = T::BridgeOrigin::ensure_origin(origin)?;
             T::Currency::transfer(&source, &to, amount.into(), AllowDeath)?;
@@ -95,11 +83,7 @@
         }
 
         /// This can be called by the chainbridge to demonstrate an arbitrary call from a proposal.
-<<<<<<< HEAD
         #[weight = 1_000_000]
-=======
-        #[weight = SimpleDispatchInfo::FixedNormal(1_000_000)]
->>>>>>> 48d30af4
         pub fn remark(origin, hash: T::Hash) -> DispatchResult {
             T::BridgeOrigin::ensure_origin(origin)?;
             Self::deposit_event(RawEvent::Remark(hash));
