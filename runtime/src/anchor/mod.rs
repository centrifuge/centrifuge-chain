--- conflicted
+++ resolved
@@ -6,7 +6,6 @@
 use crate::{common, fees};
 use codec::{Decode, Encode};
 use rstd::{convert::TryInto, vec::Vec};
-<<<<<<< HEAD
 use sr_primitives::{
     traits::Hash,
     weights::{SimpleDispatchInfo, Weight},
@@ -14,10 +13,6 @@
 use support::{
     decl_event, decl_module, decl_storage, dispatch::Result, ensure, StorageValue,
 };
-=======
-use sr_primitives::traits::Hash;
-use support::{decl_event, decl_module, decl_storage, dispatch::Result, ensure, StorageValue};
->>>>>>> aaa9535c
 use system::ensure_signed;
 
 #[cfg(feature = "std")]
