//! A module for implementing Centrifuge document anchoring(merklized document commitments) on substrate for
//! Centrifuge chain.
//!
//! For a more formally detailed explanation refer section 3.4 of [Centrifuge Protocol Paper](https://staticw.centrifuge.io/assets/centrifuge_os_protocol_paper.pdf)

use codec::{Decode, Encode};
use rstd::{vec::Vec, convert::TryInto};
use sr_primitives::traits::Hash;
use support::{decl_module, decl_storage, decl_event, dispatch::Result, ensure, StorageMap, StorageValue};
use system::ensure_signed;
use crate::{common as common, fees};

#[cfg(feature = "std")]
use serde::{Serialize, Deserialize};

/// expiration duration in blocks of a pre-commit,
/// This is maximum expected time for document consensus to take place after a pre-commit of
/// an anchor and a commit to be received for the pre-committed anchor. Currently we expect to provide around 80mins for this.
/// Since our current block time as per chain_spec.rs is 10s, this means we have to provide 80 * 60 / 10 = 480 blocks of time for this.
const PRE_COMMIT_EXPIRATION_DURATION_BLOCKS: u64 = 480;

/// MUST be higher than 1 to assure that pre-commits are around during their validity time frame
/// The higher the number, the more pre-commits will be collected in a single eviction bucket
const PRE_COMMIT_EVICTION_BUCKET_MULTIPLIER: u64 = 5;

/// Determines how many loop iterations are allowed to run at a time inside the runtime.
const MAX_LOOP_IN_TX: u64 = 500;

/// date 3000-01-01 -> 376200 days from unix epoch
const STORAGE_MAX_DAYS: u32 = 376200;

/// The data structure for storing pre-committed anchors.
#[derive(Encode, Decode, Default, Clone, PartialEq)]
#[cfg_attr(feature = "std", derive(Debug))]
pub struct PreCommitData<Hash, AccountId, BlockNumber> {
    signing_root: Hash,
    identity: AccountId,
    expiration_block: BlockNumber,
}

/// The data structure for storing committed anchors.
#[derive(Encode, Decode, Default, Clone, PartialEq)]
#[cfg_attr(feature = "std", derive(Serialize, Deserialize, Debug))]
pub struct AnchorData<Hash, BlockNumber> {
    id: Hash,
    doc_root: Hash,
    anchored_block: BlockNumber,
}

/// The module's configuration trait.
<<<<<<< HEAD
pub trait Trait: system::Trait + timestamp::Trait + fees::Trait + balances::Trait {}
=======
pub trait Trait: system::Trait + timestamp::Trait {
    type Event: From<Event<Self>> + Into<<Self as system::Trait>::Event>;
}

decl_event! (
    pub enum Event<T>
    where
        <T as system::Trait>::Hash,
    {
        /// MoveAnchor event is triggered when the anchor should be moved to a different chain.
        /// AnchorID and its DocRoot are sent as part of the event.
        MoveAnchor(Hash, Hash),
    }
);

>>>>>>> b6aaf3f5

decl_storage! {
    trait Store for Module<T: Trait> as Anchor {

        /// PreCommits store the map of anchor Id to the pre-commit, which is a lock on an anchor id to be committed later
        PreCommits get(get_pre_commit): map T::Hash => PreCommitData<T::Hash, T::AccountId, T::BlockNumber>;

        /// Pre-commit eviction buckets keep track of which pre-commit can be evicted at which point
        PreCommitEvictionBuckets get(get_pre_commit_in_evict_bucket_by_index): map (T::BlockNumber, u64) => T::Hash;
        PreCommitEvictionBucketIndex get(get_pre_commits_count_in_evict_bucket): map T::BlockNumber => u64;

        /// index to find the eviction date given an anchor id
        AnchorEvictDates get(get_anchor_evict_date): map T::Hash => u32;

        /// incrementing index for anchors for iteration purposes
        AnchorIndexes get(get_anchor_id_by_index): map u64 => T::Hash;

        /// latest anchored index
        LatestAnchorIndex get(get_latest_anchor_index): u64;

        /// latest evicted anchor index. This would keep track of the latest evicted anchor index so
        /// that we can start the removal of AnchorEvictDates index from that index onwards. going
        /// from AnchorIndexes => AnchorEvictDates
        LatestEvictedAnchorIndex get(get_latest_evicted_anchor_index): u64;

        /// This is to keep track of the date when a child trie of anchors was evicted last. It is
        /// to evict historic anchor data child tries if they weren't evicted in a timely manner.
        LatestEvictedDate get(get_latest_evicted_date): u32;

        /// Storage for evicted anchor child trie roots. Anchors with a given expiry/eviction date
        /// are stored on-chain in a single child trie. This child trie is removed after the expiry
        /// date has passed while its root is stored permanently for proving an existence of an
        /// evicted anchor.
        EvictedAnchorRoots get(get_evicted_anchor_root_by_day): map u32 => Vec<u8>;

        Version: u64;
    }
}

decl_module! {
    pub struct Module<T: Trait> for enum Call where origin: T::Origin {

        fn deposit_event<T>() = default;

        fn on_initialize(_now: T::BlockNumber) {
            if Version::get() == 0 {
                // do first upgrade
                // ...

                // uncomment when upgraded
                // <Version<T>>::put(1);
            }
        }

        /// Obtains an exclusive lock to make the next update to a certain document version
        /// identified by `anchor_id` on Centrifuge p2p network for a number of blocks given
        /// by `pre_commit_expiration_duration_blocks` function. `signing_root` is a child node of
        /// the off-chain merkle tree of that document. In Centrifuge protocol, A document is
        /// committed only after reaching consensus with the other collaborators on the document.
        /// Consensus is reached by getting a cryptographic signature from other parties by
        /// sending them the `signing_root`. To deny the counter-party the free option of publishing
        /// its own state commitment upon receiving a request for signature, the node can first
        /// publish a pre-commit. Only the pre-committer account in the Centrifuge chain is
        /// allowed to `commit` a corresponding anchor before the pre-commit has expired.
        /// For a more detailed explanation refer section 3.4 of [Centrifuge Protocol Paper](https://staticw.centrifuge.io/assets/centrifuge_os_protocol_paper.pdf)
        pub fn pre_commit(origin, anchor_id: T::Hash, signing_root: T::Hash) -> Result {
            // TODO make payable
            let who = ensure_signed(origin)?;
            ensure!(Self::get_anchor_by_id(anchor_id).is_none(), "Anchor already exists");
            ensure!(!Self::has_valid_pre_commit(anchor_id), "A valid pre-commit already exists");

            let expiration_block = <system::Module<T>>::block_number()  +
                T::BlockNumber::from(Self::pre_commit_expiration_duration_blocks() as u32);
            <PreCommits<T>>::insert(anchor_id, PreCommitData {
                signing_root: signing_root,
                identity: who.clone(),
                expiration_block: expiration_block,
            });

            Self::put_pre_commit_into_eviction_bucket(anchor_id, expiration_block)?;

            Ok(())
        }

        /// Commits a `document_root` of a merklized off chain document in Centrifuge p2p network as
        /// the latest version id(`anchor_id`) obtained by hashing `anchor_id_preimage`. If a
        /// pre-commit exists for the obtained `anchor_id`, hash of pre-committed
        /// `signing_root + proof` must match the given `doc_root`. To avoid state bloat on chain,
        /// the committed anchor would be evicted after the given `stored_until_date`. The calling
        /// account would be charged accordingly for the storage period.
        /// For a more detailed explanation refer section 3.4 of [Centrifuge Protocol Paper](https://staticw.centrifuge.io/assets/centrifuge_os_protocol_paper.pdf)
        pub fn commit(origin, anchor_id_preimage: T::Hash, doc_root: T::Hash, proof: T::Hash, stored_until_date: T::Moment) -> Result {
            let who = ensure_signed(origin)?;
            ensure!(<timestamp::Module<T>>::get() + T::Moment::from(common::MS_PER_DAY.try_into().unwrap()) < stored_until_date,
                "Stored until date must be at least a day later than the current date");

            // validate the eviction date
            let eviction_date_u64 = TryInto::<u64>::try_into(stored_until_date)
                .map_err(|_e| "Can not convert eviction date to u64")
                .unwrap();
            let stored_until_date_from_epoch = common::get_days_since_epoch(eviction_date_u64);
            ensure!(Self::anchor_storage_max_days_from_now() >= stored_until_date_from_epoch, "The provided stored until date is more than the maximum allowed from now");

            let anchor_id = (anchor_id_preimage)
                .using_encoded(<T as system::Trait>::Hashing::hash);
            ensure!(Self::get_anchor_by_id(anchor_id).is_none(), "Anchor already exists");

            if Self::has_valid_pre_commit(anchor_id) {
                ensure!(<PreCommits<T>>::get(anchor_id).identity == who, "Pre-commit owned by someone else");
                ensure!(Self::has_valid_pre_commit_proof(anchor_id, doc_root, proof), "Pre-commit proof not valid");
            }


            let block_num = <system::Module<T>>::block_number();
            let child_storage_key = common::generate_child_storage_key(stored_until_date_from_epoch);
            let anchor_data = AnchorData {
                id: anchor_id,
                doc_root: doc_root,
                anchored_block: block_num
            };

            let anchor_data_encoded = anchor_data.encode();
            runtime_io::set_child_storage(&child_storage_key, anchor_id.as_ref(), &anchor_data_encoded);
            // update indexes
            <AnchorEvictDates<T>>::insert(&anchor_id, &stored_until_date_from_epoch);
            let idx = LatestAnchorIndex::get() + 1;
            <AnchorIndexes<T>>::insert(idx, &anchor_id);
            LatestAnchorIndex::put(idx);

            // pay the state rent
            let today_in_days_from_epoch = TryInto::<u64>::try_into(<timestamp::Module<T>>::get())
                .map(common::get_days_since_epoch)
                .map_err(|_e| "Can not convert timestamp to u64")
                .unwrap();

            // we use the fee config setup on genesis for anchoring to calculate the state rent
            let fee = <fees::Module<T>>::price_of(<T as system::Trait>::Hashing::hash(&[
                        50, 46, 7, 230, 27, 31, 182, 47, 154, 182, 204, 174, 29, 71, 116, 110,
                        187, 42, 101, 13, 79, 220, 149, 142, 34, 4, 93, 112, 209, 17, 24, 167
                    ])).unwrap() * <T as balances::Trait>::Balance::from(stored_until_date_from_epoch - today_in_days_from_epoch);
            <fees::Module<T>>::pay_fee_given(who, fee)?;

            Ok(())
        }

        /// Initiates eviction of pre-commits that has expired given that the current block number
        /// has progressed past the block number provided in `evict_bucket`. `evict_bucket` is also
        /// the index to find the pre-commits stored in storage to be evicted when the
        /// `evict_bucket` number of blocks has expired.
        pub fn evict_pre_commits(origin, evict_bucket: T::BlockNumber) -> Result {
            // TODO make payable
            ensure_signed(origin)?;
            ensure!(<system::Module<T>>::block_number() >= evict_bucket, "eviction only possible for bucket expiring < current block height");

            let pre_commits_count = Self::get_pre_commits_count_in_evict_bucket(evict_bucket);
            for idx in (0..pre_commits_count).rev() {
                if pre_commits_count - idx > MAX_LOOP_IN_TX {
                    break;
                }

                let pre_commit_id =
                    Self::get_pre_commit_in_evict_bucket_by_index((evict_bucket, idx));
                <PreCommits<T>>::remove(pre_commit_id);

                <PreCommitEvictionBuckets<T>>::remove((evict_bucket, idx));

                // decreases the evict bucket item count or remove index completely if empty
                if idx == 0 {
                    <PreCommitEvictionBucketIndex<T>>::remove(evict_bucket);
                } else {
                    <PreCommitEvictionBucketIndex<T>>::insert(evict_bucket, idx);
                }
            }
            Ok(())
        }

        /// Initiates eviction of expired anchors. Since anchors are stored on a child trie indexed by
        /// their eviction date, what this function does is to remove those child tries which has
        /// date_represented_by_root < current_date. Additionally it needs to take care of indexes
        /// created for accessing anchors, eg: to find an anchor given an id.
        pub fn evict_anchors(origin) -> Result {
            ensure_signed(origin)?;
            let current_timestamp = <timestamp::Module<T>>::get();

            // get the today counting epoch, so that we can remove the corresponding child trie
            let today_in_days_from_epoch = TryInto::<u64>::try_into(current_timestamp)
                .map(common::get_days_since_epoch)
                .map_err(|_e| "Can not convert timestamp to u64")
                .unwrap();
            let evict_date = LatestEvictedDate::get();

            // remove child tries starting from day next to last evicted day
            let _evicted_trie_count = Self::evict_anchor_child_tries(evict_date + 1, today_in_days_from_epoch);

            // store yesterday as the last day of eviction
            let yesterday = today_in_days_from_epoch - 1;
            LatestEvictedDate::put(yesterday);
            let _evicted_anchor_indexes_count = Self::remove_anchor_indexes(yesterday);

            // TODO emit an event for this so that the process which triggers can know how many anchor indexes got purged

            Ok(())
        }

        /// Dispatch call when anchor by anchor_id is to be moved to another chain.
        pub fn move_anchor(origin, anchor_id: T::Hash) -> Result {
            // ensure signed origin
            ensure_signed(origin)?;

            // fetch anchor data by anchor_id or fail if not present
            let anchor_data = Self::get_anchor_by_id(anchor_id).ok_or("Anchor doesn't exist")?;
            Self::deposit_event(RawEvent::MoveAnchor(anchor_data.id, anchor_data.doc_root));
            Ok(())
        }
    }
}

impl<T: Trait> Module<T> {

    /// checks if the given `anchor_id` has a valid pre-commit, i.e it has a pre-commit with
    /// `expiration_block` < `current_block_number`.
    fn has_valid_pre_commit(anchor_id: T::Hash) -> bool {
        if !<PreCommits<T>>::exists(&anchor_id) {
            return false;
        }

        <PreCommits<T>>::get(anchor_id).expiration_block > <system::Module<T>>::block_number()
    }

    /// checks if `hash(signing_root, proof) == doc_root` for the given `anchor_id`. Concatenation
    /// of `signing_root` and `proof` is done in ascending order, according to the protocol defined
    /// by Centrifuge precise-proofs library for merklizing documents.
    fn has_valid_pre_commit_proof(anchor_id: T::Hash, doc_root: T::Hash, proof: T::Hash) -> bool {
        let signing_root = <PreCommits<T>>::get(anchor_id).signing_root;
        let mut signing_root_bytes = signing_root.as_ref().to_vec();
        let mut proof_bytes = proof.as_ref().to_vec();

        // order and concat hashes
        let concatenated_bytes: Vec<u8>;
        if signing_root_bytes < proof_bytes {
            signing_root_bytes.extend(proof_bytes);
            concatenated_bytes = signing_root_bytes;
        } else {
            proof_bytes.extend(signing_root_bytes);
            concatenated_bytes = proof_bytes;
        }

        let calculated_root = <T as system::Trait>::Hashing::hash(&concatenated_bytes);
        return doc_root == calculated_root;
    }

    /// TODO this needs to come from governance
    /// How long before we expire a pre-commit
    fn pre_commit_expiration_duration_blocks() -> u64 {
        PRE_COMMIT_EXPIRATION_DURATION_BLOCKS
    }

    /// Get the maximum days allowed for an anchor to be stored on chain from unix epoch onwards.
    /// TODO this needs to come from governance
    /// TODO this also needs to be calculated from a value from governance that provides the maximum days
    /// from now on instead of taking an absolute date from unix epoch through governance.
    fn anchor_storage_max_days_from_now() -> u32 {
        STORAGE_MAX_DAYS
    }

    /// Puts the pre-commit (based on anchor_id) into the correct eviction bucket
    fn put_pre_commit_into_eviction_bucket(anchor_id: T::Hash, expiration_block: T::BlockNumber) -> Result {
        // determine which eviction bucket to put into
        let evict_after_block =
            Self::determine_pre_commit_eviction_bucket(expiration_block);
        // get current index in eviction bucket and increment
        let mut eviction_bucket_size =
            Self::get_pre_commits_count_in_evict_bucket(evict_after_block);

        // add to eviction bucket and update bucket counter
        <PreCommitEvictionBuckets<T>>::insert(
            (evict_after_block.clone(), eviction_bucket_size.clone()),
            anchor_id,
        );
        eviction_bucket_size += 1;
        <PreCommitEvictionBucketIndex<T>>::insert(evict_after_block, eviction_bucket_size);
        Ok(())
    }

    /// Determines the next eviction bucket number based on the given BlockNumber
    /// This can be used to determine which eviction bucket a pre-commit
    /// should be put into for later eviction.
    /// TODO return err
    fn determine_pre_commit_eviction_bucket(pre_commit_expiration_block: T::BlockNumber) -> T::BlockNumber {
        let result = TryInto::<u32>::try_into(pre_commit_expiration_block);
        match result {
            Ok(u32_expiration_block)  => {
                let expiration_horizon =
                    Self::pre_commit_expiration_duration_blocks() as u32 * PRE_COMMIT_EVICTION_BUCKET_MULTIPLIER as u32;
                let put_into_bucket =
                    u32_expiration_block - (u32_expiration_block % expiration_horizon) + expiration_horizon;

                T::BlockNumber::from(put_into_bucket)
            },
            Err(_e) => T::BlockNumber::from(0),
        }
    }

    /// remove child tries starting with `from` day to `until` day returning the
    /// count of tries removed.
    fn evict_anchor_child_tries(from: u32, until: u32) -> usize {
        (from..until)
            .map(|day| {(day, common::generate_child_storage_key(day))})
            // store the root of child trie for the day on chain before eviction. Checks if it
            // exists before hand to ensure that it doesn't overwrite a root.
            .map(|(day, key)| {
                if !EvictedAnchorRoots::exists(day) {
                    EvictedAnchorRoots::insert(day, runtime_io::child_storage_root(&key));
                }
                key
            })
            .map(|key| runtime_io::kill_child_storage(&key))
            .count()
    }

    /// iterate from the last evicted anchor to latest anchor, while removing indexes that
    /// are no longer valid because they belong to an expired/evicted anchor. The loop is
    /// only allowed to run MAX_LOOP_IN_TX at a time.
    fn remove_anchor_indexes(yesterday: u32) -> usize {
        (LatestEvictedAnchorIndex::get() + 1..LatestAnchorIndex::get() + 1)
            // limit to only MAX_LOOP_IN_TX number of anchor indexes to remove
            .take(MAX_LOOP_IN_TX as usize)
            // get eviction date of the anchor given by index
            .map(|idx| {(idx, <AnchorEvictDates<T>>::get(<AnchorIndexes<T>>::get(idx)))})
            // filter out evictable anchors, anchor_evict_date can be 0 when evicting before any anchors are created
            .filter(|(_, anchor_evict_date)| anchor_evict_date <= &yesterday)
            // remove indexes
            .map(|(idx, _)| {
                <AnchorEvictDates<T>>::remove(<AnchorIndexes<T>>::get(idx));
                <AnchorIndexes<T>>::remove(idx);
                LatestEvictedAnchorIndex::put(idx);
            })
            .count()
    }

    /// get an anchor by its id in the child storage
    pub fn get_anchor_by_id(anchor_id: T::Hash)  -> Option<AnchorData<T::Hash, T::BlockNumber>> {
        let anchor_evict_date = <AnchorEvictDates<T>>::get(anchor_id);
        let storage_key = common::generate_child_storage_key(anchor_evict_date);

        runtime_io::child_storage(&storage_key, anchor_id.as_ref())
            .map(|data| AnchorData::decode(&mut &*data).ok().unwrap())
    }
}

/// tests for anchor module
#[cfg(test)]
mod tests;<|MERGE_RESOLUTION|>--- conflicted
+++ resolved
@@ -48,10 +48,7 @@
 }
 
 /// The module's configuration trait.
-<<<<<<< HEAD
-pub trait Trait: system::Trait + timestamp::Trait + fees::Trait + balances::Trait {}
-=======
-pub trait Trait: system::Trait + timestamp::Trait {
+pub trait Trait: system::Trait + timestamp::Trait + fees::Trait + balances::Trait {
     type Event: From<Event<Self>> + Into<<Self as system::Trait>::Event>;
 }
 
@@ -66,7 +63,6 @@
     }
 );
 
->>>>>>> b6aaf3f5
 
 decl_storage! {
     trait Store for Module<T: Trait> as Anchor {
