--- conflicted
+++ resolved
@@ -51,7 +51,6 @@
     type MinimumPeriod = ();
 }
 
-<<<<<<< HEAD
 impl fees::Trait for Test {
     type Event = ();
 }
@@ -79,12 +78,9 @@
     type WeightToFee = ();
 }
 
-impl Trait for Test {}
-=======
 impl Trait for Test {
     type Event = ();
 }
->>>>>>> b6aaf3f5
 
 impl Test {
     fn test_document_hashes() -> (
