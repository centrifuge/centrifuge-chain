--- conflicted
+++ resolved
@@ -1,22 +1,12 @@
 //! Some configurable implementations as associated type for the substrate runtime.
 
-<<<<<<< HEAD
 use super::*;
-use frame_support::weights::{WeightToFeeCoefficient, WeightToFeePolynomial, WeightToFeeCoefficients};
-use smallvec::smallvec;
-use sp_arithmetic::Perbill;
 use frame_support::traits::{Currency, OnUnbalanced};
-=======
-use crate::{Authorship, Balances, NegativeImbalance};
-use frame_support::traits::{Currency, Imbalance, OnUnbalanced};
 use frame_support::weights::{
 	WeightToFeeCoefficient, WeightToFeeCoefficients, WeightToFeePolynomial,
 };
-use node_primitives::Balance;
 use smallvec::smallvec;
 use sp_arithmetic::Perbill;
-use sp_runtime::traits::Convert;
->>>>>>> 38dc803d
 
 pub struct DealWithFees;
 type NegativeImbalance = <Balances as Currency<AccountId>>::NegativeImbalance;
@@ -26,31 +16,6 @@
 	}
 }
 
-<<<<<<< HEAD
-=======
-/// Struct that handles the conversion of Balance -> `u64`. This is used for staking's election
-/// calculation.
-pub struct CurrencyToVoteHandler;
-
-impl CurrencyToVoteHandler {
-	fn factor() -> Balance {
-		(Balances::total_issuance() / u64::max_value() as Balance).max(1)
-	}
-}
-
-impl Convert<Balance, u64> for CurrencyToVoteHandler {
-	fn convert(x: Balance) -> u64 {
-		(x / Self::factor()) as u64
-	}
-}
-
-impl Convert<u128, Balance> for CurrencyToVoteHandler {
-	fn convert(x: u128) -> Balance {
-		x * Self::factor()
-	}
-}
-
->>>>>>> 38dc803d
 /// Handles converting a weight scalar to a fee value, based on the scale and granularity of the
 /// node's balance type.
 ///
