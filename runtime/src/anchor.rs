use codec::{Decode, Encode};
use rstd::{vec::Vec, convert::TryInto};
use sr_primitives::traits::{Hash};
use support::{decl_module, decl_storage, dispatch::Result, ensure, StorageMap, StorageValue};
use system::ensure_signed;
use crate::{common as common};

#[cfg(feature = "std")]
use serde::{Serialize, Deserialize};

// expiration duration in blocks of a pre commit,
// This is maximum expected time for document consensus to take place after a pre-commit of
// an anchor and a commit to be received for the pre-committed anchor. Currently we expect to provide around 80mins for this.
// Since our current block time as per chain_spec.rs is 10s, this means we have to provide 80 * 60 / 10 = 480 blocks of time for this.
const PRE_COMMIT_EXPIRATION_DURATION_BLOCKS: u64 = 480;

// MUST be higher than 1 to assure that pre-commits are around during their validity time frame
// The higher the number, the more pre-commits will be collected in a single eviction bucket
const PRE_COMMIT_EVICTION_BUCKET_MULTIPLIER: u64 = 5;

// Determines how many pre-anchors are evicted at maximum per eviction TX
const PRE_COMMIT_EVICTION_MAX_LOOP_IN_TX: u64 = 500;

// date 3000-01-01 -> 376200 days from unix epoch
const STORAGE_MAX_DAYS: u32 = 376200;

#[derive(Encode, Decode, Default, Clone, PartialEq)]
#[cfg_attr(feature = "std", derive(Debug))]
pub struct PreAnchorData<Hash, AccountId, BlockNumber> {
    signing_root: Hash,
    identity: AccountId,
    expiration_block: BlockNumber,
}

#[derive(Encode, Decode, Default, Clone, PartialEq)]
#[cfg_attr(feature = "std", derive(Serialize, Deserialize, Debug))]
pub struct AnchorData<Hash, BlockNumber> {
    id: Hash,
    doc_root: Hash,
    anchored_block: BlockNumber,
}

/// The module's configuration trait.
pub trait Trait: system::Trait + timestamp::Trait {}

decl_storage! {
    trait Store for Module<T: Trait> as Anchor {

        // Pre Anchors store the map of anchor Id to the pre anchor, which is a lock on an anchor id to be committed later
        PreAnchors get(get_pre_anchor): map T::Hash => PreAnchorData<T::Hash, T::AccountId, T::BlockNumber>;

        // Pre-anchor eviction buckets keep track of which pre-anchor can be evicted at which point
        PreAnchorEvictionBuckets get(get_pre_anchors_in_evict_bucket_by_index): map (T::BlockNumber, u64) => T::Hash;
        PreAnchorEvictionBucketIndex get(get_pre_anchors_count_in_evict_bucket): map T::BlockNumber => u64;

<<<<<<< HEAD
        // Anchors store the map of anchor Id to the anchor
        Anchors get(get_anchor): map T::Hash => AnchorData<T::Hash, T::BlockNumber>;

=======
>>>>>>> 7a2fbc74
        // index to find the eviction date given an anchor id
        AnchorEvictDates get(get_anchor_evict_date): map T::Hash => u32;

        // incrementing index for anchors for iteration purposes
        AnchorIndexes get(get_anchor_id_by_index): map u64 => T::Hash;

        // latest anchored index
        CurrentAnchorIndex get(get_current_index): u64;

        Version: u64;
    }
}

decl_module! {
    pub struct Module<T: Trait> for enum Call where origin: T::Origin {

        fn on_initialize(_now: T::BlockNumber) {
            if Version::get() == 0 {
                // do first upgrade
                // ...

                // uncomment when upgraded
                // <Version<T>>::put(1);
            }
        }

        pub fn pre_commit(origin, anchor_id: T::Hash, signing_root: T::Hash) -> Result {
            // TODO make payable
            let who = ensure_signed(origin)?;
            ensure!(Self::get_anchor_by_id(anchor_id).is_none(), "Anchor already exists");
            ensure!(!Self::has_valid_pre_commit(anchor_id), "A valid pre anchor already exists");

            let expiration_block = <system::Module<T>>::block_number()  + T::BlockNumber::from(Self::expiration_duration_blocks() as u32);
            <PreAnchors<T>>::insert(anchor_id, PreAnchorData {
                signing_root: signing_root,
                identity: who.clone(),
                expiration_block: expiration_block,
            });

            Self::put_pre_anchor_into_eviction_bucket(anchor_id)?;

            Ok(())
        }

        pub fn commit(origin, anchor_id_preimage: T::Hash, doc_root: T::Hash, proof: T::Hash, stored_until_date: T::Moment) -> Result {
            let who = ensure_signed(origin)?;
            ensure!(<timestamp::Module<T>>::get() + T::Moment::from(common::MS_PER_DAY.try_into().unwrap()) < stored_until_date,
                "Stored until date must be at least a day later than the current date");

            // validate the eviction date
            let eviction_date_u64 = TryInto::<u64>::try_into(stored_until_date)
                .map_err(|_e| "Can not convert eviction date to u64")
                .unwrap();
            let stored_until_date_from_epoch = common::get_days_since_epoch(eviction_date_u64);
            ensure!(Self::storage_max_days_from_now() >= stored_until_date_from_epoch, "The provided stored until date is more than the maximum allowed from now");

            let anchor_id = (anchor_id_preimage)
                .using_encoded(<T as system::Trait>::Hashing::hash);
            ensure!(Self::get_anchor_by_id(anchor_id).is_none(), "Anchor already exists");

            if Self::has_valid_pre_commit(anchor_id) {
                ensure!(<PreAnchors<T>>::get(anchor_id).identity == who, "Pre-commit owned by someone else");
                ensure!(Self::has_valid_pre_commit_proof(anchor_id, doc_root, proof), "Pre-commit proof not valid");
            }


            let block_num = <system::Module<T>>::block_number();
            let child_storage_key = common::generate_child_storage_key(stored_until_date_from_epoch);
            let anchor_data = AnchorData {
                id: anchor_id,
                doc_root: doc_root,
                anchored_block: block_num
            };

            let anchor_data_encoded = anchor_data.encode();
            runtime_io::set_child_storage(&child_storage_key, anchor_id.as_ref(), &anchor_data_encoded);
            // update indexes
            <AnchorEvictDates<T>>::insert(&anchor_id, &stored_until_date_from_epoch);
            let idx = CurrentAnchorIndex::get() + 1;
            <AnchorIndexes<T>>::insert(idx, &anchor_id);
            CurrentAnchorIndex::put(idx);

            Ok(())
        }

        pub fn evict_pre_commits(origin, evict_bucket: T::BlockNumber) -> Result {
            // TODO make payable
            ensure_signed(origin)?;
            ensure!((<system::Module<T>>::block_number() >= evict_bucket), "eviction only possible for bucket expiring < current block height");

            let pre_anchors_count = Self::get_pre_anchors_count_in_evict_bucket(evict_bucket);

            for idx in (0..pre_anchors_count).rev() {
                if pre_anchors_count - idx > PRE_COMMIT_EVICTION_MAX_LOOP_IN_TX {
                    break;
                }

                let pre_anchor_id = Self::get_pre_anchors_in_evict_bucket_by_index((evict_bucket, idx));
                <PreAnchors<T>>::remove(pre_anchor_id);

                <PreAnchorEvictionBuckets<T>>::remove((evict_bucket, idx));

                //decreases the evict bucket item count or remove index completely if empty
                if idx == 0 {
                    <PreAnchorEvictionBucketIndex<T>>::remove(evict_bucket);
                } else {

                    <PreAnchorEvictionBucketIndex<T>>::insert(evict_bucket, idx);
                }
            }
            Ok(())
        }
    }
}

impl<T: Trait> Module<T> {

    fn has_valid_pre_commit(anchor_id: T::Hash) -> bool {
        if !<PreAnchors<T>>::exists(&anchor_id) {
            return false;
        }

        <PreAnchors<T>>::get(anchor_id).expiration_block > <system::Module<T>>::block_number()
    }

    fn has_valid_pre_commit_proof(anchor_id: T::Hash, doc_root: T::Hash, proof: T::Hash) -> bool {
        let signing_root = <PreAnchors<T>>::get(anchor_id).signing_root;
        let mut signing_root_bytes = signing_root.as_ref().to_vec();
        let mut proof_bytes = proof.as_ref().to_vec();

        // order and concat hashes
        let concatenated_bytes: Vec<u8>;
        if signing_root_bytes < proof_bytes {
            signing_root_bytes.extend(proof_bytes);
            concatenated_bytes = signing_root_bytes;
        } else {
            proof_bytes.extend(signing_root_bytes);
            concatenated_bytes = proof_bytes;
        }

        let calculated_root = <T as system::Trait>::Hashing::hash(&concatenated_bytes);
        return doc_root == calculated_root;
    }

    fn expiration_duration_blocks() -> u64 {
        // TODO this needs to come from governance
        PRE_COMMIT_EXPIRATION_DURATION_BLOCKS
    }

    fn storage_max_days_from_now() -> u32 {
        // TODO this needs to come from governance
        // this also needs to be calculated from a value from governance that provides the maximum days
        // from now on instead of taking an absolute date from unix epoch through governance.
        STORAGE_MAX_DAYS
    }

    // Puts the pre-anchor (based on anchor_id) into the correct eviction bucket
    fn put_pre_anchor_into_eviction_bucket(anchor_id: T::Hash) -> Result {
        // determine which eviction bucket to put into
        let evict_after_block =
            Self::determine_pre_anchor_eviction_bucket(<system::Module<T>>::block_number());
        // get current index in eviction bucket and increment
        let mut eviction_bucket_size =
            Self::get_pre_anchors_count_in_evict_bucket(evict_after_block);

        // add to eviction bucket and update bucket counter
        <PreAnchorEvictionBuckets<T>>::insert(
            (evict_after_block.clone(), eviction_bucket_size.clone()),
            anchor_id,
        );
        eviction_bucket_size += 1;
        <PreAnchorEvictionBucketIndex<T>>::insert(evict_after_block, eviction_bucket_size);
        Ok(())
    }

    // Determines the next eviction bucket number based on the given BlockNumber
    // This can be used to determine which eviction bucket a pre-commit
    // should be put into for later eviction.
    // TODO return err
    fn determine_pre_anchor_eviction_bucket(current_block: T::BlockNumber) -> T::BlockNumber {
        let result = TryInto::<u32>::try_into(current_block);
        match result {
            Ok(u32_current_block)  => {
                let expiration_horizon =
                    Self::expiration_duration_blocks() as u32 * PRE_COMMIT_EVICTION_BUCKET_MULTIPLIER as u32;
                let put_into_bucket =
                    u32_current_block - (u32_current_block % expiration_horizon) + expiration_horizon;

                T::BlockNumber::from(put_into_bucket)
            },
            Err(_e) => T::BlockNumber::from(0),
        }
    }

     pub fn get_anchor_by_id(anchor_id: T::Hash)  -> Option<AnchorData<T::Hash, T::BlockNumber>> {
         let anchor_evict_date = <AnchorEvictDates<T>>::get(anchor_id);
         let storage_key = common::generate_child_storage_key(anchor_evict_date);

         runtime_io::child_storage(&storage_key, anchor_id.as_ref())
             .map(|data| AnchorData::decode(&mut &*data).ok().unwrap())
     }
}

/// tests for anchor module
#[cfg(test)]
mod tests {
    use super::*;

    use std::time::Instant;
    use runtime_io::with_externalities;
    use primitives::{H256, Blake2Hasher};
    use support::{impl_outer_origin, assert_ok, assert_err, parameter_types};
    use sr_primitives::{
        testing::Header,
        traits::{BlakeTwo256, IdentityLookup},
        Perbill,
        weights::Weight,
    };

    impl_outer_origin! {
		pub enum Origin for Test {}
	}

    // For testing the module, we construct most of a mock runtime. This means
    // first constructing a configuration type (`Test`) which `impl`s each of the
    // configuration traits of modules we want to use.
    #[derive(Clone, Eq, PartialEq)]
    pub struct Test;
    parameter_types! {
		pub const BlockHashCount: u64 = 250;
		pub const MaximumBlockWeight: Weight = 1024;
		pub const MaximumBlockLength: u32 = 2 * 1024;
		pub const AvailableBlockRatio: Perbill = Perbill::from_percent(75);
	}
    impl system::Trait for Test {
        type Origin = Origin;
        type Call = ();
        type Index = u64;
        type BlockNumber = u64;
        type Hash = H256;
        type Hashing = BlakeTwo256;
        type AccountId = u64;
        type Lookup = IdentityLookup<Self::AccountId>;
        type Header = Header;
        type WeightMultiplierUpdate = ();
        type Event = ();
        type BlockHashCount = BlockHashCount;
        type MaximumBlockWeight = MaximumBlockWeight;
        type MaximumBlockLength = MaximumBlockLength;
        type AvailableBlockRatio = AvailableBlockRatio;
        type Version = ();
    }

    impl timestamp::Trait for Test {
        type Moment = u64;
        type OnTimestampSet = ();
        type MinimumPeriod = ();
    }

    impl Trait for Test {}

    impl Test {
        fn test_document_hashes() -> (
            <Test as system::Trait>::Hash,
            <Test as system::Trait>::Hash,
            <Test as system::Trait>::Hash,
        ) {
            // first is the hash of concatenated last two in sorted order
            (
                // doc_root
                [
                    86, 200, 105, 208, 164, 75, 251, 93, 233, 196, 84, 216, 68, 179, 91, 55, 113,
                    241, 229, 76, 16, 181, 40, 32, 205, 207, 120, 172, 147, 210, 53, 78,
                ]
                    .into(),
                // proof or signing root
                [
                    17, 192, 231, 155, 113, 195, 151, 108, 205, 12, 2, 209, 49, 14, 37, 22, 192,
                    142, 220, 157, 139, 111, 87, 204, 214, 128, 214, 58, 77, 142, 114, 218,
                ]
                    .into(),
                [
                    40, 156, 122, 201, 153, 204, 227, 25, 246, 138, 183, 211, 31, 191, 130, 124,
                    145, 37, 1, 1, 66, 168, 3, 230, 83, 111, 50, 108, 163, 179, 63, 52,
                ]
                    .into(),
            )
        }
    }

    type Anchor = Module<Test>;
    type System = system::Module<Test>;

    // This function basically just builds a genesis storage key/value store according to
    // our desired mockup.
    fn new_test_ext() -> runtime_io::TestExternalities<Blake2Hasher> {
        system::GenesisConfig::default().build_storage::<Test>().unwrap().into()
    }

    #[test]
    fn basic_pre_commit() {
        with_externalities(&mut new_test_ext(), || {
            let anchor_id = <Test as system::Trait>::Hashing::hash_of(&0);
            let signing_root = <Test as system::Trait>::Hashing::hash_of(&0);

            // reject unsigned
            assert_err!(
                Anchor::pre_commit(Origin::NONE, anchor_id, signing_root),
                "bad origin: expected to be a signed origin"
            );

            // happy
            assert_ok!(Anchor::pre_commit(
                Origin::signed(1),
                anchor_id,
                signing_root
            ));
            // asserting that the stored pre anchor has the intended values set
            let a = Anchor::get_pre_anchor(anchor_id);
            assert_eq!(a.identity, 1);
            assert_eq!(a.signing_root, signing_root);
            assert_eq!(a.expiration_block, Anchor::expiration_duration_blocks() + 1);
        });
    }

    #[test]
    fn pre_commit_fail_anchor_exists() {
        with_externalities(&mut new_test_ext(), || {
            let pre_image = <Test as system::Trait>::Hashing::hash_of(&0);
            let anchor_id = (pre_image).using_encoded(<Test as system::Trait>::Hashing::hash);
            let signing_root = <Test as system::Trait>::Hashing::hash_of(&0);
            // anchor
            assert_ok!(Anchor::commit(
                Origin::signed(1),
                pre_image,
                <Test as system::Trait>::Hashing::hash_of(&0),
                <Test as system::Trait>::Hashing::hash_of(&0),
                common::MS_PER_DAY + 1
            ));

            // fails because of existing anchor
            assert_err!(
                Anchor::pre_commit(Origin::signed(1), anchor_id, signing_root),
                "Anchor already exists"
            );
        });
    }

    #[test]
    fn pre_commit_fail_anchor_exists_different_acc() {
        with_externalities(&mut new_test_ext(), || {
            let pre_image = <Test as system::Trait>::Hashing::hash_of(&0);
            let anchor_id = (pre_image).using_encoded(<Test as system::Trait>::Hashing::hash);
            let signing_root = <Test as system::Trait>::Hashing::hash_of(&0);
            // anchor
            assert_ok!(Anchor::commit(
                Origin::signed(2),
                pre_image,
                <Test as system::Trait>::Hashing::hash_of(&0),
                <Test as system::Trait>::Hashing::hash_of(&0),
                common::MS_PER_DAY + 1
            ));

            // fails because of existing anchor
            assert_err!(
                Anchor::pre_commit(Origin::signed(1), anchor_id, signing_root),
                "Anchor already exists"
            );
        });
    }

    #[test]
    fn pre_commit_fail_pre_anchor_exists() {
        with_externalities(&mut new_test_ext(), || {
            let anchor_id = <Test as system::Trait>::Hashing::hash_of(&0);
            let signing_root = <Test as system::Trait>::Hashing::hash_of(&0);

            // first pre-anchor
            assert_ok!(Anchor::pre_commit(
                Origin::signed(1),
                anchor_id,
                signing_root
            ));
            let a = Anchor::get_pre_anchor(anchor_id);
            assert_eq!(a.identity, 1);
            assert_eq!(a.signing_root, signing_root);
            assert_eq!(a.expiration_block, Anchor::expiration_duration_blocks() + 1);

            // fail, pre anchor exists
            assert_err!(
                Anchor::pre_commit(Origin::signed(1), anchor_id, signing_root),
                "A valid pre anchor already exists"
            );

            // expire the pre commit
            System::set_block_number(Anchor::expiration_duration_blocks() + 2);
            assert_ok!(Anchor::pre_commit(
                Origin::signed(1),
                anchor_id,
                signing_root
            ));
        });
    }

    #[test]
    fn pre_commit_fail_pre_anchor_exists_different_acc() {
        with_externalities(&mut new_test_ext(), || {
            let anchor_id = <Test as system::Trait>::Hashing::hash_of(&0);
            let signing_root = <Test as system::Trait>::Hashing::hash_of(&0);

            // first pre-anchor
            assert_ok!(Anchor::pre_commit(
                Origin::signed(1),
                anchor_id,
                signing_root
            ));
            let a = Anchor::get_pre_anchor(anchor_id);
            assert_eq!(a.identity, 1);
            assert_eq!(a.signing_root, signing_root);
            assert_eq!(a.expiration_block, Anchor::expiration_duration_blocks() + 1);

            // fail, pre anchor exists
            assert_err!(
                Anchor::pre_commit(Origin::signed(2), anchor_id, signing_root),
                "A valid pre anchor already exists"
            );

            // expire the pre commit
            System::set_block_number(Anchor::expiration_duration_blocks() + 2);
            assert_ok!(Anchor::pre_commit(
                Origin::signed(2),
                anchor_id,
                signing_root
            ));
        });
    }

    #[test]
    fn basic_commit() {
        with_externalities(&mut new_test_ext(), || {
            let pre_image = <Test as system::Trait>::Hashing::hash_of(&0);
            let anchor_id = (pre_image).using_encoded(<Test as system::Trait>::Hashing::hash);
            let pre_image2 = <Test as system::Trait>::Hashing::hash_of(&1);
            let anchor_id2 = (pre_image2).using_encoded(<Test as system::Trait>::Hashing::hash);
            let doc_root = <Test as system::Trait>::Hashing::hash_of(&0);
            // reject unsigned
            assert_err!(
                Anchor::commit(
                    Origin::NONE,
                    pre_image,
                    doc_root,
                    <Test as system::Trait>::Hashing::hash_of(&0),
                    1
                ),
                "bad origin: expected to be a signed origin"
            );

            // happy
            assert_ok!(Anchor::commit(
                Origin::signed(1),
                pre_image,
                doc_root,
                <Test as system::Trait>::Hashing::hash_of(&0),
                1567589834087
            ));
            // asserting that the stored anchor id is what we sent the pre-image for
            let mut a = Anchor::get_anchor_by_id(anchor_id).unwrap();
            assert_eq!(a.id, anchor_id);
            assert_eq!(a.doc_root, doc_root);
            assert_eq!(Anchor::get_anchor_evict_date(anchor_id), 18144);
            assert_eq!(Anchor::get_anchor_id_by_index(Anchor::get_current_index()), anchor_id);
            assert_eq!(Anchor::get_anchor_id_by_index(1), anchor_id);

            // commit second anchor to test index updates
            assert_ok!(Anchor::commit(
                Origin::signed(1),
                pre_image2,
                doc_root,
                <Test as system::Trait>::Hashing::hash_of(&0),
                1567589844087
            ));
            a = Anchor::get_anchor_by_id(anchor_id2).unwrap();
            assert_eq!(a.id, anchor_id2);
            assert_eq!(a.doc_root, doc_root);
            assert_eq!(Anchor::get_anchor_evict_date(anchor_id2), 18144);
            assert_eq!(Anchor::get_anchor_id_by_index(2), anchor_id2);
            assert_eq!(Anchor::get_anchor_id_by_index(Anchor::get_current_index()), anchor_id2);

            // commit anchor with a less than required number of minimum storage days
            assert_err!(
                Anchor::commit(
                    Origin::signed(1),
                    pre_image2,
                    doc_root,
                    <Test as system::Trait>::Hashing::hash_of(&0),
                    2 // some arbitrary store until date that is less than the required minimum
                ),
                "Stored until date must be at least a day later than the current date"
            );
        });
    }

    #[test]
    fn commit_fail_anchor_exists() {
        with_externalities(&mut new_test_ext(), || {
            let pre_image = <Test as system::Trait>::Hashing::hash_of(&0);
            let anchor_id = (pre_image).using_encoded(<Test as system::Trait>::Hashing::hash);
            let doc_root = <Test as system::Trait>::Hashing::hash_of(&0);

            // happy
            assert_ok!(Anchor::commit(
                Origin::signed(1),
                pre_image,
                doc_root,
                <Test as system::Trait>::Hashing::hash_of(&0),
                common::MS_PER_DAY + 1
            ));
            // asserting that the stored anchor id is what we sent the pre-image for
            let a = Anchor::get_anchor_by_id(anchor_id).unwrap();
            assert_eq!(a.id, anchor_id);
            assert_eq!(a.doc_root, doc_root);

            assert_err!(
                Anchor::commit(
                    Origin::signed(1),
                    pre_image,
                    doc_root,
                    <Test as system::Trait>::Hashing::hash_of(&0),
                    common::MS_PER_DAY + 1
                ),
                "Anchor already exists"
            );

            // different acc
            assert_err!(
                Anchor::commit(
                    Origin::signed(2),
                    pre_image,
                    doc_root,
                    <Test as system::Trait>::Hashing::hash_of(&0),
                    common::MS_PER_DAY + 1
                ),
                "Anchor already exists"
            );
        });
    }

    #[test]
    fn basic_pre_commit_commit() {
        with_externalities(&mut new_test_ext(), || {
            let pre_image = <Test as system::Trait>::Hashing::hash_of(&0);
            let anchor_id = (pre_image).using_encoded(<Test as system::Trait>::Hashing::hash);
            let random_doc_root = <Test as system::Trait>::Hashing::hash_of(&0);
            let (doc_root, signing_root, proof) = Test::test_document_hashes();

            // happy
            assert_ok!(Anchor::pre_commit(
                Origin::signed(1),
                anchor_id,
                signing_root
            ));

            // wrong doc root
            assert_err!(
                Anchor::commit(Origin::signed(1), pre_image, random_doc_root, proof, common::MS_PER_DAY + 1),
                "Pre-commit proof not valid"
            );

            // happy
            assert_ok!(Anchor::commit(
                Origin::signed(1),
                pre_image,
                doc_root,
                proof,
                common::MS_PER_DAY + 1
            ));
            // asserting that the stored anchor id is what we sent the pre-image for
            let a = Anchor::get_anchor_by_id(anchor_id).unwrap();
            assert_eq!(a.id, anchor_id);
            assert_eq!(a.doc_root, doc_root);

            // reverse order
            let pre_image = <Test as system::Trait>::Hashing::hash_of(&1);
            let anchor_id = (pre_image).using_encoded(<Test as system::Trait>::Hashing::hash);
            // reverse the proof and signing root hashes
            let (doc_root, proof, signing_root) = Test::test_document_hashes();

            // happy
            assert_ok!(Anchor::pre_commit(
                Origin::signed(1),
                anchor_id,
                signing_root
            ));
            assert_ok!(Anchor::commit(
                Origin::signed(1),
                pre_image,
                doc_root,
                proof,
                common::MS_PER_DAY + 1
            ));
        });
    }

    #[test]
    fn pre_commit_expired_when_anchoring() {
        with_externalities(&mut new_test_ext(), || {
            let pre_image = <Test as system::Trait>::Hashing::hash_of(&0);
            let anchor_id = (pre_image).using_encoded(<Test as system::Trait>::Hashing::hash);
            let (doc_root, signing_root, proof) = Test::test_document_hashes();

            // happy
            assert_ok!(Anchor::pre_commit(
                Origin::signed(1),
                anchor_id,
                signing_root
            ));
            // expire the pre commit
            System::set_block_number(Anchor::expiration_duration_blocks() + 2);

            // happy from a different account
            assert_ok!(Anchor::commit(
                Origin::signed(2),
                pre_image,
                doc_root,
                proof,
                common::MS_PER_DAY + 1
            ));
            // asserting that the stored anchor id is what we sent the pre-image for
            let a = Anchor::get_anchor_by_id(anchor_id).unwrap();
            assert_eq!(a.id, anchor_id);
            assert_eq!(a.doc_root, doc_root);
        });
    }

    #[test]
    fn pre_commit_commit_fail_from_another_acc() {
        with_externalities(&mut new_test_ext(), || {
            let pre_image = <Test as system::Trait>::Hashing::hash_of(&0);
            let anchor_id = (pre_image).using_encoded(<Test as system::Trait>::Hashing::hash);
            let (doc_root, signing_root, proof) = Test::test_document_hashes();

            // happy
            assert_ok!(Anchor::pre_commit(
                Origin::signed(1),
                anchor_id,
                signing_root
            ));

            // fail from a different account
            assert_err!(
                Anchor::commit(Origin::signed(2), pre_image, doc_root, proof, common::MS_PER_DAY + 1),
                "Pre-commit owned by someone else"
            );
        });
    }

    // #### Pre Commit Eviction Tests
    #[test]
    fn pre_anchor_commit_bucket_gets_determined_correctly() {
        with_externalities(&mut new_test_ext(), || {
            let current_block: <Test as system::Trait>::BlockNumber = 1;
            let expected_evict_bucket: <Test as system::Trait>::BlockNumber =
                PRE_COMMIT_EXPIRATION_DURATION_BLOCKS * PRE_COMMIT_EVICTION_BUCKET_MULTIPLIER;
            assert_eq!(
                expected_evict_bucket,
                Anchor::determine_pre_anchor_eviction_bucket(current_block)
            );

            let current_block2: <Test as system::Trait>::BlockNumber = expected_evict_bucket + 1;
            let expected_evict_bucket2: <Test as system::Trait>::BlockNumber =
                expected_evict_bucket * 2;
            assert_eq!(
                expected_evict_bucket2,
                Anchor::determine_pre_anchor_eviction_bucket(current_block2)
            );

            //testing with current bucket being even multiplier of EXPIRATION_DURATION_BLOCKS
            let current_block3: <Test as system::Trait>::BlockNumber = expected_evict_bucket2;
            let expected_evict_bucket3: <Test as system::Trait>::BlockNumber =
                expected_evict_bucket * 3;
            assert_eq!(
                expected_evict_bucket3,
                Anchor::determine_pre_anchor_eviction_bucket(current_block3)
            );
        });
    }

    #[test]
    fn put_pre_anchor_into_eviction_bucket_basic_pre_commit_eviction_bucket_registration() {
        with_externalities(&mut new_test_ext(), || {
            let anchor_id_0 = <Test as system::Trait>::Hashing::hash_of(&0);
            let anchor_id_1 = <Test as system::Trait>::Hashing::hash_of(&1);
            let anchor_id_2 = <Test as system::Trait>::Hashing::hash_of(&2);
            let anchor_id_3 = <Test as system::Trait>::Hashing::hash_of(&3);

            // three different block heights that will put anchors into different eviction buckets
            let block_height_0 = 1;
            let block_height_1 =
                Anchor::determine_pre_anchor_eviction_bucket(block_height_0) + block_height_0;
            let block_height_2 =
                Anchor::determine_pre_anchor_eviction_bucket(block_height_1) + block_height_0;


            // ------ First run ------
            // register anchor_id_0 into block_height_0
            System::set_block_number(block_height_0);
            assert_ok!(Anchor::put_pre_anchor_into_eviction_bucket(anchor_id_0));

            let mut current_pre_commit_evict_bucket =
                Anchor::determine_pre_anchor_eviction_bucket(block_height_0);

            // asserting that the right bucket was used to store
            let mut pre_anchors_count =
                Anchor::get_pre_anchors_count_in_evict_bucket(current_pre_commit_evict_bucket);
            assert_eq!(pre_anchors_count, 1);
            let mut stored_pre_anchor_id = Anchor::get_pre_anchors_in_evict_bucket_by_index((
                current_pre_commit_evict_bucket,
                0,
            ));
            assert_eq!(stored_pre_anchor_id, anchor_id_0);

            // ------ Second run ------
            // register anchor_id_1 and anchor_id_2 into block_height_1
            System::set_block_number(block_height_1);
            assert_ok!(Anchor::put_pre_anchor_into_eviction_bucket(anchor_id_1));
            assert_ok!(Anchor::put_pre_anchor_into_eviction_bucket(anchor_id_2));

            current_pre_commit_evict_bucket =
                Anchor::determine_pre_anchor_eviction_bucket(block_height_1);

            // asserting that the right bucket was used to store
            pre_anchors_count =
                Anchor::get_pre_anchors_count_in_evict_bucket(current_pre_commit_evict_bucket);
            assert_eq!(pre_anchors_count, 2);
            // first pre anchor
            stored_pre_anchor_id = Anchor::get_pre_anchors_in_evict_bucket_by_index((
                current_pre_commit_evict_bucket,
                0,
            ));
            assert_eq!(stored_pre_anchor_id, anchor_id_1);
            // second pre anchor
            stored_pre_anchor_id = Anchor::get_pre_anchors_in_evict_bucket_by_index((
                current_pre_commit_evict_bucket,
                1,
            ));
            assert_eq!(stored_pre_anchor_id, anchor_id_2);

            // ------ Third run ------
            // register anchor_id_3 into block_height_2
            System::set_block_number(block_height_2);
            assert_ok!(Anchor::put_pre_anchor_into_eviction_bucket(anchor_id_3));
            current_pre_commit_evict_bucket =
                Anchor::determine_pre_anchor_eviction_bucket(block_height_2);

            // asserting that the right bucket was used to store
            pre_anchors_count =
                Anchor::get_pre_anchors_count_in_evict_bucket(current_pre_commit_evict_bucket);
            assert_eq!(pre_anchors_count, 1);
            stored_pre_anchor_id = Anchor::get_pre_anchors_in_evict_bucket_by_index((
                current_pre_commit_evict_bucket,
                0,
            ));
            assert_eq!(stored_pre_anchor_id, anchor_id_3);

            // finally a sanity check that the previous bucketed items are untouched by the subsequent runs
            // checking run #1 again
            current_pre_commit_evict_bucket =
                Anchor::determine_pre_anchor_eviction_bucket(block_height_0);
            pre_anchors_count =
                Anchor::get_pre_anchors_count_in_evict_bucket(current_pre_commit_evict_bucket);
            assert_eq!(pre_anchors_count, 1);
            stored_pre_anchor_id = Anchor::get_pre_anchors_in_evict_bucket_by_index((
                current_pre_commit_evict_bucket,
                0,
            ));
            assert_eq!(stored_pre_anchor_id, anchor_id_0);
        });
    }

    #[test]
    fn pre_commit_with_pre_commit_eviction_bucket_registration() {
        with_externalities(&mut new_test_ext(), || {
            let anchor_id_0 = <Test as system::Trait>::Hashing::hash_of(&0);
            let anchor_id_1 = <Test as system::Trait>::Hashing::hash_of(&1);
            let anchor_id_2 = <Test as system::Trait>::Hashing::hash_of(&2);

            let signing_root = <Test as system::Trait>::Hashing::hash_of(&0);

            // three different block heights that will put anchors into different eviction buckets
            let block_height_0 = 1;
            let block_height_1 =
                Anchor::determine_pre_anchor_eviction_bucket(block_height_0) + block_height_0;;


            // ------ Register the pre-commits ------
            // register anchor_id_0 into block_height_0
            System::set_block_number(block_height_0);
            assert_ok!(Anchor::pre_commit(
                Origin::signed(1),
                anchor_id_0,
                signing_root
            ));

            System::set_block_number(block_height_1);
            assert_ok!(Anchor::pre_commit(
                Origin::signed(1),
                anchor_id_1,
                signing_root
            ));
            assert_ok!(Anchor::pre_commit(
                Origin::signed(1),
                anchor_id_2,
                signing_root
            ));

            // verify the pre-commits were registered
            // asserting that the stored pre anchor has the intended values set
            let pre_commit_0 = Anchor::get_pre_anchor(anchor_id_0);
            assert_eq!(pre_commit_0.identity, 1);
            assert_eq!(
                pre_commit_0.expiration_block,
                block_height_0 + Anchor::expiration_duration_blocks()
            );

            // verify the registration in evict bucket of anchor 0
            let mut pre_commit_evict_bucket =
                Anchor::determine_pre_anchor_eviction_bucket(block_height_0);
            let pre_anchors_count =
                Anchor::get_pre_anchors_count_in_evict_bucket(pre_commit_evict_bucket);
            assert_eq!(pre_anchors_count, 1);
            let stored_pre_anchor_id =
                Anchor::get_pre_anchors_in_evict_bucket_by_index((pre_commit_evict_bucket, 0));
            assert_eq!(stored_pre_anchor_id, anchor_id_0);

            // verify the expected numbers on the evict bucket IDx
            pre_commit_evict_bucket = Anchor::determine_pre_anchor_eviction_bucket(block_height_1);
            assert_eq!(
                Anchor::get_pre_anchors_count_in_evict_bucket(pre_commit_evict_bucket),
                2
            );
        });
    }

    #[test]
    fn pre_commit_and_then_evict() {
        with_externalities(&mut new_test_ext(), || {
            let anchor_id_0 = <Test as system::Trait>::Hashing::hash_of(&0);
            let anchor_id_1 = <Test as system::Trait>::Hashing::hash_of(&1);
            let anchor_id_2 = <Test as system::Trait>::Hashing::hash_of(&2);

            let signing_root = <Test as system::Trait>::Hashing::hash_of(&0);

            // three different block heights that will put anchors into different eviction buckets
            let block_height_0 = 1;
            let block_height_1 =
                Anchor::determine_pre_anchor_eviction_bucket(block_height_0) + block_height_0;;
            let block_height_2 =
                Anchor::determine_pre_anchor_eviction_bucket(block_height_1) + block_height_0;;


            // ------ Register the pre-commits ------
            // register anchor_id_0 into block_height_0
            System::set_block_number(block_height_0);
            assert_ok!(Anchor::pre_commit(
                Origin::signed(1),
                anchor_id_0,
                signing_root
            ));

            System::set_block_number(block_height_1);
            assert_ok!(Anchor::pre_commit(
                Origin::signed(1),
                anchor_id_1,
                signing_root
            ));
            assert_ok!(Anchor::pre_commit(
                Origin::signed(1),
                anchor_id_2,
                signing_root
            ));

            // eviction fails within the "non evict time"
            System::set_block_number(
                Anchor::determine_pre_anchor_eviction_bucket(block_height_0) - 1,
            );
            assert_err!(
                Anchor::evict_pre_commits(
                    Origin::signed(1),
                    Anchor::determine_pre_anchor_eviction_bucket(block_height_0)
                ),
                "eviction only possible for bucket expiring < current block height"
            );

            // test that eviction works after expiration time
            System::set_block_number(block_height_2);
            let bucket_1 = Anchor::determine_pre_anchor_eviction_bucket(block_height_0);

            // before eviction, the pre-commit data findable
            let a = Anchor::get_pre_anchor(anchor_id_0);
            assert_eq!(a.identity, 1);
            assert_eq!(a.signing_root, signing_root);

            //do check counts, evict, check counts again
            assert_eq!(Anchor::get_pre_anchors_count_in_evict_bucket(bucket_1), 1);
            assert_ok!(Anchor::evict_pre_commits(Origin::signed(1), bucket_1));
            assert_eq!(Anchor::get_pre_anchors_count_in_evict_bucket(bucket_1), 0);

            // after eviction, the pre-commit data not findable
            let a_evicted = Anchor::get_pre_anchor(anchor_id_0);
            assert_eq!(a_evicted.identity, 0);
            assert_eq!(a_evicted.expiration_block, 0);

            let bucket_2 = Anchor::determine_pre_anchor_eviction_bucket(block_height_1);
            assert_eq!(Anchor::get_pre_anchors_count_in_evict_bucket(bucket_2), 2);
            assert_ok!(Anchor::evict_pre_commits(Origin::signed(1), bucket_2));
            assert_eq!(Anchor::get_pre_anchors_count_in_evict_bucket(bucket_2), 0);
        });
    }

    #[test]
    fn pre_commit_and_then_evict_larger_than_max_evict() {
        with_externalities(&mut new_test_ext(), || {
            let block_height_0 = 1;
            let block_height_1 =
                Anchor::determine_pre_anchor_eviction_bucket(block_height_0) + block_height_0;
            let signing_root = <Test as system::Trait>::Hashing::hash_of(&0);

            System::set_block_number(block_height_0);
            for idx in 0..PRE_COMMIT_EVICTION_MAX_LOOP_IN_TX + 6 {
                assert_ok!(Anchor::pre_commit(
                    Origin::signed(1),
                    <Test as system::Trait>::Hashing::hash_of(&idx),
                    signing_root
                ));
            }

            System::set_block_number(block_height_1);
            let bucket_1 = Anchor::determine_pre_anchor_eviction_bucket(block_height_0);

            //do check counts, evict, check counts again
            assert_eq!(Anchor::get_pre_anchors_count_in_evict_bucket(bucket_1), 506);
            assert_ok!(Anchor::evict_pre_commits(Origin::signed(1), bucket_1));
            assert_eq!(Anchor::get_pre_anchors_count_in_evict_bucket(bucket_1), 6);

            // evict again, now should be empty
            System::set_block_number(block_height_1 + 1);
            assert_ok!(Anchor::evict_pre_commits(Origin::signed(1), bucket_1));
            assert_eq!(Anchor::get_pre_anchors_count_in_evict_bucket(bucket_1), 0);
        });
    }
    // #### End Pre Commit Eviction Tests

    #[test]
    #[ignore]
    fn basic_commit_perf() {
        with_externalities(&mut new_test_ext(), || {
            let mut elapsed: u128 = 0;
            for i in 0..100000 {
                let random_seed = <system::Module<Test>>::random_seed();
                let pre_image =
                    (random_seed, i).using_encoded(<Test as system::Trait>::Hashing::hash);
                let anchor_id = (pre_image).using_encoded(<Test as system::Trait>::Hashing::hash);
                let (doc_root, signing_root, proof) = Test::test_document_hashes();

                // happy
                assert_ok!(Anchor::pre_commit(
                    Origin::signed(1),
                    anchor_id,
                    signing_root
                ));

                let now = Instant::now();

                assert_ok!(Anchor::commit(
                    Origin::signed(1),
                    pre_image,
                    doc_root,
                    proof,
                    1
                ));

                elapsed = elapsed + now.elapsed().as_micros();
            }

            println!("time {}", elapsed);
        });
    }
}<|MERGE_RESOLUTION|>--- conflicted
+++ resolved
@@ -53,12 +53,6 @@
         PreAnchorEvictionBuckets get(get_pre_anchors_in_evict_bucket_by_index): map (T::BlockNumber, u64) => T::Hash;
         PreAnchorEvictionBucketIndex get(get_pre_anchors_count_in_evict_bucket): map T::BlockNumber => u64;
 
-<<<<<<< HEAD
-        // Anchors store the map of anchor Id to the anchor
-        Anchors get(get_anchor): map T::Hash => AnchorData<T::Hash, T::BlockNumber>;
-
-=======
->>>>>>> 7a2fbc74
         // index to find the eviction date given an anchor id
         AnchorEvictDates get(get_anchor_evict_date): map T::Hash => u32;
 
