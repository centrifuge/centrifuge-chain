<<<<<<< HEAD
use crate::bridge as pallet_bridge;
use crate::{anchor, proofs, proofs::Proof};
use frame_support::{decl_event, decl_module, dispatch::DispatchResult, ensure, traits::Get};
=======
use crate::{anchor, proofs, proofs::Proof, fees};
use frame_support::{
    decl_event, decl_module, dispatch::DispatchResult, ensure, weights::SimpleDispatchInfo, traits::Get,
};
>>>>>>> d93b6049
use frame_system::{self as system, ensure_signed};
use sp_core::H256;
use sp_std::vec::Vec;

/// Additional Fee charged to validate NFT proofs (RAD)
const NFT_FEE : u32 = 10;

pub trait Trait: anchor::Trait + pallet_balances::Trait + pallet_bridge::Trait {
    type Event: From<Event<Self>> + Into<<Self as frame_system::Trait>::Event>;
}

decl_event!(
    pub enum Event<T> where <T as frame_system::Trait>::Hash {
        DepositAsset(Hash),
    }
);

decl_module! {
    pub struct Module<T: Trait> for enum Call where origin: T::Origin , T: pallet_bridge::Trait {
        fn deposit_event() = default;

        /// Validates the proofs provided against the document root associated with the anchor_id.
        /// Once the proofs are verified, we create a bundled hash (deposit_address + [proof[i].hash])
        /// Bundled Hash is deposited to an DepositAsset event for bridging purposes.
        ///
        /// Adds additional fee to compensate the current cost of target chains
        /// # <weight>
        /// - depends on the arguments
        /// # </weight>
        #[weight = 1_500_000]
        fn validate_mint(origin, anchor_id: T::Hash, deposit_address: [u8; 20], pfs: Vec<Proof>, static_proofs: [H256;3], dest_id: chainbridge::ChainId) -> DispatchResult {
            let who = ensure_signed(origin)?;

            // get the anchor data from anchor ID
            let anchor_data = <anchor::Module<T>>::get_anchor_by_id(anchor_id).ok_or("Anchor doesn't exist")?;

            // validate proofs
            ensure!(Self::validate_proofs(anchor_data.doc_root, &pfs, static_proofs), "Invalid proofs");

            // get the bundled hash
            let bundled_hash = Self::get_bundled_hash(pfs, deposit_address);
            Self::deposit_event(RawEvent::DepositAsset(bundled_hash));

			let metadata = bundled_hash.as_ref().to_vec();
			let resource_id = <T as pallet_bridge::Trait>::HashId::get();

			// Burn additional fees
            let nft_fee = <T as pallet_balances::Trait>::Balance::from(NFT_FEE);
            <fees::Module<T>>::burn_fee(&who, nft_fee)?;

			<chainbridge::Module<T>>::transfer_generic(dest_id, resource_id, metadata)?;
            Ok(())
        }
    }
}

impl<T: Trait + pallet_bridge::Trait> Module<T>{
    /// Validates the proofs again the provided doc_root.
    /// returns false if any proofs are invalid.
    fn validate_proofs(doc_root: T::Hash, pfs: &Vec<Proof>, static_proofs: [H256; 3]) -> bool {
        proofs::validate_proofs(H256::from_slice(doc_root.as_ref()), pfs, static_proofs)
    }

    /// Returns a Keccak hash of deposit_address + hash(keccak(name+value+salt)) of each proof provided.
    fn get_bundled_hash(pfs: Vec<Proof>, deposit_address: [u8; 20]) -> T::Hash {
        let bh = proofs::bundled_hash(pfs, deposit_address);
        let mut res: T::Hash = Default::default();
        res.as_mut().copy_from_slice(&bh[..]);
        res
    }
}

#[cfg(test)]
mod tests {
    use super::*;

    use crate::common;
    use crate::fees;
    use crate::nfts;
    use crate::proofs::Proof;
    use codec::Encode;
    use frame_support::{
<<<<<<< HEAD
        assert_err, assert_ok, ord_parameter_types, parameter_types, weights::Weight,
=======
        assert_err, assert_ok, parameter_types, ord_parameter_types, weights::Weight,
        dispatch::DispatchError,
>>>>>>> d93b6049
    };
    use frame_system::EnsureSignedBy;
    use node_primitives::BlockNumber;
    use sp_core::hashing::blake2_128;
    use sp_core::H256;
    use sp_runtime::{
        testing::Header,
        traits::{BadOrigin, BlakeTwo256, Block as BlockT, Hash, IdentityLookup},
        Perbill,
    };
    use sp_std::prelude::*;

	pub type Block = sp_runtime::generic::Block<Header, UncheckedExtrinsic>;
	pub type UncheckedExtrinsic = sp_runtime::generic::UncheckedExtrinsic<u32, u64, Call, ()>;

	frame_support::construct_runtime!(
		pub enum Test where
			Block = Block,
			NodeBlock = Block,
			UncheckedExtrinsic = UncheckedExtrinsic
		{
			System: frame_system::{Module, Call, Event<T>},
			Balances: pallet_balances::{Module, Call, Storage, Config<T>, Event<T>},
			ChainBridge: chainbridge::{Module, Call, Storage, Event<T>},
			PalletBridge: pallet_bridge::{Module, Call, Event<T>},
			Nfts: nfts::{Module, Event<T>}
		}
	);

    type Anchor = anchor::Module<Test>;

    parameter_types! {
        pub const BlockHashCount: u64 = 250;
        pub const MaximumBlockWeight: Weight = 1024;
        pub const MaximumBlockLength: u32 = 2 * 1024;
        pub const AvailableBlockRatio: Perbill = Perbill::from_percent(75);
    }

    impl frame_system::Trait for Test {
        type AccountId = u64;
        type Call = ();
        type Lookup = IdentityLookup<Self::AccountId>;
        type Index = u64;
        type BlockNumber = u64;
        type Hash = H256;
        type Hashing = BlakeTwo256;
        type Header = Header;
        type Event = ();
        type Origin = Origin;
        type BlockHashCount = BlockHashCount;
        type MaximumBlockWeight = MaximumBlockWeight;
        type MaximumBlockLength = MaximumBlockLength;
        type AvailableBlockRatio = AvailableBlockRatio;
        type Version = ();
        type ModuleToIndex = ();
        type AccountData = pallet_balances::AccountData<u64>;
        type OnNewAccount = ();
        type OnKilledAccount = pallet_balances::Module<Test>;
        type DbWeight = ();
        type BlockExecutionWeight = ();
        type ExtrinsicBaseWeight = ();
        type MaximumExtrinsicWeight = ();
    }

    impl anchor::Trait for Test {}

    impl Trait for Test {
        type Event = ();
    }

	parameter_types! {
		pub HashId: chainbridge::ResourceId = chainbridge::derive_resource_id(1, &blake2_128(b"hash"));
		pub NativeTokenId: chainbridge::ResourceId = chainbridge::derive_resource_id(1, &blake2_128(b"xRAD"));
	}

	impl pallet_bridge::Trait for Test {
		type Event = ();
		type BridgeOrigin = chainbridge::EnsureBridge<Test>;
		type Currency = Balances;
		type HashId = HashId;
		type NativeTokenId = NativeTokenId;
	}

	parameter_types! {
		pub const TestChainId: u8 = 5;
	}

    ord_parameter_types! {
		pub const One: u64 = 1;
<<<<<<< HEAD
		pub const ProposalLifetime: BlockNumber = 500;
=======
		pub const ProposalLifetime: u32 = 10;
>>>>>>> d93b6049
	}

	impl chainbridge::Trait for Test {
		type Event = ();
		type Proposal = Call;
		type ChainId = TestChainId;
        type AdminOrigin = EnsureSignedBy<One, u64>;
        type ProposalLifetime = ProposalLifetime;
<<<<<<< HEAD
    }
=======
	}
>>>>>>> d93b6049

    impl pallet_timestamp::Trait for Test {
        type Moment = u64;
        type OnTimestampSet = ();
        type MinimumPeriod = ();
    }

    impl pallet_authorship::Trait for Test {
        type FindAuthor = ();
        type UncleGenerations = ();
        type FilterUncle = ();
        type EventHandler = ();
    }

    impl fees::Trait for Test {
        type Event = ();
        type FeeChangeOrigin = frame_system::EnsureRoot<u64>;
    }

    parameter_types! {
        pub const ExistentialDeposit: u64 = 1;
    }
    impl pallet_balances::Trait for Test {
        type Balance = u64;
        type DustRemoval = ();
        type Event = ();
        type ExistentialDeposit = ExistentialDeposit;
        type AccountStore = System;
    }

    fn new_test_ext() -> sp_io::TestExternalities {
        let mut t = frame_system::GenesisConfig::default()
            .build_storage::<Test>()
            .unwrap();
        fees::GenesisConfig::<Test> {
            initial_fees: vec![(
                // anchoring state rent fee per day
                H256::from(&[
                    17, 218, 109, 31, 118, 29, 223, 155, 219, 76, 157, 110, 83, 3, 235, 212, 31,
                    97, 133, 141, 10, 86, 71, 161, 167, 191, 224, 137, 191, 146, 27, 233,
                ]),
                // state rent 0 for tests
                0,
            )],
        }
        .assimilate_storage(&mut t)
        .unwrap();

        pallet_balances::GenesisConfig::<Test> {
            balances: vec![(1, 100000)],
        }
        .assimilate_storage(&mut t)
        .unwrap();
        t.into()
    }

    fn get_invalid_proof() -> (Proof, H256, [H256; 3]) {
        let proof = Proof::new(
            [
                1, 93, 41, 93, 124, 185, 25, 20, 141, 93, 101, 68, 16, 11, 142, 219, 3, 124, 155,
                37, 85, 23, 189, 20, 48, 97, 34, 3, 169, 157, 88, 159,
            ]
            .into(),
            vec![
                [
                    113, 229, 58, 22, 178, 220, 200, 69, 191, 246, 171, 254, 8, 183, 211, 75, 54,
                    22, 224, 197, 170, 112, 248, 56, 10, 176, 17, 205, 86, 130, 233, 16,
                ]
                .into(),
                [
                    133, 11, 212, 75, 212, 65, 247, 178, 200, 157, 5, 39, 57, 135, 63, 126, 166,
                    92, 23, 170, 4, 155, 223, 237, 50, 237, 43, 101, 180, 104, 126, 84,
                ]
                .into(),
            ],
        );

        let doc_root: H256 = [
            48, 123, 58, 192, 8, 62, 20, 55, 99, 52, 37, 73, 174, 123, 214, 104, 37, 41, 189, 170,
            205, 80, 158, 136, 224, 128, 128, 89, 55, 240, 32, 234,
        ]
        .into();

        let static_proofs: [H256; 3] = [
            [
                25, 102, 189, 46, 86, 242, 48, 217, 254, 16, 20, 211, 98, 206, 125, 92, 167, 175,
                70, 161, 35, 135, 33, 80, 225, 247, 4, 240, 138, 86, 167, 142,
            ]
            .into(),
            [
                61, 164, 199, 22, 164, 251, 58, 14, 67, 56, 242, 60, 86, 203, 128, 203, 138, 129,
                237, 7, 29, 7, 39, 58, 250, 42, 14, 53, 241, 108, 187, 74,
            ]
            .into(),
            [
                70, 124, 133, 120, 103, 45, 94, 174, 176, 18, 151, 243, 104, 120, 12, 54, 217, 189,
                59, 222, 109, 64, 136, 203, 56, 136, 159, 115, 96, 101, 2, 185,
            ]
            .into(),
        ];

        (proof, doc_root, static_proofs)
    }

    fn get_valid_proof() -> (Proof, sp_core::H256, [H256; 3]) {
        let proof = Proof::new(
            [
                1, 93, 41, 93, 124, 185, 25, 20, 141, 93, 101, 68, 16, 11, 142, 219, 3, 124, 155,
                37, 85, 23, 189, 209, 48, 97, 34, 3, 169, 157, 88, 159,
            ]
            .into(),
            vec![
                [
                    113, 229, 58, 223, 178, 220, 200, 69, 191, 246, 171, 254, 8, 183, 211, 75, 54,
                    223, 224, 197, 170, 112, 248, 56, 10, 176, 17, 205, 86, 130, 233, 16,
                ]
                .into(),
                [
                    133, 11, 212, 75, 212, 65, 247, 178, 200, 157, 5, 39, 57, 135, 63, 126, 166,
                    92, 232, 170, 46, 155, 223, 237, 50, 237, 43, 101, 180, 104, 126, 84,
                ]
                .into(),
                [
                    197, 248, 165, 165, 247, 119, 114, 231, 95, 114, 94, 16, 66, 142, 230, 184, 78,
                    203, 73, 104, 24, 82, 134, 154, 180, 129, 71, 223, 72, 31, 230, 15,
                ]
                .into(),
                [
                    50, 5, 28, 219, 118, 141, 222, 221, 133, 174, 178, 212, 71, 94, 64, 44, 80,
                    218, 29, 92, 77, 40, 241, 16, 126, 48, 119, 31, 6, 147, 224, 5,
                ]
                .into(),
            ],
        );

        let doc_root: H256 = [
            48, 123, 58, 192, 8, 62, 20, 55, 99, 52, 37, 73, 174, 123, 214, 104, 37, 41, 189, 170,
            205, 80, 158, 136, 224, 128, 128, 89, 55, 240, 32, 234,
        ]
        .into();

        let static_proofs: [H256; 3] = [
            [
                25, 102, 189, 46, 86, 242, 48, 217, 254, 16, 20, 211, 98, 206, 125, 92, 167, 175,
                70, 161, 35, 135, 33, 80, 225, 247, 4, 240, 138, 86, 167, 142,
            ]
            .into(),
            [
                61, 164, 199, 22, 164, 251, 58, 14, 67, 56, 242, 60, 86, 203, 128, 203, 138, 129,
                237, 7, 29, 7, 39, 58, 250, 42, 14, 53, 241, 108, 187, 74,
            ]
            .into(),
            [
                70, 124, 133, 120, 103, 45, 94, 174, 176, 18, 151, 243, 104, 120, 12, 54, 217, 189,
                59, 222, 109, 64, 136, 203, 56, 136, 159, 115, 96, 101, 2, 185,
            ]
            .into(),
        ];

        (proof, doc_root, static_proofs)
    }

    fn get_params() -> (sp_core::H256, [u8; 20], Vec<Proof>, [H256; 3], chainbridge::ChainId) {
        let anchor_id = <Test as frame_system::Trait>::Hashing::hash_of(&0);
        let deposit_address: [u8; 20] = [0; 20];
        let pfs: Vec<Proof> = vec![];
        let static_proofs: [H256; 3] = [[0; 32].into(), [0; 32].into(), [0; 32].into()];
		let chain_id: chainbridge::ChainId = 1;
        (anchor_id, deposit_address, pfs, static_proofs, chain_id)
    }

    #[test]
    fn bad_origin() {
        new_test_ext().execute_with(|| {
            let (anchor_id, deposit_address, pfs, static_proofs, chain_id) = get_params();
            assert_err!(
                Nfts::validate_mint(Origin::NONE, anchor_id, deposit_address, pfs, static_proofs, chain_id),
                BadOrigin
            );
        })
    }

    #[test]
    fn missing_anchor() {
        new_test_ext().execute_with(|| {
            let (anchor_id, deposit_address, pfs, static_proofs, chain_id) = get_params();
            assert_err!(
                Nfts::validate_mint(
                    Origin::signed(1),
                    anchor_id,
                    deposit_address,
                    pfs,
                    static_proofs,
					chain_id
                ),
                "Anchor doesn't exist"
            );
        })
    }

    #[test]
    fn invalid_proof() {
        new_test_ext().execute_with(|| {
            let deposit_address: [u8; 20] = [0; 20];
            let pre_image = <Test as frame_system::Trait>::Hashing::hash_of(&0);
            let anchor_id = (pre_image).using_encoded(<Test as frame_system::Trait>::Hashing::hash);
            let (pf, doc_root, static_proofs) = get_invalid_proof();
            assert_ok!(Anchor::commit(
                Origin::signed(2),
                pre_image,
                doc_root,
                <Test as frame_system::Trait>::Hashing::hash_of(&0),
                common::MS_PER_DAY + 1
            ));

            assert_err!(
                Nfts::validate_mint(
                    Origin::signed(1),
                    anchor_id,
                    deposit_address,
                    vec![pf],
                    static_proofs,
					0
                ),
                "Invalid proofs"
            );
        })
    }

    #[test]
    fn insufficient_balance_to_mint() {
        new_test_ext().execute_with(|| {
            let dest_id = 0;
            let deposit_address: [u8; 20] = [0; 20];
            let pre_image = <Test as frame_system::Trait>::Hashing::hash_of(&0);
            let anchor_id = (pre_image).using_encoded(<Test as frame_system::Trait>::Hashing::hash);
            let (pf, doc_root, static_proofs) = get_valid_proof();
            assert_ok!(Anchor::commit(
                Origin::signed(2),
                pre_image,
                doc_root,
                <Test as frame_system::Trait>::Hashing::hash_of(&0),
                common::MS_PER_DAY + 1
            ));

            assert_ok!(ChainBridge::whitelist_chain(Origin::ROOT, dest_id.clone()));
            assert_err!(Nfts::validate_mint(
                    Origin::signed(2),
                    anchor_id,
                    deposit_address,
                    vec![pf],
                    static_proofs,
                    0
                ),
                DispatchError::Module {
                    index: 0,
                    error: 3,
                    message: Some("InsufficientBalance"),
                }
            );
        })
    }

    #[test]
    fn valid_proof() {
        new_test_ext().execute_with(|| {
            let dest_id = 0;
            let deposit_address: [u8; 20] = [0; 20];
            let pre_image = <Test as frame_system::Trait>::Hashing::hash_of(&0);
            let anchor_id = (pre_image).using_encoded(<Test as frame_system::Trait>::Hashing::hash);
            let (pf, doc_root, static_proofs) = get_valid_proof();
            assert_ok!(Anchor::commit(
                Origin::signed(2),
                pre_image,
                doc_root,
                <Test as frame_system::Trait>::Hashing::hash_of(&0),
                common::MS_PER_DAY + 1
            ));

            assert_ok!(ChainBridge::whitelist_chain(Origin::ROOT, dest_id.clone()));
            assert_ok!(Nfts::validate_mint(
                Origin::signed(1),
                anchor_id,
                deposit_address,
                vec![pf],
                static_proofs,
				0
            ),);
        })
    }
}<|MERGE_RESOLUTION|>--- conflicted
+++ resolved
@@ -1,13 +1,6 @@
-<<<<<<< HEAD
 use crate::bridge as pallet_bridge;
-use crate::{anchor, proofs, proofs::Proof};
+use crate::{anchor, proofs, proofs::Proof, fees};
 use frame_support::{decl_event, decl_module, dispatch::DispatchResult, ensure, traits::Get};
-=======
-use crate::{anchor, proofs, proofs::Proof, fees};
-use frame_support::{
-    decl_event, decl_module, dispatch::DispatchResult, ensure, weights::SimpleDispatchInfo, traits::Get,
-};
->>>>>>> d93b6049
 use frame_system::{self as system, ensure_signed};
 use sp_core::H256;
 use sp_std::vec::Vec;
@@ -90,15 +83,10 @@
     use crate::proofs::Proof;
     use codec::Encode;
     use frame_support::{
-<<<<<<< HEAD
-        assert_err, assert_ok, ord_parameter_types, parameter_types, weights::Weight,
-=======
         assert_err, assert_ok, parameter_types, ord_parameter_types, weights::Weight,
         dispatch::DispatchError,
->>>>>>> d93b6049
     };
     use frame_system::EnsureSignedBy;
-    use node_primitives::BlockNumber;
     use sp_core::hashing::blake2_128;
     use sp_core::H256;
     use sp_runtime::{
@@ -185,11 +173,7 @@
 
     ord_parameter_types! {
 		pub const One: u64 = 1;
-<<<<<<< HEAD
-		pub const ProposalLifetime: BlockNumber = 500;
-=======
 		pub const ProposalLifetime: u32 = 10;
->>>>>>> d93b6049
 	}
 
 	impl chainbridge::Trait for Test {
@@ -198,11 +182,7 @@
 		type ChainId = TestChainId;
         type AdminOrigin = EnsureSignedBy<One, u64>;
         type ProposalLifetime = ProposalLifetime;
-<<<<<<< HEAD
-    }
-=======
 	}
->>>>>>> d93b6049
 
     impl pallet_timestamp::Trait for Test {
         type Moment = u64;
