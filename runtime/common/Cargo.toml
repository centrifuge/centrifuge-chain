--- conflicted
+++ resolved
@@ -9,77 +9,6 @@
 documentation.workspace = true
 
 [dependencies]
-<<<<<<< HEAD
-hex = { version = "0.4.3", default-features = false }
-hex-literal = { version = "0.3.4", default-features = false }
-serde = { version = "1.0.119" }
-smallvec = "1.6.1"
-
-# Substrate dependencies
-codec = { package = "parity-scale-codec", version = "3.0.0", default-features = false, features = ["derive"] }
-frame-support = { git = "https://github.com/paritytech/substrate", default-features = false, branch = "polkadot-v0.9.43" }
-frame-system = { git = "https://github.com/paritytech/substrate", default-features = false, branch = "polkadot-v0.9.43" }
-pallet-authorship = { git = "https://github.com/paritytech/substrate", default-features = false, branch = "polkadot-v0.9.43" }
-pallet-balances = { git = "https://github.com/paritytech/substrate", default-features = false, branch = "polkadot-v0.9.43" }
-pallet-treasury = { git = "https://github.com/paritytech/substrate", default-features = false, branch = "polkadot-v0.9.43" }
-parachain-info = { git = "https://github.com/paritytech/cumulus", default-features = false, branch = "polkadot-v0.9.43" }
-scale-info = { version = "2.3.0", default-features = false, features = ["derive"] }
-sp-api = { git = "https://github.com/paritytech/substrate", default-features = false, branch = "polkadot-v0.9.43" }
-sp-arithmetic = { git = "https://github.com/paritytech/substrate", default-features = false, branch = "polkadot-v0.9.43" }
-sp-core = { git = "https://github.com/paritytech/substrate", default-features = false, branch = "polkadot-v0.9.43" }
-sp-runtime = { git = "https://github.com/paritytech/substrate", default-features = false, branch = "polkadot-v0.9.43" }
-sp-std = { git = "https://github.com/paritytech/substrate", default-features = false, branch = "polkadot-v0.9.43" }
-
-# Polkadot dependencies
-polkadot-parachain = { git = "https://github.com/paritytech/polkadot", default-features = false, branch = "release-v0.9.43" }
-xcm = { git = "https://github.com/paritytech/polkadot", default-features = false, branch = "release-v0.9.43" }
-xcm-executor = { git = "https://github.com/paritytech/polkadot", default-features = false, branch = "release-v0.9.43" }
-
-# ORML dependencies
-orml-asset-registry = { git = "https://github.com/open-web3-stack/open-runtime-module-library", default-features = false, branch = "polkadot-v0.9.43" }
-orml-oracle = { git = "https://github.com/open-web3-stack/open-runtime-module-library", default-features = false, branch = "polkadot-v0.9.43" }
-orml-tokens = { git = "https://github.com/open-web3-stack/open-runtime-module-library", default-features = false, branch = "polkadot-v0.9.43" }
-orml-traits = { git = "https://github.com/open-web3-stack/open-runtime-module-library", default-features = false, branch = "polkadot-v0.9.43" }
-
-# Frontier dependencies
-pallet-base-fee = { git = "https://github.com/moonbeam-foundation/frontier", default-features = false, branch = "moonbeam-polkadot-v0.9.43" }
-pallet-ethereum = { git = "https://github.com/moonbeam-foundation/frontier", default-features = false, branch = "moonbeam-polkadot-v0.9.43" }
-pallet-evm = { git = "https://github.com/moonbeam-foundation/frontier", default-features = false, branch = "moonbeam-polkadot-v0.9.43" }
-pallet-evm-chain-id = { git = "https://github.com/moonbeam-foundation/frontier", default-features = false, branch = "moonbeam-polkadot-v0.9.43" }
-pallet-evm-precompile-blake2 = { git = "https://github.com/moonbeam-foundation/frontier", default-features = false, branch = "moonbeam-polkadot-v0.9.43" }
-pallet-evm-precompile-bn128 = { git = "https://github.com/moonbeam-foundation/frontier", default-features = false, branch = "moonbeam-polkadot-v0.9.43" }
-pallet-evm-precompile-dispatch = { git = "https://github.com/moonbeam-foundation/frontier", default-features = false, branch = "moonbeam-polkadot-v0.9.43" }
-pallet-evm-precompile-modexp = { git = "https://github.com/moonbeam-foundation/frontier", default-features = false, branch = "moonbeam-polkadot-v0.9.43" }
-pallet-evm-precompile-sha3fips = { git = "https://github.com/moonbeam-foundation/frontier", default-features = false, branch = "moonbeam-polkadot-v0.9.43" }
-pallet-evm-precompile-simple = { git = "https://github.com/moonbeam-foundation/frontier", default-features = false, branch = "moonbeam-polkadot-v0.9.43" }
-
-# There is a bug in the frontier repo that adds pallet-ethereum without a try-runtime dependency
-# for this crate which makes our compilation fail with the i_know_what_i_am_doing error.
-# It seem fixed in 0.9.39, and this dependency can be removed from this file safely.
-fp-self-contained = { git = "https://github.com/moonbeam-foundation/frontier", default-features = false, branch = "moonbeam-polkadot-v0.9.43" }
-
-# Moonbeam dependencies
-xcm-primitives = { git = "https://github.com/moonbeam-foundation/moonbeam", default-features = false, rev = "96ac7576f93bb6828415bf3edeef9e8c4b5b4adf" }
-
-# Local Dependencies
-axelar-gateway-precompile = { path = "../../pallets/liquidity-pools-gateway/axelar-gateway-precompile", default-features = false }
-cfg-primitives = { path = "../../libs/primitives", default-features = false }
-cfg-traits = { path = "../../libs/traits", default-features = false }
-cfg-types = { path = "../../libs/types", default-features = false }
-cfg-utils = { path = "../../libs/utils", default-features = false }
-pallet-anchors = { path = "../../pallets/anchors", default-features = false }
-pallet-data-collector = { path = "../../pallets/data-collector", default-features = false }
-pallet-investments = { path = "../../pallets/investments", default-features = false }
-pallet-liquidity-pools = { path = "../../pallets/liquidity-pools", default-features = false }
-pallet-liquidity-pools-gateway = { path = "../../pallets/liquidity-pools-gateway", default-features = false }
-pallet-loans = { path = "../../pallets/loans", default-features = false }
-pallet-pool-system = { path = "../../pallets/pool-system", default-features = false }
-pallet-restricted-tokens = { path = "../../pallets/restricted-tokens", default-features = false }
-
-# Used for migrations
-log = "0.4"
-sp-io = { git = "https://github.com/paritytech/substrate", default-features = false, branch = "polkadot-v0.9.43" }
-=======
 codec = { package = "parity-scale-codec", workspace = true }
 hex-literal = { workspace = true }
 log = { workspace = true }
@@ -188,7 +117,6 @@
 pallet-xcm = { workspace = true }
 pallet-xcm-transactor = { workspace = true }
 parachain-info = { workspace = true }
->>>>>>> 4c9d5f7f
 
 [dev-dependencies]
 cfg-mocks = { workspace = true }
@@ -202,7 +130,33 @@
   # Substrate related
   "frame-support/std",
   "frame-system/std",
+  "log/std",
+  "orml-asset-registry/std",
+  "orml-oracle/std",
   "orml-traits/std",
+  "orml-tokens/std",
+  "pallet-anchors/std",
+  "pallet-authorship/std",
+  "pallet-balances/std",
+  "pallet-base-fee/std",
+  "pallet-data-collector/std",
+  "pallet-ethereum/std",
+  "pallet-evm-chain-id/std",
+  "pallet-evm-precompile-blake2/std",
+  "pallet-evm-precompile-bn128/std",
+  "pallet-evm-precompile-dispatch/std",
+  "pallet-evm-precompile-modexp/std",
+  "pallet-evm-precompile-sha3fips/std",
+  "pallet-evm-precompile-simple/std",
+  "pallet-evm/std",
+  "pallet-investments/std",
+  "pallet-liquidity-pools-gateway/std",
+  "pallet-liquidity-pools/std",
+  "pallet-loans/std",
+  "pallet-pool-system/std",
+  "pallet-restricted-tokens/std",
+  "pallet-treasury/std",
+  "parachain-info/std",
   "polkadot-parachain/std",
   "scale-info/std",
   "serde/std",
@@ -234,14 +188,9 @@
   "cumulus-pallet-xcmp-queue/std",
   "orml-asset-registry/std",
   "orml-oracle/std",
-<<<<<<< HEAD
-  "orml-traits/std",
-  "orml-tokens/std",
-=======
   "orml-tokens/std",
   "orml-xcm/std",
   "orml-xtokens/std",
->>>>>>> 4c9d5f7f
   "pallet-anchors/std",
   "pallet-aura/std",
   "pallet-authorship/std",
