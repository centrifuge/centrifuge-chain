--- conflicted
+++ resolved
@@ -55,11 +55,7 @@
     "sp-runtime/std",
     "primitives-tokens/std",
     "pallet-anchors/std",
-<<<<<<< HEAD
-    "common-traits/std",
-=======
     "common-traits/std"
->>>>>>> c16c78fd
 ]
 
 on-chain-release-build = [
