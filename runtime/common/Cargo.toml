--- conflicted
+++ resolved
@@ -9,80 +9,6 @@
 documentation.workspace = true
 
 [dependencies]
-<<<<<<< HEAD
-hex-literal = { version = "0.3.4", default-features = false }
-serde = { version = "1.0.119" }
-smallvec = "1.6.1"
-
-# Substrate dependencies
-codec = { package = "parity-scale-codec", version = "3.0.0", default-features = false, features = ["derive"] }
-frame-support = { git = "https://github.com/paritytech/polkadot-sdk", default-features = false, tag = "polkadot-v1.1.0" }
-frame-system = { git = "https://github.com/paritytech/polkadot-sdk", default-features = false, tag = "polkadot-v1.1.0" }
-pallet-authorship = { git = "https://github.com/paritytech/polkadot-sdk", default-features = false, tag = "polkadot-v1.1.0" }
-pallet-balances = { git = "https://github.com/paritytech/polkadot-sdk", default-features = false, tag = "polkadot-v1.1.0" }
-pallet-treasury = { git = "https://github.com/paritytech/polkadot-sdk", default-features = false, tag = "polkadot-v1.1.0" }
-parachain-info = { git = "https://github.com/paritytech/polkadot-sdk", default-features = false, tag = "polkadot-v1.1.0" }
-scale-info = { version = "2.3.0", default-features = false, features = ["derive"] }
-sp-api = { git = "https://github.com/paritytech/polkadot-sdk", default-features = false, tag = "polkadot-v1.1.0" }
-sp-arithmetic = { git = "https://github.com/paritytech/polkadot-sdk", default-features = false, tag = "polkadot-v1.1.0" }
-sp-core = { git = "https://github.com/paritytech/polkadot-sdk", default-features = false, tag = "polkadot-v1.1.0" }
-sp-runtime = { git = "https://github.com/paritytech/polkadot-sdk", default-features = false, tag = "polkadot-v1.1.0" }
-sp-std = { git = "https://github.com/paritytech/polkadot-sdk", default-features = false, tag = "polkadot-v1.1.0" }
-
-# Polkadot dependencies
-polkadot-parachain-primitives = { git = "https://github.com/paritytech/polkadot-sdk", default-features = false, tag = "polkadot-v1.1.0" }
-xcm = { package = "staging-xcm",  git = "https://github.com/paritytech/polkadot-sdk", default-features = false, tag = "polkadot-v1.1.0" }
-xcm-executor = { package = "staging-xcm-executor", git = "https://github.com/paritytech/polkadot-sdk", default-features = false, tag = "polkadot-v1.1.0" }
-
-# ORML dependencies
-orml-asset-registry = { git = "https://github.com/open-web3-stack/open-runtime-module-library", default-features = false, branch = "polkadot-v1.1.0" }
-orml-oracle = { git = "https://github.com/open-web3-stack/open-runtime-module-library", default-features = false, branch = "polkadot-v1.1.0" }
-orml-traits = { git = "https://github.com/open-web3-stack/open-runtime-module-library", default-features = false, branch = "polkadot-v1.1.0" }
-
-# Frontier dependencies
-pallet-base-fee = { git = "https://github.com/paritytech/frontier", default-features = false, branch = "polkadot-v1.1.0" }
-pallet-ethereum = { git = "https://github.com/paritytech/frontier", default-features = false, branch = "polkadot-v1.1.0" }
-pallet-evm = { git = "https://github.com/paritytech/frontier", default-features = false, branch = "polkadot-v1.1.0" }
-pallet-evm-chain-id = { git = "https://github.com/paritytech/frontier", default-features = false, branch = "polkadot-v1.1.0" }
-pallet-evm-precompile-blake2 = { git = "https://github.com/paritytech/frontier", default-features = false, branch = "polkadot-v1.1.0" }
-pallet-evm-precompile-bn128 = { git = "https://github.com/paritytech/frontier", default-features = false, branch = "polkadot-v1.1.0" }
-pallet-evm-precompile-dispatch = { git = "https://github.com/paritytech/frontier", default-features = false, branch = "polkadot-v1.1.0" }
-pallet-evm-precompile-modexp = { git = "https://github.com/paritytech/frontier", default-features = false, branch = "polkadot-v1.1.0" }
-pallet-evm-precompile-sha3fips = { git = "https://github.com/paritytech/frontier", default-features = false, branch = "polkadot-v1.1.0" }
-pallet-evm-precompile-simple = { git = "https://github.com/paritytech/frontier", default-features = false, branch = "polkadot-v1.1.0" }
-
-# There is a bug in the frontier repo that adds pallet-ethereum without a try-runtime dependency
-# for this crate which makes our compilation fail with the i_know_what_i_am_doing error.
-# It seem fixed in 0.9.39, and this dependency can be removed from this file safely.
-fp-self-contained = { git = "https://github.com/paritytech/frontier", default-features = false, branch = "polkadot-v1.1.0" }
-
-# Moonbeam dependencies
-xcm-primitives = { git = "https://github.com/moonbeam-foundation/moonbeam", default-features = false, rev = "7fee3fd72c3a02e33b0f059fd9cc5cc20c1c6fd5" }
-
-# Local Dependencies
-axelar-gateway-precompile = { path = "../../pallets/liquidity-pools-gateway/axelar-gateway-precompile", default-features = false }
-cfg-primitives = { path = "../../libs/primitives", default-features = false }
-cfg-traits = { path = "../../libs/traits", default-features = false }
-cfg-types = { path = "../../libs/types", default-features = false }
-cfg-utils = { path = "../../libs/utils", default-features = false }
-pallet-anchors = { path = "../../pallets/anchors", default-features = false }
-pallet-data-collector = { path = "../../pallets/data-collector", default-features = false }
-pallet-investments = { path = "../../pallets/investments", default-features = false }
-pallet-liquidity-pools = { path = "../../pallets/liquidity-pools", default-features = false }
-pallet-liquidity-pools-gateway = { path = "../../pallets/liquidity-pools-gateway", default-features = false }
-pallet-loans = { path = "../../pallets/loans", default-features = false }
-pallet-pool-system = { path = "../../pallets/pool-system", default-features = false }
-
-# Used for migrations
-log = "0.4"
-sp-io = { git = "https://github.com/paritytech/polkadot-sdk", default-features = false, tag = "polkadot-v1.1.0" }
-
-[dev-dependencies]
-cfg-mocks = { path = "../../libs/mocks", features = ["runtime-benchmarks", "std"] }
-hex-literal = "0.3.4"
-pallet-collective = { git = "https://github.com/paritytech/polkadot-sdk", tag = "polkadot-v1.1.0" }
-sp-io = { git = "https://github.com/paritytech/polkadot-sdk", default-features = true, tag = "polkadot-v1.1.0" }
-=======
 hex-literal = { workspace = true }
 log = { workspace = true }
 parity-scale-codec = { workspace = true }
@@ -199,7 +125,6 @@
 
 [dev-dependencies]
 cfg-mocks = { workspace = true }
->>>>>>> 146d9d2e
 
 [features]
 default = ["std"]
@@ -234,7 +159,7 @@
   "pallet-restricted-tokens/std",
   "pallet-treasury/std",
   "parachain-info/std",
-  "polkadot-parachain-primitives/std",
+  "polkadot-parachain/std",
   "scale-info/std",
   "serde/std",
   "sp-api/std",
@@ -406,22 +331,11 @@
   "pallet-timestamp/runtime-benchmarks",
   "pallet-transfer-allowlist/runtime-benchmarks",
   "pallet-treasury/runtime-benchmarks",
-<<<<<<< HEAD
-  "polkadot-parachain-primitives/runtime-benchmarks",
-  "sp-runtime/runtime-benchmarks",
-  "xcm-executor/runtime-benchmarks",
-  "xcm-primitives/runtime-benchmarks",
-]
-
-on-chain-release-build = [
-  "sp-api/disable-logging",
-=======
   "pallet-uniques/runtime-benchmarks",
   "pallet-utility/runtime-benchmarks",
   "pallet-vesting/runtime-benchmarks",
   "pallet-xcm/runtime-benchmarks",
   "pallet-xcm-transactor/runtime-benchmarks",
->>>>>>> 146d9d2e
 ]
 try-runtime = [
   "sp-runtime/try-runtime",
