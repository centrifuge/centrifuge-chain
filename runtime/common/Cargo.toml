--- conflicted
+++ resolved
@@ -33,11 +33,11 @@
 orml-traits = { git = "https://github.com/open-web3-stack/open-runtime-module-library", default-features = false, branch = "polkadot-v0.9.38" }
 
 # Frontier dependencies
-pallet-base-fee = { git = "https://github.com/PureStake/frontier", default-features = false, branch = "moonbeam-polkadot-v0.9.37" }
-pallet-ethereum = { git = "https://github.com/PureStake/frontier", default-features = false, branch = "moonbeam-polkadot-v0.9.37" }
-pallet-evm = { git = "https://github.com/PureStake/frontier", default-features = false, branch = "moonbeam-polkadot-v0.9.37" }
-pallet-evm-chain-id = { git = "https://github.com/PureStake/frontier", default-features = false, branch = "moonbeam-polkadot-v0.9.37" }
-pallet-evm-precompile-dispatch = { git = "https://github.com/PureStake/frontier", default-features = false, branch = "moonbeam-polkadot-v0.9.37" }
+pallet-base-fee = { git = "https://github.com/PureStake/frontier", default-features = false, branch = "moonbeam-polkadot-v0.9.38" }
+pallet-ethereum = { git = "https://github.com/PureStake/frontier", default-features = false, branch = "moonbeam-polkadot-v0.9.38" }
+pallet-evm = { git = "https://github.com/PureStake/frontier", default-features = false, branch = "moonbeam-polkadot-v0.9.38" }
+pallet-evm-chain-id = { git = "https://github.com/PureStake/frontier", default-features = false, branch = "moonbeam-polkadot-v0.9.38" }
+pallet-evm-precompile-dispatch = { git = "https://github.com/PureStake/frontier", default-features = false, branch = "moonbeam-polkadot-v0.9.38" }
 
 # Local Dependencies
 cfg-primitives = { path = "../../libs/primitives", default-features = false }
@@ -47,12 +47,8 @@
 pallet-pool-system = { path = "../../pallets/pool-system", default-features = false }
 
 [dev-dependencies]
-<<<<<<< HEAD
+hex-literal = "0.2.1"
 sp-io = { git = "https://github.com/paritytech/substrate", default-features = false, branch = "polkadot-v0.9.38" }
-=======
-hex-literal = "0.2.1"
-sp-io = { git = "https://github.com/paritytech/substrate", default-features = false, branch = "polkadot-v0.9.37" }
->>>>>>> 5781da46
 
 [features]
 default = ["std"]
@@ -97,11 +93,7 @@
   "pallet-pool-system/runtime-benchmarks",
   "pallet-treasury/runtime-benchmarks",
   "sp-runtime/runtime-benchmarks",
-<<<<<<< HEAD
-=======
-  "xcm/runtime-benchmarks",
   "pallet-evm/runtime-benchmarks",
->>>>>>> 5781da46
 ]
 
 on-chain-release-build = [
@@ -110,22 +102,16 @@
 try-runtime = [
   "cfg-primitives/try-runtime",
   "cfg-types/try-runtime",
-<<<<<<< HEAD
   "cfg-utils/try-runtime",
-=======
   "frame-support/try-runtime",
->>>>>>> 5781da46
   "frame-system/try-runtime",
   "pallet-anchors/try-runtime",
   "pallet-authorship/try-runtime",
   "pallet-balances/try-runtime",
   "pallet-pool-system/try-runtime",
   "pallet-treasury/try-runtime",
-<<<<<<< HEAD
   "cfg-primitives/try-runtime",
-=======
   "pallet-evm/try-runtime",
   "pallet-base-fee/try-runtime",
->>>>>>> 5781da46
   "sp-runtime/try-runtime",
 ]