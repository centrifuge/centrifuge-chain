// Copyright 2021 Centrifuge Foundation (centrifuge.io).
// This file is part of Centrifuge chain project.

// Centrifuge is free software: you can redistribute it and/or modify
// it under the terms of the GNU General Public License as published by
// the Free Software Foundation, either version 3 of the License, or
// (at your option) any later version (see http://www.gnu.org/licenses).

// Centrifuge is distributed in the hope that it will be useful,
// but WITHOUT ANY WARRANTY; without even the implied warranty of
// MERCHANTABILITY or FITNESS FOR A PARTICULAR PURPOSE.  See the
// GNU General Public License for more details.
use cfg_primitives::types::{AccountId, Balance};
use cfg_traits::TryConvert;
use cfg_types::{
	domain_address::{Domain, DomainAddress},
	tokens::{CrossChainTransferability, CurrencyId, CustomMetadata},
	EVMChainId, ParaId,
};
use frame_support::traits::{fungibles::Mutate, Everything, Get};
use frame_system::pallet_prelude::BlockNumberFor;
use orml_traits::asset_registry::Inspect;
use polkadot_parachain_primitives::primitives::Sibling;
use sp_runtime::traits::{AccountIdConversion, Convert, MaybeEquivalence, Zero};
use sp_std::marker::PhantomData;
use staging_xcm::v4::{
	Asset, AssetId,
	Fungibility::Fungible,
	Junction::{AccountId32, AccountKey20, GeneralKey, Parachain},
	Location, NetworkId, OriginKind,
};
use staging_xcm_builder::{
	AccountId32Aliases, AllowKnownQueryResponses, AllowSubscriptionsFrom,
	AllowTopLevelPaidExecutionFrom, DescribeAllTerminal, DescribeFamily, HashedDescription,
	ParentIsPreset, SiblingParachainConvertsVia, SignedToAccountId32, TakeRevenue,
	TakeWeightCredit,
};

use crate::xcm_fees::{default_per_second, native_per_second};

/// Our FixedConversionRateProvider, used to charge XCM-related fees for
/// tokens registered in the asset registry that were not already handled by
/// native Trader rules.
pub struct FixedConversionRateProvider<OrmlAssetRegistry>(PhantomData<OrmlAssetRegistry>);

impl<
		OrmlAssetRegistry: orml_traits::asset_registry::Inspect<
			AssetId = CurrencyId,
			Balance = Balance,
			CustomMetadata = CustomMetadata,
		>,
	> orml_traits::FixedConversionRateProvider for FixedConversionRateProvider<OrmlAssetRegistry>
{
	fn get_fee_per_second(location: &Location) -> Option<u128> {
		let metadata = OrmlAssetRegistry::metadata_by_location(location)?;
		match metadata.additional.transferability {
			CrossChainTransferability::Xcm(xcm_metadata) => xcm_metadata
				.fee_per_second
				.or_else(|| Some(default_per_second(metadata.decimals))),
			_ => None,
		}
	}
}

/// A utils function to un-bloat and simplify the instantiation of
/// `GeneralKey` values
pub fn general_key(data: &[u8]) -> staging_xcm::latest::Junction {
	GeneralKey {
		length: data.len().min(32) as u8,
		data: cfg_utils::vec_to_fixed_array(data),
	}
}

<<<<<<< HEAD
=======
frame_support::parameter_types! {
	// Canonical location: https://github.com/paritytech/polkadot/pull/4470
	pub CanonicalNativePerSecond: (AssetId, u128, u128) = (
		Location::new(
			0,
			general_key(cfg_primitives::NATIVE_KEY),
		).into(),
		native_per_second(),
		0,
	);
}

>>>>>>> de2886f2
/// How we convert an `[AccountId]` into an XCM Location
pub struct AccountIdToLocation;
impl<AccountId: Into<[u8; 32]>> Convert<AccountId, Location> for AccountIdToLocation {
	fn convert(account: AccountId) -> Location {
		AccountId32 {
			network: None,
			id: account.into(),
		}
		.into()
	}
}

pub struct LpInstanceRelayer<ParaAsEvmChain, Runtime>(PhantomData<(ParaAsEvmChain, Runtime)>);
impl<ParaAsEvmChain, Runtime>
	staging_xcm_executor::traits::ConvertOrigin<<Runtime as frame_system::Config>::RuntimeOrigin>
	for LpInstanceRelayer<ParaAsEvmChain, Runtime>
where
	ParaAsEvmChain: TryConvert<ParaId, EVMChainId>,
	Runtime: pallet_liquidity_pools_gateway::Config,
	<Runtime as frame_system::Config>::RuntimeOrigin:
		From<pallet_liquidity_pools_gateway::GatewayOrigin>,
{
	fn convert_origin(
		origin: impl Into<Location>,
		kind: OriginKind,
	) -> Result<<Runtime as frame_system::Config>::RuntimeOrigin, Location> {
		let location = origin.into();
		match (kind, location.clone().unpack()) {
			(OriginKind::SovereignAccount, (1, [Parachain(para), AccountKey20 { key, .. }])) => {
				let evm_id = ParaAsEvmChain::try_convert(*para).map_err(|_| location.clone())?;
				let domain_address = DomainAddress::EVM(evm_id, *key);

				pallet_liquidity_pools_gateway::Pallet::<Runtime>::relayer(
					Domain::EVM(evm_id),
					&domain_address,
				)
				.ok_or(location.clone())?;

				Ok(
					pallet_liquidity_pools_gateway::GatewayOrigin::AxelarRelay(domain_address)
						.into(),
				)
			}
			_ => Err(location),
		}
	}
}

/// No local origins on this chain are allowed to dispatch XCM sends/executions.
pub type LocalOriginToLocation<R> = SignedToAccountId32<
	<R as frame_system::Config>::RuntimeOrigin,
	AccountId,
	NetworkIdByGenesis<R>,
>;

pub struct NetworkIdByGenesis<T>(sp_std::marker::PhantomData<T>);

impl<T: frame_system::Config> Get<Option<NetworkId>> for NetworkIdByGenesis<T>
where
	<T as frame_system::Config>::Hash: Into<[u8; 32]>,
{
	fn get() -> Option<NetworkId> {
		Some(NetworkId::ByGenesis(
			frame_system::BlockHash::<T>::get(BlockNumberFor::<T>::zero()).into(),
		))
	}
}

/// CurrencyIdConvert
/// This type implements conversions from our `CurrencyId` type into
/// `Location` and vice-versa. A currency locally is identified with a
/// `CurrencyId` variant but in the network it is identified in the form of a
/// `Location`.
pub struct CurrencyIdConvert<T>(PhantomData<T>);

impl<T> MaybeEquivalence<Location, CurrencyId> for CurrencyIdConvert<T>
where
	T: orml_asset_registry::module::Config<AssetId = CurrencyId, CustomMetadata = CustomMetadata>
		+ staging_parachain_info::Config,
{
	fn convert(location: &Location) -> Option<CurrencyId> {
		let para_id = staging_parachain_info::Pallet::<T>::parachain_id();
		let unanchored_location = match location {
			Location {
				parents: 0,
				interior,
			} => Location {
				parents: 1,
				interior: interior
					.clone()
					.pushed_front_with(Parachain(u32::from(para_id)))
					.ok()?,
			},
			x => x.clone(),
		};

		orml_asset_registry::module::Pallet::<T>::asset_id(&unanchored_location)
	}

	fn convert_back(id: &CurrencyId) -> Option<Location> {
		orml_asset_registry::module::Pallet::<T>::metadata(id)
			.filter(|m| m.additional.transferability.includes_xcm())
			.and_then(|m| m.location)
			.and_then(|l| l.try_into().ok())
	}
}

/// Convert our `CurrencyId` type into its `Location` representation.
/// We use the `AssetRegistry` to lookup the associated `Location` for
/// any given `CurrencyId`, while blocking tokens that are not Xcm-transferable.
impl<T> Convert<CurrencyId, Option<Location>> for CurrencyIdConvert<T>
where
	T: orml_asset_registry::module::Config<AssetId = CurrencyId, CustomMetadata = CustomMetadata>
		+ staging_parachain_info::Config,
{
	fn convert(id: CurrencyId) -> Option<Location> {
		<Self as MaybeEquivalence<_, _>>::convert_back(&id)
	}
}

/// Convert an incoming `Location` into a `CurrencyId` through a
/// reverse-lookup using the AssetRegistry. In the registry, we register CFG
/// using its absolute, non-anchored Location so we need to unanchor the
/// input location for Centrifuge-native assets for that to work.
impl<T> Convert<Location, Option<CurrencyId>> for CurrencyIdConvert<T>
where
	T: orml_asset_registry::module::Config<AssetId = CurrencyId, CustomMetadata = CustomMetadata>
		+ staging_parachain_info::Config,
{
	fn convert(location: Location) -> Option<CurrencyId> {
		<Self as MaybeEquivalence<_, _>>::convert(&location)
	}
}

pub struct ToTreasury<T>(PhantomData<T>);
impl<T> TakeRevenue for ToTreasury<T>
where
	T: orml_asset_registry::module::Config<AssetId = CurrencyId, CustomMetadata = CustomMetadata>
		+ staging_parachain_info::Config
		+ pallet_restricted_tokens::Config<CurrencyId = CurrencyId, Balance = Balance>,
{
	fn take_revenue(revenue: Asset) {
		if let Asset {
			id: AssetId(location),
			fun: Fungible(amount),
		} = revenue
		{
			if let Some(currency_id) =
				<CurrencyIdConvert<T> as MaybeEquivalence<_, _>>::convert(&location)
			{
				let treasury_account = cfg_types::ids::TREASURY_PALLET_ID.into_account_truncating();
				let _ = pallet_restricted_tokens::Pallet::<T>::mint_into(
					currency_id,
					&treasury_account,
					amount,
				);
			}
		}
	}
}

/// Barrier is a filter-like option controlling what messages are allows to be
/// executed.
pub type Barrier<PolkadotXcm> = (
	TakeWeightCredit,
	AllowTopLevelPaidExecutionFrom<Everything>,
	// Expected responses are OK.
	AllowKnownQueryResponses<PolkadotXcm>,
	// Subscriptions for version tracking are OK.
	AllowSubscriptionsFrom<Everything>,
);

/// Type for specifying how a `Location` can be converted into an
/// `AccountId`. This is used when determining ownership of accounts for asset
/// transacting and when attempting to use XCM `Transact` in order to determine
/// the dispatch Origin.
pub type LocationToAccountId<RelayNetwork> = (
	// The parent (Relay-chain) origin converts to the default `AccountId`.
	ParentIsPreset<AccountId>,
	// Sibling parachain origins convert to AccountId via the `ParaId::into`.
	SiblingParachainConvertsVia<Sibling, AccountId>,
	// Straight up local `AccountId32` origins just alias directly to `AccountId`.
	AccountId32Aliases<RelayNetwork, AccountId>,
	// Generate remote accounts according to polkadot standards
	HashedDescription<AccountId, DescribeFamily<DescribeAllTerminal>>,
);

#[cfg(test)]
mod test {
	use cfg_mocks::{pallet_mock_liquidity_pools, pallet_mock_routers, MessageMock, RouterMock};
	use cfg_primitives::OutboundMessageNonce;
	use frame_support::{assert_ok, derive_impl, traits::EnsureOrigin};
	use frame_system::EnsureRoot;
	use pallet_liquidity_pools_gateway::{EnsureLocal, GatewayOrigin};
	use sp_core::{ConstU32, ConstU64};
	use sp_runtime::DispatchError;
	use staging_xcm_executor::traits::ConvertOrigin;

	use super::*;

	type AccountId = u64;

	// For testing the pallet, we construct a mock runtime.
	frame_support::construct_runtime!(
		pub enum Runtime {
			System: frame_system,
			Gateway: pallet_liquidity_pools_gateway,
			MockLP: pallet_mock_liquidity_pools,
			MockParaAsEvmChain: cfg_mocks::converter::pallet::<Instance1>,
			MockOriginRecovery: cfg_mocks::converter::pallet::<Instance2>,
		}
	);

	#[derive_impl(frame_system::config_preludes::TestDefaultConfig as frame_system::DefaultConfig)]
	impl frame_system::Config for Runtime {
		type Block = frame_system::mocking::MockBlock<Runtime>;
	}

	impl cfg_mocks::converter::pallet::Config<cfg_mocks::converter::pallet::Instance1> for Runtime {
		type From = ParaId;
		type To = EVMChainId;
	}

	impl cfg_mocks::converter::pallet::Config<cfg_mocks::converter::pallet::Instance2> for Runtime {
		type From = (Vec<u8>, Vec<u8>);
		type To = DomainAddress;
	}

	impl pallet_mock_liquidity_pools::Config for Runtime {
		type DomainAddress = DomainAddress;
		type Message = MessageMock;
	}

	impl pallet_mock_routers::Config for Runtime {}

	impl pallet_liquidity_pools_gateway::Config for Runtime {
		type AdminOrigin = EnsureRoot<AccountId>;
		type InboundQueue = MockLP;
		type LocalEVMOrigin = pallet_liquidity_pools_gateway::EnsureLocal;
		type MaxIncomingMessageSize = ConstU32<1024>;
		type Message = MessageMock;
		type OriginRecovery = MockOriginRecovery;
		type OutboundMessageNonce = OutboundMessageNonce;
		type Router = RouterMock<Runtime>;
		type RuntimeEvent = RuntimeEvent;
		type RuntimeOrigin = RuntimeOrigin;
		type Sender = ConstU64<11>;
		type WeightInfo = ();
	}

	const RELAYER_PARA_ID: u32 = 1000;
	const RELAYER_EVM_ID: u64 = 1001;
	const RELAYER_ADDRESS: [u8; 20] = [1u8; 20];

	#[test]
	fn lp_instance_relayer_converts_correctly() {
		System::externalities().execute_with(|| {
			let expected_address = DomainAddress::EVM(RELAYER_EVM_ID, RELAYER_ADDRESS);

			assert_ok!(Gateway::add_relayer(
				RuntimeOrigin::root(),
				expected_address.clone(),
			));

			MockParaAsEvmChain::mock_try_convert(|from| {
				assert_eq!(from, RELAYER_PARA_ID);
				Ok(RELAYER_EVM_ID)
			});

			let location = Location::new(
				1,
				[
					Parachain(RELAYER_PARA_ID),
					AccountKey20 {
						network: None,
						key: RELAYER_ADDRESS,
					},
				],
			);

			let origin = LpInstanceRelayer::<MockParaAsEvmChain, Runtime>::convert_origin(
				location,
				OriginKind::SovereignAccount,
			)
			.expect("Origin conversion failed unexpectedly.");

			assert_eq!(
				EnsureLocal::ensure_origin(origin).expect("Generate origin must be GatewayOrigin"),
				GatewayOrigin::AxelarRelay(expected_address)
			)
		})
	}

	#[test]
	fn lp_instance_relayer_fails_with_wrong_location() {
		System::externalities().execute_with(|| {
			let expected_address = DomainAddress::EVM(RELAYER_EVM_ID, RELAYER_ADDRESS);

			assert_ok!(Gateway::add_relayer(
				RuntimeOrigin::root(),
				expected_address.clone(),
			));

			MockParaAsEvmChain::mock_try_convert(|from| {
				assert_eq!(from, RELAYER_PARA_ID);
				Ok(RELAYER_EVM_ID)
			});

			let location = Location::new(1, Parachain(RELAYER_PARA_ID));

			assert_eq!(
				LpInstanceRelayer::<MockParaAsEvmChain, Runtime>::convert_origin(
					location.clone(),
					OriginKind::SovereignAccount,
				)
				.unwrap_err(),
				location
			);
		})
	}

	#[test]
	fn lp_instance_relayer_fails_if_relayer_not_set() {
		System::externalities().execute_with(|| {
			MockParaAsEvmChain::mock_try_convert(|from| {
				assert_eq!(from, RELAYER_PARA_ID);
				Ok(RELAYER_EVM_ID)
			});

			let location = Location::new(
				1,
				[
					Parachain(RELAYER_PARA_ID),
					AccountKey20 {
						network: None,
						key: RELAYER_ADDRESS,
					},
				],
			);

			assert_eq!(
				LpInstanceRelayer::<MockParaAsEvmChain, Runtime>::convert_origin(
					location.clone(),
					OriginKind::SovereignAccount,
				)
				.unwrap_err(),
				location
			);
		})
	}

	#[test]
	fn lp_instance_relayer_fails_if_para_to_evm_fails() {
		System::externalities().execute_with(|| {
			let expected_address = DomainAddress::EVM(RELAYER_EVM_ID, RELAYER_ADDRESS);

			assert_ok!(Gateway::add_relayer(
				RuntimeOrigin::root(),
				expected_address.clone(),
			));

			MockParaAsEvmChain::mock_try_convert(|from| {
				assert_eq!(from, RELAYER_PARA_ID);
				Err(DispatchError::Other(""))
			});

			let location = Location::new(
				1,
				[
					Parachain(RELAYER_PARA_ID),
					AccountKey20 {
						network: None,
						key: RELAYER_ADDRESS,
					},
				],
			);

			assert_eq!(
				LpInstanceRelayer::<MockParaAsEvmChain, Runtime>::convert_origin(
					location.clone(),
					OriginKind::SovereignAccount,
				)
				.unwrap_err(),
				location
			);
		})
	}

	#[test]
	fn lp_instance_relayer_fails_if_wrong_para() {
		System::externalities().execute_with(|| {
			let expected_address = DomainAddress::EVM(RELAYER_EVM_ID, RELAYER_ADDRESS);

			assert_ok!(Gateway::add_relayer(
				RuntimeOrigin::root(),
				expected_address.clone(),
			));

			MockParaAsEvmChain::mock_try_convert(|from| {
				assert_eq!(from, 1);
				Err(DispatchError::Other(""))
			});

			let location = Location::new(
				1,
				[
					Parachain(1),
					AccountKey20 {
						network: None,
						key: RELAYER_ADDRESS,
					},
				],
			);

			assert_eq!(
				LpInstanceRelayer::<MockParaAsEvmChain, Runtime>::convert_origin(
					location.clone(),
					OriginKind::SovereignAccount,
				)
				.unwrap_err(),
				location
			);
		})
	}

	#[test]
	fn lp_instance_relayer_fails_if_wrong_address() {
		System::externalities().execute_with(|| {
			let expected_address = DomainAddress::EVM(RELAYER_EVM_ID, RELAYER_ADDRESS);

			assert_ok!(Gateway::add_relayer(
				RuntimeOrigin::root(),
				expected_address.clone(),
			));

			MockParaAsEvmChain::mock_try_convert(|from| {
				assert_eq!(from, RELAYER_PARA_ID);
				Ok(RELAYER_EVM_ID)
			});

			let location = Location::new(
				1,
				[
					Parachain(RELAYER_PARA_ID),
					AccountKey20 {
						network: None,
						key: [0u8; 20],
					},
				],
			);

			assert_eq!(
				LpInstanceRelayer::<MockParaAsEvmChain, Runtime>::convert_origin(
					location.clone(),
					OriginKind::SovereignAccount,
				)
				.unwrap_err(),
				location
			);
		})
	}
}<|MERGE_RESOLUTION|>--- conflicted
+++ resolved
@@ -71,8 +71,6 @@
 	}
 }
 
-<<<<<<< HEAD
-=======
 frame_support::parameter_types! {
 	// Canonical location: https://github.com/paritytech/polkadot/pull/4470
 	pub CanonicalNativePerSecond: (AssetId, u128, u128) = (
@@ -85,7 +83,6 @@
 	);
 }
 
->>>>>>> de2886f2
 /// How we convert an `[AccountId]` into an XCM Location
 pub struct AccountIdToLocation;
 impl<AccountId: Into<[u8; 32]>> Convert<AccountId, Location> for AccountIdToLocation {
