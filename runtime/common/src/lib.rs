--- conflicted
+++ resolved
@@ -165,7 +165,6 @@
 	}
 }
 
-<<<<<<< HEAD
 pub mod changes {
 	use cfg_primitives::SECONDS_PER_WEEK;
 	use cfg_types::fixed_point::Ratio;
@@ -322,8 +321,6 @@
 	}
 }
 
-=======
->>>>>>> 7eaa21f5
 /// Module for investment portfolio common to all runtimes
 pub mod investment_portfolios {
 	use cfg_primitives::{Balance, PoolId, TrancheId};
