// Copyright 2021 Centrifuge Foundation (centrifuge.io).
// This file is part of Centrifuge chain project.

// Centrifuge is free software: you can redistribute it and/or modify
// it under the terms of the GNU General Public License as published by
// the Free Software Foundation, either version 3 of the License, or
// (at your option) any later version (see http://www.gnu.org/licenses).

// Centrifuge is distributed in the hope that it will be useful,
// but WITHOUT ANY WARRANTY; without even the implied warranty of
// MERCHANTABILITY or FITNESS FOR A PARTICULAR PURPOSE.  See the
// GNU General Public License for more details.

//! # Common types and primitives used for Centrifuge chain runtime.

#![cfg_attr(not(feature = "std"), no_std)]

#[cfg(test)]
mod tests;

pub mod account_conversion;
pub mod apis;
pub mod evm;
<<<<<<< HEAD
pub mod oracle;
pub mod routers;
=======
>>>>>>> dac9dcd4

#[macro_export]
macro_rules! production_or_benchmark {
	($production:expr, $benchmark:expr) => {{
		if cfg!(feature = "runtime-benchmarks") {
			$benchmark
		} else {
			$production
		}
	}};
}

pub mod xcm_fees {
	use cfg_primitives::{constants::currency_decimals, types::Balance};
	use frame_support::weights::constants::{ExtrinsicBaseWeight, WEIGHT_REF_TIME_PER_SECOND};

	// The fee cost per second for transferring the native token in cents.
	pub fn native_per_second() -> Balance {
		default_per_second(currency_decimals::NATIVE)
	}

	pub fn ksm_per_second() -> Balance {
		default_per_second(currency_decimals::KSM) / 50
	}

	pub fn default_per_second(decimals: u32) -> Balance {
		let base_weight = Balance::from(ExtrinsicBaseWeight::get().ref_time());
		let default_per_second = WEIGHT_REF_TIME_PER_SECOND as u128 / base_weight;
		default_per_second * base_fee(decimals)
	}

	fn base_fee(decimals: u32) -> Balance {
		dollar(decimals)
			// cents
			.saturating_div(100)
			// a tenth of a cent
			.saturating_div(10)
	}

	pub fn dollar(decimals: u32) -> Balance {
		10u128.saturating_pow(decimals)
	}
}

pub mod fees {
	use cfg_primitives::{
		constants::{CENTI_CFG, TREASURY_FEE_RATIO},
		types::Balance,
	};
	use frame_support::{
		traits::{Currency, Imbalance, OnUnbalanced},
		weights::{
			constants::ExtrinsicBaseWeight, WeightToFeeCoefficient, WeightToFeeCoefficients,
			WeightToFeePolynomial,
		},
	};
	use smallvec::smallvec;
	use sp_arithmetic::Perbill;

	pub type NegativeImbalance<R> = <pallet_balances::Pallet<R> as Currency<
		<R as frame_system::Config>::AccountId,
	>>::NegativeImbalance;

	struct ToAuthor<R>(sp_std::marker::PhantomData<R>);
	impl<R> OnUnbalanced<NegativeImbalance<R>> for ToAuthor<R>
	where
		R: pallet_balances::Config + pallet_authorship::Config,
	{
		fn on_nonzero_unbalanced(amount: NegativeImbalance<R>) {
			if let Some(author) = <pallet_authorship::Pallet<R>>::author() {
				<pallet_balances::Pallet<R>>::resolve_creating(&author, amount);
			}
		}
	}

	pub struct DealWithFees<R>(sp_std::marker::PhantomData<R>);
	impl<R> OnUnbalanced<NegativeImbalance<R>> for DealWithFees<R>
	where
		R: pallet_balances::Config + pallet_treasury::Config + pallet_authorship::Config,
		pallet_treasury::Pallet<R>: OnUnbalanced<NegativeImbalance<R>>,
	{
		fn on_unbalanceds<B>(mut fees_then_tips: impl Iterator<Item = NegativeImbalance<R>>) {
			if let Some(fees) = fees_then_tips.next() {
				// for fees, split the destination
				let (treasury_amount, mut author_amount) = fees.ration(
					TREASURY_FEE_RATIO.deconstruct(),
					(Perbill::one() - TREASURY_FEE_RATIO).deconstruct(),
				);
				if let Some(tips) = fees_then_tips.next() {
					// for tips, if any, 100% to author
					tips.merge_into(&mut author_amount);
				}

				use pallet_treasury::Pallet as Treasury;
				<Treasury<R> as OnUnbalanced<_>>::on_unbalanced(treasury_amount);
				<ToAuthor<R> as OnUnbalanced<_>>::on_unbalanced(author_amount);
			}
		}
	}

	/// Handles converting a weight scalar to a fee value, based on the scale
	/// and granularity of the node's balance type.
	///
	/// This should typically create a mapping between the following ranges:
	///   - [0, frame_system::MaximumBlockWeight]
	///   - [Balance::min, Balance::max]
	///
	/// Yet, it can be used for any other sort of change to weight-fee. Some
	/// examples being:
	///   - Setting it to `0` will essentially disable the weight fee.
	///   - Setting it to `1` will cause the literal `#[weight = x]` values to
	///     be charged.
	pub struct WeightToFee;
	impl WeightToFeePolynomial for WeightToFee {
		type Balance = Balance;

		fn polynomial() -> WeightToFeeCoefficients<Self::Balance> {
			let p = CENTI_CFG;
			let q = 10 * Balance::from(ExtrinsicBaseWeight::get().ref_time());

			smallvec!(WeightToFeeCoefficient {
				degree: 1,
				negative: false,
				coeff_frac: Perbill::from_rational(p % q, q),
				coeff_integer: p / q,
			})
		}
	}
}

/// AssetRegistry's AssetProcessor
pub mod asset_registry {
	use cfg_primitives::types::{AccountId, Balance};
	use cfg_types::tokens::{CurrencyId, CustomMetadata};
	use codec::{Decode, Encode, MaxEncodedLen};
	use frame_support::{
		dispatch::RawOrigin,
		sp_std::marker::PhantomData,
		traits::{EnsureOrigin, EnsureOriginWithArg},
	};
	use orml_traits::asset_registry::{AssetMetadata, AssetProcessor};
	use scale_info::TypeInfo;
	use sp_runtime::DispatchError;

	#[derive(
		Clone, Copy, PartialOrd, Ord, PartialEq, Eq, Debug, Encode, Decode, TypeInfo, MaxEncodedLen,
	)]
	pub struct CustomAssetProcessor;

	impl AssetProcessor<CurrencyId, AssetMetadata<Balance, CustomMetadata>> for CustomAssetProcessor {
		fn pre_register(
			id: Option<CurrencyId>,
			metadata: AssetMetadata<Balance, CustomMetadata>,
		) -> Result<(CurrencyId, AssetMetadata<Balance, CustomMetadata>), DispatchError> {
			match id {
				Some(id) => Ok((id, metadata)),
				None => Err(DispatchError::Other("asset-registry: AssetId is required")),
			}
		}

		fn post_register(
			_id: CurrencyId,
			_asset_metadata: AssetMetadata<Balance, CustomMetadata>,
		) -> Result<(), DispatchError> {
			Ok(())
		}
	}

	/// The OrmlAssetRegistry::AuthorityOrigin impl
	pub struct AuthorityOrigin<
		// The origin type
		Origin,
		// The default EnsureOrigin impl used to authorize all
		// assets besides tranche tokens.
		DefaultEnsureOrigin,
	>(PhantomData<(Origin, DefaultEnsureOrigin)>);

	impl<
			Origin: Into<Result<RawOrigin<AccountId>, Origin>> + From<RawOrigin<AccountId>>,
			DefaultEnsureOrigin: EnsureOrigin<Origin>,
		> EnsureOriginWithArg<Origin, Option<CurrencyId>> for AuthorityOrigin<Origin, DefaultEnsureOrigin>
	{
		type Success = ();

		fn try_origin(
			origin: Origin,
			asset_id: &Option<CurrencyId>,
		) -> Result<Self::Success, Origin> {
			match asset_id {
				// Only the pools pallet should directly register/update tranche tokens
				Some(CurrencyId::Tranche(_, _)) => Err(origin),

				// Any other `asset_id` defaults to EnsureRoot
				_ => DefaultEnsureOrigin::try_origin(origin).map(|_| ()),
			}
		}

		#[cfg(feature = "runtime-benchmarks")]
		fn try_successful_origin(_asset_id: &Option<CurrencyId>) -> Result<Origin, ()> {
			Err(())
		}
	}
}

pub mod xcm {
	use cfg_primitives::types::Balance;
	use cfg_types::tokens::{CrossChainTransferability, CurrencyId, CustomMetadata};
	use frame_support::sp_std::marker::PhantomData;
	use sp_runtime::traits::Convert;
	use xcm::{
		latest::{Junction::GeneralKey, MultiLocation},
		prelude::{AccountId32, X1},
	};

	use crate::xcm_fees::default_per_second;

	/// Our FixedConversionRateProvider, used to charge XCM-related fees for
	/// tokens registered in the asset registry that were not already handled by
	/// native Trader rules.
	pub struct FixedConversionRateProvider<OrmlAssetRegistry>(PhantomData<OrmlAssetRegistry>);

	impl<
			OrmlAssetRegistry: orml_traits::asset_registry::Inspect<
				AssetId = CurrencyId,
				Balance = Balance,
				CustomMetadata = CustomMetadata,
			>,
		> orml_traits::FixedConversionRateProvider for FixedConversionRateProvider<OrmlAssetRegistry>
	{
		fn get_fee_per_second(location: &MultiLocation) -> Option<u128> {
			let metadata = OrmlAssetRegistry::metadata_by_location(location)?;
			match metadata.additional.transferability {
				CrossChainTransferability::Xcm(xcm_metadata)
				| CrossChainTransferability::All(xcm_metadata) => xcm_metadata
					.fee_per_second
					.or_else(|| Some(default_per_second(metadata.decimals))),
				_ => None,
			}
		}
	}

	/// A utils function to un-bloat and simplify the instantiation of
	/// `GeneralKey` values
	pub fn general_key(data: &[u8]) -> xcm::latest::Junction {
		GeneralKey {
			length: data.len().min(32) as u8,
			data: cfg_utils::vec_to_fixed_array(data.to_vec()),
		}
	}

	/// How we convert an `[AccountId]` into an XCM MultiLocation
	pub struct AccountIdToMultiLocation<AccountId>(PhantomData<AccountId>);
	impl<AccountId> Convert<AccountId, MultiLocation> for AccountIdToMultiLocation<AccountId>
	where
		AccountId: Into<[u8; 32]>,
	{
		fn convert(account: AccountId) -> MultiLocation {
			X1(AccountId32 {
				network: None,
				id: account.into(),
			})
			.into()
		}
	}
}

pub mod changes {
	use codec::{Decode, Encode, MaxEncodedLen};
	use frame_support::RuntimeDebug;
	use pallet_loans::ChangeOf as LoansChangeOf;
	use pallet_pool_system::pool_types::changes::PoolChangeProposal;
	use scale_info::TypeInfo;
	use sp_runtime::DispatchError;

	#[derive(Encode, Decode, Clone, PartialEq, Eq, RuntimeDebug, TypeInfo, MaxEncodedLen)]
	pub enum RuntimeChange<T: pallet_loans::Config> {
		Loan(LoansChangeOf<T>),
	}

	#[cfg(not(feature = "runtime-benchmarks"))]
	impl<T: pallet_loans::Config> From<RuntimeChange<T>> for PoolChangeProposal {
		fn from(RuntimeChange::Loan(loans_change): RuntimeChange<T>) -> Self {
			use cfg_primitives::SECONDS_PER_WEEK;
			use pallet_loans::types::{InternalMutation, LoanMutation};
			use pallet_pool_system::pool_types::changes::Requirement;
			use sp_std::vec;

			let epoch = Requirement::NextEpoch;
			let week = Requirement::DelayTime(SECONDS_PER_WEEK as u32);
			let blocked = Requirement::BlockedByLockedRedemptions;

			let requirements = match loans_change {
				// Requirements gathered from
				// <https://docs.google.com/spreadsheets/d/1RJ5RLobAdumXUK7k_ugxy2eDAwI5akvtuqUM2Tyn5ts>
				LoansChangeOf::<T>::Loan(_, loan_mutation) => match loan_mutation {
					LoanMutation::Maturity(_) => vec![week, blocked],
					LoanMutation::MaturityExtension(_) => vec![],
					LoanMutation::InterestPayments(_) => vec![week, blocked],
					LoanMutation::PayDownSchedule(_) => vec![week, blocked],
					LoanMutation::InterestRate(_) => vec![epoch],
					LoanMutation::Internal(mutation) => match mutation {
						InternalMutation::ValuationMethod(_) => vec![week, blocked],
						InternalMutation::ProbabilityOfDefault(_) => vec![epoch],
						InternalMutation::LossGivenDefault(_) => vec![epoch],
						InternalMutation::DiscountRate(_) => vec![epoch],
					},
				},
				LoansChangeOf::<T>::Policy(_) => vec![week, blocked],
			};

			PoolChangeProposal::new(requirements)
		}
	}

	#[cfg(feature = "runtime-benchmarks")]
	impl<T: pallet_loans::Config> From<RuntimeChange<T>> for PoolChangeProposal {
		fn from(RuntimeChange::Loan(_): RuntimeChange<T>) -> Self {
			// We dont add any requirement in case of benchmarking.
			// We assume checking requirements in the pool is something very fast and
			// deprecable in relation to reading from any storage.
			// If tomorrow any requirement requires a lot of time,
			// it should be precomputed in any pool stage, to make the requirement
			// validation as fast as possible.
			PoolChangeProposal::new([])
		}
	}

	/// Used for building CfgChanges in pallet-loans
	impl<T: pallet_loans::Config> From<LoansChangeOf<T>> for RuntimeChange<T> {
		fn from(loan_change: LoansChangeOf<T>) -> RuntimeChange<T> {
			RuntimeChange::Loan(loan_change)
		}
	}

	/// Used for recovering LoanChange in pallet-loans
	impl<T: pallet_loans::Config> TryInto<LoansChangeOf<T>> for RuntimeChange<T> {
		type Error = DispatchError;

		fn try_into(self) -> Result<LoansChangeOf<T>, DispatchError> {
			let RuntimeChange::Loan(loan_change) = self;
			Ok(loan_change)
		}
	}

	pub mod fast {
		use pallet_pool_system::pool_types::changes::Requirement;

		use super::*;

		const SECONDS_PER_WEEK: u32 = 60;

		#[derive(Encode, Decode, Clone, PartialEq, Eq, RuntimeDebug, TypeInfo, MaxEncodedLen)]
		pub struct RuntimeChange<T: pallet_loans::Config>(super::RuntimeChange<T>);

		impl<T: pallet_loans::Config> From<RuntimeChange<T>> for PoolChangeProposal {
			fn from(runtime_change: RuntimeChange<T>) -> Self {
				PoolChangeProposal::new(
					PoolChangeProposal::from(runtime_change.0)
						.requirements()
						.map(|req| match req {
							Requirement::DelayTime(_) => Requirement::DelayTime(SECONDS_PER_WEEK),
							req => req,
						}),
				)
			}
		}

		/// Used for building CfgChanges in pallet-loans
		impl<T: pallet_loans::Config> From<LoansChangeOf<T>> for RuntimeChange<T> {
			fn from(loan_change: LoansChangeOf<T>) -> RuntimeChange<T> {
				Self(loan_change.into())
			}
		}

		/// Used for recovering LoanChange in pallet-loans
		impl<T: pallet_loans::Config> TryInto<LoansChangeOf<T>> for RuntimeChange<T> {
			type Error = DispatchError;

			fn try_into(self) -> Result<LoansChangeOf<T>, DispatchError> {
				self.0.try_into()
			}
		}
	}
}<|MERGE_RESOLUTION|>--- conflicted
+++ resolved
@@ -21,11 +21,7 @@
 pub mod account_conversion;
 pub mod apis;
 pub mod evm;
-<<<<<<< HEAD
 pub mod oracle;
-pub mod routers;
-=======
->>>>>>> dac9dcd4
 
 #[macro_export]
 macro_rules! production_or_benchmark {
