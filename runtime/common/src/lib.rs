// Copyright 2021 Centrifuge Foundation (centrifuge.io).
// This file is part of Centrifuge chain project.

// Centrifuge is free software: you can redistribute it and/or modify
// it under the terms of the GNU General Public License as published by
// the Free Software Foundation, either version 3 of the License, or
// (at your option) any later version (see http://www.gnu.org/licenses).

// Centrifuge is distributed in the hope that it will be useful,
// but WITHOUT ANY WARRANTY; without even the implied warranty of
// MERCHANTABILITY or FITNESS FOR A PARTICULAR PURPOSE.  See the
// GNU General Public License for more details.

//! # Common types and primitives used for Centrifuge chain runtime.

#![cfg_attr(not(feature = "std"), no_std)]

pub use apis::*;
pub use constants::*;
pub use impls::*;
pub use types::*;

mod fixed_point;
mod impls;

pub mod apis {
	use node_primitives::{BlockNumber, Hash};
	use pallet_anchors::AnchorData;
	use sp_api::decl_runtime_apis;

	decl_runtime_apis! {
		/// The API to query anchoring info.
		pub trait AnchorApi {
			fn get_anchor_by_id(id: Hash) -> Option<AnchorData<Hash, BlockNumber>>;
		}
	}
}

/// Common types for all runtimes
pub mod types {
	use scale_info::TypeInfo;
	#[cfg(feature = "std")]
	use serde::{Deserialize, Serialize};
	use sp_core::{H160, U256};
	use sp_runtime::traits::{BlakeTwo256, IdentifyAccount, Verify};
	use sp_std::vec::Vec;

	/// An index to a block.
	pub type BlockNumber = u32;

	/// Alias to 512-bit hash when used in the context of a transaction signature on the chain.
	pub type Signature = sp_runtime::MultiSignature;

	/// Some way of identifying an account on the chain. We intentionally make it equivalent
	/// to the public key of our transaction signing scheme.
	pub type AccountId = <<Signature as Verify>::Signer as IdentifyAccount>::AccountId;

	/// The type for looking up accounts. We don't expect more than 4 billion of them, but you
	/// never know...
	pub type AccountIndex = u32;

	/// The address format for describing accounts.
	pub type Address = sp_runtime::MultiAddress<AccountId, ()>;

	/// Balance of an account.
	pub type Balance = u128;

	/// IBalance is the signed version of the Balance for orml tokens
	pub type IBalance = i128;

	/// Index of a transaction in the chain.
	pub type Index = u32;

	/// A hash of some data used by the chain.
	pub type Hash = sp_core::H256;

	/// Block header type as expected by this runtime.
	pub type Header = sp_runtime::generic::Header<BlockNumber, BlakeTwo256>;

	/// Digest item type.
	pub type DigestItem = sp_runtime::generic::DigestItem<Hash>;

	/// Aura consensus authority.
	pub type AuraId = sp_consensus_aura::sr25519::AuthorityId;

	/// Moment type
	pub type Moment = u64;

	// A vector of bytes, conveniently named like it is in Solidity.
	pub type Bytes = Vec<u8>;

	// A 32 bytes fixed-size array.
	pub type Bytes32 = FixedArray<u8, 32>;

	// Fixed-size array of given typed elements.
	pub type FixedArray<T, const S: usize> = [T; S];

	// A cryptographic salt to be combined with a value before hashing.
	pub type Salt = FixedArray<u8, 32>;

	/// A representation of registryID.
	#[derive(codec::Encode, codec::Decode, Default, Copy, Clone, PartialEq, Eq, TypeInfo)]
	#[cfg_attr(feature = "std", derive(Debug, Serialize, Deserialize))]
	pub struct RegistryId(pub H160);

	/// A representation of ClassId for Uniques
	pub type ClassId = u64;

	/// A representation of InstanceId for Uniques
	pub type InstanceId = u128;

	// The id of an asset as it corresponds to the "token id" of a Centrifuge document.
	// A registry id is needed as well to uniquely identify an asset on-chain.
<<<<<<< HEAD
	#[derive(codec::Encode, codec::Decode, Default, Copy, Clone, PartialEq, Eq)]
=======
	#[derive(codec::Encode, codec::Decode, Default, Clone, PartialEq, Eq, TypeInfo)]
>>>>>>> 4a4cd214
	#[cfg_attr(feature = "std", derive(Debug, Serialize, Deserialize))]
	pub struct TokenId(pub U256);

	/// A generic representation of a local address. A resource id points to this. It may be a
	/// registry id (20 bytes) or a fungible asset type (in the future). Constrained to 32 bytes just
	/// as an upper bound to store efficiently.
	#[derive(codec::Encode, codec::Decode, Default, Clone, PartialEq, Eq, TypeInfo)]
	#[cfg_attr(feature = "std", derive(Debug))]
	pub struct EthAddress(pub Bytes32);

	/// Rate with 27 precision fixed point decimal
	pub type Rate = crate::fixed_point::Rate;

	/// Amount with 18 precision fixed point decimal
	pub type Amount = crate::fixed_point::Amount;

	/// PoolId type we use.
	pub type PoolId = u64;

	/// A representation of ClassId for Uniques
	pub type ClassId = u64;

	/// A representation of InstanceId for Uniques.
	#[derive(
		codec::Encode, codec::Decode, Default, Copy, Clone, PartialEq, Eq, codec::CompactAs, Debug,
	)]
	#[cfg_attr(feature = "std", derive(Serialize, Deserialize))]
	pub struct InstanceId(pub u128);
}

/// Common constants for all runtimes
pub mod constants {
	use super::types::BlockNumber;
	use frame_support::weights::{constants::WEIGHT_PER_SECOND, Weight};
	use node_primitives::Balance;
	use sp_runtime::Perbill;

	/// This determines the average expected block time that we are targeting. Blocks will be
	/// produced at a minimum duration defined by `SLOT_DURATION`. `SLOT_DURATION` is picked up by
	/// `pallet_timestamp` which is in turn picked up by `pallet_aura` to implement `fn
	/// slot_duration()`.
	///
	/// Change this to adjust the block time.
	pub const MILLISECS_PER_BLOCK: u64 = 12000;
	pub const SLOT_DURATION: u64 = MILLISECS_PER_BLOCK;

	// Time is measured by number of blocks.
	pub const MINUTES: BlockNumber = 60_000 / (MILLISECS_PER_BLOCK as BlockNumber);
	pub const HOURS: BlockNumber = MINUTES * 60;
	pub const DAYS: BlockNumber = HOURS * 24;

	/// Milliseconds per day
	pub const MILLISECS_PER_DAY: u64 = 86400000;

	/// We assume that ~5% of the block weight is consumed by `on_initialize` handlers. This is
	/// used to limit the maximal weight of a single extrinsic.
	pub const AVERAGE_ON_INITIALIZE_RATIO: Perbill = Perbill::from_percent(5);
	/// We allow `Normal` extrinsics to fill up the block up to 75%, the rest can be used by
	/// Operational  extrinsics.
	pub const NORMAL_DISPATCH_RATIO: Perbill = Perbill::from_percent(75);

	/// We allow for 0.5 seconds of compute with a 6 second average block time.
	pub const MAXIMUM_BLOCK_WEIGHT: Weight = WEIGHT_PER_SECOND / 2;

	pub const MICRO_CFG: Balance = 1_000_000_000_000; // 10−6 	0.000001
	pub const MILLI_CFG: Balance = 1_000 * MICRO_CFG; // 10−3 	0.001
	pub const CENTI_CFG: Balance = 10 * MILLI_CFG; // 10−2 	0.01
	pub const CFG: Balance = 100 * CENTI_CFG;

	/// Minimum vesting amount, in CFG/AIR
	pub const MIN_VESTING: Balance = 10;

	/// Additional fee charged when moving native tokens to target chains (in CFGs).
	pub const NATIVE_TOKEN_TRANSFER_FEE: Balance = 2000 * CFG;

	/// Additional fee charged when moving NFTs to target chains (in CFGs).
	pub const NFT_TOKEN_TRANSFER_FEE: Balance = 20 * CFG;

	/// Additional fee charged when validating NFT proofs
	pub const NFT_PROOF_VALIDATION_FEE: Balance = 10 * CFG;

	// Represents the protobuf encoding - "NFTS". All Centrifuge documents are formatted in this way.
	/// These are pre/appended to the registry id before being set as a [RegistryInfo] field in [create_registry].
	pub const NFTS_PREFIX: &'static [u8] = &[1, 0, 0, 0, 0, 0, 0, 20];

	pub const fn deposit(items: u32, bytes: u32) -> Balance {
		items as Balance * 15 * CENTI_CFG + (bytes as Balance) * 6 * CENTI_CFG
	}
}<|MERGE_RESOLUTION|>--- conflicted
+++ resolved
@@ -103,19 +103,9 @@
 	#[cfg_attr(feature = "std", derive(Debug, Serialize, Deserialize))]
 	pub struct RegistryId(pub H160);
 
-	/// A representation of ClassId for Uniques
-	pub type ClassId = u64;
-
-	/// A representation of InstanceId for Uniques
-	pub type InstanceId = u128;
-
 	// The id of an asset as it corresponds to the "token id" of a Centrifuge document.
 	// A registry id is needed as well to uniquely identify an asset on-chain.
-<<<<<<< HEAD
-	#[derive(codec::Encode, codec::Decode, Default, Copy, Clone, PartialEq, Eq)]
-=======
-	#[derive(codec::Encode, codec::Decode, Default, Clone, PartialEq, Eq, TypeInfo)]
->>>>>>> 4a4cd214
+	#[derive(codec::Encode, codec::Decode, Default, Copy, Clone, PartialEq, Eq, TypeInfo)]
 	#[cfg_attr(feature = "std", derive(Debug, Serialize, Deserialize))]
 	pub struct TokenId(pub U256);
 
@@ -140,7 +130,16 @@
 
 	/// A representation of InstanceId for Uniques.
 	#[derive(
-		codec::Encode, codec::Decode, Default, Copy, Clone, PartialEq, Eq, codec::CompactAs, Debug,
+		codec::Encode,
+		codec::Decode,
+		Default,
+		Copy,
+		Clone,
+		PartialEq,
+		Eq,
+		codec::CompactAs,
+		Debug,
+		TypeInfo,
 	)]
 	#[cfg_attr(feature = "std", derive(Serialize, Deserialize))]
 	pub struct InstanceId(pub u128);
