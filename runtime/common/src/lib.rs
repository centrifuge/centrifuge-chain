--- conflicted
+++ resolved
@@ -39,10 +39,6 @@
 pub mod gateway;
 pub mod migrations;
 pub mod oracle;
-<<<<<<< HEAD
-pub mod origins;
-=======
->>>>>>> de2886f2
 pub mod pool;
 pub mod remarks;
 pub mod transfer_filter;
