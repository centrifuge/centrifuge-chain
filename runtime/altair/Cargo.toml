[package]
name = "altair-runtime"
<<<<<<< HEAD
version = "0.10.13"
=======
version = "0.10.14"
>>>>>>> 01ca69ee
authors = ["Centrifuge <admin@centrifuge.io>"]
edition = "2018"
build = "build.rs"
license = "LGPL-3.0"
homepage = "https://centrifuge.io/"
repository = "https://github.com/centrifuge/centrifuge-chain"

[dependencies]
# third-party dependencies
codec = { package = "parity-scale-codec", version = "3.0.0", default-features = false, features = ["derive"] }
scale-info = { version = "2.0", default-features = false, features = ["derive"] }
integer-sqrt = { version = "0.1.2" }
safe-mix = { version = "1.0", default-features = false }
smallvec = "1.4.0"
static_assertions = "1.1.0"
hex-literal = { version = "0.2.1", optional = true }
rustc-hex = { version = "2.0", optional = true }
serde = { version = "1.0.102", optional = true }

# parachain
parachain-info = { git = "https://github.com/paritytech/cumulus", default-features = false, branch = "polkadot-v0.9.20" }
cumulus-pallet-parachain-system = { git = "https://github.com/paritytech/cumulus", default-features = false, branch = "polkadot-v0.9.20" }
cumulus-primitives-core = {git = "https://github.com/paritytech/cumulus", default-features = false, branch = "polkadot-v0.9.20" }
cumulus-primitives-utility = {git = "https://github.com/paritytech/cumulus", default-features = false, branch = "polkadot-v0.9.20" }
cumulus-pallet-xcm = {git = "https://github.com/paritytech/cumulus", default-features = false, branch = "polkadot-v0.9.20" }
cumulus-pallet-xcmp-queue = {git = "https://github.com/paritytech/cumulus", default-features = false, branch = "polkadot-v0.9.20" }
cumulus-pallet-dmp-queue = {git = "https://github.com/paritytech/cumulus", default-features = false, branch = "polkadot-v0.9.20" }
cumulus-pallet-aura-ext = {git = "https://github.com/paritytech/cumulus", default-features = false, branch = "polkadot-v0.9.20" }
cumulus-primitives-timestamp = {git = "https://github.com/paritytech/cumulus", default-features = false, branch = "polkadot-v0.9.20" }
pallet-collator-selection = {git = "https://github.com/paritytech/cumulus", default-features = false, branch = "polkadot-v0.9.20" }

# polkadot dependencies
polkadot-parachain = { git = "https://github.com/paritytech/polkadot", default-features = false , branch = "release-v0.9.20" }
polkadot-runtime-common = { git = "https://github.com/paritytech/polkadot", default-features = false , branch = "release-v0.9.20" }
xcm = { git = "https://github.com/paritytech/polkadot", default-features = false , branch = "release-v0.9.20" }
pallet-xcm = { git = "https://github.com/paritytech/polkadot", default-features = false , branch = "release-v0.9.20" }
xcm-executor = { git = "https://github.com/paritytech/polkadot", default-features = false , branch = "release-v0.9.20" }
xcm-builder = { git = "https://github.com/paritytech/polkadot", default-features = false , branch = "release-v0.9.20" }

# primitives
sp-authority-discovery = { git = "https://github.com/paritytech/substrate",  default-features = false , branch = "polkadot-v0.9.20" }
sp-consensus-babe = { git = "https://github.com/paritytech/substrate",  default-features = false , branch = "polkadot-v0.9.20" }
sp-block-builder = { git = "https://github.com/paritytech/substrate",  default-features = false, branch = "polkadot-v0.9.20" }
sp-inherents = { git = "https://github.com/paritytech/substrate",  default-features = false , branch = "polkadot-v0.9.20" }
node-primitives = { git = "https://github.com/paritytech/substrate",  default-features = false , branch = "polkadot-v0.9.20" }
sp-offchain = { git = "https://github.com/paritytech/substrate",  default-features = false , branch = "polkadot-v0.9.20" }
sp-core = { git = "https://github.com/paritytech/substrate",  default-features = false , branch = "polkadot-v0.9.20" }
sp-io = { git = "https://github.com/paritytech/substrate",  default-features = false , branch = "polkadot-v0.9.20" }
sp-std = { git = "https://github.com/paritytech/substrate",  default-features = false , branch = "polkadot-v0.9.20" }
sp-api = { git = "https://github.com/paritytech/substrate",  default-features = false , branch = "polkadot-v0.9.20" }
sp-runtime = { git = "https://github.com/paritytech/substrate",  default-features = false , branch = "polkadot-v0.9.20" }
sp-staking = { git = "https://github.com/paritytech/substrate",  default-features = false , branch = "polkadot-v0.9.20" }
sp-session = { git = "https://github.com/paritytech/substrate",  default-features = false , branch = "polkadot-v0.9.20" }
sp-transaction-pool = { git = "https://github.com/paritytech/substrate",  default-features = false , branch = "polkadot-v0.9.20" }
sp-version = { git = "https://github.com/paritytech/substrate",  default-features = false , branch = "polkadot-v0.9.20" }
sp-arithmetic = { git = "https://github.com/paritytech/substrate",  default-features = false , branch = "polkadot-v0.9.20" }
sp-consensus-aura = { git = "https://github.com/paritytech/substrate", default-features = false, branch = "polkadot-v0.9.20" }

# frame dependencies
frame-executive = { git = "https://github.com/paritytech/substrate",  default-features = false , branch = "polkadot-v0.9.20" }
frame-support = { git = "https://github.com/paritytech/substrate",  default-features = false , branch = "polkadot-v0.9.20" }
frame-system = { git = "https://github.com/paritytech/substrate",  default-features = false , branch = "polkadot-v0.9.20" }
frame-system-benchmarking = { git = "https://github.com/paritytech/substrate", default-features = false, optional = true , branch = "polkadot-v0.9.20" }
frame-benchmarking = { git = "https://github.com/paritytech/substrate",  default-features = false , optional = true , branch = "polkadot-v0.9.20" }
frame-system-rpc-runtime-api = { git = "https://github.com/paritytech/substrate",  default-features = false , branch = "polkadot-v0.9.20" }
pallet-authority-discovery = { git = "https://github.com/paritytech/substrate",  default-features = false , branch = "polkadot-v0.9.20" }
pallet-authorship = { git = "https://github.com/paritytech/substrate",  default-features = false , branch = "polkadot-v0.9.20" }
pallet-babe = { git = "https://github.com/paritytech/substrate",  default-features = false , branch = "polkadot-v0.9.20" }
pallet-balances = { git = "https://github.com/paritytech/substrate",  default-features = false , branch = "polkadot-v0.9.20" }
pallet-collective = { git = "https://github.com/paritytech/substrate",  default-features = false , branch = "polkadot-v0.9.20" }
pallet-democracy = { git = "https://github.com/paritytech/substrate",  default-features = false , branch = "polkadot-v0.9.20" }
pallet-elections-phragmen = { git = "https://github.com/paritytech/substrate",  default-features = false , branch = "polkadot-v0.9.20" }
pallet-grandpa = { git = "https://github.com/paritytech/substrate",  default-features = false , branch = "polkadot-v0.9.20" }
pallet-im-online = { git = "https://github.com/paritytech/substrate",  default-features = false , branch = "polkadot-v0.9.20" }
pallet-indices = { git = "https://github.com/paritytech/substrate",  default-features = false , branch = "polkadot-v0.9.20" }
pallet-membership = { git = "https://github.com/paritytech/substrate",  default-features = false , branch = "polkadot-v0.9.20" }
pallet-multisig = { git = "https://github.com/paritytech/substrate",  default-features = false , branch = "polkadot-v0.9.20" }
pallet-offences = { git = "https://github.com/paritytech/substrate",  default-features = false , branch = "polkadot-v0.9.20" }
pallet-preimage = { git = "https://github.com/paritytech/substrate", default-features = false , branch = "polkadot-v0.9.20" }
pallet-proxy = { git = "https://github.com/paritytech/substrate",  default-features = false , branch = "polkadot-v0.9.20" }
pallet-randomness-collective-flip = { git = "https://github.com/paritytech/substrate",  default-features = false , branch = "polkadot-v0.9.20" }
pallet-session = { git = "https://github.com/paritytech/substrate",  default-features = false, features = ["historical"] , branch = "polkadot-v0.9.20" }
pallet-staking = { git = "https://github.com/paritytech/substrate",  default-features = false , branch = "polkadot-v0.9.20" }
pallet-staking-reward-curve = { git = "https://github.com/paritytech/substrate", branch = "polkadot-v0.9.20" }
pallet-timestamp = { git = "https://github.com/paritytech/substrate",  default-features = false , branch = "polkadot-v0.9.20" }
pallet-utility = { git = "https://github.com/paritytech/substrate",  default-features = false , branch = "polkadot-v0.9.20" }
pallet-transaction-payment = { git = "https://github.com/paritytech/substrate",  default-features = false , branch = "polkadot-v0.9.20" }
pallet-transaction-payment-rpc-runtime-api = { git = "https://github.com/paritytech/substrate",  default-features = false , branch = "polkadot-v0.9.20" }
pallet-session-benchmarking = { git = "https://github.com/paritytech/substrate",  default-features = false , optional = true, branch = "polkadot-v0.9.20" }
pallet-identity = { git = "https://github.com/paritytech/substrate",  default-features = false , branch = "polkadot-v0.9.20" }
pallet-scheduler = { git = "https://github.com/paritytech/substrate",  default-features = false , branch = "polkadot-v0.9.20" }
pallet-vesting = { git = "https://github.com/paritytech/substrate",  default-features = false , branch = "polkadot-v0.9.20" }
pallet-aura = { git = "https://github.com/paritytech/substrate", default-features = false, branch = "polkadot-v0.9.20" }
pallet-society = { git = "https://github.com/paritytech/substrate", default-features = false, branch = "polkadot-v0.9.20" }
pallet-treasury = { git = "https://github.com/paritytech/substrate", default-features = false, branch = "polkadot-v0.9.20" }
pallet-uniques = { git = "https://github.com/paritytech/substrate",  default-features = false , branch = "polkadot-v0.9.20" }

# orml pallets
orml-tokens = { git = "https://github.com/open-web3-stack/open-runtime-module-library", default-features = false, branch = "master" }
orml-traits = { git = "https://github.com/open-web3-stack/open-runtime-module-library", default-features = false, branch = "master" }
orml-xcm-support = { git = "https://github.com/open-web3-stack/open-runtime-module-library", default-features = false, branch = "master" }
orml-xtokens = { git = "https://github.com/open-web3-stack/open-runtime-module-library", default-features = false, branch = "master" }

# our custom pallets
runtime-common = { path = "../common", default-features = false }
common-types = { path = "../../libs/common-types", default-features = false }
common-traits = { path = "../../libs/common-traits", default-features = false }
pallet-anchors = { path = "../../pallets/anchors", default-features = false }
pallet-fees = { path = "../../pallets/fees", default-features = false }
pallet-collator-allowlist = { path = "../../pallets/collator-allowlist", default-features = false }
pallet-migration-manager = { path = "../../pallets/migration", default-features = false }
pallet-crowdloan-claim = { path = "../../pallets/crowdloan-claim", default-features = false }
pallet-crowdloan-reward = { path = "../../pallets/crowdloan-reward", default-features = false }
pallet-restricted-tokens = { path = "../../pallets/restricted-tokens", default-features = false }
pallet-nft-sales = { path = "../../pallets/nft-sales", default-features = false }
pallet-permissions = { path = "../../pallets/permissions", default-features = false }

[build-dependencies]
substrate-wasm-builder = { git = "https://github.com/paritytech/substrate", branch = "polkadot-v0.9.20" }

[features]
default = ["std"]
std = [
    "sp-authority-discovery/std",
    "pallet-authority-discovery/std",
    "pallet-authorship/std",
    "sp-consensus-babe/std",
    "pallet-babe/std",
    "pallet-balances/std",
    "sp-block-builder/std",
    "codec/std",
    "pallet-collective/std",
    "pallet-democracy/std",
    "pallet-elections-phragmen/std",
    "frame-executive/std",
    "pallet-grandpa/std",
    "pallet-im-online/std",
    "pallet-indices/std",
    "sp-inherents/std",
    "pallet-membership/std",
    "pallet-multisig/std",
    "pallet-identity/std",
    "pallet-scheduler/std",
    "node-primitives/std",
    "sp-offchain/std",
    "pallet-offences/std",
    "pallet-proxy/std",
    "sp-core/std",
    "pallet-randomness-collective-flip/std",
    "sp-std/std",
    "serde",
    "pallet-session/std",
    "sp-api/std",
    "sp-runtime/std",
    "sp-staking/std",
    "pallet-staking/std",
    "sp-session/std",
    "frame-support/std",
    "frame-system-rpc-runtime-api/std",
    "frame-system/std",
    "pallet-timestamp/std",
    "pallet-transaction-payment-rpc-runtime-api/std",
    "pallet-transaction-payment/std",
    "pallet-vesting/std",
    "sp-transaction-pool/std",
    "pallet-utility/std",
    "sp-version/std",
    "sp-arithmetic/std",
    "sp-io/std",
    "rustc-hex",
    "safe-mix/std",
    "cumulus-pallet-parachain-system/std",
    "cumulus-primitives-timestamp/std",
    "cumulus-pallet-xcmp-queue/std",
    "pallet-collator-selection/std",
    "parachain-info/std",
    "xcm/std",
    "xcm-executor/std",
    "xcm-builder/std",
    "cumulus-pallet-xcm/std",
    "cumulus-pallet-aura-ext/std",
    "pallet-aura/std",
    "sp-consensus-aura/std",
    "pallet-fees/std",
    "pallet-anchors/std",
    "pallet-collator-allowlist/std",
    "pallet-society/std",
    "runtime-common/std",
    "pallet-migration-manager/std",
    "pallet-crowdloan-claim/std",
    "pallet-crowdloan-reward/std",
    "pallet-treasury/std",
    "polkadot-runtime-common/std",
    "pallet-preimage/std",
    "pallet-uniques/std",
    "pallet-restricted-tokens/std",
    "pallet-nft-sales/std",
    "pallet-permissions/std",
    "orml-tokens/std",
    "orml-xtokens/std"
]
runtime-benchmarks = [
    "frame-benchmarking/runtime-benchmarks",
    "pallet-timestamp/runtime-benchmarks",
    "pallet-collator-selection/runtime-benchmarks",
    "pallet-session-benchmarking",
    "pallet-multisig/runtime-benchmarks",
    "pallet-proxy/runtime-benchmarks",
    "pallet-utility/runtime-benchmarks",
    "pallet-scheduler/runtime-benchmarks",
    "pallet-collective/runtime-benchmarks",
    "pallet-elections-phragmen/runtime-benchmarks",
    "pallet-democracy/runtime-benchmarks",
    "pallet-identity/runtime-benchmarks",
    "pallet-vesting/runtime-benchmarks",
    "pallet-treasury/runtime-benchmarks",
    "pallet-preimage/runtime-benchmarks",
    "pallet-uniques/runtime-benchmarks",
    "hex-literal",
    "pallet-fees/runtime-benchmarks",
    "frame-support/runtime-benchmarks",
    "frame-system-benchmarking",
    "frame-system/runtime-benchmarks",
    "pallet-xcm/runtime-benchmarks",
    "xcm-builder/runtime-benchmarks",
    "pallet-collator-allowlist/runtime-benchmarks",
    "pallet-collective/runtime-benchmarks",
    "pallet-society/runtime-benchmarks",
    "pallet-migration-manager/runtime-benchmarks",
    "pallet-crowdloan-reward/runtime-benchmarks",
    "pallet-crowdloan-claim/runtime-benchmarks",
    'pallet-collator-selection/runtime-benchmarks',
    'pallet-balances/runtime-benchmarks',
    "pallet-permissions/runtime-benchmarks",
    "pallet-restricted-tokens/runtime-benchmarks",
    "pallet-nft-sales/runtime-benchmarks",
]

# A feature that should be enabled when the runtime should be build for on-chain
# deployment. This will disable stuff that shouldn't be part of the on-chain wasm
# to make it smaller like logging for example.
on-chain-release-build = [
    "sp-api/disable-logging",
]<|MERGE_RESOLUTION|>--- conflicted
+++ resolved
@@ -1,10 +1,6 @@
 [package]
 name = "altair-runtime"
-<<<<<<< HEAD
-version = "0.10.13"
-=======
 version = "0.10.14"
->>>>>>> 01ca69ee
 authors = ["Centrifuge <admin@centrifuge.io>"]
 edition = "2018"
 build = "build.rs"
