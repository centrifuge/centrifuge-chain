--- conflicted
+++ resolved
@@ -121,13 +121,9 @@
 pallet-nft-sales = { path = "../../pallets/nft-sales", default-features = false }
 pallet-permissions = { path = "../../pallets/permissions", default-features = false }
 pallet-pools = { path = "../../pallets/pools", default-features = false }
-<<<<<<< HEAD
-pallet-interest-accrual = { path = "../../pallets/interest-accrual", default-features = false }
 pallet-investments = { path = "../../pallets/investments", default-features = false }
-=======
 pallet-restricted-tokens = { path = "../../pallets/restricted-tokens", default-features = false }
 runtime-common = { path = "../common", default-features = false }
->>>>>>> 25fed2eb
 
 [build-dependencies]
 substrate-wasm-builder = { git = "https://github.com/paritytech/substrate", branch = "polkadot-v0.9.29" }
@@ -149,6 +145,10 @@
     "frame-try-runtime/std",
     "orml-asset-registry/std",
     "orml-tokens/std",
+    "orml-tokens/std",
+    "orml-xcm-support/std",
+    "orml-xcm/std",
+    "orml-xtokens/std",
     "orml-xtokens/std",
     "pallet-anchors/std",
     "pallet-aura/std",
@@ -169,6 +169,7 @@
     "pallet-im-online/std",
     "pallet-indices/std",
     "pallet-interest-accrual/std",
+    "pallet-investments/std",
     "pallet-loans/std",
     "pallet-membership/std",
     "pallet-migration-manager/std",
@@ -217,27 +218,6 @@
     "xcm-builder/std",
     "xcm-executor/std",
     "xcm/std",
-    "pallet-crowdloan-claim/std",
-<<<<<<< HEAD
-    "pallet-crowdloan-reward/std",
-    "pallet-treasury/std",
-    "polkadot-runtime-common/std",
-    "pallet-preimage/std",
-    "pallet-uniques/std",
-    "pallet-restricted-tokens/std",
-    "pallet-nft-sales/std",
-    "pallet-permissions/std",
-    "orml-tokens/std",
-    "orml-xtokens/std",
-    "orml-asset-registry/std",
-    "orml-xcm-support/std",
-    "orml-xcm/std",
-    "pallet-loans/std",
-    "pallet-pools/std",
-    "pallet-interest-accrual/std",
-    "pallet-investments/std"
-=======
->>>>>>> 25fed2eb
 ]
 runtime-benchmarks = [
     "cfg-types/runtime-benchmarks",
@@ -277,11 +257,8 @@
     "pallet-vesting/runtime-benchmarks",
     "pallet-xcm/runtime-benchmarks",
     "runtime-common/runtime-benchmarks",
-<<<<<<< HEAD
     "pallet-investments/runtime-benchmarks"
-=======
     "xcm-builder/runtime-benchmarks",
->>>>>>> 25fed2eb
 ]
 
 try-runtime = [
@@ -293,9 +270,6 @@
     "frame-executive/try-runtime",
     "frame-support/try-runtime",
     "frame-system/try-runtime",
-<<<<<<< HEAD
-    "pallet-pools/try-runtime"
-=======
     "frame-try-runtime",
     "orml-asset-registry/try-runtime",
     "orml-tokens/try-runtime",
@@ -339,7 +313,6 @@
     "pallet-xcm/try-runtime",
     "parachain-info/try-runtime",
     "runtime-common/try-runtime",
->>>>>>> 25fed2eb
 ]
 
 
