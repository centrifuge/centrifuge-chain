// Copyright 2021 Centrifuge Foundation (centrifuge.io).
//
// This file is part of the Centrifuge chain project.
// Centrifuge is free software: you can redistribute it and/or modify
// it under the terms of the GNU General Public License as published by
// the Free Software Foundation, either version 3 of the License, or
// (at your option) any later version (see http://www.gnu.org/licenses).
// Centrifuge is distributed in the hope that it will be useful,
// but WITHOUT ANY WARRANTY; without even the implied warranty of
// MERCHANTABILITY or FITNESS FOR A PARTICULAR PURPOSE.  See the
// GNU General Public License for more details.

//! The Substrate runtime. This can be compiled with `#[no_std]`, ready for
//! Wasm.

#![cfg_attr(not(feature = "std"), no_std)]
// `construct_runtime!` does a lot of recursion and requires us to increase the limit to 512.
#![recursion_limit = "512"]
// Allow things like `1 * CFG`
#![allow(clippy::identity_op)]

use cfg_primitives::{
	constants::*,
	liquidity_pools::GeneralCurrencyPrefix,
	types::{
		AccountId, Address, AllOfCouncil, AuraId, Balance, BlockNumber, CollectionId,
		CouncilCollective, EnsureRootOr, HalfOfCouncil, Hash, Hashing, Header, IBalance, ItemId,
		LoanId, Nonce, OrderId, OutboundMessageNonce, PalletIndex, PoolEpochId, PoolFeeId, PoolId,
		Signature, ThreeFourthOfCouncil, TrancheId, TrancheWeight, TwoThirdOfCouncil,
	},
};
use cfg_traits::{
	investments::{OrderManager, TrancheCurrency as _},
	Millis, Permissions as PermissionsT, PoolUpdateGuard, PreConditions, Seconds,
};
use cfg_types::{
	fee_keys::{Fee, FeeKey},
	fixed_point::{Quantity, Rate, Ratio},
	investments::InvestmentPortfolio,
	locations::RestrictedTransferLocation,
	oracles::OracleKey,
	permissions::{PermissionRoles, PermissionScope, PermissionedCurrencyRole, PoolRole, Role},
	pools::PoolNav,
	time::TimeProvider,
	tokens::{
		AssetStringLimit, CurrencyId, CustomMetadata, FilterCurrency, LocalAssetId,
		StakingCurrency, TrancheCurrency,
	},
};
use constants::currency::*;
use cumulus_primitives_core::{AggregateMessageOrigin, ParaId};
use fp_rpc::TransactionStatus;
use frame_support::{
	construct_runtime,
	dispatch::DispatchClass,
	genesis_builder_helper::{build_config, create_default_config},
	pallet_prelude::RuntimeDebug,
	parameter_types,
	traits::{
		fungible::HoldConsideration,
		tokens::{PayFromAccount, UnityAssetBalanceConversion},
		AsEnsureOriginWithArg, ConstBool, ConstU32, ConstU64, Contains, EitherOfDiverse,
		EqualPrivilegeOnly, Get, InstanceFilter, LinearStoragePrice, LockIdentifier, OnFinalize,
		PalletInfoAccess, TransformOrigin, UnixTime, WithdrawReasons,
	},
	weights::{
		constants::{BlockExecutionWeight, ExtrinsicBaseWeight, RocksDbWeight},
		ConstantMultiplier, Weight,
	},
	PalletId,
};
use frame_system::{
	limits::{BlockLength, BlockWeights},
	EnsureRoot, EnsureSigned,
};
use orml_traits::currency::MutationHooks;
use pallet_anchors::AnchorData;
use pallet_collective::{EnsureMember, EnsureProportionMoreThan};
use pallet_ethereum::{Call::transact, PostLogContent};
use pallet_evm::{
	Account as EVMAccount, EnsureAddressNever, EnsureAddressRoot, FeeCalculator, GasWeightMapping,
	Runner,
};
use pallet_investments::OrderType;
use pallet_liquidity_pools::hooks::{
	CollectedForeignInvestmentHook, CollectedForeignRedemptionHook, DecreasedForeignInvestOrderHook,
};
pub use pallet_loans::entities::{input::PriceCollectionInput, loans::ActiveLoanInfo};
use pallet_loans::types::cashflow::CashflowPayment;
use pallet_pool_system::{
	pool_types::{PoolDetails, ScheduledUpdateDetails},
	tranches::{TrancheIndex, TrancheLoc, TrancheSolution},
	EpochSolution,
};
use pallet_restricted_tokens::{FungibleInspectPassthrough, FungiblesInspectPassthrough};
use pallet_transaction_payment::CurrencyAdapter;
use pallet_transaction_payment_rpc_runtime_api::{FeeDetails, RuntimeDispatchInfo};
use parity_scale_codec::{Decode, Encode, MaxEncodedLen};
use polkadot_runtime_common::{
	prod_or_fast, xcm_sender::NoPriceForMessageDelivery, BlockHashCount, SlowAdjustingFeeUpdate,
};
use runtime_common::{
	account_conversion::{AccountConverter, RuntimeAccountConverter},
	asset_registry,
	evm::{
		self, BaseFeeThreshold, FindAuthorTruncated, GAS_LIMIT_POV_SIZE_RATIO,
		GAS_LIMIT_STORAGE_GROWTH_RATIO, WEIGHT_PER_GAS,
	},
	fees::{DealWithFees, FeeToTreasury, WeightToFee},
	gateway, instances,
	liquidity_pools::LiquidityPoolsMessage,
	message_queue::{NarrowOriginToSibling, ParaIdToSibling},
	oracle::{
		Feeder, OracleConverterBridge, OracleRatioProvider, OracleRatioProviderLocalAssetExtension,
	},
	permissions::PoolAdminCheck,
	remarks::Remark,
	rewards::SingleCurrencyMovement,
	transfer_filter::{PreLpTransfer, PreNativeTransfer},
	xcm::AccountIdToLocation,
	xcm_transactor, AllowanceDeposit, CurrencyED,
};
use scale_info::TypeInfo;
use sp_api::impl_runtime_apis;
use sp_core::{OpaqueMetadata, H160, H256, U256};
use sp_inherents::{CheckInherentsResult, InherentData};
use sp_runtime::{
	create_runtime_str, generic, impl_opaque_keys,
	traits::{
		AccountIdConversion, BlakeTwo256, Block as BlockT, ConvertInto, DispatchInfoOf,
		Dispatchable, IdentityLookup, PostDispatchInfoOf, UniqueSaturatedInto, Verify, Zero,
	},
	transaction_validity::{TransactionSource, TransactionValidity, TransactionValidityError},
	ApplyExtrinsicResult, DispatchError, DispatchResult, FixedI128, Perbill, Permill, Perquintill,
};
use sp_staking::currency_to_vote::U128CurrencyToVote;
use sp_std::{marker::PhantomData, prelude::*, vec::Vec};
use sp_version::RuntimeVersion;
use staging_xcm::v4::{Asset, Location};
use static_assertions::const_assert;

use crate::xcm::*;

pub mod constants;
mod migrations;
mod weights;
pub mod xcm;

// Make the WASM binary available.
#[cfg(feature = "std")]
include!(concat!(env!("OUT_DIR"), "/wasm_binary.rs"));

impl_opaque_keys! {
	pub struct SessionKeys {
		pub aura: Aura,
		pub block_rewards: BlockRewards,
	}
}

/// Runtime version.
#[sp_version::runtime_version]
pub const VERSION: RuntimeVersion = RuntimeVersion {
	spec_name: create_runtime_str!("altair"),
	impl_name: create_runtime_str!("altair"),
	authoring_version: 1,
<<<<<<< HEAD
	spec_version: 1102,
=======
	spec_version: 1103,
>>>>>>> e7b54c91
	impl_version: 1,
	apis: RUNTIME_API_VERSIONS,
	transaction_version: 2,
	state_version: 0,
};

/// Native version.
#[cfg(any(feature = "std", test))]
pub fn native_version() -> sp_version::NativeVersion {
	sp_version::NativeVersion {
		runtime_version: VERSION,
		can_author_with: Default::default(),
	}
}

parameter_types! {
	// we'll pull the max pov size from the relay chain in the near future
	pub const MaximumBlockWeight: Weight = MAXIMUM_BLOCK_WEIGHT;
	pub const Version: RuntimeVersion = VERSION;
	pub RuntimeBlockLength: BlockLength =
		BlockLength::max_with_normal_ratio(5 * 1024 * 1024, NORMAL_DISPATCH_RATIO);
	pub RuntimeBlockWeights: BlockWeights = BlockWeights::builder()
		.base_block(BlockExecutionWeight::get())
		.for_class(DispatchClass::all(), |weights| {
			weights.base_extrinsic = ExtrinsicBaseWeight::get();
		})
		.for_class(DispatchClass::Normal, |weights| {
			  weights.max_total = Some(NORMAL_DISPATCH_RATIO * MAXIMUM_BLOCK_WEIGHT);
		})
		.for_class(DispatchClass::Operational, |weights| {
			  weights.max_total = Some(MAXIMUM_BLOCK_WEIGHT);
			// Operational transactions have some extra reserved space, so that they
			// are included even if block reached `MAXIMUM_BLOCK_WEIGHT`.
		weights.reserved = Some(
			  MAXIMUM_BLOCK_WEIGHT - NORMAL_DISPATCH_RATIO * MAXIMUM_BLOCK_WEIGHT
		);
		})
		.avg_block_initialization(AVERAGE_ON_INITIALIZE_RATIO)
		.build_or_panic();
	pub const SS58Prefix: u8 = 136;
}

// system support impls
impl frame_system::Config for Runtime {
	/// Data to be associated with an account (other than nonce/transaction
	/// counter, which this module does regardless).
	type AccountData = pallet_balances::AccountData<Balance>;
	/// The identifier used to distinguish between accounts.
	type AccountId = AccountId;
	type BaseCallFilter = BaseCallFilter;
	/// The block type.
	type Block = Block;
	/// Maximum number of block number to block hash mappings to keep (oldest
	/// pruned first).
	type BlockHashCount = BlockHashCount;
	type BlockLength = RuntimeBlockLength;
	type BlockWeights = RuntimeBlockWeights;
	type DbWeight = RocksDbWeight;
	/// The type for hashing blocks and tries.
	type Hash = Hash;
	/// The hashing algorithm used.
	type Hashing = Hashing;
	/// The lookup mechanism to get account ID from whatever is passed in
	/// dispatchers.
	type Lookup = sp_runtime::traits::AccountIdLookup<AccountId, ()>;
	type MaxConsumers = frame_support::traits::ConstU32<16>;
	/// The nonce type for storing how many extrinsics an account has signed.
	type Nonce = Nonce;
	/// A function that is invoked when an account has been determined to be
	/// dead. All resources should be cleaned up associated with the given
	/// account.
	type OnKilledAccount = ();
	/// Handler for when a new account has just been created.
	type OnNewAccount = ();
	type OnSetCode = cumulus_pallet_parachain_system::ParachainSetCode<Self>;
	type PalletInfo = PalletInfo;
	/// The aggregated dispatch type that is available for extrinsics.
	type RuntimeCall = RuntimeCall;
	/// The overarching event type.
	type RuntimeEvent = RuntimeEvent;
	/// The ubiquitous origin type.
	type RuntimeOrigin = RuntimeOrigin;
	type RuntimeTask = RuntimeTask;
	type SS58Prefix = SS58Prefix;
	type SystemWeightInfo = weights::frame_system::WeightInfo<Runtime>;
	/// Get the chain's current version.
	type Version = Version;
}

/// Base Call Filter
pub struct BaseCallFilter;
impl Contains<RuntimeCall> for BaseCallFilter {
	fn contains(c: &RuntimeCall) -> bool {
		match c {
			RuntimeCall::PolkadotXcm(method) => match method {
				// Block these calls when called by a signed extrinsic.
				// Root will still be able to execute these.
				pallet_xcm::Call::execute { .. }
				| pallet_xcm::Call::transfer_assets { .. }
				| pallet_xcm::Call::teleport_assets { .. }
				| pallet_xcm::Call::reserve_transfer_assets { .. }
				| pallet_xcm::Call::limited_reserve_transfer_assets { .. }
				| pallet_xcm::Call::limited_teleport_assets { .. } => false,
				pallet_xcm::Call::__Ignore { .. } => {
					unimplemented!()
				}
				// Allow all these calls. Only send(..) is callable by signed the rest needs root.
				pallet_xcm::Call::send { .. }
				| pallet_xcm::Call::force_xcm_version { .. }
				| pallet_xcm::Call::force_suspension { .. }
				| pallet_xcm::Call::force_default_xcm_version { .. }
				| pallet_xcm::Call::force_subscribe_version_notify { .. }
				| pallet_xcm::Call::force_unsubscribe_version_notify { .. } => true,
			},
			// Disable all non-root EVM access
			RuntimeCall::EVM(_) => false,
			// We block this call since it includes Moonbeam trait implementations such
			// as UtilityEncodeCall and XcmTransact that we don't implement and don't want
			// arbitrary users calling it.
			RuntimeCall::XcmTransactor(
				pallet_xcm_transactor::Call::transact_through_derivative { .. },
			) => false,
			_ => true,
		}
	}
}

parameter_types! {
	pub const ReservedXcmpWeight: Weight = MAXIMUM_BLOCK_WEIGHT.saturating_div(4);
	pub const ReservedDmpWeight: Weight = MAXIMUM_BLOCK_WEIGHT.saturating_div(4);
	pub const RelayOrigin: AggregateMessageOrigin = AggregateMessageOrigin::Parent;
}

impl cumulus_pallet_parachain_system::Config for Runtime {
	type CheckAssociatedRelayNumber = cumulus_pallet_parachain_system::RelayNumberStrictlyIncreases;
	// Using weights for recomended hardware
	type DmpQueue = frame_support::traits::EnqueueWithOrigin<MessageQueue, RelayOrigin>;
	type OnSystemEvent = ();
	type OutboundXcmpMessageSource = XcmpQueue;
	type ReservedDmpWeight = ReservedDmpWeight;
	type ReservedXcmpWeight = ReservedXcmpWeight;
	type RuntimeEvent = RuntimeEvent;
	type SelfParaId = staging_parachain_info::Pallet<Runtime>;
	type WeightInfo = cumulus_pallet_parachain_system::weights::SubstrateWeight<Runtime>;
	type XcmpMessageHandler = XcmpQueue;
}

impl staging_parachain_info::Config for Runtime {}

parameter_types! {
	pub MessageQueueServiceWeight: Weight = Perbill::from_percent(35) * RuntimeBlockWeights::get().max_block;
}

impl pallet_message_queue::Config for Runtime {
	type HeapSize = sp_core::ConstU32<{ 64 * 1024 }>;
	type MaxStale = sp_core::ConstU32<8>;
	// Using weights for recomended hardware
	#[cfg(feature = "runtime-benchmarks")]
	type MessageProcessor =
		pallet_message_queue::mock_helpers::NoopMessageProcessor<AggregateMessageOrigin>;
	#[cfg(not(feature = "runtime-benchmarks"))]
	type MessageProcessor = staging_xcm_builder::ProcessXcmMessage<
		AggregateMessageOrigin,
		staging_xcm_executor::XcmExecutor<XcmConfig>,
		RuntimeCall,
	>;
	type QueueChangeHandler = NarrowOriginToSibling<XcmpQueue>;
	type QueuePausedQuery = NarrowOriginToSibling<XcmpQueue>;
	type RuntimeEvent = RuntimeEvent;
	type ServiceWeight = MessageQueueServiceWeight;
	type Size = u32;
	type WeightInfo = pallet_message_queue::weights::SubstrateWeight<Runtime>;
}

/// XCMP Queue is responsible to handle XCM messages coming directly from
/// sibling parachains.
impl cumulus_pallet_xcmp_queue::Config for Runtime {
	type ChannelInfo = ParachainSystem;
	type ControllerOrigin = EnsureRoot<AccountId>;
	type ControllerOriginConverter = XcmOriginToTransactDispatchOrigin;
	type MaxInboundSuspended = sp_core::ConstU32<1_000>;
	type PriceForSiblingDelivery = NoPriceForMessageDelivery<ParaId>;
	type RuntimeEvent = RuntimeEvent;
	type VersionWrapper = PolkadotXcm;
	type WeightInfo = weights::cumulus_pallet_xcmp_queue::WeightInfo<Runtime>;
	type XcmpQueue = TransformOrigin<MessageQueue, AggregateMessageOrigin, ParaId, ParaIdToSibling>;
}

impl cumulus_pallet_dmp_queue::Config for Runtime {
	type DmpSink = frame_support::traits::EnqueueWithOrigin<MessageQueue, RelayOrigin>;
	type RuntimeEvent = RuntimeEvent;
	type WeightInfo = cumulus_pallet_dmp_queue::weights::SubstrateWeight<Runtime>;
}

parameter_types! {
	pub const MinimumPeriod: Millis = SLOT_DURATION / 2;
}

impl pallet_timestamp::Config for Runtime {
	type MinimumPeriod = MinimumPeriod;
	/// A timestamp: milliseconds since the unix epoch.
	type Moment = Millis;
	type OnTimestampSet = Aura;
	type WeightInfo = weights::pallet_timestamp::WeightInfo<Runtime>;
}

// money stuff
parameter_types! {
	/// TransactionByteFee is set to 0.01 MicroAIR
	pub const TransactionByteFee: Balance = 1 * (MICRO_AIR / 100);
	/// This value increases the priority of `Operational` transactions by adding
	/// a "virtual tip" that's equal to the `OperationalFeeMultiplier * final_fee`.
	pub const OperationalFeeMultiplier: u8 = 5;
}

impl pallet_transaction_payment::Config for Runtime {
	type FeeMultiplierUpdate = SlowAdjustingFeeUpdate<Self>;
	type LengthToFee = ConstantMultiplier<Balance, TransactionByteFee>;
	type OnChargeTransaction = CurrencyAdapter<Balances, DealWithFees<Runtime>>;
	type OperationalFeeMultiplier = OperationalFeeMultiplier;
	type RuntimeEvent = RuntimeEvent;
	type WeightToFee = WeightToFee;
}

parameter_types! {
	// the minimum fee for an anchor is 500,000ths of a RAD.
	// This is set to a value so you can still get some return without getting your account removed.
	pub const ExistentialDeposit: Balance = 1 * MICRO_AIR;
	// For weight estimation, we assume that the most locks on an individual account will be 50.
	pub const MaxLocks: u32 = 50;
	pub const MaxReserves: u32 = 50;
}

impl pallet_balances::Config for Runtime {
	/// The means of storing the balances of an account.
	type AccountStore = System;
	/// The type for recording an account's balance.
	type Balance = Balance;
	/// Handler for the unbalanced reduction when removing a dust account.
	type DustRemoval = ();
	/// The minimum amount required to keep an account open.
	type ExistentialDeposit = ExistentialDeposit;
	type FreezeIdentifier = ();
	type MaxFreezes = ConstU32<10>;
	type MaxLocks = MaxLocks;
	type MaxReserves = MaxReserves;
	type ReserveIdentifier = [u8; 8];
	/// The overarching event type.
	type RuntimeEvent = RuntimeEvent;
	type RuntimeFreezeReason = RuntimeFreezeReason;
	type RuntimeHoldReason = RuntimeHoldReason;
	type WeightInfo = weights::pallet_balances::WeightInfo<Runtime>;
}

parameter_types! {
	pub const UncleGenerations: BlockNumber = 5;
}

// We only use find_author to pay in anchor pallet
impl pallet_authorship::Config for Runtime {
	type EventHandler = (CollatorSelection,);
	type FindAuthor = pallet_session::FindAccountFromAuthorIndex<Self, Aura>;
}

parameter_types! {
	pub Period: u32 = prod_or_fast!(6 * HOURS, 1 * MINUTES, "AIR_SESSION_PERIOD");
	pub const Offset: u32 = 0;
}

impl pallet_session::Config for Runtime {
	type Keys = SessionKeys;
	type NextSessionRotation = pallet_session::PeriodicSessions<Period, Offset>;
	type RuntimeEvent = RuntimeEvent;
	// Essentially just Aura, but lets be pedantic.
	type SessionHandler = <SessionKeys as sp_runtime::traits::OpaqueKeys>::KeyTypeIdProviders;
	type SessionManager = CollatorSelection;
	type ShouldEndSession = pallet_session::PeriodicSessions<Period, Offset>;
	type ValidatorId = <Self as frame_system::Config>::AccountId;
	// we don't have stash and controller, thus we don't need the convert as well.
	type ValidatorIdOf = pallet_collator_selection::IdentityCollator;
	type WeightInfo = weights::pallet_session::WeightInfo<Self>;
}

parameter_types! {
	#[derive(scale_info::TypeInfo, Debug, PartialEq, Eq, Clone)]
	pub const MaxAuthorities: u32 = 32;
}

impl pallet_aura::Config for Runtime {
	type AllowMultipleBlocksPerSlot = ConstBool<false>;
	type AuthorityId = AuraId;
	type DisabledValidators = ();
	type MaxAuthorities = MaxAuthorities;
}

impl cumulus_pallet_aura_ext::Config for Runtime {}

// substrate pallets
parameter_types! {
	// One storage item; value is size 4+4+16+32 bytes = 56 bytes.
	pub const DepositBase: Balance = 30 * CENTI_AIR;
	// Additional storage item size of 32 bytes.
	pub const DepositFactor: Balance = 5 * CENTI_AIR;
	pub const MaxSignatories: u16 = 100;
}

impl pallet_multisig::Config for Runtime {
	type Currency = Balances;
	type DepositBase = DepositBase;
	type DepositFactor = DepositFactor;
	type MaxSignatories = MaxSignatories;
	type RuntimeCall = RuntimeCall;
	type RuntimeEvent = RuntimeEvent;
	type WeightInfo = weights::pallet_multisig::WeightInfo<Runtime>;
}

parameter_types! {
	// One storage item; value is size 4+4+16+32 bytes = 56 bytes.
	pub const ProxyDepositBase: Balance = 30 * CENTI_AIR;
	// Additional storage item size of 32 bytes.
	pub const ProxyDepositFactor: Balance = 5 * CENTI_AIR;
	pub const MaxProxies: u16 = 32;
	pub const AnnouncementDepositBase: Balance = deposit(1, 8);
	pub const AnnouncementDepositFactor: Balance = deposit(0, 66);
	pub const MaxPending: u16 = 32;
}

/// The type used to represent the kinds of proxying allowed.
#[derive(
	Copy,
	Clone,
	Eq,
	PartialEq,
	Ord,
	PartialOrd,
	Encode,
	Decode,
	RuntimeDebug,
	MaxEncodedLen,
	TypeInfo,
)]
pub enum ProxyType {
	Any,
	NonTransfer,
	Governance,
	_Staking, // Deprecated ProxyType, that we are keeping due to the migration
	NonProxy,
	Borrow,
	Invest,
	ProxyManagement,
	KeystoreManagement,
	PodOperation,
	PodAuth,
	PermissionManagement,
	Transfer,
}
impl Default for ProxyType {
	fn default() -> Self {
		Self::Any
	}
}

impl InstanceFilter<RuntimeCall> for ProxyType {
	fn filter(&self, c: &RuntimeCall) -> bool {
		match self {
			ProxyType::Any => true,
			ProxyType::NonTransfer => {
				matches!(
					c,
					RuntimeCall::System(..) |
					RuntimeCall::ParachainSystem(..) |
					RuntimeCall::Timestamp(..) |
					// Specifically omitting Balances
					RuntimeCall::CollatorSelection(..) |
					RuntimeCall::Session(..) |
					RuntimeCall::Multisig(..) |
					// The internal logic prevents upgrading
					// this proxy to a `ProxyType::Any` proxy
					// as long as the `is_superset` is correctly
					// configured
					RuntimeCall::Proxy(..) |
					RuntimeCall::Utility(..) |
					RuntimeCall::Scheduler(..) |
					RuntimeCall::Council(..) |
					RuntimeCall::Elections(..) |
					RuntimeCall::Democracy(..) |
					RuntimeCall::Identity(..) |
					RuntimeCall::Vesting(pallet_vesting::Call::vest {..}) |
					RuntimeCall::Vesting(pallet_vesting::Call::vest_other {..}) |
					// Specifically omitting Vesting `vested_transfer`, and `force_vested_transfer`
					RuntimeCall::Treasury(..) |
					RuntimeCall::Uniques(..) |
					RuntimeCall::Preimage(..) |
					RuntimeCall::Fees(..) |
					RuntimeCall::Anchor(..) |
					RuntimeCall::PoolSystem(..) |
					// Specifically omitting Loans `repay` & `borrow` for pallet_loans
					RuntimeCall::Loans(pallet_loans::Call::create{..}) |
					RuntimeCall::Loans(pallet_loans::Call::write_off{..}) |
					RuntimeCall::Loans(pallet_loans::Call::admin_write_off{..}) |
					RuntimeCall::Loans(pallet_loans::Call::propose_loan_mutation{..}) |
					RuntimeCall::Loans(pallet_loans::Call::apply_loan_mutation{..}) |
					RuntimeCall::Loans(pallet_loans::Call::close{..}) |
					RuntimeCall::Loans(pallet_loans::Call::propose_write_off_policy{..}) |
					RuntimeCall::Loans(pallet_loans::Call::apply_write_off_policy{..}) |
					RuntimeCall::Loans(pallet_loans::Call::update_portfolio_valuation{..}) |
                    RuntimeCall::Loans(pallet_loans::Call::propose_transfer_debt { .. }) |
                    RuntimeCall::Loans(pallet_loans::Call::apply_transfer_debt { .. }) |
					RuntimeCall::Permissions(..) |
					RuntimeCall::CollatorAllowlist(..) |
					// Specifically omitting Tokens
					// Specifically omitting Bridge
					RuntimeCall::Investments(pallet_investments::Call::collect_investments_for {..}) |
					RuntimeCall::Investments(pallet_investments::Call::collect_redemptions_for {..}) |
					// Specifically omitting Investments `update_invest_order`, `update_redeem_order`,
					// `collect_investments`, `collect_redemptions`
					// Specifically omitting LiquidityPools
					// Specifically omitting ALL XCM related pallets
					// Specifically omitting OrmlTokens
					// Specifically omitting ChainBridge
					// Specifically omitting PoolRegistry `register`, `update`, `set_metadata`
					RuntimeCall::PoolRegistry(pallet_pool_registry::Call::execute_update {..}) |
					RuntimeCall::BlockRewards(..)
				)
			}
			ProxyType::Governance => matches!(
				c,
				RuntimeCall::Democracy(..)
					| RuntimeCall::Council(..)
					| RuntimeCall::Elections(..)
					| RuntimeCall::Utility(..)
			),
			ProxyType::_Staking => false,
			ProxyType::NonProxy => {
				matches!(c, RuntimeCall::Proxy(pallet_proxy::Call::proxy { .. }))
					|| !matches!(c, RuntimeCall::Proxy(..))
			}
			ProxyType::Borrow => {
				matches!(
					c,
					RuntimeCall::Loans(pallet_loans::Call::create { .. }) |
                    RuntimeCall::Loans(pallet_loans::Call::borrow { .. }) |
                    RuntimeCall::Loans(pallet_loans::Call::repay { .. }) |
                    RuntimeCall::Loans(pallet_loans::Call::write_off { .. }) |
                    RuntimeCall::Loans(pallet_loans::Call::apply_loan_mutation { .. }) |
                    RuntimeCall::Loans(pallet_loans::Call::close { .. }) |
                    RuntimeCall::Loans(pallet_loans::Call::apply_write_off_policy { .. }) |
                    RuntimeCall::Loans(pallet_loans::Call::update_portfolio_valuation { .. }) |
                    RuntimeCall::Loans(pallet_loans::Call::propose_transfer_debt { .. }) |
                    RuntimeCall::Loans(pallet_loans::Call::apply_transfer_debt { .. }) |
                    // Borrowers should be able to close and execute an epoch
                    // in order to get liquidity from repayments in previous epochs.
                    RuntimeCall::PoolSystem(pallet_pool_system::Call::close_epoch{..}) |
                    RuntimeCall::PoolSystem(pallet_pool_system::Call::submit_solution{..}) |
                    RuntimeCall::PoolSystem(pallet_pool_system::Call::execute_epoch{..}) |
                    RuntimeCall::Utility(pallet_utility::Call::batch_all{..}) |
                    RuntimeCall::Utility(pallet_utility::Call::batch{..}) |
                    // Borrowers should be able to swap back and forth between local currencies and their variants
                    RuntimeCall::TokenMux(pallet_token_mux::Call::burn {..}) |
                    RuntimeCall::TokenMux(pallet_token_mux::Call::deposit {..}) |
                    RuntimeCall::TokenMux(pallet_token_mux::Call::match_swap {..})
				) | ProxyType::PodOperation.filter(c)
			}
			ProxyType::Invest => matches!(
				c,
				RuntimeCall::Investments(pallet_investments::Call::update_invest_order{..}) |
				RuntimeCall::Investments(pallet_investments::Call::update_redeem_order{..}) |
				RuntimeCall::Investments(pallet_investments::Call::collect_investments{..}) |
				RuntimeCall::Investments(pallet_investments::Call::collect_redemptions{..}) |
				// Investors should be able to close and execute an epoch
				// in order to get their orders fulfilled.
				RuntimeCall::Loans(pallet_loans::Call::update_portfolio_valuation{..}) |
				RuntimeCall::PoolSystem(pallet_pool_system::Call::close_epoch{..}) |
				RuntimeCall::PoolSystem(pallet_pool_system::Call::submit_solution{..}) |
				RuntimeCall::PoolSystem(pallet_pool_system::Call::execute_epoch{..}) |
				RuntimeCall::Utility(pallet_utility::Call::batch_all{..}) |
				RuntimeCall::Utility(pallet_utility::Call::batch{..})
			),
			ProxyType::ProxyManagement => matches!(c, RuntimeCall::Proxy(..)),
			ProxyType::KeystoreManagement => matches!(
				c,
				RuntimeCall::Keystore(pallet_keystore::Call::add_keys { .. })
					| RuntimeCall::Keystore(pallet_keystore::Call::revoke_keys { .. })
			),
			ProxyType::PodOperation => matches!(
				c,
				RuntimeCall::Uniques(..)
					| RuntimeCall::Anchor(..)
					| RuntimeCall::Utility(pallet_utility::Call::batch_all { .. })
			),
			// This type of proxy is used only for authenticating with the centrifuge POD,
			// having it here also allows us to validate authentication with on-chain data.
			ProxyType::PodAuth => false,
			ProxyType::PermissionManagement => matches!(
				c,
				RuntimeCall::Permissions(pallet_permissions::Call::add { .. })
					| RuntimeCall::Permissions(pallet_permissions::Call::remove { .. })
			),
			ProxyType::Transfer => {
				matches!(
					c,
					RuntimeCall::XTokens(..)
						| RuntimeCall::Balances(..)
						| RuntimeCall::Tokens(..)
						| RuntimeCall::LiquidityPools(
							pallet_liquidity_pools::Call::transfer { .. }
								| pallet_liquidity_pools::Call::transfer_tranche_tokens { .. }
						)
				)
			}
		}
	}

	fn is_superset(&self, o: &Self) -> bool {
		match (self, o) {
			(x, y) if x == y => true,
			(ProxyType::Any, _) => true,
			(_, ProxyType::Any) => false,
			(_, ProxyType::NonProxy) => false,
			(ProxyType::NonTransfer, _) => true,
			_ => false,
		}
	}
}

impl pallet_proxy::Config for Runtime {
	type AnnouncementDepositBase = AnnouncementDepositBase;
	type AnnouncementDepositFactor = AnnouncementDepositFactor;
	type CallHasher = BlakeTwo256;
	type Currency = Balances;
	type MaxPending = MaxPending;
	type MaxProxies = MaxProxies;
	type ProxyDepositBase = ProxyDepositBase;
	type ProxyDepositFactor = ProxyDepositFactor;
	type ProxyType = ProxyType;
	type RuntimeCall = RuntimeCall;
	type RuntimeEvent = RuntimeEvent;
	type WeightInfo = weights::pallet_proxy::WeightInfo<Runtime>;
}

impl pallet_utility::Config for Runtime {
	type PalletsOrigin = OriginCaller;
	type RuntimeCall = RuntimeCall;
	type RuntimeEvent = RuntimeEvent;
	type WeightInfo = weights::pallet_utility::WeightInfo<Runtime>;
}

parameter_types! {
	pub MaximumSchedulerWeight: Weight = Perbill::from_percent(80) * MaximumBlockWeight::get();
	pub const MaxScheduledPerBlock: u32 = 50;
	// Retry a scheduled item every 10 blocks (2 minutes) until the preimage exists.
	pub const NoPreimagePostponement: Option<u32> = Some(10);
}

impl pallet_scheduler::Config for Runtime {
	type MaxScheduledPerBlock = MaxScheduledPerBlock;
	type MaximumWeight = MaximumSchedulerWeight;
	type OriginPrivilegeCmp = EqualPrivilegeOnly;
	type PalletsOrigin = OriginCaller;
	type Preimages = Preimage;
	type RuntimeCall = RuntimeCall;
	type RuntimeEvent = RuntimeEvent;
	type RuntimeOrigin = RuntimeOrigin;
	type ScheduleOrigin = EnsureRoot<AccountId>;
	type WeightInfo = weights::pallet_scheduler::WeightInfo<Runtime>;
}

parameter_types! {
	pub const PreimageMaxSize: u32 = 4096 * 1024;
	pub PreimageBaseDeposit: Balance = deposit(2, 64);
	pub PreimageByteDeposit: Balance = deposit(0, 1);
	pub const PreimageHoldReason: RuntimeHoldReason = RuntimeHoldReason::Preimage(pallet_preimage::HoldReason::Preimage);
}

impl pallet_preimage::Config for Runtime {
	type Consideration = HoldConsideration<
		AccountId,
		Balances,
		PreimageHoldReason,
		LinearStoragePrice<PreimageBaseDeposit, PreimageByteDeposit, Balance>,
	>;
	type Currency = Balances;
	type ManagerOrigin = EnsureRoot<AccountId>;
	type RuntimeEvent = RuntimeEvent;
	type WeightInfo = weights::pallet_preimage::WeightInfo<Runtime>;
}

parameter_types! {
	pub CouncilMotionDuration: BlockNumber = prod_or_fast!(5 * DAYS, 1 * MINUTES, "AIR_MOTION_DURATION");
	pub const CouncilMaxProposals: u32 = 100;
	pub const CouncilMaxMembers: u32 = 100;
	pub MaxProposalWeight: Weight = Perbill::from_percent(50) * RuntimeBlockWeights::get().max_block;
}

impl pallet_collective::Config<CouncilCollective> for Runtime {
	type DefaultVote = pallet_collective::PrimeDefaultVote;
	type MaxMembers = CouncilMaxMembers;
	type MaxProposalWeight = MaxProposalWeight;
	type MaxProposals = CouncilMaxProposals;
	type MotionDuration = CouncilMotionDuration;
	type Proposal = RuntimeCall;
	type RuntimeEvent = RuntimeEvent;
	type RuntimeOrigin = RuntimeOrigin;
	type SetMembersOrigin = EnsureRoot<AccountId>;
	type WeightInfo = weights::pallet_collective::WeightInfo<Self>;
}

parameter_types! {
	pub const CandidacyBond: Balance = 500 * AIR;
	pub const VotingBond: Balance = 50 * CENTI_AIR;
	pub const VotingBondBase: Balance = 50 * CENTI_AIR;
	pub TermDuration: BlockNumber = prod_or_fast!(7 * DAYS, 1 * MINUTES, "AIR_TERM_DURATION");
	pub const DesiredMembers: u32 = 9;
	pub const DesiredRunnersUp: u32 = 9;
	pub const ElectionsPhragmenModuleId: LockIdentifier = *b"phrelect";
	pub const MaxVotesPerVoter: u32 = 5;
}

// Make sure that there are no more than `MAX_MEMBERS` members elected via
// elections-phragmen.
const_assert!(DesiredMembers::get() <= CouncilMaxMembers::get());

impl pallet_elections_phragmen::Config for Runtime {
	/// How much should be locked up in order to submit one's candidacy.
	type CandidacyBond = CandidacyBond;
	type ChangeMembers = Council;
	type Currency = Balances;
	type CurrencyToVote = U128CurrencyToVote;
	/// Number of members to elect.
	type DesiredMembers = DesiredMembers;
	/// Number of runners_up to keep.
	type DesiredRunnersUp = DesiredRunnersUp;
	type InitializeMembers = Council;
	type KickedMember = Treasury;
	type LoserCandidate = Treasury;
	type MaxCandidates = MaxCandidates;
	type MaxVoters = MaxVoters;
	type MaxVotesPerVoter = MaxVotesPerVoter;
	type PalletId = ElectionsPhragmenModuleId;
	type RuntimeEvent = RuntimeEvent;
	/// How long each seat is kept. This defines the next block number at which
	/// an election round will happen. If set to zero, no elections are ever
	/// triggered and the module will be in passive mode.
	type TermDuration = TermDuration;
	/// Base deposit associated with voting
	type VotingBondBase = VotingBondBase;
	/// How much should be locked up in order to be able to submit votes.
	type VotingBondFactor = VotingBond;
	type WeightInfo = pallet_elections_phragmen::weights::SubstrateWeight<Self>;
}

parameter_types! {
	pub LaunchPeriod: BlockNumber = prod_or_fast!(7 * DAYS, 1 * MINUTES, "AIR_LAUNCH_PERIOD");
	pub VotingPeriod: BlockNumber = prod_or_fast!(7 * DAYS, 1 * MINUTES, "AIR_VOTING_PERIOD");
	pub FastTrackVotingPeriod: BlockNumber = prod_or_fast!(3 * HOURS, 1 * MINUTES, "AIR_FAST_TRACK_VOTING_PERIOD");
	pub const InstantAllowed: bool = false;
	pub const MinimumDeposit: Balance = 500 * AIR;
	pub EnactmentPeriod: BlockNumber = prod_or_fast!(8 * DAYS, 1 * MINUTES, "AIR_ENACTMENT_PERIOD");
	pub CooloffPeriod: BlockNumber = prod_or_fast!(7 * DAYS, 1 * MINUTES, "AIR_COOLOFF_PERIOD");
	pub const MaxProposals: u32 = 100;
	pub const MaxVotes: u32 = 100;
}

impl pallet_democracy::Config for Runtime {
	type BlacklistOrigin = EnsureRoot<AccountId>;
	// To cancel a proposal before it has been passed, must be root.
	type CancelProposalOrigin = EnsureRoot<AccountId>;
	// To cancel a proposal which has been passed, 2/3 of the council must agree to
	// it.
	type CancellationOrigin = EnsureRootOr<TwoThirdOfCouncil>;
	/// Period in blocks where an external proposal may not be re-submitted
	/// after being vetoed.
	type CooloffPeriod = CooloffPeriod;
	type Currency = Balances;
	/// The minimum period of locking and the period between a proposal being
	/// approved and enacted.
	///
	/// It should generally be a little more than the unstake period to ensure
	/// that voting stakers have an opportunity to remove themselves from the
	/// system in the case where they are on the losing side of a vote.
	type EnactmentPeriod = EnactmentPeriod;
	/// A unanimous council can have the next scheduled referendum be a straight
	/// default-carries (NTB) vote.
	type ExternalDefaultOrigin = AllOfCouncil;
	/// A super-majority can have the next scheduled referendum be a straight
	/// majority-carries vote.
	type ExternalMajorityOrigin = HalfOfCouncil;
	/// A straight majority of the council can decide what their next motion is.
	type ExternalOrigin = HalfOfCouncil;
	/// Half of the council can have an ExternalMajority/ExternalDefault vote
	/// be tabled immediately and with a shorter voting/enactment period.
	type FastTrackOrigin = EnsureRootOr<HalfOfCouncil>;
	type FastTrackVotingPeriod = FastTrackVotingPeriod;
	type InstantAllowed = InstantAllowed;
	type InstantOrigin = EnsureRootOr<AllOfCouncil>;
	// Same as EnactmentPeriod
	/// How often (in blocks) new public referenda are launched.
	type LaunchPeriod = LaunchPeriod;
	type MaxBlacklisted = ConstU32<100>;
	type MaxDeposits = ConstU32<100>;
	type MaxProposals = MaxProposals;
	type MaxVotes = MaxVotes;
	/// The minimum amount to be used as a deposit for a public referendum
	/// proposal.
	type MinimumDeposit = MinimumDeposit;
	type PalletsOrigin = OriginCaller;
	type Preimages = Preimage;
	type RuntimeEvent = RuntimeEvent;
	type Scheduler = Scheduler;
	/// Handler for the unbalanced reduction when slashing a preimage deposit.
	type Slash = Treasury;
	type SubmitOrigin = EnsureSigned<AccountId>;
	// Any single council member may veto a coming council proposal, however they
	// can only do it once and it lasts only for the cooloff period.
	type VetoOrigin = EnsureMember<AccountId, CouncilCollective>;
	type VoteLockingPeriod = EnactmentPeriod;
	/// How often (in blocks) to check for new votes.
	type VotingPeriod = VotingPeriod;
	type WeightInfo = weights::pallet_democracy::WeightInfo<Runtime>;
}

parameter_types! {
	pub const MaxSubAccounts: u32 = 100;
	pub const MaxAdditionalFields: u32 = 100;
	pub const BasicDeposit: Balance = 100 * AIR;
	pub const ByteDeposit: Balance = deposit(0, 1);
	pub const SubAccountDeposit: Balance = 20 * AIR;
	pub const MaxRegistrars: u32 = 20;
}

impl pallet_identity::Config for Runtime {
	type BasicDeposit = BasicDeposit;
	type ByteDeposit = ByteDeposit;
	type Currency = Balances;
	type ForceOrigin = EnsureRootOr<EnsureProportionMoreThan<AccountId, CouncilCollective, 1, 2>>;
	type IdentityInformation = pallet_identity::legacy::IdentityInfo<MaxAdditionalFields>;
	type MaxRegistrars = MaxRegistrars;
	type MaxSubAccounts = MaxSubAccounts;
	type MaxSuffixLength = ConstU32<7>;
	type MaxUsernameLength = ConstU32<32>;
	type OffchainSignature = Signature;
	type PendingUsernameExpiration = ConstU32<{ 7 * DAYS }>;
	type RegistrarOrigin =
		EnsureRootOr<EnsureProportionMoreThan<AccountId, CouncilCollective, 1, 2>>;
	type RuntimeEvent = RuntimeEvent;
	type SigningPublicKey = <Signature as Verify>::Signer;
	type Slashed = Treasury;
	type SubAccountDeposit = SubAccountDeposit;
	type UsernameAuthorityOrigin = EnsureRoot<Self::AccountId>;
	type WeightInfo = weights::pallet_identity::WeightInfo<Runtime>;
}

parameter_types! {
	pub const MinVestedTransfer: Balance = MIN_VESTING * AIR;
	pub UnvestedFundsAllowedWithdrawReasons: WithdrawReasons =
		 WithdrawReasons::except(WithdrawReasons::TRANSFER | WithdrawReasons::RESERVE);
}

impl pallet_vesting::Config for Runtime {
	type BlockNumberProvider = System;
	type BlockNumberToBalance = ConvertInto;
	type Currency = Balances;
	type MinVestedTransfer = MinVestedTransfer;
	type RuntimeEvent = RuntimeEvent;
	type UnvestedFundsAllowedWithdrawReasons = UnvestedFundsAllowedWithdrawReasons;
	type WeightInfo = weights::pallet_vesting::WeightInfo<Runtime>;

	const MAX_VESTING_SCHEDULES: u32 = 28;
}

parameter_types! {
	// 5% of the proposal value need to be bonded. This will be returned
	pub const ProposalBond: Permill = Permill::from_percent(5);

	// Minimum amount to bond per proposal. This will be the least that gets bonded per proposal
	// if the above yields to lower value
	pub const ProposalBondMinimum: Balance = 100 * AIR;

	// Maximum amount to bond per proposal. This will be the most that gets bonded per proposal
	pub const ProposalBondMaximum: Balance = 500 * AIR;

	// periods between treasury spends
	pub const SpendPeriod: BlockNumber = 6 * DAYS;
	pub const PayoutPeriod: BlockNumber = 30 * DAYS;

	// percentage of treasury we burn per Spend period if there is a surplus
	// If the treasury is able to spend on all the approved proposals and didn't miss any
	// then we burn % amount of remaining balance
	// If the treasury couldn't spend on all the approved proposals, then we dont burn any
	pub const Burn: Permill = Permill::from_percent(0);

	// treasury pallet account id
	pub const TreasuryPalletId: PalletId = cfg_types::ids::TREASURY_PALLET_ID;

	// Maximum number of approvals that can be in the spending queue
	pub const MaxApprovals: u32 = 100;
}

impl pallet_treasury::Config for Runtime {
	type ApproveOrigin = EnsureRootOr<TwoThirdOfCouncil>;
	type AssetKind = ();
	type BalanceConverter = UnityAssetBalanceConversion;
	#[cfg(feature = "runtime-benchmarks")]
	type BenchmarkHelper = ();
	type Beneficiary = Self::AccountId;
	type BeneficiaryLookup = IdentityLookup<Self::Beneficiary>;
	type Burn = Burn;
	type BurnDestination = ();
	type Currency = Tokens;
	type MaxApprovals = MaxApprovals;
	type OnSlash = Treasury;
	type PalletId = TreasuryPalletId;
	type Paymaster = PayFromAccount<Balances, TreasuryAccount>;
	type PayoutPeriod = PayoutPeriod;
	type ProposalBond = ProposalBond;
	type ProposalBondMaximum = ProposalBondMaximum;
	type ProposalBondMinimum = ProposalBondMinimum;
	type RejectOrigin = EnsureRootOr<EnsureProportionMoreThan<AccountId, CouncilCollective, 1, 2>>;
	type RuntimeEvent = RuntimeEvent;
	type SpendFunds = ();
	type SpendOrigin = frame_support::traits::NeverEnsureOrigin<Balance>;
	type SpendPeriod = SpendPeriod;
	type WeightInfo = pallet_treasury::weights::SubstrateWeight<Runtime>;
}

parameter_types! {
	// per byte deposit is 0.01 AIR
	pub const DepositPerByte: Balance = CENTI_AIR;
	// Base deposit to add attribute is 0.1 AIR
	pub const AttributeDepositBase: Balance = 10 * CENTI_AIR;
	// Base deposit to add metadata is 0.1 AIR
	pub const MetadataDepositBase: Balance = 10 * CENTI_AIR;
	// Deposit to create a class is 1 AIR
	pub const CollectionDeposit: Balance = AIR;
	// Deposit to create a class is 0.1 AIR
	pub const ItemDeposit: Balance = 10 * CENTI_AIR;
	// Maximum limit of bytes for Metadata, Attribute key and Value
	pub const Limit: u32 = 256;
}

impl pallet_uniques::Config for Runtime {
	type AttributeDepositBase = AttributeDepositBase;
	type CollectionDeposit = CollectionDeposit;
	type CollectionId = CollectionId;
	type CreateOrigin = AsEnsureOriginWithArg<EnsureSigned<AccountId>>;
	type Currency = Balances;
	type DepositPerByte = DepositPerByte;
	// a straight majority of council can act as force origin
	type ForceOrigin = EnsureRootOr<HalfOfCouncil>;
	#[cfg(feature = "runtime-benchmarks")]
	type Helper = ();
	type ItemDeposit = ItemDeposit;
	type ItemId = ItemId;
	type KeyLimit = Limit;
	type Locker = ();
	type MetadataDepositBase = MetadataDepositBase;
	type RuntimeEvent = RuntimeEvent;
	type StringLimit = Limit;
	type ValueLimit = Limit;
	type WeightInfo = weights::pallet_uniques::WeightInfo<Self>;
}

// our pallets
parameter_types! {
	pub const DefaultFeeValue: Balance = DEFAULT_FEE_VALUE;
}

impl pallet_fees::Config for Runtime {
	type Currency = Balances;
	type DefaultFeeValue = DefaultFeeValue;
	type FeeChangeOrigin = EnsureRootOr<HalfOfCouncil>;
	type FeeKey = FeeKey;
	type RuntimeEvent = RuntimeEvent;
	type Treasury = pallet_treasury::Pallet<Self>;
	type WeightInfo = weights::pallet_fees::WeightInfo<Self>;
}

parameter_types! {
	pub const CommitAnchorFeeKey: FeeKey = FeeKey::AnchorsCommit;
	pub const PreCommitDepositFeeKey: FeeKey = FeeKey::AnchorsPreCommit;
}

impl pallet_anchors::Config for Runtime {
	type CommitAnchorFeeKey = CommitAnchorFeeKey;
	type Currency = Balances;
	type Fees = Fees;
	type PreCommitDepositFeeKey = PreCommitDepositFeeKey;
	type WeightInfo = weights::pallet_anchors::WeightInfo<Self>;
}

impl pallet_collator_allowlist::Config for Runtime {
	type RuntimeEvent = RuntimeEvent;
	type ValidatorId = AccountId;
	type ValidatorRegistration = Session;
	type WeightInfo = weights::pallet_collator_allowlist::WeightInfo<Self>;
}

// Parameterize collator selection pallet
parameter_types! {
	pub const PotId: PalletId = cfg_types::ids::STAKE_POT_PALLET_ID;
	#[derive(scale_info::TypeInfo, Debug, PartialEq, Eq, Clone)]
	pub const MaxCandidates: u32 = 20;
	pub const MinEligibleCollators: u32 = 5;
	pub const MaxVoters: u32 = 100;
	pub const SessionLength: BlockNumber = 6 * HOURS;
	pub const MaxInvulnerables: u32 = 100;
}

// Implement Collator Selection pallet configuration trait for the runtime
impl pallet_collator_selection::Config for Runtime {
	type Currency = Balances;
	// should be a multiple of session or things will get inconsistent
	type KickThreshold = Period;
	type MaxCandidates = MaxCandidates;
	type MaxInvulnerables = MaxInvulnerables;
	type MinEligibleCollators = MinEligibleCollators;
	type PotId = PotId;
	type RuntimeEvent = RuntimeEvent;
	type UpdateOrigin = EnsureRootOr<ThreeFourthOfCouncil>;
	type ValidatorId = <Self as frame_system::Config>::AccountId;
	type ValidatorIdOf = pallet_collator_selection::IdentityCollator;
	type ValidatorRegistration = CollatorAllowlist;
	type WeightInfo = weights::pallet_collator_selection::WeightInfo<Self>;
}

parameter_types! {
	#[derive(Encode, Decode, Debug, Eq, PartialEq, PartialOrd, scale_info::TypeInfo, Clone)]
	#[cfg_attr(feature = "std", derive(frame_support::Serialize, frame_support::Deserialize))]
	pub const MaxTranches: u32 = 5;

	// How much time should lapse before a tranche investor can be removed
	#[derive(Debug, Eq, PartialEq, scale_info::TypeInfo, Clone)]
	pub const MinDelay: Seconds = 7 * SECONDS_PER_DAY;

	#[derive(Debug, Eq, PartialEq, scale_info::TypeInfo, Clone)]
	pub const MaxRolesPerPool: u32 = 10_000;
}

impl pallet_permissions::Config for Runtime {
	type AdminOrigin = EnsureRootOr<HalfOfCouncil>;
	type Editors = Editors;
	type MaxRolesPerScope = MaxRolesPerPool;
	type Role = Role<TrancheId>;
	type RuntimeEvent = RuntimeEvent;
	type Scope = PermissionScope<PoolId, CurrencyId>;
	type Storage = PermissionRoles<TimeProvider<Timestamp>, MinDelay, TrancheId, MaxTranches>;
	type WeightInfo = weights::pallet_permissions::WeightInfo<Self>;
}

pub struct Editors;
impl
	Contains<(
		AccountId,
		Option<Role<TrancheId>>,
		PermissionScope<PoolId, CurrencyId>,
		Role<TrancheId>,
	)> for Editors
{
	fn contains(
		t: &(
			AccountId,
			Option<Role<TrancheId>>,
			PermissionScope<PoolId, CurrencyId>,
			Role<TrancheId>,
		),
	) -> bool {
		let (_editor, maybe_role, _pool, role) = t;
		if let Some(with_role) = maybe_role {
			match *with_role {
				Role::PoolRole(PoolRole::PoolAdmin) => match *role {
					// PoolAdmins can manage all other admins, but not tranche investors
					Role::PoolRole(PoolRole::TrancheInvestor(_, _)) => false,
					Role::PoolRole(..) => true,
					_ => false,
				},
				Role::PoolRole(PoolRole::InvestorAdmin) => matches!(
					*role,
					Role::PoolRole(PoolRole::TrancheInvestor(_, _))
						| Role::PoolRole(PoolRole::PODReadAccess)
				),
				Role::PermissionedCurrencyRole(PermissionedCurrencyRole::Manager) => matches!(
					*role,
					Role::PermissionedCurrencyRole(PermissionedCurrencyRole::Holder(_))
				),
				_ => false,
			}
		} else {
			false
		}
	}
}

parameter_types! {
	pub const NativeToken: CurrencyId = CurrencyId::Native;
}

impl pallet_restricted_tokens::Config for Runtime {
	type Balance = Balance;
	type CurrencyId = CurrencyId;
	type Fungibles = OrmlTokens;
	type NativeFungible = Balances;
	type NativeToken = NativeToken;
	type PreCurrency = cfg_traits::Always;
	type PreExtrTransfer = PreNativeTransfer<TransferAllowList>;
	type PreFungibleInspect = FungibleInspectPassthrough;
	type PreFungibleInspectHold = cfg_traits::Always;
	type PreFungibleMutate = cfg_traits::Always;
	type PreFungibleMutateHold = cfg_traits::Always;
	type PreFungibleTransfer = cfg_traits::Always;
	type PreFungiblesInspect = FungiblesInspectPassthrough;
	type PreFungiblesInspectHold = cfg_traits::Always;
	type PreFungiblesMutate = cfg_traits::Always;
	type PreFungiblesMutateHold = cfg_traits::Always;
	type PreFungiblesTransfer = cfg_traits::Always;
	type PreFungiblesUnbalanced = cfg_traits::Always;
	type PreReservableCurrency = cfg_traits::Always;
	type RuntimeEvent = RuntimeEvent;
	type RuntimeHoldReason = RuntimeHoldReason;
	type WeightInfo = weights::pallet_restricted_tokens::WeightInfo<Self>;
}

parameter_types! {
	pub TreasuryAccount: AccountId = TreasuryPalletId::get().into_account_truncating();
}

pub struct CurrencyHooks<R>(PhantomData<R>);
impl<C: orml_tokens::Config> MutationHooks<AccountId, CurrencyId, Balance> for CurrencyHooks<C> {
	type OnDust = orml_tokens::TransferDust<Runtime, TreasuryAccount>;
	type OnKilledTokenAccount = ();
	type OnNewTokenAccount = ();
	type OnSlash = ();
	type PostDeposit = ();
	type PostTransfer = ();
	type PreDeposit = ();
	type PreTransfer = ();
}

impl orml_tokens::Config for Runtime {
	type Amount = IBalance;
	type Balance = Balance;
	type CurrencyHooks = CurrencyHooks<Runtime>;
	type CurrencyId = CurrencyId;
	type DustRemovalWhitelist = frame_support::traits::Nothing;
	type ExistentialDeposits = CurrencyED<Runtime>;
	type MaxLocks = MaxLocks;
	type MaxReserves = MaxReserves;
	type ReserveIdentifier = [u8; 8];
	type RuntimeEvent = RuntimeEvent;
	type WeightInfo = ();
}

impl orml_asset_registry::module::Config for Runtime {
	type AssetId = CurrencyId;
	type AssetProcessor = asset_registry::CustomAssetProcessor;
	type AuthorityOrigin =
		asset_registry::AuthorityOrigin<RuntimeOrigin, EnsureRootOr<HalfOfCouncil>>;
	type Balance = Balance;
	type CustomMetadata = CustomMetadata;
	type RuntimeEvent = RuntimeEvent;
	type StringLimit = AssetStringLimit;
	type WeightInfo = ();
}

// Block Rewards

parameter_types! {
	#[derive(scale_info::TypeInfo, Debug, PartialEq, Eq, Clone)]
	pub const MaxChangesPerEpoch: u32 = 50;
	pub const BlockRewardsPalletId: PalletId = cfg_types::ids::BLOCK_REWARDS_PALLET_ID;
	pub const RewardCurrency: CurrencyId = CurrencyId::Native;
}

impl pallet_rewards::Config<instances::BlockRewards> for Runtime {
	type Currency = Tokens;
	type CurrencyId = CurrencyId;
	type GroupId = u32;
	type PalletId = BlockRewardsPalletId;
	type RewardCurrency = RewardCurrency;
	// Must not change this to ensure block rewards are minted
	type RewardIssuance =
		pallet_rewards::issuance::MintReward<AccountId, Balance, CurrencyId, Tokens>;
	type RewardMechanism = pallet_rewards::mechanism::base::Mechanism<
		Balance,
		IBalance,
		FixedI128,
		SingleCurrencyMovement,
	>;
	type RuntimeEvent = RuntimeEvent;
}

parameter_types! {
	pub const BlockRewardCurrency: CurrencyId = CurrencyId::Staking(StakingCurrency::BlockRewards);
	pub const StakeAmount: Balance = cfg_types::consts::rewards::DEFAULT_COLLATOR_STAKE;
	pub const CollatorGroupId: u32 = cfg_types::ids::COLLATOR_GROUP_ID;
}

impl pallet_block_rewards::Config for Runtime {
	type AdminOrigin = EnsureRootOr<HalfOfCouncil>;
	type AuthorityId = AuraId;
	type Balance = Balance;
	type CurrencyId = CurrencyId;
	type MaxCollators = MaxAuthorities;
	type Rate = Rate;
	type Rewards = BlockRewardsBase;
	type RuntimeEvent = RuntimeEvent;
	type StakeAmount = StakeAmount;
	type StakeCurrencyId = BlockRewardCurrency;
	type StakeGroupId = CollatorGroupId;
	type Time = Timestamp;
	type Tokens = Tokens;
	type TreasuryPalletId = TreasuryPalletId;
	type Weight = u64;
	type WeightInfo = weights::pallet_block_rewards::WeightInfo<Runtime>;
}

// Liquidity rewards

parameter_types! {
	#[derive(scale_info::TypeInfo)]
	pub const MaxCurrencyMovements: u32 = 50;
	#[derive(scale_info::TypeInfo)]
	pub const MaxGroups: u32 = 20;
	pub const LiquidityRewardsPalletId: PalletId = cfg_types::ids::LIQUIDITY_REWARDS_PALLET_ID;
	pub const InitialEpochDuration: Millis = SECONDS_PER_MINUTE * 1000; // 1 min in milliseconds
}

impl pallet_rewards::mechanism::gap::Config for Runtime {
	type Balance = Balance;
	type DistributionId = u32;
	type IBalance = IBalance;
	type MaxCurrencyMovements = MaxCurrencyMovements;
	type Rate = FixedI128;
}

impl pallet_liquidity_rewards::Config for Runtime {
	type AdminOrigin = EnsureRootOr<HalfOfCouncil>;
	type Balance = Balance;
	type CurrencyId = CurrencyId;
	type GroupId = u32;
	type InitialEpochDuration = InitialEpochDuration;
	type MaxChangesPerEpoch = MaxChangesPerEpoch;
	type MaxGroups = MaxGroups;
	type Rewards = LiquidityRewardsBase;
	type RuntimeEvent = RuntimeEvent;
	type Timer = Timestamp;
	type Weight = u64;
	type WeightInfo = weights::pallet_liquidity_rewards::WeightInfo<Runtime>;
}

impl pallet_rewards::Config<pallet_rewards::Instance2> for Runtime {
	type Currency = Tokens;
	type CurrencyId = CurrencyId;
	type GroupId = u32;
	type PalletId = LiquidityRewardsPalletId;
	type RewardCurrency = RewardCurrency;
	type RewardIssuance =
		pallet_rewards::issuance::MintReward<AccountId, Balance, CurrencyId, Tokens>;
	type RewardMechanism = GapRewardMechanism;
	type RuntimeEvent = RuntimeEvent;
}

parameter_types! {
	pub const MaxActiveLoansPerPool: u32 = 1000;
	pub const MaxRegisteredPricesPerPool: u32 = 100;
	pub const MaxRateCount: u32 = 300; // See #1024
	pub FirstValueFee: Fee = Fee::Balance(deposit(1, pallet_oracle_feed::util::size_of_feed::<Runtime>()));

	#[derive(Clone, PartialEq, Eq, Debug, TypeInfo, Encode, Decode, MaxEncodedLen)]
	pub const MaxWriteOffPolicySize: u32 = 100;

	#[derive(Clone, PartialEq, Eq, Debug, TypeInfo, Encode, Decode, MaxEncodedLen)]
	pub const MaxFeedersPerKey: u32 = 5;
}

impl pallet_oracle_feed::Config for Runtime {
	type FeederOrigin = EitherOfDiverse<EnsureRoot<AccountId>, EnsureSigned<AccountId>>;
	type FirstValuePayFee = FeeToTreasury<Fees, FirstValueFee>;
	type OracleKey = OracleKey;
	type OracleValue = Ratio;
	type RuntimeEvent = RuntimeEvent;
	type Time = Timestamp;
	type WeightInfo = weights::pallet_oracle_feed::WeightInfo<Self>;
}

impl pallet_oracle_collection::Config for Runtime {
	type AggregationProvider = pallet_oracle_collection::util::MedianAggregation;
	type ChangeGuard = PoolSystem;
	type CollectionId = PoolId;
	type FeederId = Feeder<RuntimeOrigin>;
	type IsAdmin = PoolAdminCheck<Permissions>;
	type MaxCollectionSize = MaxRegisteredPricesPerPool;
	type MaxFeedersPerKey = MaxFeedersPerKey;
	type OracleKey = OracleKey;
	type OracleProvider =
		OracleConverterBridge<RuntimeOrigin, OraclePriceFeed, PoolSystem, OrmlAssetRegistry>;
	type OracleValue = Balance;
	type RuntimeChange = runtime_common::changes::RuntimeChange<Runtime>;
	type RuntimeEvent = RuntimeEvent;
	type Time = Timestamp;
	type Timestamp = Millis;
	type WeightInfo = weights::pallet_oracle_collection::WeightInfo<Self>;
}

impl pallet_interest_accrual::Config for Runtime {
	type Balance = Balance;
	type MaxRateCount = MaxRateCount;
	type Rate = Rate;
	type RuntimeEvent = RuntimeEvent;
	type Time = Timestamp;
	type Weights = weights::pallet_interest_accrual::WeightInfo<Self>;
}

impl pallet_loans::Config for Runtime {
	type Balance = Balance;
	type ChangeGuard = PoolSystem;
	type CollectionId = CollectionId;
	type CurrencyId = CurrencyId;
	type InterestAccrual = InterestAccrual;
	type ItemId = ItemId;
	type LoanId = LoanId;
	type MaxActiveLoansPerPool = MaxActiveLoansPerPool;
	type MaxWriteOffPolicySize = MaxWriteOffPolicySize;
	type Moment = Millis;
	type NonFungible = Uniques;
	type PerThing = Perquintill;
	type Permissions = Permissions;
	type Pool = PoolSystem;
	type PoolId = PoolId;
	type PriceId = OracleKey;
	type PriceRegistry = OraclePriceCollection;
	type Quantity = Quantity;
	type Rate = Rate;
	type RuntimeChange = runtime_common::changes::RuntimeChange<Runtime>;
	type RuntimeEvent = RuntimeEvent;
	type Time = Timestamp;
	type WeightInfo = weights::pallet_loans::WeightInfo<Self>;
}

parameter_types! {
	// 1 KSM should be enough to cover for fees opening/accepting HRMP channels
	pub MaxHrmpRelayFee: Asset = (Location::parent(), 1_000_000_000_000u128).into();
}

/// Xcm Weigher shared between multiple Xcm-related configs.
pub type XcmWeigher =
	staging_xcm_builder::FixedWeightBounds<UnitWeightCost, RuntimeCall, MaxInstructions>;

impl pallet_xcm_transactor::Config for Runtime {
	type AccountIdToLocation = AccountIdToLocation;
	type AssetTransactor = FungiblesTransactor;
	type Balance = Balance;
	type BaseXcmWeight = BaseXcmWeight;
	type CurrencyId = CurrencyId;
	type CurrencyIdToLocation = CurrencyIdConvert;
	type DerivativeAddressRegistrationOrigin = EnsureRoot<AccountId>;
	type HrmpManipulatorOrigin = EnsureRootOr<HalfOfCouncil>;
	type HrmpOpenOrigin = EnsureRoot<AccountId>;
	type MaxHrmpFee = staging_xcm_builder::Case<MaxHrmpRelayFee>;
	type ReserveProvider = xcm_primitives::AbsoluteAndRelativeReserve<SelfLocation>;
	type RuntimeEvent = RuntimeEvent;
	type SelfLocation = SelfLocation;
	type SovereignAccountDispatcherOrigin = EnsureRoot<AccountId>;
	type Transactor = xcm_transactor::NullTransactor;
	type UniversalLocation = UniversalLocation;
	type Weigher = XcmWeigher;
	type WeightInfo = ();
	type XcmSender = XcmRouter;
}

parameter_types! {
	pub const PoolPalletId: frame_support::PalletId = cfg_types::ids::POOLS_PALLET_ID;

	/// The index with which this pallet is instantiated in this runtime.
	pub PoolPalletIndex: u8 = <PoolSystem as PalletInfoAccess>::index() as u8;

	pub const MinUpdateDelay: u64 = if cfg!(feature = "runtime-benchmarks") {
		0
	} else {
		2 * SECONDS_PER_DAY
	};

	pub const ChallengeTime: BlockNumber = if cfg!(feature = "runtime-benchmarks") {
		// Disable challenge time in benchmarks
		0
	} else {
		30 * MINUTES
	};

	// Defaults for pool parameters
	pub const DefaultMinEpochTime: u64 = 23 * SECONDS_PER_HOUR + 50 * SECONDS_PER_MINUTE; // Just under a day
	pub const DefaultMaxNAVAge: u64 = 0;

	// Runtime-defined constraints for pool parameters
	pub const MinEpochTimeLowerBound: u64 = if cfg!(feature = "runtime-benchmarks") {
		// Allow short epoch time in benchmarks
		1
	} else {
		1 * SECONDS_PER_HOUR // 1 hour
	};
	pub const MinEpochTimeUpperBound: u64 = 30 * SECONDS_PER_DAY; // 1 month
	pub const MaxNAVAgeUpperBound: u64 = if cfg!(feature = "runtime-benchmarks") {
		// Allow an aged NAV in benchmarks
		SECONDS_PER_HOUR
	} else {
		0
	};

	// Pool metadata limit
	#[derive(scale_info::TypeInfo, Eq, PartialEq, Debug, Clone, Copy )]
	pub const MaxSizeMetadata: u32 = 46; // length of IPFS hash

	// Deposit to create a pool. This covers pool data, loan data, and permissions data.
	pub const PoolDeposit: Balance = 0;
}

impl pallet_pool_system::Config for Runtime {
	type AdminOrigin = runtime_common::pool::LiquidityAndPoolAdminOrRoot<Runtime>;
	type AssetRegistry = OrmlAssetRegistry;
	type AssetsUnderManagementNAV = Loans;
	type Balance = Balance;
	type BalanceRatio = Quantity;
	type ChallengeTime = ChallengeTime;
	type Currency = Balances;
	type CurrencyId = CurrencyId;
	type DefaultMaxNAVAge = DefaultMaxNAVAge;
	type DefaultMinEpochTime = DefaultMinEpochTime;
	type EpochId = PoolEpochId;
	type Investments = Investments;
	type MaxNAVAgeUpperBound = MaxNAVAgeUpperBound;
	type MaxTranches = MaxTranches;
	type MinEpochTimeLowerBound = MinEpochTimeLowerBound;
	type MinEpochTimeUpperBound = MinEpochTimeUpperBound;
	type MinUpdateDelay = MinUpdateDelay;
	type OnEpochTransition = PoolFees;
	type PalletId = PoolPalletId;
	type PalletIndex = PoolPalletIndex;
	type Permission = Permissions;
	type PoolCreateOrigin = EnsureRoot<AccountId>;
	type PoolCurrency = PoolCurrency;
	type PoolDeposit = PoolDeposit;
	type PoolFees = PoolFees;
	type PoolFeesNAV = PoolFees;
	type PoolId = PoolId;
	type Rate = Rate;
	type RuntimeChange = runtime_common::changes::RuntimeChange<Runtime>;
	type RuntimeEvent = RuntimeEvent;
	type StringLimit = AssetStringLimit;
	type Time = Timestamp;
	type Tokens = Tokens;
	type TrancheCurrency = TrancheCurrency;
	type TrancheId = TrancheId;
	type TrancheWeight = TrancheWeight;
	type UpdateGuard = UpdateGuard;
	type WeightInfo = weights::pallet_pool_system::WeightInfo<Runtime>;
}

impl pallet_pool_registry::Config for Runtime {
	type AssetRegistry = OrmlAssetRegistry;
	type Balance = Balance;
	type CurrencyId = CurrencyId;
	type InterestRate = Rate;
	type MaxSizeMetadata = MaxSizeMetadata;
	type MaxTranches = MaxTranches;
	type ModifyPool = pallet_pool_system::Pallet<Self>;
	type ModifyWriteOffPolicy = pallet_loans::Pallet<Self>;
	type Permission = Permissions;
	type PoolCreateOrigin = EnsureRoot<AccountId>;
	type PoolFeesInspect = PoolFees;
	type PoolId = PoolId;
	type RuntimeEvent = RuntimeEvent;
	type TrancheCurrency = TrancheCurrency;
	type TrancheId = TrancheId;
	type WeightInfo = weights::pallet_pool_registry::WeightInfo<Runtime>;
}

parameter_types! {
	pub const MaxPoolFeesPerBucket: u32 = MAX_POOL_FEES_PER_BUCKET;
	pub const PoolFeesPalletId: PalletId = cfg_types::ids::POOL_FEES_PALLET_ID;
	pub const MaxFeesPerPool: u32 = MAX_FEES_PER_POOL;
}

impl pallet_pool_fees::Config for Runtime {
	type Balance = Balance;
	type ChangeGuard = PoolSystem;
	type CurrencyId = CurrencyId;
	type FeeId = PoolFeeId;
	type IsPoolAdmin = PoolAdminCheck<Permissions>;
	type MaxFeesPerPool = MaxFeesPerPool;
	type MaxPoolFeesPerBucket = MaxPoolFeesPerBucket;
	type PalletId = PoolFeesPalletId;
	type PoolId = PoolId;
	type PoolReserve = PoolSystem;
	type Rate = Rate;
	type RuntimeChange = runtime_common::changes::RuntimeChange<Runtime>;
	type RuntimeEvent = RuntimeEvent;
	type Time = Timestamp;
	type Tokens = Tokens;
	type WeightInfo = weights::pallet_pool_fees::WeightInfo<Self>;
}

pub struct PoolCurrency;
impl Contains<CurrencyId> for PoolCurrency {
	fn contains(id: &CurrencyId) -> bool {
		match id {
			CurrencyId::Tranche(_, _) | CurrencyId::Native | CurrencyId::Staking(_) => false,
			_ => OrmlAssetRegistry::metadata(&id)
				.map(|m| m.additional.pool_currency)
				.unwrap_or(false),
		}
	}
}

pub struct UpdateGuard;
impl PoolUpdateGuard for UpdateGuard {
	type Moment = Seconds;
	type PoolDetails = PoolDetails<
		CurrencyId,
		TrancheCurrency,
		u32,
		Balance,
		Rate,
		TrancheWeight,
		TrancheId,
		PoolId,
		MaxTranches,
	>;
	type ScheduledUpdateDetails = ScheduledUpdateDetails<Rate, AssetStringLimit, MaxTranches>;

	fn released(
		pool: &Self::PoolDetails,
		update: &Self::ScheduledUpdateDetails,
		_now: Self::Moment,
	) -> bool {
		// - We check whether between the submission of the update this call there has
		//   been an epoch close event.
		// - We check for greater equal in order to forbid batching those two in one
		//   block
		if !cfg!(feature = "runtime-benchmarks") && update.submitted_at >= pool.epoch.last_closed {
			return false;
		}

		let pool_id = pool.tranches.of_pool();
		// We do not allow releasing updates during epoch
		// closing.
		//
		// This is needed as:
		// - investment side starts new order round with zero orders at epoch_closing
		// - the pool might only fulfill x < 100% of redemptions -> not all redemptions
		//   would be fulfilled after epoch_execution
		if PoolSystem::epoch_targets(pool_id).is_some() {
			return false;
		}

		// There should be no outstanding redemption orders.
		let acc_outstanding_redemptions = pool
			.tranches
			.ids_non_residual_top()
			.iter()
			.map(|tranche_id| {
				let investment_id = TrancheCurrency::generate(pool_id, *tranche_id);
				Investments::redeem_orders(investment_id).amount
			})
			.fold(Balance::zero(), |acc, redemption| {
				acc.saturating_add(redemption)
			});

		if acc_outstanding_redemptions != 0u128 {
			return false;
		}

		true
	}
}

parameter_types! {
	pub const MaxOutstandingCollects: u32 = 10;
}
impl pallet_investments::Config for Runtime {
	type Accountant = PoolSystem;
	type Amount = Balance;
	type BalanceRatio = Quantity;
	type CollectedInvestmentHook = pallet_foreign_investments::CollectedInvestmentHook<Runtime>;
	type CollectedRedemptionHook = pallet_foreign_investments::CollectedRedemptionHook<Runtime>;
	type InvestmentId = TrancheCurrency;
	type MaxOutstandingCollects = MaxOutstandingCollects;
	type PreConditions = IsTrancheInvestor<Permissions, Timestamp>;
	type RuntimeEvent = RuntimeEvent;
	type Tokens = Tokens;
	type WeightInfo = weights::pallet_investments::WeightInfo<Runtime>;
}

/// Checks whether the given `who` has the role
/// of a `TrancheInvestor` for the given pool.
pub struct IsTrancheInvestor<P, T>(PhantomData<(P, T)>);
impl<
		P: PermissionsT<AccountId, Scope = PermissionScope<PoolId, CurrencyId>, Role = Role>,
		T: UnixTime,
	> PreConditions<OrderType<AccountId, TrancheCurrency, Balance>> for IsTrancheInvestor<P, T>
{
	type Result = DispatchResult;

	fn check(order: OrderType<AccountId, TrancheCurrency, Balance>) -> Self::Result {
		let is_tranche_investor = match order {
			OrderType::Investment {
				who,
				investment_id: tranche,
				..
			} => P::has(
				PermissionScope::Pool(tranche.of_pool()),
				who,
				Role::PoolRole(PoolRole::TrancheInvestor(
					tranche.of_tranche(),
					T::now().as_secs(),
				)),
			),
			OrderType::Redemption {
				who,
				investment_id: tranche,
				..
			} => P::has(
				PermissionScope::Pool(tranche.of_pool()),
				who,
				Role::PoolRole(PoolRole::TrancheInvestor(
					tranche.of_tranche(),
					T::now().as_secs(),
				)),
			),
		};

		if is_tranche_investor || cfg!(feature = "runtime-benchmarks") {
			Ok(())
		} else {
			// TODO: We should adapt the permissions pallets interface to return an error
			// instead of a boolean. This makes the redundant "does not have role" error,
			// which downstream pallets always need to generate, not needed anymore.
			Err(DispatchError::Other(
				"Account does not have the TrancheInvestor permission.",
			))
		}
	}
}

parameter_types! {
	pub const MaxKeys: u32 = 10;
	pub const DefaultKeyDeposit: Balance = 100 * AIR;
}

impl pallet_keystore::pallet::Config for Runtime {
	type AdminOrigin = EnsureRootOr<AllOfCouncil>;
	type Balance = Balance;
	type Currency = Balances;
	type DefaultKeyDeposit = DefaultKeyDeposit;
	type MaxKeys = MaxKeys;
	type RuntimeEvent = RuntimeEvent;
	type WeightInfo = ();
}

parameter_types! {
	pub MinFulfillmentAmountNative: Balance = 10 * CFG;
	pub NativeDecimals: u32 = cfg_primitives::currency_decimals::NATIVE;
}

impl pallet_order_book::Config for Runtime {
	type AdminOrigin = EnsureRoot<AccountId>;
	type AssetRegistry = OrmlAssetRegistry;
	type BalanceIn = Balance;
	type BalanceOut = Balance;
	type Currency = Tokens;
	type CurrencyId = CurrencyId;
	type FeederId = Feeder<RuntimeOrigin>;
	type FulfilledOrderHook = Swaps;
	type MinFulfillmentAmountNative = MinFulfillmentAmountNative;
	type NativeDecimals = NativeDecimals;
	type OrderIdNonce = u64;
	type Ratio = Ratio;
	type RatioProvider = OracleRatioProviderLocalAssetExtension<
		RuntimeOrigin,
		OracleRatioProvider<RuntimeOrigin, OraclePriceFeed>,
		OrmlAssetRegistry,
	>;
	type RuntimeEvent = RuntimeEvent;
	type Weights = weights::pallet_order_book::WeightInfo<Runtime>;
}

impl pallet_swaps::Config for Runtime {
	type Balance = Balance;
	type CurrencyId = CurrencyId;
	type FulfilledSwap = pallet_foreign_investments::FulfilledSwapHook<Runtime>;
	type OrderBook = OrderBook;
	type OrderId = OrderId;
	type SwapId = pallet_foreign_investments::SwapId<Runtime>;
}

impl pallet_foreign_investments::Config for Runtime {
	type CollectedForeignInvestmentHook = CollectedForeignInvestmentHook<Runtime>;
	type CollectedForeignRedemptionHook = CollectedForeignRedemptionHook<Runtime>;
	type CurrencyId = CurrencyId;
	type DecreasedForeignInvestOrderHook = DecreasedForeignInvestOrderHook<Runtime>;
	type ForeignBalance = Balance;
	type Investment = Investments;
	type InvestmentId = TrancheCurrency;
	type PoolBalance = Balance;
	type PoolInspect = PoolSystem;
	type RuntimeEvent = RuntimeEvent;
	type SwapBalance = Balance;
	type SwapRatio = Ratio;
	type Swaps = Swaps;
	type TrancheBalance = Balance;
}

parameter_types! {
	pub LiquidityPoolsPalletIndex: PalletIndex = <LiquidityPools as PalletInfoAccess>::index() as u8;
}

impl pallet_liquidity_pools::Config for Runtime {
	type AssetRegistry = OrmlAssetRegistry;
	type Balance = Balance;
	type BalanceRatio = Ratio;
	type CurrencyId = CurrencyId;
	type DomainAccountToDomainAddress = AccountConverter;
	type DomainAddressToAccountId = AccountConverter;
	type ForeignInvestment = ForeignInvestments;
	type GeneralCurrencyPrefix = GeneralCurrencyPrefix;
	type OutboundQueue = LiquidityPoolsGateway;
	type Permission = Permissions;
	type PoolId = PoolId;
	type PoolInspect = PoolSystem;
	type PreTransferFilter = PreLpTransfer<TransferAllowList>;
	type RuntimeEvent = RuntimeEvent;
	type Time = Timestamp;
	type Tokens = Tokens;
	type TrancheCurrency = TrancheCurrency;
	type TrancheId = TrancheId;
	type TrancheTokenPrice = PoolSystem;
	type TreasuryAccount = TreasuryAccount;
	type WeightInfo = ();
}

parameter_types! {
	pub const MaxIncomingMessageSize: u32 = 1024;
	pub Sender: AccountId = gateway::get_gateway_account::<Runtime>();
}

impl pallet_liquidity_pools_gateway::Config for Runtime {
	type AdminOrigin = EnsureRoot<AccountId>;
	type InboundQueue = LiquidityPools;
	type LocalEVMOrigin = pallet_liquidity_pools_gateway::EnsureLocal;
	type MaxIncomingMessageSize = MaxIncomingMessageSize;
	type Message = LiquidityPoolsMessage;
	type OriginRecovery = LiquidityPoolsAxelarGateway;
	type OutboundMessageNonce = OutboundMessageNonce;
	type Router = liquidity_pools_gateway_routers::DomainRouter<Runtime>;
	type RuntimeEvent = RuntimeEvent;
	type RuntimeOrigin = RuntimeOrigin;
	type Sender = Sender;
	type WeightInfo = ();
}

parameter_types! {
	pub const TokenMuxPalletId: PalletId = cfg_types::ids::TOKEN_MUX_PALLET_ID;
}

impl pallet_token_mux::Config for Runtime {
	type AssetRegistry = OrmlAssetRegistry;
	type BalanceIn = Balance;
	type BalanceOut = Balance;
	type BalanceRatio = Ratio;
	type CurrencyId = CurrencyId;
	type LocalAssetId = LocalAssetId;
	type OrderBook = OrderBook;
	type OrderId = OrderId;
	type PalletId = TokenMuxPalletId;
	type RuntimeEvent = RuntimeEvent;
	type Tokens = Tokens;
	type WeightInfo = weights::pallet_token_mux::WeightInfo<Runtime>;
}

parameter_types! {
		pub const MaxRemarksPerCall: u32 = 10;
}

impl pallet_remarks::Config for Runtime {
	type MaxRemarksPerCall = MaxRemarksPerCall;
	type Remark = Remark;
	type RemarkDispatchHandler = pallet_remarks::NoopRemarkDispatchHandler<Runtime>;
	type RuntimeCall = RuntimeCall;
	type RuntimeEvent = RuntimeEvent;
	type WeightInfo = weights::pallet_remarks::WeightInfo<Runtime>;
}

impl pallet_transfer_allowlist::Config for Runtime {
	type CurrencyId = FilterCurrency;
	type Deposit = AllowanceDeposit<Fees>;
	type Location = RestrictedTransferLocation;
	type ReserveCurrency = Balances;
	type RuntimeEvent = RuntimeEvent;
	type RuntimeHoldReason = RuntimeHoldReason;
	type WeightInfo = weights::pallet_transfer_allowlist::WeightInfo<Runtime>;
}

pub type Precompiles = evm::precompile::Precompiles<crate::Runtime, TokenSymbol>;

parameter_types! {
	pub BlockGasLimit: U256 = U256::from(NORMAL_DISPATCH_RATIO * MAXIMUM_BLOCK_WEIGHT.ref_time() / WEIGHT_PER_GAS);
	pub PrecompilesValue: Precompiles = Precompiles::new();
	pub WeightPerGas: Weight = Weight::from_parts(WEIGHT_PER_GAS, 0);
	pub const TokenSymbol: &'static str = "AIR";
}

impl pallet_evm::Config for Runtime {
	type AddressMapping = RuntimeAccountConverter<Runtime>;
	type BlockGasLimit = BlockGasLimit;
	type BlockHashMapping = pallet_ethereum::EthereumBlockHashMapping<Self>;
	type CallOrigin = EnsureAddressRoot<AccountId>;
	type ChainId = EVMChainId;
	type Currency = Balances;
	type FeeCalculator = BaseFee;
	type FindAuthor = FindAuthorTruncated<Self>;
	type GasLimitPovSizeRatio = ConstU64<GAS_LIMIT_POV_SIZE_RATIO>;
	type GasLimitStorageGrowthRatio = ConstU64<GAS_LIMIT_STORAGE_GROWTH_RATIO>;
	type GasWeightMapping = pallet_evm::FixedGasWeightMapping<Self>;
	type OnChargeTransaction = ();
	type OnCreate = ();
	type PrecompilesType = Precompiles;
	type PrecompilesValue = PrecompilesValue;
	type Runner = pallet_evm::runner::stack::Runner<Self>;
	type RuntimeEvent = RuntimeEvent;
	type SuicideQuickClearLimit = ConstU32<0>;
	type Timestamp = Timestamp;
	type WeightInfo = ();
	type WeightPerGas = WeightPerGas;
	type WithdrawOrigin = EnsureAddressNever<AccountId>;
}

impl pallet_evm_chain_id::Config for Runtime {}

parameter_types! {
	pub DefaultBaseFeePerGas: U256 = U256::from(1_000_000_000);
	pub DefaultElasticity: Permill = Permill::from_parts(125_000);
}

impl pallet_base_fee::Config for Runtime {
	type DefaultBaseFeePerGas = DefaultBaseFeePerGas;
	type DefaultElasticity = DefaultElasticity;
	type RuntimeEvent = RuntimeEvent;
	type Threshold = BaseFeeThreshold;
}

parameter_types! {
	pub const PostBlockAndTxnHashes: PostLogContent = PostLogContent::BlockAndTxnHashes;
	pub const ExtraDataLength: u32 = 30;
}

impl pallet_ethereum::Config for Runtime {
	type ExtraDataLength = ExtraDataLength;
	type PostLogContent = PostBlockAndTxnHashes;
	type RuntimeEvent = RuntimeEvent;
	type StateRoot = pallet_ethereum::IntermediateStateRoot<Self>;
}

impl pallet_ethereum_transaction::Config for Runtime {}

impl axelar_gateway_precompile::Config for Runtime {
	type AdminOrigin = EnsureRootOr<HalfOfCouncil>;
	type RuntimeEvent = RuntimeEvent;
	type WeightInfo = ();
}

/// Block type as expected by this runtime.
pub type Block = generic::Block<Header, UncheckedExtrinsic>;
/// A Block signed with a Justification
pub type SignedBlock = generic::SignedBlock<Block>;
/// BlockId type as expected by this runtime.
pub type BlockId = generic::BlockId<Block>;
/// The SignedExtension to the basic transaction logic.
pub type SignedExtra = (
	frame_system::CheckNonZeroSender<Runtime>,
	frame_system::CheckSpecVersion<Runtime>,
	frame_system::CheckTxVersion<Runtime>,
	frame_system::CheckGenesis<Runtime>,
	frame_system::CheckEra<Runtime>,
	frame_system::CheckNonce<Runtime>,
	frame_system::CheckWeight<Runtime>,
	pallet_transaction_payment::ChargeTransactionPayment<Runtime>,
	frame_metadata_hash_extension::CheckMetadataHash<Runtime>,
	runtime_common::transfer_filter::PreBalanceTransferExtension<Runtime>,
);

/// Unchecked extrinsic type as expected by this runtime.
pub type UncheckedExtrinsic =
	fp_self_contained::UncheckedExtrinsic<Address, RuntimeCall, Signature, SignedExtra>;
/// Extrinsic type that has already been checked.
pub type CheckedExtrinsic =
	fp_self_contained::CheckedExtrinsic<AccountId, RuntimeCall, SignedExtra, H160>;

/// Executive: handles dispatch to the various modules.
pub type Executive = frame_executive::Executive<
	Runtime,
	Block,
	frame_system::ChainContext<Runtime>,
	Runtime,
	AllPalletsWithSystem,
<<<<<<< HEAD
	migrations::UpgradeAltair1102,
=======
	migrations::UpgradeAltair1103,
>>>>>>> e7b54c91
>;

// Frame Order in this block dictates the index of each one in the metadata
// Any addition should be done at the bottom
// Any deletion affects the following frames during runtime upgrades
construct_runtime!(
	pub enum Runtime {
		// basic system stuff
		System: frame_system::{Pallet, Call, Config<T>, Storage, Event<T>} = 0,
		ParachainSystem: cumulus_pallet_parachain_system::{Pallet, Call, Config<T>, Storage, Inherent, Event<T>} = 1,
		Timestamp: pallet_timestamp::{Pallet, Call, Storage, Inherent} = 3,
		ParachainInfo: staging_parachain_info::{Pallet, Storage, Config<T>} = 4,

		// money stuff
		Balances: pallet_balances::{Pallet, Call, Storage, Config<T>, Event<T>} = 20,
		TransactionPayment: pallet_transaction_payment::{Event<T>, Pallet, Storage} = 21,

		// authoring stuff
		// collator_selection must go here in order for the storage to be available to pallet_session
		CollatorSelection: pallet_collator_selection::{Pallet, Call, Storage, Event<T>, Config<T>} = 71,
		Authorship: pallet_authorship::{Pallet, Storage} = 30,
		Session: pallet_session::{Pallet, Call, Storage, Event, Config<T>} = 31,
		Aura: pallet_aura::{Pallet, Storage, Config<T>} = 32,
		AuraExt: cumulus_pallet_aura_ext::{Pallet, Storage, Config<T>} = 33,

		// substrate pallets
		Multisig: pallet_multisig::{Pallet, Call, Storage, Event<T>} = 60,
		Proxy: pallet_proxy::{Pallet, Call, Storage, Event<T>} = 61,
		Utility: pallet_utility::{Pallet, Call, Event} = 62,
		Scheduler: pallet_scheduler::{Pallet, Call, Storage, Event<T>} = 63,
		Council: pallet_collective::<Instance1>::{Pallet, Call, Storage, Origin<T>, Event<T>, Config<T>} = 64,
		Elections: pallet_elections_phragmen::{Pallet, Call, Storage, Event<T>, Config<T>} = 65,
		Democracy: pallet_democracy::{Pallet, Call, Storage, Config<T>, Event<T>} = 66,
		Identity: pallet_identity::{Pallet, Call, Storage, Event<T>} = 67,
		Vesting: pallet_vesting::{Pallet, Call, Storage, Event<T>, Config<T>} = 68,
		Treasury: pallet_treasury::{Pallet, Call, Storage, Config<T>, Event<T>} = 69,
		Preimage: pallet_preimage::{Pallet, Call, Storage, Event<T>, HoldReason} = 70,
		Uniques: pallet_uniques::{Pallet, Call, Storage, Event<T>} = 72,

		// our pallets (part 1)
		Fees: pallet_fees::{Pallet, Call, Storage, Config<T>, Event<T>} = 90,
		Anchor: pallet_anchors::{Pallet, Call, Storage} = 91,
		// Removed: Claims = 92
		// Removed: CrowdloanClaim = 93
		// Removed: CrowdloanReward = 94
		CollatorAllowlist: pallet_collator_allowlist::{Pallet, Call, Storage, Config<T>, Event<T>} = 95,
		Permissions: pallet_permissions::{Pallet, Call, Storage, Event<T>} = 96,
		Tokens: pallet_restricted_tokens::{Pallet, Call, Event<T>, HoldReason} = 97,
		// Removed: NftSales = 98
		PoolSystem: pallet_pool_system::{Pallet, Call, Storage, Event<T>} = 99,
		Loans: pallet_loans::{Pallet, Call, Storage, Event<T>} = 100,
		InterestAccrual: pallet_interest_accrual::{Pallet, Storage, Event<T>} = 101,
		Investments: pallet_investments::{Pallet, Call, Storage, Event<T>} = 102,
		PoolRegistry: pallet_pool_registry::{Pallet, Call, Storage, Event<T>} = 103,
		BlockRewardsBase: pallet_rewards::<Instance1>::{Pallet, Storage, Event<T>, Config<T>} = 104,
		BlockRewards: pallet_block_rewards::{Pallet, Call, Storage, Event<T>, Config<T>} = 105,
		Keystore: pallet_keystore::{Pallet, Call, Storage, Event<T>} = 106,
		LiquidityPools: pallet_liquidity_pools::{Pallet, Call, Storage, Event<T>} = 108,
		LiquidityPoolsGateway: pallet_liquidity_pools_gateway::{Pallet, Call, Storage, Event<T>, Origin } = 109,
		LiquidityRewardsBase: pallet_rewards::<Instance2>::{Pallet, Storage, Event<T>, Config<T>} = 110,
		LiquidityRewards: pallet_liquidity_rewards::{Pallet, Call, Storage, Event<T>} = 111,
		GapRewardMechanism: pallet_rewards::mechanism::gap = 112,
		OrderBook: pallet_order_book::{Pallet, Call, Storage, Event<T>} = 113,
		ForeignInvestments: pallet_foreign_investments::{Pallet, Storage, Event<T>} = 114,
		TransferAllowList: pallet_transfer_allowlist::{Pallet, Call, Storage, Event<T>, HoldReason} = 115,
		OraclePriceFeed: pallet_oracle_feed::{Pallet, Call, Storage, Event<T>} = 116,
		OraclePriceCollection: pallet_oracle_collection::{Pallet, Call, Storage, Event<T>} = 117,
		PoolFees: pallet_pool_fees::{Pallet, Call, Storage, Event<T>} = 118,
		Remarks: pallet_remarks::{Pallet, Call, Event<T>} = 119,

		// XCM
		XcmpQueue: cumulus_pallet_xcmp_queue::{Pallet, Call, Storage, Event<T>} = 120,
		PolkadotXcm: pallet_xcm::{Pallet, Call, Storage, Config<T>, Event<T>, Origin} = 121,
		CumulusXcm: cumulus_pallet_xcm::{Pallet, Event<T>, Origin} = 122,
		DmpQueue: cumulus_pallet_dmp_queue::{Pallet, Call, Storage, Event<T>} = 123,
		XTokens: pallet_restricted_xtokens::{Pallet, Call} = 124,
		XcmTransactor: pallet_xcm_transactor::{Pallet, Call, Storage, Event<T>} = 125,
		OrmlXTokens: orml_xtokens::{Pallet, Event<T>} = 126,
		MessageQueue: pallet_message_queue::{Pallet, Call, Storage, Event<T>} = 127,

		// 3rd party pallets
		OrmlTokens: orml_tokens::{Pallet, Storage, Event<T>, Config<T>} = 150,
		OrmlAssetRegistry: orml_asset_registry::module::{Pallet, Storage, Call, Event<T>, Config<T>} = 151,
		OrmlXcm: orml_xcm::{Pallet, Storage, Call, Event<T>} = 152,

		// EVM pallets
		EVM: pallet_evm::{Pallet, Config<T>, Call, Storage, Event<T>} = 160,
		EVMChainId: pallet_evm_chain_id::{Pallet, Config<T>, Storage} = 161,
		BaseFee: pallet_base_fee::{Pallet, Call, Config<T>, Storage, Event} = 162,
		Ethereum: pallet_ethereum::{Pallet, Config<T>, Call, Storage, Event, Origin} = 163,
		EthereumTransaction: pallet_ethereum_transaction::{Pallet, Storage} = 164,
		LiquidityPoolsAxelarGateway: axelar_gateway_precompile::{Pallet, Call, Storage, Event<T>} = 165,

		// Our pallets (part 2)
		// Removed: Migration = 199
		Swaps: pallet_swaps::{Pallet, Storage} = 200,
		TokenMux: pallet_token_mux::{Pallet, Call, Storage, Event<T>} = 201,
	}
);

impl fp_self_contained::SelfContainedCall for RuntimeCall {
	type SignedInfo = H160;

	fn is_self_contained(&self) -> bool {
		match self {
			RuntimeCall::Ethereum(call) => call.is_self_contained(),
			_ => false,
		}
	}

	fn check_self_contained(&self) -> Option<Result<Self::SignedInfo, TransactionValidityError>> {
		use pallet_ethereum::TransactionAction;
		use runtime_common::evm::GetTransactionAction;
		use sp_runtime::transaction_validity::InvalidTransaction;

		match self {
			RuntimeCall::Ethereum(call) => match call {
				pallet_ethereum::Call::transact { transaction }
					if transaction.action() == TransactionAction::Create =>
				{
					Some(Err(TransactionValidityError::Invalid(
						InvalidTransaction::Call,
					)))
				}
				_ => call.check_self_contained(),
			},
			_ => None,
		}
	}

	fn validate_self_contained(
		&self,
		info: &Self::SignedInfo,
		dispatch_info: &DispatchInfoOf<RuntimeCall>,
		len: usize,
	) -> Option<TransactionValidity> {
		match self {
			RuntimeCall::Ethereum(call) => call.validate_self_contained(info, dispatch_info, len),
			_ => None,
		}
	}

	fn pre_dispatch_self_contained(
		&self,
		info: &Self::SignedInfo,
		dispatch_info: &DispatchInfoOf<RuntimeCall>,
		len: usize,
	) -> Option<Result<(), TransactionValidityError>> {
		match self {
			RuntimeCall::Ethereum(call) => {
				call.pre_dispatch_self_contained(info, dispatch_info, len)
			}
			_ => None,
		}
	}

	fn apply_self_contained(
		self,
		info: Self::SignedInfo,
	) -> Option<sp_runtime::DispatchResultWithInfo<PostDispatchInfoOf<Self>>> {
		match self {
			call @ RuntimeCall::Ethereum(pallet_ethereum::Call::transact { .. }) => {
				Some(call.dispatch(RuntimeOrigin::from(
					pallet_ethereum::RawOrigin::EthereumTransaction(info),
				)))
			}
			_ => None,
		}
	}
}

pub struct TransactionConverter;

impl fp_rpc::ConvertTransaction<UncheckedExtrinsic> for TransactionConverter {
	fn convert_transaction(&self, transaction: pallet_ethereum::Transaction) -> UncheckedExtrinsic {
		UncheckedExtrinsic::new_unsigned(
			pallet_ethereum::Call::<Runtime>::transact { transaction }.into(),
		)
	}
}

impl fp_rpc::ConvertTransaction<sp_runtime::OpaqueExtrinsic> for TransactionConverter {
	fn convert_transaction(
		&self,
		transaction: pallet_ethereum::Transaction,
	) -> sp_runtime::OpaqueExtrinsic {
		let extrinsic = UncheckedExtrinsic::new_unsigned(
			pallet_ethereum::Call::<Runtime>::transact { transaction }.into(),
		);
		let encoded = extrinsic.encode();
		sp_runtime::OpaqueExtrinsic::decode(&mut &encoded[..])
			.expect("Encoded extrinsic is always valid")
	}
}

impl_runtime_apis! {
	impl sp_api::Core<Block> for Runtime {
		fn version() -> RuntimeVersion {
			VERSION
		}

		fn execute_block(block: Block) {
			Executive::execute_block(block)
		}

		fn initialize_block(header: &<Block as BlockT>::Header) {
			Executive::initialize_block(header)
		}
	}

	impl sp_api::Metadata<Block> for Runtime {
		fn metadata() -> OpaqueMetadata {
			OpaqueMetadata::new(Runtime::metadata().into())
		}

		fn metadata_at_version(version: u32) -> Option<sp_core::OpaqueMetadata> { Runtime::metadata_at_version(version) }
		fn metadata_versions() -> sp_std::vec::Vec<u32> { Runtime::metadata_versions() }
	}

	impl sp_block_builder::BlockBuilder<Block> for Runtime {
		fn apply_extrinsic(extrinsic: <Block as BlockT>::Extrinsic) -> ApplyExtrinsicResult {
			Executive::apply_extrinsic(extrinsic)
		}

		fn finalize_block() -> <Block as BlockT>::Header {
			Executive::finalize_block()
		}

		fn inherent_extrinsics(data: InherentData) -> Vec<<Block as BlockT>::Extrinsic> {
			data.create_extrinsics()
		}

		fn check_inherents(block: Block, data: InherentData) -> CheckInherentsResult {
			data.check_extrinsics(&block)
		}
	}

	impl sp_transaction_pool::runtime_api::TaggedTransactionQueue<Block> for Runtime {
		fn validate_transaction(
			source: TransactionSource,
			tx: <Block as BlockT>::Extrinsic,
			block_hash: <Block as BlockT>::Hash,
		) -> TransactionValidity {
			Executive::validate_transaction(source, tx, block_hash)
		}
	}

	impl sp_offchain::OffchainWorkerApi<Block> for Runtime {
		fn offchain_worker(header: &<Block as BlockT>::Header) {
			Executive::offchain_worker(header)
		}
	}

	impl sp_session::SessionKeys<Block> for Runtime {
		fn decode_session_keys(
			encoded: Vec<u8>,
		) -> Option<Vec<(Vec<u8>, sp_core::crypto::KeyTypeId)>> {
			SessionKeys::decode_into_raw_public_keys(&encoded)
		}

		fn generate_session_keys(seed: Option<Vec<u8>>) -> Vec<u8> {
			SessionKeys::generate(seed)
		}
	}

	impl sp_consensus_aura::AuraApi<Block, AuraId> for Runtime {
		fn slot_duration() -> sp_consensus_aura::SlotDuration {
			sp_consensus_aura::SlotDuration::from_millis(Aura::slot_duration())
		}

		fn authorities() -> Vec<AuraId> {
			Aura::authorities().into_inner()
		}
	}

	impl frame_system_rpc_runtime_api::AccountNonceApi<Block, AccountId, Nonce> for Runtime {
		fn account_nonce(account: AccountId) -> Nonce {
			System::account_nonce(account)
		}
	}

	impl pallet_transaction_payment_rpc_runtime_api::TransactionPaymentApi<
		Block,
		Balance,
	> for Runtime {
		fn query_info(uxt: <Block as BlockT>::Extrinsic, len: u32) -> RuntimeDispatchInfo<Balance> {
			TransactionPayment::query_info(uxt, len)
		}
		fn query_fee_details(uxt: <Block as BlockT>::Extrinsic, len: u32) -> FeeDetails<Balance> {
			TransactionPayment::query_fee_details(uxt, len)
		}
		fn query_weight_to_fee(weight: Weight) -> Balance {
			TransactionPayment::weight_to_fee(weight)
		}
		fn query_length_to_fee(length: u32) -> Balance {
			TransactionPayment::length_to_fee(length)
		}
	}

	impl cumulus_primitives_core::CollectCollationInfo<Block> for Runtime {
		fn collect_collation_info(header: &<Block as BlockT>::Header) -> cumulus_primitives_core::CollationInfo {
			ParachainSystem::collect_collation_info(header)
		}
	}

	impl runtime_common::apis::AnchorApi<Block, Hash, BlockNumber> for Runtime {
		fn get_anchor_by_id(id: Hash) -> Option<AnchorData<Hash, BlockNumber>> {
			Anchor::get_anchor_by_id(id)
		}
	}

	// PoolsAPI
	impl runtime_common::apis::PoolsApi<Block, PoolId, TrancheId, Balance, CurrencyId, Quantity, MaxTranches> for Runtime {
		fn currency(pool_id: PoolId) -> Option<CurrencyId>{
			pallet_pool_system::Pool::<Runtime>::get(pool_id).map(|details| details.currency)
		}

		fn inspect_epoch_solution(pool_id: PoolId, solution: Vec<TrancheSolution>) -> Option<EpochSolution<Balance, MaxTranches>>{
			let pool = pallet_pool_system::Pool::<Runtime>::get(pool_id)?;
			let epoch_execution_info = pallet_pool_system::EpochExecution::<Runtime>::get(pool_id)?;
			pallet_pool_system::Pallet::<Runtime>::score_solution(
				&pool,
				&epoch_execution_info,
				&solution
			).ok()
		}

		fn tranche_token_price(pool_id: PoolId, tranche: TrancheLoc<TrancheId>) -> Option<Quantity>{
			let index: usize = PoolSystem::pool(pool_id)?.tranches.tranche_index(&tranche)?.try_into().ok()?;
			Self::tranche_token_prices(pool_id)?.get(index).cloned()
		}

		fn tranche_token_prices(pool_id: PoolId) -> Option<Vec<Quantity>>{
			let now = <Timestamp as UnixTime>::now().as_secs();
			let mut pool = PoolSystem::pool(pool_id)?;
			pool
				.tranches
				.calculate_prices::<_, Tokens, AccountId>(runtime_common::update_nav::<Runtime>(pool_id).ok()?.total, now)
				.ok()
		}

		fn tranche_ids(pool_id: PoolId) -> Option<Vec<TrancheId>>{
			let pool = pallet_pool_system::Pool::<Runtime>::get(pool_id)?;
			Some(pool.tranches.ids_residual_top())
		}

		fn tranche_id(pool_id: PoolId, tranche_index: TrancheIndex) -> Option<TrancheId>{
			let pool = pallet_pool_system::Pool::<Runtime>::get(pool_id)?;
			let index: usize = tranche_index.try_into().ok()?;
			pool.tranches.ids_residual_top().get(index).cloned()
		}

		fn tranche_currency(pool_id: PoolId, tranche_loc: TrancheLoc<TrancheId>) -> Option<CurrencyId>{
			let pool = pallet_pool_system::Pool::<Runtime>::get(pool_id)?;
			pool.tranches.tranche_currency(tranche_loc).map(Into::into)
		}

		fn nav(pool_id: PoolId) -> Option<PoolNav<Balance>> {
			runtime_common::update_nav::<Runtime>(pool_id).ok()
		}
	}

	// RewardsApi
	impl runtime_common::apis::RewardsApi<Block, AccountId, Balance, CurrencyId> for Runtime {
		fn list_currencies(domain: runtime_common::apis::RewardDomain, account_id: AccountId) -> Vec<CurrencyId> {
			match domain {
				runtime_common::apis::RewardDomain::Block => pallet_rewards::Pallet::<Runtime, instances::BlockRewards>::list_currencies(&account_id),
				_ => vec![],
			}
		}

		fn compute_reward(domain: runtime_common::apis::RewardDomain, currency_id: CurrencyId, account_id: AccountId) -> Option<Balance> {
			match domain {
				runtime_common::apis::RewardDomain::Block => <pallet_rewards::Pallet::<Runtime, instances::BlockRewards> as cfg_traits::rewards::AccountRewards<AccountId>>::compute_reward(currency_id, &account_id).ok(),
				_ => None,
			}
		}
	}

	// LoansApi
	impl runtime_common::apis::LoansApi<
		Block,
		PoolId,
		LoanId,
		ActiveLoanInfo<Runtime>,
		Balance,
		PriceCollectionInput<Runtime>
	> for Runtime {
		fn portfolio(
			pool_id: PoolId
		) -> Vec<(LoanId, ActiveLoanInfo<Runtime>)> {
			Loans::get_active_loans_info(pool_id).unwrap_or_default()
		}

		fn portfolio_loan(
			pool_id: PoolId,
			loan_id: LoanId
		) -> Option<ActiveLoanInfo<Runtime>> {
			Loans::get_active_loan_info(pool_id, loan_id).ok().flatten()
		}

		fn portfolio_valuation(
			pool_id: PoolId,
			input_prices: PriceCollectionInput<Runtime>
		) -> Result<Balance, DispatchError> {
			Ok(runtime_common::update_nav_with_input(pool_id, input_prices)?.nav_aum)
		}

		fn expected_cashflows(pool_id: PoolId, loan_id: LoanId) -> Result<Vec<CashflowPayment<Balance>>, DispatchError> {
			Loans::expected_cashflows(pool_id, loan_id)
		}
	}

	// Investment Runtime APIs
	impl runtime_common::apis::InvestmentsApi<Block, AccountId, TrancheCurrency, InvestmentPortfolio<Balance, CurrencyId>> for Runtime {
		fn investment_portfolio(account_id: AccountId) -> Vec<(TrancheCurrency, InvestmentPortfolio<Balance, CurrencyId>)> {
			runtime_common::investment_portfolios::get_account_portfolio::<Runtime>(account_id).unwrap_or_default()
		}
	}

	// AccountConversionApi
	impl runtime_common::apis::AccountConversionApi<Block, AccountId> for Runtime {
		fn conversion_of(location: Location) -> Option<AccountId> {
			AccountConverter::location_to_account::<LocationToAccountId>(location)
		}
	}

	// OrderBookApi
	impl runtime_common::apis::OrderBookApi<Block, CurrencyId, Balance> for Runtime {
		fn min_fulfillment_amount(currency_id: CurrencyId) -> Option<Balance> {
			OrderBook::min_fulfillment_amount(currency_id).ok()
		}
	}

	// PoolFeesApi
	impl runtime_common::apis::PoolFeesApi<Block, PoolId, PoolFeeId, AccountId, Balance, Rate> for Runtime {
		fn list_fees(pool_id: PoolId) -> Option<cfg_types::pools::PoolFeesList<PoolFeeId, AccountId, Balance, Rate>> {
			runtime_common::update_nav::<Runtime>(pool_id).ok()?;
			Some(PoolFees::get_pool_fees(pool_id))
		}
	}

	// Frontier APIs
	impl fp_rpc::EthereumRuntimeRPCApi<Block> for Runtime {
		fn chain_id() -> u64 {
			<Runtime as pallet_evm::Config>::ChainId::get()
		}

		fn account_basic(address: H160) -> EVMAccount {
			let (account, _) = EVM::account_basic(&address);
			account
		}

		fn gas_price() -> U256 {
			let (gas_price, _) = <Runtime as pallet_evm::Config>::FeeCalculator::min_gas_price();
			gas_price
		}

		fn account_code_at(address: H160) -> Vec<u8> {
			pallet_evm::AccountCodes::<Runtime>::get(address)
		}

		fn author() -> H160 {
			<pallet_evm::Pallet<Runtime>>::find_author()
		}

		fn storage_at(address: H160, index: U256) -> H256 {
			let mut tmp = [0u8; 32];
			index.to_big_endian(&mut tmp);
			pallet_evm::AccountStorages::<Runtime>::get(address, H256::from_slice(&tmp[..]))
		}

		fn call(
			from: H160,
			to: H160,
			data: Vec<u8>,
			value: U256,
			gas_limit: U256,
			max_fee_per_gas: Option<U256>,
			max_priority_fee_per_gas: Option<U256>,
			nonce: Option<U256>,
			estimate: bool,
			access_list: Option<Vec<(H160, Vec<H256>)>>,
		) -> Result<pallet_evm::CallInfo, sp_runtime::DispatchError> {
			let mut config = <Runtime as pallet_evm::Config>::config().clone();
			config.estimate = estimate;

			let gas_limit = gas_limit.min(u64::MAX.into()).low_u64();
					let without_base_extrinsic_weight = true;

			let is_transactional = false;
			let validate = true;
			let mut estimated_transaction_len = data.len() +
				// from: 20
				// value: 32
				// gas_limit: 32
				// nonce: 32
				// 1 byte transaction action variant
				// chain id 8 bytes
				// 65 bytes signature
				190;

			if max_fee_per_gas.is_some() {
				estimated_transaction_len += 32;
			}
			if max_priority_fee_per_gas.is_some() {
				estimated_transaction_len += 32;
			}
			if access_list.is_some() {
				estimated_transaction_len += access_list.encoded_size();
			}
			let (weight_limit, proof_size_base_cost) =
				match <Runtime as pallet_evm::Config>::GasWeightMapping::gas_to_weight(
					gas_limit,
					without_base_extrinsic_weight
				) {
					weight_limit if weight_limit.proof_size() > 0 => {
						(Some(weight_limit), Some(estimated_transaction_len as u64))
					}
					_ => (None, None),
				};

			<Runtime as pallet_evm::Config>::Runner::call(
				from,
				to,
				data,
				value,
				gas_limit.unique_saturated_into(),
				max_fee_per_gas,
				max_priority_fee_per_gas,
				nonce,
				access_list.unwrap_or_default(),
				is_transactional,
				validate,
				weight_limit,
				proof_size_base_cost,
				&config,
			).map_err(|err| err.error.into())
		}

		fn create(
			from: H160,
			data: Vec<u8>,
			value: U256,
			gas_limit: U256,
			max_fee_per_gas: Option<U256>,
			max_priority_fee_per_gas: Option<U256>,
			nonce: Option<U256>,
			estimate: bool,
			access_list: Option<Vec<(H160, Vec<H256>)>>,
		) -> Result<pallet_evm::CreateInfo, sp_runtime::DispatchError> {
			let config = if estimate {
				let mut config = <Runtime as pallet_evm::Config>::config().clone();
				config.estimate = true;
				Some(config)
			} else {
				None
			};

			let is_transactional = false;
			let validate = true;
			let mut estimated_transaction_len = data.len() +
				// from: 20
				// value: 32
				// gas_limit: 32
				// nonce: 32
				// 1 byte transaction action variant
				// chain id 8 bytes
				// 65 bytes signature
				190;

					if max_fee_per_gas.is_some() {
						estimated_transaction_len += 32;
					}
					if max_priority_fee_per_gas.is_some() {
						estimated_transaction_len += 32;
					}
					if access_list.is_some() {
						estimated_transaction_len += access_list.encoded_size();
					}
			let gas_limit = gas_limit.min(u64::MAX.into()).low_u64(); let without_base_extrinsic_weight = true; let (weight_limit, proof_size_base_cost) =

				match <Runtime as pallet_evm::Config>::GasWeightMapping::gas_to_weight(
					gas_limit,
					without_base_extrinsic_weight
				) {
					weight_limit if weight_limit.proof_size() > 0 => {
						(Some(weight_limit), Some(estimated_transaction_len as u64))
					}
					_ => (None, None),
				};
			let evm_config = config.as_ref().unwrap_or_else(|| <Runtime as pallet_evm::Config>::config());
			<Runtime as pallet_evm::Config>::Runner::create(
				from,
				data,
				value,
				gas_limit.unique_saturated_into(),
				max_fee_per_gas,
				max_priority_fee_per_gas,
				nonce,
				access_list.unwrap_or_default(),
				is_transactional,
				validate,
				weight_limit,
				proof_size_base_cost,
				evm_config,
			).map_err(|err| err.error.into())
		}

		fn current_transaction_statuses() -> Option<Vec<TransactionStatus>> {
			pallet_ethereum::CurrentTransactionStatuses::<Runtime>::get()
		}

		fn current_block() -> Option<pallet_ethereum::Block> {
			pallet_ethereum::CurrentBlock::<Runtime>::get()
		}

		fn current_receipts() -> Option<Vec<pallet_ethereum::Receipt>> {
			pallet_ethereum::CurrentReceipts::<Runtime>::get()
		}

		fn current_all() -> (
			Option<pallet_ethereum::Block>,
			Option<Vec<pallet_ethereum::Receipt>>,
			Option<Vec<TransactionStatus>>,
		) {
			(
				pallet_ethereum::CurrentBlock::<Runtime>::get(),
				pallet_ethereum::CurrentReceipts::<Runtime>::get(),
				pallet_ethereum::CurrentTransactionStatuses::<Runtime>::get(),
			)
		}

		fn extrinsic_filter(
			xts: Vec<<Block as BlockT>::Extrinsic>,
		) -> Vec<pallet_ethereum::Transaction> {
			xts.into_iter().filter_map(|xt| match xt.0.function {
				RuntimeCall::Ethereum(transact { transaction }) => Some(transaction),
				_ => None
			}).collect::<Vec<pallet_ethereum::Transaction>>()
		}

		fn elasticity() -> Option<Permill> {
			None
		}

		fn gas_limit_multiplier_support() {}

		fn pending_block(
			xts: Vec<<Block as BlockT>::Extrinsic>
		) -> (
			Option<pallet_ethereum::Block>, Option<sp_std::prelude::Vec<TransactionStatus>>
		) {
			for ext in xts.into_iter() {
				let _ = Executive::apply_extrinsic(ext);
			}

			Ethereum::on_finalize(System::block_number() + 1);

			(
				pallet_ethereum::CurrentBlock::<Runtime>::get(),
				pallet_ethereum::CurrentTransactionStatuses::<Runtime>::get()
			)
		}

		fn initialize_pending_block(header: &<Block as BlockT>::Header) {
			Executive::initialize_block(header)
		}
	}

	impl fp_rpc::ConvertTransactionRuntimeApi<Block> for Runtime {
		fn convert_transaction(transaction: pallet_ethereum::Transaction) -> <Block as BlockT>::Extrinsic {
			UncheckedExtrinsic::new_unsigned(
				pallet_ethereum::Call::<Runtime>::transact { transaction }.into(),
			)
		}
	}

	#[cfg(feature = "try-runtime")]
	impl frame_try_runtime::TryRuntime<Block> for Runtime {
		fn on_runtime_upgrade(checks: frame_try_runtime::UpgradeCheckSelect) -> (Weight, Weight) {
			let weight = Executive::try_runtime_upgrade(checks).unwrap();
			(weight, RuntimeBlockWeights::get().max_block)
		}

		fn execute_block(block: Block, state_root_check: bool, signature_check: bool, select: frame_try_runtime::TryStateSelect) -> Weight {
			Executive::try_execute_block(block, state_root_check, signature_check, select).expect("execute-block failed")
		}
	}

	#[cfg(feature = "runtime-benchmarks")]
	impl frame_benchmarking::Benchmark<Block> for Runtime {
		fn benchmark_metadata(extra: bool) -> (
			Vec<frame_benchmarking::BenchmarkList>,
			Vec<frame_support::traits::StorageInfo>,
		) {
			use frame_benchmarking::{Benchmarking, BenchmarkList};
			use frame_support::traits::StorageInfoTrait;
			use frame_system_benchmarking::Pallet as SystemBench;
			use cumulus_pallet_session_benchmarking::Pallet as SessionBench;
			use pallet_xcm::benchmarking::Pallet as PalletXcmExtrinsicsBenchmark;

			let mut list = Vec::<BenchmarkList>::new();
			list_benchmarks!(list, extra);

			let storage_info = AllPalletsWithSystem::storage_info();
			(list, storage_info)
		}

		fn dispatch_benchmark(
			config: frame_benchmarking::BenchmarkConfig
		) -> Result<Vec<frame_benchmarking::BenchmarkBatch>, sp_runtime::RuntimeString> {
			use frame_benchmarking::{BenchmarkError, Benchmarking, BenchmarkBatch};

			use frame_system_benchmarking::Pallet as SystemBench;
			impl frame_system_benchmarking::Config for Runtime {
				fn setup_set_code_requirements(code: &sp_std::vec::Vec<u8>) -> Result<(), BenchmarkError> {
					ParachainSystem::initialize_for_set_code_benchmark(code.len() as u32);
					Ok(())
				}

				fn verify_set_code() {
					System::assert_last_event(cumulus_pallet_parachain_system::Event::<Runtime>::ValidationFunctionStored.into());
				}
			}

			use cumulus_pallet_session_benchmarking::Pallet as SessionBench;
			impl cumulus_pallet_session_benchmarking::Config for Runtime {}

			use pallet_xcm::benchmarking::Pallet as PalletXcmExtrinsicsBenchmark;
			impl pallet_xcm::benchmarking::Config for Runtime {}

			use frame_support::traits::WhitelistedStorageKeys;
			let whitelist = AllPalletsWithSystem::whitelisted_storage_keys();

			let mut batches = Vec::<BenchmarkBatch>::new();
			let params = (&config, &whitelist);
			add_benchmarks!(params, batches);

			if batches.is_empty() { return Err("Benchmark not found for this pallet.".into()) }
			Ok(batches)
		}
	}

	impl sp_genesis_builder::GenesisBuilder<Block> for Runtime {
		fn create_default_config() -> Vec<u8> {
			create_default_config::<RuntimeGenesisConfig>()
		}

		fn build_config(config: Vec<u8>) -> sp_genesis_builder::Result {
			build_config::<RuntimeGenesisConfig>(config)
		}
	}
}

#[cfg(feature = "runtime-benchmarks")]
mod benches {
	frame_benchmarking::define_benchmarks!(
		[frame_system, SystemBench::<Runtime>]
		[pallet_timestamp, Timestamp]
		[pallet_balances, Balances]
		[pallet_multisig, Multisig]
		[pallet_proxy, Proxy]
		[pallet_utility, Utility]
		[pallet_scheduler, Scheduler]
		[pallet_collective, Council]
		[pallet_elections_phragmen, Elections]
		[pallet_democracy, Democracy]
		[pallet_identity, Identity]
		[pallet_vesting, Vesting]
		[pallet_preimage, Preimage]
		[pallet_uniques, Uniques]
		[pallet_fees, Fees]
		[pallet_anchors, Anchor]
		[pallet_block_rewards, BlockRewards]
		[pallet_collator_allowlist, CollatorAllowlist]
		[pallet_collator_selection, CollatorSelection]
		[pallet_permissions, Permissions]
		[pallet_pool_system, PoolSystem]
		[pallet_pool_registry, PoolRegistry]
		[pallet_loans, Loans]
		[pallet_interest_accrual, InterestAccrual]
		[pallet_session, SessionBench::<Runtime>]
		[pallet_restricted_tokens, Tokens]
		[pallet_keystore, Keystore]
		[pallet_order_book, OrderBook]
		[pallet_investments, Investments]
		[pallet_xcm, PalletXcmExtrinsicsBenchmark::<Runtime>]
		[cumulus_pallet_xcmp_queue, XcmpQueue]
		[pallet_liquidity_rewards, LiquidityRewards]
		[pallet_transfer_allowlist, TransferAllowList]
		[pallet_oracle_feed, OraclePriceFeed]
		[pallet_oracle_collection, OraclePriceCollection]
		[pallet_pool_fees, PoolFees]
		[pallet_remarks, Remarks]
		[pallet_token_mux, TokenMux]
	);
}

struct CheckInherents;
impl cumulus_pallet_parachain_system::CheckInherents<Block> for CheckInherents {
	fn check_inherents(
		block: &Block,
		relay_state_proof: &cumulus_pallet_parachain_system::RelayChainStateProof,
	) -> sp_inherents::CheckInherentsResult {
		let relay_chain_slot = relay_state_proof
			.read_slot()
			.expect("Could not read the relay chain slot from the proof");

		let inherent_data =
			cumulus_primitives_timestamp::InherentDataProvider::from_relay_chain_slot_and_duration(
				relay_chain_slot,
				sp_std::time::Duration::from_secs(6),
			)
			.create_inherent_data()
			.expect("Could not create the timestamp inherent data");

		inherent_data.check_extrinsics(block)
	}
}

cumulus_pallet_parachain_system::register_validate_block! {
	Runtime = Runtime,
	BlockExecutor = cumulus_pallet_aura_ext::BlockExecutor::<Runtime, Executive>,
	CheckInherents = CheckInherents,
}<|MERGE_RESOLUTION|>--- conflicted
+++ resolved
@@ -163,11 +163,7 @@
 	spec_name: create_runtime_str!("altair"),
 	impl_name: create_runtime_str!("altair"),
 	authoring_version: 1,
-<<<<<<< HEAD
-	spec_version: 1102,
-=======
 	spec_version: 1103,
->>>>>>> e7b54c91
 	impl_version: 1,
 	apis: RUNTIME_API_VERSIONS,
 	transaction_version: 2,
@@ -1970,11 +1966,7 @@
 	frame_system::ChainContext<Runtime>,
 	Runtime,
 	AllPalletsWithSystem,
-<<<<<<< HEAD
-	migrations::UpgradeAltair1102,
-=======
 	migrations::UpgradeAltair1103,
->>>>>>> e7b54c91
 >;
 
 // Frame Order in this block dictates the index of each one in the metadata
