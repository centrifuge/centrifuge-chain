--- conflicted
+++ resolved
@@ -7,7 +7,7 @@
 use codec::{Decode, Encode, MaxEncodedLen};
 use frame_support::{
 	construct_runtime, parameter_types,
-	traits::{Contains, InstanceFilter, LockIdentifier, U128CurrencyToVote},
+	traits::{InstanceFilter, LockIdentifier, U128CurrencyToVote},
 	weights::{
 		constants::{BlockExecutionWeight, ExtrinsicBaseWeight},
 		DispatchClass, Weight,
@@ -28,7 +28,7 @@
 use polkadot_runtime_common::{BlockHashCount, RocksDbWeight, SlowAdjustingFeeUpdate};
 use scale_info::TypeInfo;
 use sp_api::impl_runtime_apis;
-use sp_core::u32_trait::{_1, _2, _3, _5};
+use sp_core::u32_trait::{_1, _2, _3, _4, _5};
 use sp_core::OpaqueMetadata;
 use sp_inherents::{CheckInherentsResult, InherentData};
 use sp_runtime::traits::{BlakeTwo256, Block as BlockT, ConvertInto};
@@ -72,7 +72,7 @@
 	spec_name: create_runtime_str!("altair"),
 	impl_name: create_runtime_str!("altair"),
 	authoring_version: 1,
-	spec_version: 1007,
+	spec_version: 1008,
 	impl_version: 1,
 	apis: RUNTIME_API_VERSIONS,
 	transaction_version: 1,
@@ -88,7 +88,7 @@
 }
 
 use frame_support::sp_runtime::traits::{Convert, IdentifyAccount, OpaqueKeys, Verify};
-/// Costum runtime upgrades
+/// Custom runtime upgrades
 ///
 /// Migration to include collator-selection in a running chain
 use pallet_collator_selection::CandidateInfo;
@@ -114,7 +114,7 @@
 	T::Keys: From<SessionKeys>,
 {
 	fn to_version() -> u32 {
-		1007
+		1008
 	}
 
 	fn inject_invulnerables(invulnerables: &[(T::AccountId, T::Keys)]) -> Weight {
@@ -322,48 +322,10 @@
 		.build_or_panic();
 	pub const SS58Prefix: u8 = 136;
 }
-// our base filter
-// allow base system calls needed for block production and runtime upgrade
-// other calls will be disallowed
-pub struct BaseFilter;
-
-impl Contains<Call> for BaseFilter {
-	fn contains(c: &Call) -> bool {
-		matches!(
-			c,
-			// Calls from Sudo
-			Call::Sudo(..)
-			// Calls for runtime upgrade
-			| Call::System(frame_system::Call::set_code{..})
-			| Call::System(frame_system::Call::set_code_without_checks{..})
-			// Calls that are present in each block
-			| Call::ParachainSystem(
-				cumulus_pallet_parachain_system::Call::set_validation_data{..}
-			)
-			| Call::Timestamp(pallet_timestamp::Call::set{..})
-			// Claiming logic is also enabled
-			| Call::CrowdloanClaim(pallet_crowdloan_claim::Call::claim_reward{..})
-			// Enable Governance
-<<<<<<< HEAD
-			| Call::Democracy{..} | Call::Council{..} | Call::Elections{..} | Call::Utility{..}
-=======
-			| Call::Democracy{..} | Call::Council{..} | Call::Elections{..}
-			// Enable Treasury
-			| Call::Treasury{..}
-			// Enable Identity
-			| Call::Identity{..}
-			// Enable Proxy
-			| Call::Proxy{..}
-			// Enable Utility
-			| Call::Utility{..}
->>>>>>> 14ed9ef9
-		)
-	}
-}
 
 // system support impls
 impl frame_system::Config for Runtime {
-	type BaseCallFilter = BaseFilter;
+	type BaseCallFilter = frame_support::traits::Everything;
 	type BlockWeights = RuntimeBlockWeights;
 	type BlockLength = RuntimeBlockLength;
 	/// The ubiquitous origin type.
@@ -836,11 +798,7 @@
 type ApproveOrigin = EnsureOneOf<
 	AccountId,
 	EnsureRoot<AccountId>,
-<<<<<<< HEAD
-	pallet_collective::EnsureProportionAtLeast<_3, _4, AccountId, CouncilCollective>,
-=======
 	pallet_collective::EnsureProportionAtLeast<_3, _5, AccountId, CouncilCollective>,
->>>>>>> 14ed9ef9
 >;
 
 type RejectOrigin = EnsureOneOf<
@@ -858,21 +816,13 @@
 	pub const ProposalBondMinimum: Balance = 100 * AIR;
 
 	// periods between treasury spends
-<<<<<<< HEAD
-	pub const SpendPeriod: BlockNumber = 30 * DAYS;
-=======
 	pub const SpendPeriod: BlockNumber = 6 * DAYS;
->>>>>>> 14ed9ef9
 
 	// percentage of treasury we burn per Spend period if there is a surplus
 	// If the treasury is able to spend on all the approved proposals and didn't miss any
 	// then we burn % amount of remaining balance
 	// If the treasury couldn't spend on all the approved proposals, then we dont burn any
-<<<<<<< HEAD
-	pub const Burn: Permill = Permill::from_percent(1);
-=======
 	pub const Burn: Permill = Permill::from_percent(0);
->>>>>>> 14ed9ef9
 
 	// treasury pallet account id
 	pub const TreasuryPalletId: PalletId = PalletId(*b"py/trsry");
@@ -883,11 +833,7 @@
 
 impl pallet_treasury::Config for Runtime {
 	type Currency = Balances;
-<<<<<<< HEAD
-	// either democracy or 75% of council votes
-=======
 	// either democracy or 66% of council votes
->>>>>>> 14ed9ef9
 	type ApproveOrigin = ApproveOrigin;
 	// either democracy or more than 50% council votes
 	type RejectOrigin = RejectOrigin;
@@ -1026,12 +972,6 @@
 	type ValidatorIdOf = pallet_collator_selection::IdentityCollator;
 	type ValidatorRegistration = CollatorAllowlist;
 	type WeightInfo = pallet_collator_selection::weights::SubstrateWeight<Runtime>;
-}
-
-// admin stuff
-impl pallet_sudo::Config for Runtime {
-	type Event = Event;
-	type Call = Call;
 }
 
 // Frame Order in this block dictates the index of each one in the metadata
@@ -1085,8 +1025,6 @@
 
 		// migration pallet
 		Migration: pallet_migration_manager::{Pallet, Call, Storage, Event<T>} = 199,
-		// admin stuff
-		Sudo: pallet_sudo::{Pallet, Call, Config<T>, Storage, Event<T>} = 200,
 	}
 );
 
