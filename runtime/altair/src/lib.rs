--- conflicted
+++ resolved
@@ -1843,13 +1843,9 @@
 		EthereumTransaction: pallet_ethereum_transaction::{Pallet, Storage} = 164,
 		LiquidityPoolsAxelarGateway: axelar_gateway_precompile::{Pallet, Call, Storage, Event<T>} = 165,
 
-<<<<<<< HEAD
 		// Our pallets part 2
-		Migration: pallet_migration_manager::{Pallet, Call, Storage, Event<T>} = 199,
+		// Removed: Migration = 199
 		TokenMux: pallet_token_mux::{Pallet, Call, Storage, Event<T>} = 200,
-=======
-		// Removed: Migration = 199
->>>>>>> 45c6f382
 	}
 );
 
