--- conflicted
+++ resolved
@@ -58,11 +58,7 @@
 	traits::{
 		fungible::HoldConsideration,
 		tokens::{PayFromAccount, UnityAssetBalanceConversion},
-<<<<<<< HEAD
 		AsEnsureOriginWithArg, ConstBool, ConstU32, ConstU64, Contains, EitherOf, EitherOfDiverse,
-=======
-		AsEnsureOriginWithArg, ConstBool, ConstU32, ConstU64, Contains, EitherOfDiverse,
->>>>>>> de2886f2
 		EqualPrivilegeOnly, Get, InstanceFilter, LinearStoragePrice, LockIdentifier, OnFinalize,
 		PalletInfoAccess, TransformOrigin, UnixTime, WithdrawReasons,
 	},
@@ -102,10 +98,7 @@
 use polkadot_runtime_common::{
 	prod_or_fast, xcm_sender::NoPriceForMessageDelivery, BlockHashCount, SlowAdjustingFeeUpdate,
 };
-<<<<<<< HEAD
 pub use runtime_common::origins::gov::pallet_custom_origins;
-=======
->>>>>>> de2886f2
 use runtime_common::{
 	account_conversion::{AccountConverter, RuntimeAccountConverter},
 	asset_registry,
@@ -991,11 +984,7 @@
 }
 
 impl pallet_treasury::Config for Runtime {
-<<<<<<< HEAD
 	type ApproveOrigin = TreasuryApproveOrigin;
-=======
-	type ApproveOrigin = EnsureRootOr<TwoThirdOfCouncil>;
->>>>>>> de2886f2
 	type AssetKind = ();
 	type BalanceConverter = UnityAssetBalanceConversion;
 	#[cfg(feature = "runtime-benchmarks")]
@@ -1013,11 +1002,7 @@
 	type ProposalBond = ProposalBond;
 	type ProposalBondMaximum = ProposalBondMaximum;
 	type ProposalBondMinimum = ProposalBondMinimum;
-<<<<<<< HEAD
 	type RejectOrigin = TreasuryApproveOrigin;
-=======
-	type RejectOrigin = EnsureRootOr<EnsureProportionMoreThan<AccountId, CouncilCollective, 1, 2>>;
->>>>>>> de2886f2
 	type RuntimeEvent = RuntimeEvent;
 	type SpendFunds = ();
 	type SpendOrigin = TreasurySpender;
@@ -1819,10 +1804,6 @@
 	type Balance = Balance;
 	type BalanceRatio = Ratio;
 	type CurrencyId = CurrencyId;
-<<<<<<< HEAD
-	type DomainAccountToAccountId = AccountConverter;
-=======
->>>>>>> de2886f2
 	type DomainAccountToDomainAddress = AccountConverter;
 	type DomainAddressToAccountId = AccountConverter;
 	type ForeignInvestment = ForeignInvestments;
