// Copyright 2021 Centrifuge Foundation (centrifuge.io).
//
// This file is part of the Centrifuge chain project.
// Centrifuge is free software: you can redistribute it and/or modify
// it under the terms of the GNU General Public License as published by
// the Free Software Foundation, either version 3 of the License, or
// (at your option) any later version (see http://www.gnu.org/licenses).
// Centrifuge is distributed in the hope that it will be useful,
// but WITHOUT ANY WARRANTY; without even the implied warranty of
// MERCHANTABILITY or FITNESS FOR A PARTICULAR PURPOSE.  See the
// GNU General Public License for more details.

//! The Substrate runtime. This can be compiled with ``#[no_std]`, ready for Wasm.

#![cfg_attr(not(feature = "std"), no_std)]
// `construct_runtime!` does a lot of recursion and requires us to increase the limit to 256.
#![recursion_limit = "256"]
// Allow things like `1 * CFG`
#![allow(clippy::identity_op)]

pub use cfg_primitives::{constants::*, types::*};
use cfg_traits::{
	OrderManager, Permissions as PermissionsT, PoolUpdateGuard, PreConditions, TrancheCurrency as _,
};
pub use cfg_types::CurrencyId;
use cfg_types::{
	CustomMetadata, FeeKey, PermissionRoles, PermissionScope, PermissionedCurrencyRole, PoolRole,
	Rate, Role, TimeProvider, TrancheCurrency,
};
use codec::{Decode, Encode, MaxEncodedLen};
/// Constant values used within the runtime.
use constants::currency::*;
use frame_support::{
	construct_runtime, parameter_types,
	traits::{
		AsEnsureOriginWithArg, Contains, EqualPrivilegeOnly, InstanceFilter, LockIdentifier,
		PalletInfoAccess, U128CurrencyToVote, UnixTime,
	},
	weights::{
		constants::{BlockExecutionWeight, ExtrinsicBaseWeight, RocksDbWeight},
		ConstantMultiplier, DispatchClass, Weight,
	},
	PalletId, RuntimeDebug,
};
use frame_system::{
	limits::{BlockLength, BlockWeights},
	EnsureRoot, EnsureSigned,
};
use orml_traits::parameter_type_with_key;
use pallet_anchors::AnchorData;
pub use pallet_balances::Call as BalancesCall;
use pallet_collective::{EnsureMember, EnsureProportionMoreThan};
use pallet_investments::OrderType;
use pallet_pools::{
	EpochSolution, PoolDetails, ScheduledUpdateDetails, TrancheIndex, TrancheLoc, TrancheSolution,
};
use pallet_restricted_tokens::{FungibleInspectPassthrough, FungiblesInspectPassthrough};
pub use pallet_timestamp::Call as TimestampCall;
pub use pallet_transaction_payment::{CurrencyAdapter, Multiplier, TargetedFeeAdjustment};
use pallet_transaction_payment_rpc_runtime_api::{FeeDetails, RuntimeDispatchInfo};
use polkadot_runtime_common::{prod_or_fast, BlockHashCount, SlowAdjustingFeeUpdate};
use runtime_common::fees::{DealWithFees, WeightToFee};
pub use runtime_common::*;
use scale_info::TypeInfo;
use sp_api::impl_runtime_apis;
use sp_core::OpaqueMetadata;
use sp_inherents::{CheckInherentsResult, InherentData};
#[cfg(any(feature = "std", test))]
pub use sp_runtime::BuildStorage;
use sp_runtime::{
	create_runtime_str, generic, impl_opaque_keys,
	traits::{AccountIdConversion, BlakeTwo256, Block as BlockT, ConvertInto, Zero},
	transaction_validity::{TransactionSource, TransactionValidity},
	ApplyExtrinsicResult, DispatchError, DispatchResult, Perbill, Permill,
};
use sp_std::{marker::PhantomData, prelude::*};
#[cfg(any(feature = "std", test))]
use sp_version::NativeVersion;
use sp_version::RuntimeVersion;
use static_assertions::const_assert;
use xcm_executor::XcmExecutor;

use crate::xcm::{XcmConfig, XcmOriginToTransactDispatchOrigin};

pub mod constants;
mod weights;
pub mod xcm;

pub use crate::xcm::*;

// Make the WASM binary available.
#[cfg(feature = "std")]
include!(concat!(env!("OUT_DIR"), "/wasm_binary.rs"));

impl_opaque_keys! {
	pub struct SessionKeys {
		pub aura: Aura,
	}
}

/// Runtime version.
#[sp_version::runtime_version]
pub const VERSION: RuntimeVersion = RuntimeVersion {
	spec_name: create_runtime_str!("altair"),
	impl_name: create_runtime_str!("altair"),
	authoring_version: 1,
	spec_version: 1021,
	impl_version: 1,
	#[cfg(not(feature = "disable-runtime-api"))]
	apis: RUNTIME_API_VERSIONS,
	#[cfg(feature = "disable-runtime-api")]
	apis: version::create_apis_vec![[]],
	transaction_version: 1,
	state_version: 0,
};

/// Native version.
#[cfg(any(feature = "std", test))]
pub fn native_version() -> NativeVersion {
	NativeVersion {
		runtime_version: VERSION,
		can_author_with: Default::default(),
	}
}

parameter_types! {
	pub const MaximumBlockWeight: Weight = MAXIMUM_BLOCK_WEIGHT;
	pub const Version: RuntimeVersion = VERSION;
	pub RuntimeBlockLength: BlockLength =
		BlockLength::max_with_normal_ratio(5 * 1024 * 1024, NORMAL_DISPATCH_RATIO);
	pub RuntimeBlockWeights: BlockWeights = BlockWeights::builder()
		.base_block(BlockExecutionWeight::get())
		.for_class(DispatchClass::all(), |weights| {
			weights.base_extrinsic = ExtrinsicBaseWeight::get();
		})
		.for_class(DispatchClass::Normal, |weights| {
			weights.max_total = Some(NORMAL_DISPATCH_RATIO * MAXIMUM_BLOCK_WEIGHT);
		})
		.for_class(DispatchClass::Operational, |weights| {
			weights.max_total = Some(MAXIMUM_BLOCK_WEIGHT);
			// Operational transactions have some extra reserved space, so that they
			// are included even if block reached `MAXIMUM_BLOCK_WEIGHT`.
			weights.reserved = Some(
				MAXIMUM_BLOCK_WEIGHT - NORMAL_DISPATCH_RATIO * MAXIMUM_BLOCK_WEIGHT
			);
		})
		.avg_block_initialization(AVERAGE_ON_INITIALIZE_RATIO)
		.build_or_panic();
	pub const SS58Prefix: u8 = 136;
}

// system support impls
impl frame_system::Config for Runtime {
	/// Data to be associated with an account (other than nonce/transaction counter, which this
	/// module does regardless).
	type AccountData = pallet_balances::AccountData<Balance>;
	/// The identifier used to distinguish between accounts.
	type AccountId = AccountId;
	type BaseCallFilter = BaseCallFilter;
	/// Maximum number of block number to block hash mappings to keep (oldest pruned first).
	type BlockHashCount = BlockHashCount;
	type BlockLength = RuntimeBlockLength;
	/// The index type for blocks.
	type BlockNumber = BlockNumber;
	type BlockWeights = RuntimeBlockWeights;
	/// The aggregated dispatch type that is available for extrinsics.
	type Call = Call;
	type DbWeight = RocksDbWeight;
	/// The overarching event type.
	type Event = Event;
	/// The type for hashing blocks and tries.
	type Hash = Hash;
	/// The hashing algorithm used.
	type Hashing = BlakeTwo256;
	/// The header type.
	type Header = Header;
	/// The index type for storing how many extrinsics an account has signed.
	type Index = Index;
	/// The lookup mechanism to get account ID from whatever is passed in dispatchers.
	type Lookup = sp_runtime::traits::AccountIdLookup<AccountId, ()>;
	type MaxConsumers = frame_support::traits::ConstU32<16>;
	/// A function that is invoked when an account has been determined to be dead.
	/// All resources should be cleaned up associated with the given account.
	type OnKilledAccount = ();
	/// Handler for when a new account has just been created.
	type OnNewAccount = ();
	type OnSetCode = cumulus_pallet_parachain_system::ParachainSetCode<Self>;
	/// The ubiquitous origin type.
	type Origin = Origin;
	type PalletInfo = PalletInfo;
	type SS58Prefix = SS58Prefix;
	type SystemWeightInfo = weights::frame_system::SubstrateWeight<Runtime>;
	/// Get the chain's current version.
	type Version = Version;
}

/// Base Call Filter
pub struct BaseCallFilter;
impl Contains<Call> for BaseCallFilter {
	fn contains(c: &Call) -> bool {
		match c {
			Call::PolkadotXcm(method) => match method {
				// Block these calls when called by a signed extrinsic.
				// Root will still be able to execute these.
				pallet_xcm::Call::send { .. }
				| pallet_xcm::Call::execute { .. }
				| pallet_xcm::Call::teleport_assets { .. }
				| pallet_xcm::Call::reserve_transfer_assets { .. }
				| pallet_xcm::Call::limited_reserve_transfer_assets { .. }
				| pallet_xcm::Call::limited_teleport_assets { .. } => {
					return false;
				}
				pallet_xcm::Call::__Ignore { .. } => {
					unimplemented!()
				}
				pallet_xcm::Call::force_xcm_version { .. }
				| pallet_xcm::Call::force_default_xcm_version { .. }
				| pallet_xcm::Call::force_subscribe_version_notify { .. }
				| pallet_xcm::Call::force_unsubscribe_version_notify { .. } => {
					return true;
				}
			},
			_ => true,
		}
	}
}

parameter_types! {
	pub const ReservedXcmpWeight: Weight = MAXIMUM_BLOCK_WEIGHT.saturating_div(4);
	pub const ReservedDmpWeight: Weight = MAXIMUM_BLOCK_WEIGHT.saturating_div(4);
}

impl cumulus_pallet_parachain_system::Config for Runtime {
	type CheckAssociatedRelayNumber = cumulus_pallet_parachain_system::RelayNumberStrictlyIncreases;
	type DmpMessageHandler = DmpQueue;
	type Event = Event;
	type OnSystemEvent = ();
	type OutboundXcmpMessageSource = XcmpQueue;
	type ReservedDmpWeight = ReservedDmpWeight;
	type ReservedXcmpWeight = ReservedXcmpWeight;
	type SelfParaId = parachain_info::Pallet<Runtime>;
	type XcmpMessageHandler = XcmpQueue;
}

impl pallet_randomness_collective_flip::Config for Runtime {}

impl parachain_info::Config for Runtime {}

parameter_types! {
	pub const MinimumPeriod: Moment = SLOT_DURATION / 2;
}
impl pallet_timestamp::Config for Runtime {
	type MinimumPeriod = MinimumPeriod;
	/// A timestamp: milliseconds since the unix epoch.
	type Moment = Moment;
	type OnTimestampSet = ();
	type WeightInfo = weights::pallet_timestamp::SubstrateWeight<Self>;
}

// money stuff
parameter_types! {
	/// TransactionByteFee is set to 0.01 MicroAIR
	pub const TransactionByteFee: Balance = 1 * (MICRO_AIR / 100);
	/// This value increases the priority of `Operational` transactions by adding
	/// a "virtual tip" that's equal to the `OperationalFeeMultiplier * final_fee`.
	pub const OperationalFeeMultiplier: u8 = 5;
}

impl pallet_transaction_payment::Config for Runtime {
	type Event = Event;
	type FeeMultiplierUpdate = SlowAdjustingFeeUpdate<Self>;
	type LengthToFee = ConstantMultiplier<Balance, TransactionByteFee>;
	type OnChargeTransaction = CurrencyAdapter<Balances, DealWithFees<Runtime>>;
	type OperationalFeeMultiplier = OperationalFeeMultiplier;
	type WeightToFee = WeightToFee;
}

parameter_types! {
	// the minimum fee for an anchor is 500,000ths of a RAD.
	// This is set to a value so you can still get some return without getting your account removed.
	pub const ExistentialDeposit: Balance = 1 * MICRO_AIR;
	// For weight estimation, we assume that the most locks on an individual account will be 50.
	pub const MaxLocks: u32 = 50;
	pub const MaxReserves: u32 = 50;
}

impl pallet_balances::Config for Runtime {
	/// The means of storing the balances of an account.
	type AccountStore = System;
	/// The type for recording an account's balance.
	type Balance = Balance;
	/// Handler for the unbalanced reduction when removing a dust account.
	type DustRemoval = ();
	/// The overarching event type.
	type Event = Event;
	/// The minimum amount required to keep an account open.
	type ExistentialDeposit = ExistentialDeposit;
	type MaxLocks = MaxLocks;
	type MaxReserves = MaxReserves;
	type ReserveIdentifier = [u8; 8];
	type WeightInfo = weights::pallet_balances::SubstrateWeight<Self>;
}

parameter_types! {
	pub const UncleGenerations: BlockNumber = 5;
}

// We only use find_author to pay in anchor pallet
impl pallet_authorship::Config for Runtime {
	type EventHandler = (CollatorSelection,);
	type FilterUncle = ();
	type FindAuthor = pallet_session::FindAccountFromAuthorIndex<Self, Aura>;
	type UncleGenerations = UncleGenerations;
}

parameter_types! {
	pub Period: u32 = prod_or_fast!(6 * HOURS, 1 * MINUTES, "AIR_SESSION_PERIOD");
	pub const Offset: u32 = 0;
}

impl pallet_session::Config for Runtime {
	type Event = Event;
	type Keys = SessionKeys;
	type NextSessionRotation = pallet_session::PeriodicSessions<Period, Offset>;
	// Essentially just Aura, but lets be pedantic.
	type SessionHandler = <SessionKeys as sp_runtime::traits::OpaqueKeys>::KeyTypeIdProviders;
	type SessionManager = CollatorSelection;
	type ShouldEndSession = pallet_session::PeriodicSessions<Period, Offset>;
	type ValidatorId = <Self as frame_system::Config>::AccountId;
	// we don't have stash and controller, thus we don't need the convert as well.
	type ValidatorIdOf = pallet_collator_selection::IdentityCollator;
	type WeightInfo = pallet_session::weights::SubstrateWeight<Self>;
}

parameter_types! {
	pub const MaxAuthorities: u32 = 32;
}

impl pallet_aura::Config for Runtime {
	type AuthorityId = AuraId;
	type DisabledValidators = ();
	type MaxAuthorities = MaxAuthorities;
}

impl cumulus_pallet_aura_ext::Config for Runtime {}

// substrate pallets
parameter_types! {
	// One storage item; value is size 4+4+16+32 bytes = 56 bytes.
	pub const DepositBase: Balance = 30 * CENTI_AIR;
	// Additional storage item size of 32 bytes.
	pub const DepositFactor: Balance = 5 * CENTI_AIR;
	pub const MaxSignatories: u16 = 100;
}

impl pallet_multisig::Config for Runtime {
	type Call = Call;
	type Currency = Balances;
	type DepositBase = DepositBase;
	type DepositFactor = DepositFactor;
	type Event = Event;
	type MaxSignatories = MaxSignatories;
	type WeightInfo = weights::pallet_multisig::SubstrateWeight<Self>;
}

parameter_types! {
	// One storage item; value is size 4+4+16+32 bytes = 56 bytes.
	pub const ProxyDepositBase: Balance = 30 * CENTI_AIR;
	// Additional storage item size of 32 bytes.
	pub const ProxyDepositFactor: Balance = 5 * CENTI_AIR;
	pub const MaxProxies: u16 = 32;
	pub const AnnouncementDepositBase: Balance = deposit(1, 8);
	pub const AnnouncementDepositFactor: Balance = deposit(0, 66);
	pub const MaxPending: u16 = 32;
}

/// The type used to represent the kinds of proxying allowed.
#[derive(
	Copy,
	Clone,
	Eq,
	PartialEq,
	Ord,
	PartialOrd,
	Encode,
	Decode,
	RuntimeDebug,
	MaxEncodedLen,
	TypeInfo,
)]
pub enum ProxyType {
	Any,
	NonTransfer,
	Governance,
	_Staking, // Deprecated ProxyType, that we are keeping due to the migration
	NonProxy,
}
impl Default for ProxyType {
	fn default() -> Self {
		Self::Any
	}
}

impl InstanceFilter<Call> for ProxyType {
	fn filter(&self, c: &Call) -> bool {
		match self {
			ProxyType::Any => true,
			ProxyType::NonTransfer => !matches!(c, Call::Balances(..)),
			ProxyType::Governance => matches!(
				c,
				Call::Democracy(..) | Call::Council(..) | Call::Elections(..) | Call::Utility(..)
			),
			ProxyType::_Staking => false,
			ProxyType::NonProxy => {
				matches!(c, Call::Proxy(pallet_proxy::Call::proxy { .. }))
					|| !matches!(c, Call::Proxy(..))
			}
		}
	}

	fn is_superset(&self, o: &Self) -> bool {
		match (self, o) {
			(x, y) if x == y => true,
			(ProxyType::Any, _) => true,
			(_, ProxyType::Any) => false,
			(_, ProxyType::NonProxy) => false,
			(ProxyType::NonTransfer, _) => true,
			_ => false,
		}
	}
}

impl pallet_proxy::Config for Runtime {
	type AnnouncementDepositBase = AnnouncementDepositBase;
	type AnnouncementDepositFactor = AnnouncementDepositFactor;
	type Call = Call;
	type CallHasher = BlakeTwo256;
	type Currency = Balances;
	type Event = Event;
	type MaxPending = MaxPending;
	type MaxProxies = MaxProxies;
	type ProxyDepositBase = ProxyDepositBase;
	type ProxyDepositFactor = ProxyDepositFactor;
	type ProxyType = ProxyType;
	type WeightInfo = weights::pallet_proxy::SubstrateWeight<Self>;
}

impl pallet_utility::Config for Runtime {
	type Call = Call;
	type Event = Event;
	type PalletsOrigin = OriginCaller;
	type WeightInfo = weights::pallet_utility::SubstrateWeight<Self>;
}

parameter_types! {
	pub MaximumSchedulerWeight: Weight = Perbill::from_percent(80) * MaximumBlockWeight::get();
	pub const MaxScheduledPerBlock: u32 = 50;
	// Retry a scheduled item every 10 blocks (2 minutes) until the preimage exists.
	pub const NoPreimagePostponement: Option<u32> = Some(10);
}

impl pallet_scheduler::Config for Runtime {
	type Call = Call;
	type Event = Event;
	type MaxScheduledPerBlock = MaxScheduledPerBlock;
	type MaximumWeight = MaximumSchedulerWeight;
	type NoPreimagePostponement = NoPreimagePostponement;
	type Origin = Origin;
	type OriginPrivilegeCmp = EqualPrivilegeOnly;
	type PalletsOrigin = OriginCaller;
	type PreimageProvider = Preimage;
	type ScheduleOrigin = EnsureRoot<AccountId>;
	type WeightInfo = weights::pallet_scheduler::SubstrateWeight<Self>;
}

parameter_types! {
	pub const PreimageMaxSize: u32 = 4096 * 1024;
	pub PreimageBaseDeposit: Balance = deposit(2, 64);
	pub PreimageByteDeposit: Balance = deposit(0, 1);
}

impl pallet_preimage::Config for Runtime {
	type BaseDeposit = PreimageBaseDeposit;
	type ByteDeposit = PreimageByteDeposit;
	type Currency = Balances;
	type Event = Event;
	type ManagerOrigin = EnsureRoot<AccountId>;
	type MaxSize = PreimageMaxSize;
	type WeightInfo = weights::pallet_preimage::SubstrateWeight<Self>;
}

parameter_types! {
	pub CouncilMotionDuration: BlockNumber = prod_or_fast!(5 * DAYS, 1 * MINUTES, "AIR_MOTION_DURATION");
	pub const CouncilMaxProposals: u32 = 100;
	pub const CouncilMaxMembers: u32 = 100;
}

impl pallet_collective::Config<CouncilCollective> for Runtime {
	type DefaultVote = pallet_collective::PrimeDefaultVote;
	type Event = Event;
	type MaxMembers = CouncilMaxMembers;
	type MaxProposals = CouncilMaxProposals;
	type MotionDuration = CouncilMotionDuration;
	type Origin = Origin;
	type Proposal = Call;
	type WeightInfo = weights::pallet_collective::SubstrateWeight<Self>;
}

parameter_types! {
	pub const CandidacyBond: Balance = 500 * AIR;
	pub const VotingBond: Balance = 50 * CENTI_AIR;
	pub const VotingBondBase: Balance = 50 * CENTI_AIR;
	pub TermDuration: BlockNumber = prod_or_fast!(7 * DAYS, 1 * MINUTES, "AIR_TERM_DURATION");
	pub const DesiredMembers: u32 = 9;
	pub const DesiredRunnersUp: u32 = 9;
	pub const ElectionsPhragmenModuleId: LockIdentifier = *b"phrelect";
}

// Make sure that there are no more than `MAX_MEMBERS` members elected via elections-phragmen.
const_assert!(DesiredMembers::get() <= CouncilMaxMembers::get());

impl pallet_elections_phragmen::Config for Runtime {
	/// How much should be locked up in order to submit one's candidacy.
	type CandidacyBond = CandidacyBond;
	type ChangeMembers = Council;
	type Currency = Balances;
	type CurrencyToVote = U128CurrencyToVote;
	/// Number of members to elect.
	type DesiredMembers = DesiredMembers;
	/// Number of runners_up to keep.
	type DesiredRunnersUp = DesiredRunnersUp;
	type Event = Event;
	type InitializeMembers = Council;
	type KickedMember = Treasury;
	type LoserCandidate = Treasury;
	type MaxCandidates = MaxCandidates;
	type MaxVoters = MaxVoters;
	type PalletId = ElectionsPhragmenModuleId;
	/// How long each seat is kept. This defines the next block number at which an election
	/// round will happen. If set to zero, no elections are ever triggered and the module will
	/// be in passive mode.
	type TermDuration = TermDuration;
	/// Base deposit associated with voting
	type VotingBondBase = VotingBondBase;
	/// How much should be locked up in order to be able to submit votes.
	type VotingBondFactor = VotingBond;
	type WeightInfo = pallet_elections_phragmen::weights::SubstrateWeight<Self>;
}

parameter_types! {
	pub LaunchPeriod: BlockNumber = prod_or_fast!(7 * DAYS, 1 * MINUTES, "AIR_LAUNCH_PERIOD");
	pub VotingPeriod: BlockNumber = prod_or_fast!(7 * DAYS, 1 * MINUTES, "AIR_VOTING_PERIOD");
	pub FastTrackVotingPeriod: BlockNumber = prod_or_fast!(3 * HOURS, 1 * MINUTES, "AIR_FAST_TRACK_VOTING_PERIOD");
	pub const InstantAllowed: bool = false;
	pub const MinimumDeposit: Balance = 500 * AIR;
	pub EnactmentPeriod: BlockNumber = prod_or_fast!(8 * DAYS, 1 * MINUTES, "AIR_ENACTMENT_PERIOD");
	pub CooloffPeriod: BlockNumber = prod_or_fast!(7 * DAYS, 1 * MINUTES, "AIR_COOLOFF_PERIOD");
	pub const MaxProposals: u32 = 100;
	pub const MaxVotes: u32 = 100;
}

impl pallet_democracy::Config for Runtime {
	type BlacklistOrigin = EnsureRoot<AccountId>;
	// To cancel a proposal before it has been passed, must be root.
	type CancelProposalOrigin = EnsureRoot<AccountId>;
	// To cancel a proposal which has been passed, 2/3 of the council must agree to it.
	type CancellationOrigin = EnsureRootOr<TwoThirdOfCouncil>;
	/// Period in blocks where an external proposal may not be re-submitted after being vetoed.
	type CooloffPeriod = CooloffPeriod;
	type Currency = Balances;
	/// The minimum period of locking and the period between a proposal being approved and enacted.
	///
	/// It should generally be a little more than the unstake period to ensure that
	/// voting stakers have an opportunity to remove themselves from the system in the case where
	/// they are on the losing side of a vote.
	type EnactmentPeriod = EnactmentPeriod;
	type Event = Event;
	/// A unanimous council can have the next scheduled referendum be a straight default-carries
	/// (NTB) vote.
	type ExternalDefaultOrigin = AllOfCouncil;
	/// A super-majority can have the next scheduled referendum be a straight majority-carries vote.
	type ExternalMajorityOrigin = HalfOfCouncil;
	/// A straight majority of the council can decide what their next motion is.
	type ExternalOrigin = HalfOfCouncil;
	/// Half of the council can have an ExternalMajority/ExternalDefault vote
	/// be tabled immediately and with a shorter voting/enactment period.
	type FastTrackOrigin = EnsureRootOr<HalfOfCouncil>;
	type FastTrackVotingPeriod = FastTrackVotingPeriod;
	type InstantAllowed = InstantAllowed;
	type InstantOrigin = EnsureRootOr<AllOfCouncil>;
	// Same as EnactmentPeriod
	/// How often (in blocks) new public referenda are launched.
	type LaunchPeriod = LaunchPeriod;
	type MaxProposals = MaxProposals;
	type MaxVotes = MaxVotes;
	/// The minimum amount to be used as a deposit for a public referendum proposal.
	type MinimumDeposit = MinimumDeposit;
	type OperationalPreimageOrigin = EnsureMember<AccountId, CouncilCollective>;
	type PalletsOrigin = OriginCaller;
	/// The amount of balance that must be deposited per byte of preimage stored.
	type PreimageByteDeposit = PreimageByteDeposit;
	type Proposal = Call;
	type Scheduler = Scheduler;
	/// Handler for the unbalanced reduction when slashing a preimage deposit.
	type Slash = Treasury;
	// Any single council member may veto a coming council proposal, however they can
	// only do it once and it lasts only for the cooloff period.
	type VetoOrigin = EnsureMember<AccountId, CouncilCollective>;
	type VoteLockingPeriod = EnactmentPeriod;
	/// How often (in blocks) to check for new votes.
	type VotingPeriod = VotingPeriod;
	type WeightInfo = weights::pallet_democracy::SubstrateWeight<Self>;
}

parameter_types! {
	pub const MaxSubAccounts: u32 = 100;
	pub const MaxAdditionalFields: u32 = 100;
	pub const BasicDeposit: Balance = 100 * AIR;
	pub const FieldDeposit: Balance = 25 * AIR;
	pub const SubAccountDeposit: Balance = 20 * AIR;
	pub const MaxRegistrars: u32 = 20;
}

impl pallet_identity::Config for Runtime {
	type BasicDeposit = BasicDeposit;
	type Currency = Balances;
	type Event = Event;
	type FieldDeposit = FieldDeposit;
	type ForceOrigin = EnsureRootOr<EnsureProportionMoreThan<AccountId, CouncilCollective, 1, 2>>;
	type MaxAdditionalFields = MaxAdditionalFields;
	type MaxRegistrars = MaxRegistrars;
	type MaxSubAccounts = MaxSubAccounts;
	type RegistrarOrigin =
		EnsureRootOr<EnsureProportionMoreThan<AccountId, CouncilCollective, 1, 2>>;
	type Slashed = Treasury;
	type SubAccountDeposit = SubAccountDeposit;
	type WeightInfo = weights::pallet_identity::SubstrateWeight<Self>;
}

parameter_types! {
	pub const MinVestedTransfer: Balance = MIN_VESTING * AIR;
}

impl pallet_vesting::Config for Runtime {
	type BlockNumberToBalance = ConvertInto;
	type Currency = Balances;
	type Event = Event;
	type MinVestedTransfer = MinVestedTransfer;
	type WeightInfo = weights::pallet_vesting::SubstrateWeight<Self>;

	const MAX_VESTING_SCHEDULES: u32 = 28;
}

parameter_types! {
	// 5% of the proposal value need to be bonded. This will be returned
	pub const ProposalBond: Permill = Permill::from_percent(5);

	// Minimum amount to bond per proposal. This will be the least that gets bonded per proposal
	// if the above yields to lower value
	pub const ProposalBondMinimum: Balance = 100 * AIR;

	// Maximum amount to bond per proposal. This will be the most that gets bonded per proposal
	pub const ProposalBondMaximum: Balance = 500 * AIR;

	// periods between treasury spends
	pub const SpendPeriod: BlockNumber = 6 * DAYS;

	// percentage of treasury we burn per Spend period if there is a surplus
	// If the treasury is able to spend on all the approved proposals and didn't miss any
	// then we burn % amount of remaining balance
	// If the treasury couldn't spend on all the approved proposals, then we dont burn any
	pub const Burn: Permill = Permill::from_percent(0);

	// treasury pallet account id
	pub const TreasuryPalletId: PalletId = cfg_types::ids::TREASURY_PALLET_ID;

	// Maximum number of approvals that can be in the spending queue
	pub const MaxApprovals: u32 = 100;
}

impl pallet_treasury::Config for Runtime {
	// either democracy or 66% of council votes
	type ApproveOrigin = EnsureRootOr<TwoThirdOfCouncil>;
	type Burn = Burn;
	// we burn and dont handle the unbalance
	type BurnDestination = ();
	type Currency = Balances;
	type Event = Event;
	type MaxApprovals = MaxApprovals;
	// slashed amount goes to treasury account
	type OnSlash = Treasury;
	type PalletId = TreasuryPalletId;
	type ProposalBond = ProposalBond;
	type ProposalBondMaximum = ProposalBondMaximum;
	type ProposalBondMinimum = ProposalBondMinimum;
	// either democracy or more than 50% council votes
	type RejectOrigin = EnsureRootOr<EnsureProportionMoreThan<AccountId, CouncilCollective, 1, 2>>;
	type SpendFunds = ();
	type SpendOrigin = frame_support::traits::NeverEnsureOrigin<Balance>;
	type SpendPeriod = SpendPeriod;
	type WeightInfo = weights::pallet_treasury::SubstrateWeight<Self>;
}

parameter_types! {
	// per byte deposit is 0.01 AIR
	pub const DepositPerByte: Balance = CENTI_AIR;
	// Base deposit to add attribute is 0.1 AIR
	pub const AttributeDepositBase: Balance = 10 * CENTI_AIR;
	// Base deposit to add metadata is 0.1 AIR
	pub const MetadataDepositBase: Balance = 10 * CENTI_AIR;
	// Deposit to create a class is 1 AIR
	pub const CollectionDeposit: Balance = AIR;
	// Deposit to create a class is 0.1 AIR
	pub const ItemDeposit: Balance = 10 * CENTI_AIR;
	// Maximum limit of bytes for Metadata, Attribute key and Value
	pub const Limit: u32 = 256;
}

impl pallet_uniques::Config for Runtime {
	type AttributeDepositBase = AttributeDepositBase;
	type CollectionDeposit = CollectionDeposit;
	type CollectionId = CollectionId;
	type CreateOrigin = AsEnsureOriginWithArg<EnsureSigned<AccountId>>;
	type Currency = Balances;
	type DepositPerByte = DepositPerByte;
	type Event = Event;
	// a straight majority of council can act as force origin
	type ForceOrigin = EnsureRootOr<HalfOfCouncil>;
	#[cfg(feature = "runtime-benchmarks")]
	type Helper = ();
	type ItemDeposit = ItemDeposit;
	type ItemId = ItemId;
	type KeyLimit = Limit;
	type Locker = ();
	type MetadataDepositBase = MetadataDepositBase;
	type StringLimit = Limit;
	type ValueLimit = Limit;
	type WeightInfo = weights::pallet_uniques::SubstrateWeight<Self>;
}

// our pallets
parameter_types! {
	pub const DefaultFeeValue: Balance = DEFAULT_FEE_VALUE;
}

impl pallet_fees::Config for Runtime {
	type Currency = Balances;
	type DefaultFeeValue = DefaultFeeValue;
	type Event = Event;
	type FeeChangeOrigin = EnsureRootOr<HalfOfCouncil>;
	type FeeKey = FeeKey;
	type Treasury = pallet_treasury::Pallet<Self>;
	type WeightInfo = weights::pallet_fees::SubstrateWeight<Self>;
}

parameter_types! {
	pub const CommitAnchorFeeKey: FeeKey = FeeKey::AnchorsCommit;
	pub const PreCommitDepositFeeKey: FeeKey = FeeKey::AnchorsPreCommit;
}

impl pallet_anchors::Config for Runtime {
	type CommitAnchorFeeKey = CommitAnchorFeeKey;
	type Currency = Balances;
	type Fees = Fees;
	type PreCommitDepositFeeKey = PreCommitDepositFeeKey;
	type WeightInfo = ();
}

impl pallet_collator_allowlist::Config for Runtime {
	type Event = Event;
	type ValidatorId = AccountId;
	type ValidatorRegistration = Session;
	type WeightInfo = weights::pallet_collator_allowlist::SubstrateWeight<Self>;
}

parameter_types! {
	pub const MigrationMaxAccounts: u32 = 100;
	pub const MigrationMaxVestings: u32 = 10;
	pub const MigrationMaxProxies: u32 = 10;
}

// Implement the migration manager pallet
// The actual associated type, which executes the migration can be found in the migration folder
impl pallet_migration_manager::Config for Runtime {
	type Event = Event;
	type MigrationMaxAccounts = MigrationMaxAccounts;
	type MigrationMaxProxies = MigrationMaxProxies;
	type MigrationMaxVestings = MigrationMaxVestings;
	type WeightInfo = weights::pallet_migration_manager::SubstrateWeight<Self>;
}

// Parameterize crowdloan reward pallet configuration
parameter_types! {
	pub const CrowdloanRewardPalletId: PalletId = cfg_types::ids::CROWDLOAN_REWARD_PALLET_ID;
}

// Implement crowdloan reward pallet's configuration trait for the runtime
impl pallet_crowdloan_reward::Config for Runtime {
	type AdminOrigin = EnsureRootOr<HalfOfCouncil>;
	type Event = Event;
	type PalletId = CrowdloanRewardPalletId;
	type WeightInfo = weights::pallet_crowdloan_reward::SubstrateWeight<Self>;
}

// Parameterize crowdloan claim pallet
parameter_types! {
	pub const CrowdloanClaimPalletId: PalletId = cfg_types::ids::CROWDLOAN_CLAIM_PALLET_ID;
	pub const MaxProofLength: u32 = 30;
}

// Implement crowdloan claim pallet configuration trait for the runtime
impl pallet_crowdloan_claim::Config for Runtime {
	type AdminOrigin = EnsureRootOr<HalfOfCouncil>;
	type Event = Event;
	type MaxProofLength = MaxProofLength;
	type PalletId = CrowdloanClaimPalletId;
	type RelayChainAccountId = AccountId;
	type RewardMechanism = CrowdloanReward;
	type WeightInfo = weights::pallet_crowdloan_claim::SubstrateWeight<Self>;
}

// Parameterize collator selection pallet
parameter_types! {
	pub const PotId: PalletId = cfg_types::ids::STAKE_POT_PALLET_ID;
	pub const MaxCandidates: u32 = 1000;
	pub const MinCandidates: u32 = 5;
	pub const MaxVoters: u32 = 10 * 1000;
	pub const SessionLength: BlockNumber = 6 * HOURS;
	pub const MaxInvulnerables: u32 = 100;
}

// Implement Collator Selection pallet configuration trait for the runtime
impl pallet_collator_selection::Config for Runtime {
	type Currency = Balances;
	type Event = Event;
	// should be a multiple of session or things will get inconsistent
	type KickThreshold = Period;
	type MaxCandidates = MaxCandidates;
	type MaxInvulnerables = MaxInvulnerables;
	type MinCandidates = MinCandidates;
	type PotId = PotId;
	type UpdateOrigin = EnsureRootOr<ThreeFourthOfCouncil>;
	type ValidatorId = <Self as frame_system::Config>::AccountId;
	type ValidatorIdOf = pallet_collator_selection::IdentityCollator;
	type ValidatorRegistration = CollatorAllowlist;
	type WeightInfo = pallet_collator_selection::weights::SubstrateWeight<Runtime>;
}

parameter_types! {
	#[derive(Debug, Eq, PartialEq, scale_info::TypeInfo, Clone)]
	pub const MaxTranches: u32 = 5;

	// How much time should lapse before a tranche investor can be removed
	#[derive(Debug, Eq, PartialEq, scale_info::TypeInfo, Clone)]
	pub const MinDelay: Moment = 7 * SECONDS_PER_DAY;

	#[derive(Debug, Eq, PartialEq, scale_info::TypeInfo, Clone)]
	pub const MaxRolesPerPool: u32 = 10_000;
}

impl pallet_permissions::Config for Runtime {
	type AdminOrigin = EnsureRootOr<HalfOfCouncil>;
	type Editors = Editors;
	type Event = Event;
	type MaxRolesPerScope = MaxRolesPerPool;
	type Role = Role<TrancheId, Moment>;
	type Scope = PermissionScope<PoolId, CurrencyId>;
	type Storage = PermissionRoles<TimeProvider<Timestamp>, MinDelay, TrancheId, Moment>;
	type WeightInfo = weights::pallet_permissions::SubstrateWeight<Self>;
}

pub struct Editors;
impl
	Contains<(
		AccountId,
		Option<Role<TrancheId, Moment>>,
		PermissionScope<PoolId, CurrencyId>,
		Role<TrancheId, Moment>,
	)> for Editors
{
	fn contains(
		t: &(
			AccountId,
			Option<Role<TrancheId, Moment>>,
			PermissionScope<PoolId, CurrencyId>,
			Role<TrancheId, Moment>,
		),
	) -> bool {
		let (_editor, maybe_role, _pool, role) = t;
		if let Some(with_role) = maybe_role {
			match *with_role {
				Role::PoolRole(PoolRole::PoolAdmin) => match *role {
					// PoolAdmins can manage all other admins, but not tranche investors
					Role::PoolRole(PoolRole::TrancheInvestor(_, _)) => false,
					Role::PoolRole(..) => true,
					_ => false,
				},
				Role::PoolRole(PoolRole::MemberListAdmin) => matches!(
					*role,
					// MemberlistAdmins can manage tranche investors
					Role::PoolRole(PoolRole::TrancheInvestor(_, _))
				),
				Role::PermissionedCurrencyRole(PermissionedCurrencyRole::Manager) => matches!(
					*role,
					Role::PermissionedCurrencyRole(PermissionedCurrencyRole::Holder(_))
				),
				_ => false,
			}
		} else {
			false
		}
	}
}

parameter_types! {
	pub const NativeToken: CurrencyId = CurrencyId::Native;
}

impl pallet_restricted_tokens::Config for Runtime {
	type Balance = Balance;
	type CurrencyId = CurrencyId;
	type Event = Event;
	type Fungibles = OrmlTokens;
	type NativeFungible = Balances;
	type NativeToken = NativeToken;
	type PreCurrency = cfg_traits::Always;
	type PreExtrTransfer = cfg_traits::Always;
	type PreFungibleInspect = FungibleInspectPassthrough;
	type PreFungibleInspectHold = cfg_traits::Always;
	type PreFungibleMutate = cfg_traits::Always;
	type PreFungibleMutateHold = cfg_traits::Always;
	type PreFungibleTransfer = cfg_traits::Always;
	type PreFungiblesInspect = FungiblesInspectPassthrough;
	type PreFungiblesInspectHold = cfg_traits::Always;
	type PreFungiblesMutate = cfg_traits::Always;
	type PreFungiblesMutateHold = cfg_traits::Always;
	type PreFungiblesTransfer = cfg_traits::Always;
	type PreReservableCurrency = cfg_traits::Always;
	type WeightInfo = pallet_restricted_tokens::weights::SubstrateWeight<Self>;
}

parameter_type_with_key! {
	pub ExistentialDeposits: |currency_id: CurrencyId| -> Balance {
		match currency_id {
			CurrencyId::Native => ExistentialDeposit::get(),
			_ => 0,
		}
	};
}

parameter_types! {
	pub TreasuryAccount: AccountId = TreasuryPalletId::get().into_account_truncating();
}

impl orml_tokens::Config for Runtime {
	type Amount = IBalance;
	type Balance = Balance;
	type CurrencyId = CurrencyId;
	type DustRemovalWhitelist = frame_support::traits::Nothing;
	type Event = Event;
	type ExistentialDeposits = ExistentialDeposits;
	type MaxLocks = MaxLocks;
	type MaxReserves = MaxReserves;
	type OnDust = orml_tokens::TransferDust<Runtime, TreasuryAccount>;
	type OnKilledTokenAccount = ();
	type OnNewTokenAccount = ();
	type ReserveIdentifier = [u8; 8];
	type WeightInfo = ();
}

impl orml_asset_registry::Config for Runtime {
	type AssetId = CurrencyId;
	type AssetProcessor = asset_registry::CustomAssetProcessor;
	type AuthorityOrigin = asset_registry::AuthorityOrigin<Origin, EnsureRootOr<HalfOfCouncil>>;
	type Balance = Balance;
	type CustomMetadata = CustomMetadata;
	type Event = Event;
	type WeightInfo = ();
}

parameter_types! {
	pub const NftSalesPalletId: PalletId = cfg_types::ids::NFT_SALES_PALLET_ID;
}

impl pallet_nft_sales::Config for Runtime {
	type CollectionId = CollectionId;
	type Event = Event;
	type Fungibles = Tokens;
	type ItemId = ItemId;
	type NonFungibles = Uniques;
	type PalletId = NftSalesPalletId;
	type WeightInfo = weights::pallet_nft_sales::SubstrateWeight<Self>;
}

// XCM

/// XCMP Queue is responsible to handle XCM messages coming directly from sibling parachains.
impl cumulus_pallet_xcmp_queue::Config for Runtime {
	type ChannelInfo = ParachainSystem;
	type ControllerOrigin = EnsureRoot<AccountId>;
	type ControllerOriginConverter = XcmOriginToTransactDispatchOrigin;
	type Event = Event;
	type ExecuteOverweightOrigin = EnsureRoot<AccountId>;
	type VersionWrapper = PolkadotXcm;
	type WeightInfo = cumulus_pallet_xcmp_queue::weights::SubstrateWeight<Self>;
	type XcmExecutor = XcmExecutor<XcmConfig>;
}

/// The config for the Downward Message Passing Queue, i.e., how messages coming from the
/// relay-chain are handled.
impl cumulus_pallet_dmp_queue::Config for Runtime {
	type Event = Event;
	type ExecuteOverweightOrigin = EnsureRoot<AccountId>;
	type XcmExecutor = XcmExecutor<XcmConfig>;
}

// Pools & Loans

parameter_types! {
	pub const LoansPalletId: PalletId = cfg_types::ids::LOANS_PALLET_ID;
	pub const MaxActiveLoansPerPool: u32 = 300;
	pub const MaxWriteOffGroups: u32 = 100;
}

impl pallet_loans::Config for Runtime {
	type Balance = Balance;
	type BlockNumberProvider = System;
	type ClassId = CollectionId;
	type CurrencyId = CurrencyId;
	type Event = Event;
	type InterestAccrual = InterestAccrual;
	type LoanId = ItemId;
	type LoansPalletId = LoansPalletId;
	type MaxActiveLoansPerPool = MaxActiveLoansPerPool;
	type MaxWriteOffGroups = MaxWriteOffGroups;
	type NonFungible = Uniques;
	type Permission = Permissions;
	type Pool = Pools;
	type Rate = Rate;
	type Time = Timestamp;
	type WeightInfo = weights::pallet_loans::SubstrateWeight<Self>;
}

parameter_types! {
	pub const PoolPalletId: frame_support::PalletId = cfg_types::ids::POOLS_PALLET_ID;

	/// The index with which this pallet is instantiated in this runtime.
	pub PoolPalletIndex: u8 = <Pools as PalletInfoAccess>::index() as u8;

	pub const MinUpdateDelay: u64 = if cfg!(feature = "runtime-benchmarks") {
		0
	} else {
		2 * SECONDS_PER_DAY
	};

	pub const ChallengeTime: BlockNumber = if cfg!(feature = "runtime-benchmarks") {
		// Disable challenge time in benchmarks
		0
	} else {
		30 * MINUTES
	};

	// Defaults for pool parameters
	pub const DefaultMinEpochTime: u64 = 23 * SECONDS_PER_HOUR + 50 * SECONDS_PER_MINUTE; // Just under a day
	pub const DefaultMaxNAVAge: u64 = 0;

	// Runtime-defined constraints for pool parameters
	pub const MinEpochTimeLowerBound: u64 = if cfg!(feature = "runtime-benchmarks") {
		// Allow short epoch time in benchmarks
		1
	} else {
		1 * SECONDS_PER_HOUR // 1 hour
	};
	pub const MinEpochTimeUpperBound: u64 = 30 * SECONDS_PER_DAY; // 1 month
	pub const MaxNAVAgeUpperBound: u64 = if cfg!(feature = "runtime-benchmarks") {
		// Allow an aged NAV in benchmarks
		SECONDS_PER_HOUR
	} else {
		0
	};

	// Pool metadata limit
	#[derive(scale_info::TypeInfo, Eq, PartialEq, Debug, Clone, Copy )]
	pub const MaxSizeMetadata: u32 = 46; // length of IPFS hash

	#[derive(scale_info::TypeInfo, Eq, PartialEq, Debug, Clone, Copy )]
	pub const MaxTokenNameLength: u32 = 128;

	#[derive(scale_info::TypeInfo, Eq, PartialEq, Debug, Clone, Copy )]
	pub const MaxTokenSymbolLength: u32 = 128;

	// Deposit to create a pool. This covers pool data, loan data, and permissions data.
	pub const PoolDeposit: Balance = 0;
}

// The pool benchmarks can't handle a required root origin (yet).
// TODO: Fix those benchmarks and remove this
#[cfg(not(feature = "runtime-benchmarks"))]
type PoolCreateOrigin = EnsureRoot<AccountId>;
#[cfg(feature = "runtime-benchmarks")]
type PoolCreateOrigin = EnsureSigned<AccountId>;

impl pallet_pools::Config for Runtime {
	type AssetRegistry = OrmlAssetRegistry;
	type Balance = Balance;
	type ChallengeTime = ChallengeTime;
	type Currency = Balances;
	type CurrencyId = CurrencyId;
	type DefaultMaxNAVAge = DefaultMaxNAVAge;
	type DefaultMinEpochTime = DefaultMinEpochTime;
	type EpochId = PoolEpochId;
	type Event = Event;
	type Investments = Investments;
	type MaxNAVAgeUpperBound = MaxNAVAgeUpperBound;
	type MaxSizeMetadata = MaxSizeMetadata;
	type MaxTokenNameLength = MaxTokenNameLength;
	type MaxTokenSymbolLength = MaxTokenSymbolLength;
	type MaxTranches = MaxTranches;
	type MinEpochTimeLowerBound = MinEpochTimeLowerBound;
	type MinEpochTimeUpperBound = MinEpochTimeUpperBound;
	type MinUpdateDelay = MinUpdateDelay;
	type NAV = Loans;
	type PalletId = PoolPalletId;
	type PalletIndex = PoolPalletIndex;
	type ParachainId = ParachainInfo;
	type Permission = Permissions;
	type PoolCreateOrigin = PoolCreateOrigin;
	type PoolCurrency = PoolCurrency;
	type PoolDeposit = PoolDeposit;
	type PoolId = PoolId;
	type Rate = Rate;
	type Time = Timestamp;
	type Tokens = Tokens;
	type TrancheCurrency = TrancheCurrency;
	type TrancheId = TrancheId;
	type TrancheWeight = TrancheWeight;
	type UpdateGuard = UpdateGuard;
	type WeightInfo = weights::pallet_pools::SubstrateWeight<Runtime>;
}

pub struct PoolCurrency;
impl Contains<CurrencyId> for PoolCurrency {
	fn contains(id: &CurrencyId) -> bool {
		match id {
			CurrencyId::Tranche(_, _)
			| CurrencyId::Native
			| CurrencyId::KSM
			| CurrencyId::ForeignAsset(_) => false,
			CurrencyId::AUSD => true,
		}
	}
}

pub struct UpdateGuard;
impl PoolUpdateGuard for UpdateGuard {
	type Moment = Moment;
	type PoolDetails = PoolDetails<
		CurrencyId,
		TrancheCurrency,
		u32,
		Balance,
		Rate,
		MaxSizeMetadata,
		TrancheWeight,
		TrancheId,
		PoolId,
	>;
	type ScheduledUpdateDetails =
		ScheduledUpdateDetails<Rate, MaxTokenNameLength, MaxTokenSymbolLength, MaxTranches>;

	fn released(
		pool: &Self::PoolDetails,
		update: &Self::ScheduledUpdateDetails,
		now: Self::Moment,
	) -> bool {
		if now < update.scheduled_time {
			return false;
		}

		// The epoch in which the redemptions were fulfilled,
		// should have closed after the scheduled time already,
		// to ensure that investors had the `MinUpdateDelay`
		// to submit their redemption orders.
		if now < pool.epoch.last_closed {
			return false;
		}

		let pool_id = pool.tranches.of_pool();

		// We do not allow releasing updates during epoch
		// closing.
		//
		// This is needed as:
		// - investment side starts new order round with zero orders at epoch_closing
		// - the pool might only fulfill x < 100% of redemptions
		//         -> not all redemptions would be fulfilled after epoch_execution
		if Pools::epoch_targets(pool_id).is_some() {
			return false;
		}

		// There should be no outstanding redemption orders.
		let acc_outstanding_redemptions = pool
			.tranches
			.ids_non_residual_top()
			.iter()
			.map(|tranche_id| {
				let investment_id = TrancheCurrency::generate(pool_id, *tranche_id);
				Investments::redeem_orders(investment_id).amount
			})
			.fold(Balance::zero(), |acc, redemption| {
				acc.saturating_add(redemption)
			});

		if acc_outstanding_redemptions != 0u128 {
			return false;
		}

		true
	}
}

impl pallet_interest_accrual::Config for Runtime {
	type Balance = Balance;
	type Event = Event;
	type InterestRate = Rate;
	// TODO: This is a stopgap value until we can calculate it correctly with updated benchmarks. See #1024
	type MaxRateCount = MaxActiveLoansPerPool;
	type Time = Timestamp;
	type Weights = ();
}

parameter_types! {
	pub const MaxOutstandingCollects: u32 = 10;
}
impl pallet_investments::Config for Runtime {
	type Accountant = Pools;
	type Amount = Balance;
	type BalanceRatio = Rate;
	type Event = Event;
	type InvestmentId = TrancheCurrency;
	type MaxOutstandingCollects = MaxOutstandingCollects;
	type PreConditions = IsTrancheInvestor<Permissions, Timestamp>;
	type Tokens = Tokens;
	type WeightInfo = ();
}

/// Checks whether the given `who` has the role
/// of a `TrancehInvestor` for the given pool.
pub struct IsTrancheInvestor<P, T>(PhantomData<(P, T)>);
impl<
		P: PermissionsT<AccountId, Scope = PermissionScope<PoolId, CurrencyId>, Role = Role>,
		T: UnixTime,
	> PreConditions<OrderType<AccountId, TrancheCurrency, Balance>> for IsTrancheInvestor<P, T>
{
	type Result = DispatchResult;

	fn check(order: OrderType<AccountId, TrancheCurrency, Balance>) -> Self::Result {
		let is_tranche_investor = match order {
			OrderType::Investment {
				who,
				investment_id: tranche,
				..
			} => P::has(
				PermissionScope::Pool(tranche.of_pool()),
				who,
				Role::PoolRole(PoolRole::TrancheInvestor(
					tranche.of_tranche(),
					T::now().as_secs(),
				)),
			),
			OrderType::Redemption {
				who,
				investment_id: tranche,
				..
			} => P::has(
				PermissionScope::Pool(tranche.of_pool()),
				who,
				Role::PoolRole(PoolRole::TrancheInvestor(
					tranche.of_tranche(),
					T::now().as_secs(),
				)),
			),
		};

		if is_tranche_investor {
			Ok(())
		} else {
			// TODO: We should adapt the permissions pallets interface to return an error instead of a boolen. This makes the redundant has not role error
			//       that downstream pallets always need to generate not needed anymore.
			Err(DispatchError::Other(
				"Account does not have the TrancheInvestor permission.",
			))
		}
	}
}

// Frame Order in this block dictates the index of each one in the metadata
// Any addition should be done at the bottom
// Any deletion affects the following frames during runtime upgrades
construct_runtime!(
	pub enum Runtime where
		Block = Block,
		NodeBlock = cfg_primitives::Block,
		UncheckedExtrinsic = UncheckedExtrinsic
	{
		// basic system stuff
		System: frame_system::{Pallet, Call, Config, Storage, Event<T>} = 0,
		ParachainSystem: cumulus_pallet_parachain_system::{Pallet, Call, Config, Storage, Inherent, Event<T>} = 1,
		RandomnessCollectiveFlip: pallet_randomness_collective_flip::{Pallet, Storage} = 2,
		Timestamp: pallet_timestamp::{Pallet, Call, Storage, Inherent} = 3,
		ParachainInfo: parachain_info::{Pallet, Storage, Config} = 4,

		// money stuff
		Balances: pallet_balances::{Pallet, Call, Storage, Config<T>, Event<T>} = 20,
		TransactionPayment: pallet_transaction_payment::{Event<T>, Pallet, Storage} = 21,

		// authoring stuff
		// collator_selection must go here in order for the storage to be available to pallet_session
		CollatorSelection: pallet_collator_selection::{Pallet, Call, Storage, Event<T>, Config<T>} = 71,
		Authorship: pallet_authorship::{Pallet, Call, Storage} = 30,
		Session: pallet_session::{Pallet, Call, Storage, Event, Config<T>} = 31,
		Aura: pallet_aura::{Pallet, Storage, Config<T>} = 32,
		AuraExt: cumulus_pallet_aura_ext::{Pallet, Storage, Config} = 33,

		// substrate pallets
		Multisig: pallet_multisig::{Pallet, Call, Storage, Event<T>} = 60,
		Proxy: pallet_proxy::{Pallet, Call, Storage, Event<T>} = 61,
		Utility: pallet_utility::{Pallet, Call, Event} = 62,
		Scheduler: pallet_scheduler::{Pallet, Call, Storage, Event<T>} = 63,
		Council: pallet_collective::<Instance1>::{Pallet, Call, Storage, Origin<T>, Event<T>, Config<T>} = 64,
		Elections: pallet_elections_phragmen::{Pallet, Call, Storage, Event<T>, Config<T>} = 65,
		Democracy: pallet_democracy::{Pallet, Call, Storage, Config<T>, Event<T>} = 66,
		Identity: pallet_identity::{Pallet, Call, Storage, Event<T>} = 67,
		Vesting: pallet_vesting::{Pallet, Call, Storage, Event<T>, Config<T>} = 68,
		Treasury: pallet_treasury::{Pallet, Call, Storage, Config, Event<T>} = 69,
		Preimage: pallet_preimage::{Pallet, Call, Storage, Event<T>} = 70,
		Uniques: pallet_uniques::{Pallet, Call, Storage, Event<T>} = 72,

		// our pallets
		Fees: pallet_fees::{Pallet, Call, Storage, Config<T>, Event<T>} = 90,
		Anchor: pallet_anchors::{Pallet, Call, Storage} = 91,
		CrowdloanClaim: pallet_crowdloan_claim::{Pallet, Call, Storage, Event<T>} = 93,
		CrowdloanReward: pallet_crowdloan_reward::{Pallet, Call, Storage, Event<T>} = 94,
		CollatorAllowlist: pallet_collator_allowlist::{Pallet, Call, Storage, Config<T>, Event<T>} = 95,
		Permissions: pallet_permissions::{Pallet, Call, Storage, Event<T>} = 96,
		Tokens: pallet_restricted_tokens::{Pallet, Call, Event<T>} = 97,
		NftSales: pallet_nft_sales::{Pallet, Call, Storage, Event<T>} = 98,
		Pools: pallet_pools::{Pallet, Call, Storage, Event<T>} = 99,
		Loans: pallet_loans::{Pallet, Call, Storage, Event<T>} = 100,
		InterestAccrual: pallet_interest_accrual::{Pallet, Storage, Event<T>, Config<T>} = 101,
		Investments: pallet_investments::{Pallet, Call, Storage, Event<T>} = 102,

		// XCM
		XcmpQueue: cumulus_pallet_xcmp_queue::{Pallet, Call, Storage, Event<T>} = 120,
		PolkadotXcm: pallet_xcm::{Pallet, Call, Event<T>, Origin} = 121,
		CumulusXcm: cumulus_pallet_xcm::{Pallet, Event<T>, Origin} = 122,
		DmpQueue: cumulus_pallet_dmp_queue::{Pallet, Call, Storage, Event<T>} = 123,
		XTokens: orml_xtokens::{Pallet, Storage, Call, Event<T>} = 124,

		// 3rd party pallets
		OrmlTokens: orml_tokens::{Pallet, Storage, Event<T>, Config<T>} = 150,
		OrmlAssetRegistry: orml_asset_registry::{Pallet, Storage, Call, Event<T>, Config<T>} = 151,
		OrmlXcm: orml_xcm::{Pallet, Storage, Call, Event<T>} = 152,

		// migration pallet
		Migration: pallet_migration_manager::{Pallet, Call, Storage, Event<T>} = 199,

	}
);

/// Block type as expected by this runtime.
pub type Block = generic::Block<Header, UncheckedExtrinsic>;
/// A Block signed with a Justification
pub type SignedBlock = generic::SignedBlock<Block>;
/// BlockId type as expected by this runtime.
pub type BlockId = generic::BlockId<Block>;
/// The SignedExtension to the basic transaction logic.
pub type SignedExtra = (
	frame_system::CheckNonZeroSender<Runtime>,
	frame_system::CheckSpecVersion<Runtime>,
	frame_system::CheckTxVersion<Runtime>,
	frame_system::CheckGenesis<Runtime>,
	frame_system::CheckEra<Runtime>,
	frame_system::CheckNonce<Runtime>,
	frame_system::CheckWeight<Runtime>,
	pallet_transaction_payment::ChargeTransactionPayment<Runtime>,
);
/// Unchecked extrinsic type as expected by this runtime.
pub type UncheckedExtrinsic = generic::UncheckedExtrinsic<Address, Call, Signature, SignedExtra>;
/// Extrinsic type that has already been checked.
pub type CheckedExtrinsic = generic::CheckedExtrinsic<AccountId, Call, SignedExtra>;

/// Executive: handles dispatch to the various modules.
pub type Executive = frame_executive::Executive<
	Runtime,
	Block,
	frame_system::ChainContext<Runtime>,
	Runtime,
	AllPalletsWithSystem,
>;

/// Runtime upgrade logic
mod upgrade {
	use frame_support::{traits::OnRuntimeUpgrade, weights::Weight};

	use super::*;

	pub struct Upgrade;
	impl OnRuntimeUpgrade for Upgrade {
		fn on_runtime_upgrade() -> Weight {
			let mut weight = 0;
			weight += pallet_pools::migrations::altair::migrate_epoch_tranches::<Runtime>();
			weight += pallet_pools::migrations::altair::migrate_tranches::<Runtime>();
			weight += pallet_pools::migrations::altair::remove_not_needed_storage::<Runtime>();
			weight
		}

		#[cfg(feature = "try-runtime")]
		fn pre_upgrade() -> Result<(), &'static str> {
			pallet_pools::migrations::altair::pre_migrate::<Runtime>()
		}

		#[cfg(feature = "try-runtime")]
		fn post_upgrade() -> Result<(), &'static str> {
			pallet_pools::migrations::altair::post_migrate::<Runtime>()
		}
	}
}

#[cfg(not(feature = "disable-runtime-api"))]
impl_runtime_apis! {
	impl sp_api::Core<Block> for Runtime {
		fn version() -> RuntimeVersion {
			VERSION
		}

		fn execute_block(block: Block) {
			Executive::execute_block(block)
		}

		fn initialize_block(header: &<Block as BlockT>::Header) {
			Executive::initialize_block(header)
		}
	}

	impl sp_api::Metadata<Block> for Runtime {
		fn metadata() -> OpaqueMetadata {
			OpaqueMetadata::new(Runtime::metadata().into())
		}
	}

	impl sp_block_builder::BlockBuilder<Block> for Runtime {
		fn apply_extrinsic(extrinsic: <Block as BlockT>::Extrinsic) -> ApplyExtrinsicResult {
			Executive::apply_extrinsic(extrinsic)
		}

		fn finalize_block() -> <Block as BlockT>::Header {
			Executive::finalize_block()
		}

		fn inherent_extrinsics(data: InherentData) -> Vec<<Block as BlockT>::Extrinsic> {
			data.create_extrinsics()
		}

		fn check_inherents(block: Block, data: InherentData) -> CheckInherentsResult {
			data.check_extrinsics(&block)
		}
	}

	impl sp_transaction_pool::runtime_api::TaggedTransactionQueue<Block> for Runtime {
		fn validate_transaction(
			source: TransactionSource,
			tx: <Block as BlockT>::Extrinsic,
			block_hash: <Block as BlockT>::Hash,
		) -> TransactionValidity {
			Executive::validate_transaction(source, tx, block_hash)
		}
	}

	impl sp_offchain::OffchainWorkerApi<Block> for Runtime {
		fn offchain_worker(header: &<Block as BlockT>::Header) {
			Executive::offchain_worker(header)
		}
	}

	impl sp_session::SessionKeys<Block> for Runtime {
		fn decode_session_keys(
			encoded: Vec<u8>,
		) -> Option<Vec<(Vec<u8>, sp_core::crypto::KeyTypeId)>> {
			SessionKeys::decode_into_raw_public_keys(&encoded)
		}

		fn generate_session_keys(seed: Option<Vec<u8>>) -> Vec<u8> {
			SessionKeys::generate(seed)
		}
	}

	impl sp_consensus_aura::AuraApi<Block, AuraId> for Runtime {
		fn slot_duration() -> sp_consensus_aura::SlotDuration {
			sp_consensus_aura::SlotDuration::from_millis(Aura::slot_duration())
		}

		fn authorities() -> Vec<AuraId> {
			Aura::authorities().into_inner()
		}
	}

	impl frame_system_rpc_runtime_api::AccountNonceApi<Block, AccountId, Index> for Runtime {
		fn account_nonce(account: AccountId) -> Index {
			System::account_nonce(account)
		}
	}

	impl pallet_transaction_payment_rpc_runtime_api::TransactionPaymentApi<
		Block,
		Balance,
	> for Runtime {
		fn query_info(uxt: <Block as BlockT>::Extrinsic, len: u32) -> RuntimeDispatchInfo<Balance> {
			TransactionPayment::query_info(uxt, len)
		}
		fn query_fee_details(uxt: <Block as BlockT>::Extrinsic, len: u32) -> FeeDetails<Balance> {
			TransactionPayment::query_fee_details(uxt, len)
		}
	}

	impl cumulus_primitives_core::CollectCollationInfo<Block> for Runtime {
		fn collect_collation_info(header: &<Block as BlockT>::Header) -> cumulus_primitives_core::CollationInfo {
			ParachainSystem::collect_collation_info(header)
		}
	}

	impl runtime_common::apis::AnchorApi<Block, Hash, BlockNumber> for Runtime {
		fn get_anchor_by_id(id: Hash) -> Option<AnchorData<Hash, BlockNumber>> {
			Anchor::get_anchor_by_id(id)
		}
	}

	impl runtime_common::apis::PoolsApi<Block, PoolId, TrancheId, Balance, CurrencyId, Rate> for Runtime {
		fn currency(pool_id: PoolId) -> Option<CurrencyId>{
			pallet_pools::Pool::<Runtime>::get(pool_id).map(|details| details.currency)
		}

		fn inspect_epoch_solution(pool_id: PoolId, solution: Vec<TrancheSolution>) -> Option<EpochSolution<Balance>>{
			let pool = pallet_pools::Pool::<Runtime>::get(pool_id)?;
			let epoch_execution_info = pallet_pools::EpochExecution::<Runtime>::get(pool_id)?;
			pallet_pools::Pallet::<Runtime>::score_solution(
				&pool,
				&epoch_execution_info,
				&solution
			).ok()
		}

		fn tranche_token_price(pool_id: PoolId, tranche: TrancheLoc<TrancheId>) -> Option<Rate>{
			let now = <pallet_timestamp::Pallet::<Runtime> as UnixTime>::now().as_secs();
			let mut pool = pallet_pools::Pool::<Runtime>::get(pool_id)?;
			let nav: Balance = pallet_loans::Pallet::<Runtime>::update_nav_of_pool(pool_id)
				.ok()
				.map(|(latest, _)| latest.into())?;
			let total_assets = pool.reserve.total.saturating_add(nav);
			let index: usize = pool.tranches.tranche_index(&tranche)?.try_into().ok()?;
			let prices = pool
				.tranches
				.calculate_prices::<_, OrmlTokens, _>(total_assets, now)
				.ok()?;
			prices.get(index).cloned()
		}

		fn tranche_token_prices(pool_id: PoolId) -> Option<Vec<Rate>>{
			let now = <pallet_timestamp::Pallet::<Runtime> as UnixTime>::now().as_secs();
			let mut pool = pallet_pools::Pool::<Runtime>::get(pool_id)?;
			let nav: Balance = pallet_loans::Pallet::<Runtime>::update_nav_of_pool(pool_id)
				.ok()
				.map(|(latest, _)| latest.into())?;
			let total_assets = pool.reserve.total.saturating_add(nav);
			pool
				.tranches
				.calculate_prices::<Rate, OrmlTokens, AccountId>(total_assets, now)
				.ok()
		}

		fn tranche_ids(pool_id: PoolId) -> Option<Vec<TrancheId>>{
			let pool = pallet_pools::Pool::<Runtime>::get(pool_id)?;
			Some(pool.tranches.ids_residual_top())
		}

		fn tranche_id(pool_id: PoolId, tranche_index: TrancheIndex) -> Option<TrancheId>{
			let pool = pallet_pools::Pool::<Runtime>::get(pool_id)?;
			let index: usize = tranche_index.try_into().ok()?;
			pool.tranches.ids_residual_top().get(index).cloned()
		}

		fn tranche_currency(pool_id: PoolId, tranche_loc: TrancheLoc<TrancheId>) -> Option<CurrencyId>{
			let pool = pallet_pools::Pool::<Runtime>::get(pool_id)?;
			pool.tranches.tranche_currency(tranche_loc).map(Into::into)
		}
	}

	#[cfg(feature = "runtime-benchmarks")]
	impl frame_benchmarking::Benchmark<Block> for Runtime {

		fn benchmark_metadata(extra: bool) -> (
			Vec<frame_benchmarking::BenchmarkList>,
			Vec<frame_support::traits::StorageInfo>,
		) {
			use frame_benchmarking::{list_benchmark, Benchmarking, BenchmarkList};
			use frame_support::traits::StorageInfoTrait;
			use frame_system_benchmarking::Pallet as SystemBench;
			use pallet_loans::benchmarking::Pallet as LoansPallet;

			let mut list = Vec::<BenchmarkList>::new();

			list_benchmark!(list, extra, frame_system, SystemBench::<Runtime>);
			list_benchmark!(list, extra, pallet_timestamp, Timestamp);
			list_benchmark!(list, extra, pallet_balances, Balances);
			// TODO: Not working as benches expect everybody to be whitelisted to register
			//       as collator. But our runtimes restrict this. A PR to the cumulus
			//       benches is needed or benchmarks allow some kind of pre-setup logic
			// list_benchmark!(list, extra, pallet_collator_selection, CollatorSelection);
			// TODO: Not working as benches depend on pallet-staking which we don't use
			//       Not sure how to fix TBH.
			// use pallet_session_benchmarking::Pallet as SessionBench;
			// list_benchmark!(list, extra, pallet_session, SessionBench::<Runtime>);
			list_benchmark!(list, extra, pallet_multisig, Multisig);
			list_benchmark!(list, extra, pallet_proxy, Proxy);
			list_benchmark!(list, extra, pallet_utility, Utility);
			list_benchmark!(list, extra, pallet_scheduler, Scheduler);
			list_benchmark!(list, extra, pallet_collective, Council);
			// TODO: Fails for reason: Error: Input("failed to submit candidacy")
			// list_benchmark!(list, extra, pallet_elections_phragmen, Elections);
			list_benchmark!(list, extra, pallet_democracy, Democracy);
			list_benchmark!(list, extra, pallet_identity, Identity);
			list_benchmark!(list, extra, pallet_vesting, Vesting);
			list_benchmark!(list, extra, pallet_treasury, Treasury);
			list_benchmark!(list, extra, pallet_preimage, Preimage);
			list_benchmark!(list, extra, pallet_uniques, Uniques);
			list_benchmark!(list, extra, pallet_fees, Fees);
			list_benchmark!(list, extra, pallet_anchors, Anchor);
			list_benchmark!(list, extra, pallet_crowdloan_claim, CrowdloanClaim);
			list_benchmark!(list, extra, pallet_crowdloan_reward, CrowdloanReward);
			list_benchmark!(list, extra, pallet_collator_allowlist, CollatorAllowlist);
			list_benchmark!(list, extra, pallet_migration_manager, Migration);
			list_benchmark!(list, extra, pallet_permissions, Permissions);
			list_benchmark!(list, extra, pallet_nft_sales, NftSales);
			list_benchmark!(list, extra, pallet_pools, Pools);
			list_benchmark!(list, extra, pallet_loans, LoansPallet::<Runtime>);
			list_benchmark!(list, extra, pallet_interest_accrual, InterestAccrual);

			let storage_info = AllPalletsWithSystem::storage_info();

			(list, storage_info)
		}

		fn dispatch_benchmark(
				config: frame_benchmarking::BenchmarkConfig
		) -> Result<Vec<frame_benchmarking::BenchmarkBatch>, sp_runtime::RuntimeString> {
			use frame_benchmarking::{Benchmarking, BenchmarkBatch, TrackedStorageKey, add_benchmark};
			use frame_system_benchmarking::Pallet as SystemBench;

			impl frame_system_benchmarking::Config for Runtime {}

			// you can whitelist any storage keys you do not want to track here
			let whitelist: Vec<TrackedStorageKey> = vec![
				// Block Number
				hex_literal::hex!("26aa394eea5630e07c48ae0c9558cef702a5c1b19ab7a04f536c519aca4983ac").to_vec().into(),
				// Total Issuance
				hex_literal::hex!("c2261276cc9d1f8598ea4b6a74b15c2f57c875e4cff74148e4628f264b974c80").to_vec().into(),
				// Execution Phase
				hex_literal::hex!("26aa394eea5630e07c48ae0c9558cef7ff553b5a9862a516939d82b3d3d8661a").to_vec().into(),
				// Event Count
				hex_literal::hex!("26aa394eea5630e07c48ae0c9558cef70a98fdbe9ce6c55837576c60c7af3850").to_vec().into(),
				// System Events
				hex_literal::hex!("26aa394eea5630e07c48ae0c9558cef780d41e5e16056765bc8461851072c9d7").to_vec().into(),
			];

			let mut batches = Vec::<BenchmarkBatch>::new();
			let params = (&config, &whitelist);

			use pallet_loans::benchmarking::Pallet as LoansPallet;
<<<<<<< HEAD
			impl pallet_loans::benchmarking::Config for Runtime {
				type IM = Investments;
			}
=======

			impl pallet_loans::benchmarking::Config for Runtime {}
>>>>>>> 25fed2eb

			// It should be called Anchors to make the runtime_benchmarks.sh script works
			type Anchors = Anchor;

			// Note: Only add working benches here. Commenting out will still
			//       result in the runtime_benchmarks.sh script trying to run
			//       the benches for the given pallet.
			add_benchmark!(params, batches, frame_system, SystemBench::<Runtime>);
			add_benchmark!(params, batches, pallet_timestamp, Timestamp);
			add_benchmark!(params, batches, pallet_balances, Balances);
			add_benchmark!(params, batches, pallet_multisig, Multisig);
			add_benchmark!(params, batches, pallet_proxy, Proxy);
			add_benchmark!(params, batches, pallet_utility, Utility);
			add_benchmark!(params, batches, pallet_scheduler, Scheduler);
			add_benchmark!(params, batches, pallet_collective, Council);
			add_benchmark!(params, batches, pallet_democracy, Democracy);
			add_benchmark!(params, batches, pallet_identity, Identity);
			add_benchmark!(params, batches, pallet_vesting, Vesting);
			add_benchmark!(params, batches, pallet_treasury, Treasury);
			add_benchmark!(params, batches, pallet_preimage, Preimage);
			add_benchmark!(params, batches, pallet_uniques, Uniques);
			add_benchmark!(params, batches, pallet_fees, Fees);
			add_benchmark!(params, batches, pallet_anchors, Anchors);
			add_benchmark!(params, batches, pallet_crowdloan_claim, CrowdloanClaim);
			add_benchmark!(params, batches, pallet_crowdloan_reward, CrowdloanReward);
			add_benchmark!(params, batches, pallet_collator_allowlist, CollatorAllowlist);
			add_benchmark!(params, batches, pallet_migration_manager, Migration);
			add_benchmark!(params, batches, pallet_permissions, Permissions);
			add_benchmark!(params, batches, pallet_nft_sales, NftSales);
			add_benchmark!(params, batches, pallet_pools, Pools);
			add_benchmark!(params, batches, pallet_loans, LoansPallet::<Runtime>);
			add_benchmark!(params, batches, pallet_interest_accrual, InterestAccrual);

			if batches.is_empty() { return Err("Benchmark not found for this pallet.".into()) }
			Ok(batches)
		}
	}

	#[cfg(feature = "try-runtime")]
	impl frame_try_runtime::TryRuntime<Block> for Runtime {
		fn on_runtime_upgrade() -> (Weight, Weight) {
			let weight = Executive::try_runtime_upgrade().unwrap();
			(weight, RuntimeBlockWeights::get().max_block)
		}
		fn execute_block(block: Block, state_root_check: bool, select: frame_try_runtime::TryStateSelect) -> Weight {
			Executive::try_execute_block(block, state_root_check, select).expect("try_execute_block failed")
		}
	}
}

struct CheckInherents;

impl cumulus_pallet_parachain_system::CheckInherents<Block> for CheckInherents {
	fn check_inherents(
		block: &Block,
		relay_state_proof: &cumulus_pallet_parachain_system::RelayChainStateProof,
	) -> sp_inherents::CheckInherentsResult {
		let relay_chain_slot = relay_state_proof
			.read_slot()
			.expect("Could not read the relay chain slot from the proof");

		let inherent_data =
			cumulus_primitives_timestamp::InherentDataProvider::from_relay_chain_slot_and_duration(
				relay_chain_slot,
				sp_std::time::Duration::from_secs(6),
			)
			.create_inherent_data()
			.expect("Could not create the timestamp inherent data");

		inherent_data.check_extrinsics(block)
	}
}

cumulus_pallet_parachain_system::register_validate_block! {
	Runtime = Runtime,
	BlockExecutor = cumulus_pallet_aura_ext::BlockExecutor::<Runtime, Executive>,
	CheckInherents = CheckInherents,
}<|MERGE_RESOLUTION|>--- conflicted
+++ resolved
@@ -1676,14 +1676,9 @@
 			let params = (&config, &whitelist);
 
 			use pallet_loans::benchmarking::Pallet as LoansPallet;
-<<<<<<< HEAD
 			impl pallet_loans::benchmarking::Config for Runtime {
 				type IM = Investments;
 			}
-=======
-
-			impl pallet_loans::benchmarking::Config for Runtime {}
->>>>>>> 25fed2eb
 
 			// It should be called Anchors to make the runtime_benchmarks.sh script works
 			type Anchors = Anchor;
