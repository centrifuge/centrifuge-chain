// Copyright 2021 Centrifuge Foundation (centrifuge.io).
//
// This file is part of the Centrifuge chain project.
// Centrifuge is free software: you can redistribute it and/or modify
// it under the terms of the GNU General Public License as published by
// the Free Software Foundation, either version 3 of the License, or
// (at your option) any later version (see http://www.gnu.org/licenses).
// Centrifuge is distributed in the hope that it will be useful,
// but WITHOUT ANY WARRANTY; without even the implied warranty of
// MERCHANTABILITY or FITNESS FOR A PARTICULAR PURPOSE.  See the
// GNU General Public License for more details.

//! The Substrate runtime. This can be compiled with `#[no_std]`, ready for
//! Wasm.

#![cfg_attr(not(feature = "std"), no_std)]
// `construct_runtime!` does a lot of recursion and requires us to increase the limit to 256.
#![recursion_limit = "256"]
// Allow things like `1 * CFG`
#![allow(clippy::identity_op)]

pub use cfg_primitives::{constants::*, types::*};
use cfg_traits::{
	investments::{OrderManager, TrancheCurrency as _},
	Millis, Permissions as PermissionsT, PoolNAV, PoolUpdateGuard, PreConditions, Seconds,
	TryConvert,
};
pub use cfg_types::tokens::CurrencyId;
use cfg_types::{
	consts::pools::*,
	fee_keys::FeeKey,
	fixed_point::{Quantity, Rate, Ratio},
	ids::PRICE_ORACLE_PALLET_ID,
	investments::InvestmentPortfolio,
	oracles::OracleKey,
	permissions::{PermissionRoles, PermissionScope, PermissionedCurrencyRole, PoolRole, Role},
	time::TimeProvider,
	tokens::{CustomMetadata, StakingCurrency, TrancheCurrency},
};
use codec::{Decode, Encode, MaxEncodedLen};
use constants::currency::*;
use fp_rpc::TransactionStatus;
use frame_support::{
	construct_runtime,
	dispatch::DispatchClass,
	traits::{
		AsEnsureOriginWithArg, ConstU32, EqualPrivilegeOnly, InstanceFilter, LockIdentifier,
		OnFinalize, PalletInfoAccess, U128CurrencyToVote, UnixTime, WithdrawReasons,
	},
	weights::{
		constants::{BlockExecutionWeight, ExtrinsicBaseWeight, RocksDbWeight},
		ConstantMultiplier,
	},
	PalletId, RuntimeDebug,
};
use frame_system::{
	limits::{BlockLength, BlockWeights},
	EnsureRoot, EnsureSigned,
};
use orml_traits::currency::MutationHooks;
use pallet_anchors::AnchorData;
pub use pallet_balances::Call as BalancesCall;
use pallet_collective::{EnsureMember, EnsureProportionMoreThan};
use pallet_ethereum::Call::transact;
use pallet_evm::{Account as EVMAccount, FeeCalculator, GasWeightMapping, Runner};
use pallet_investments::OrderType;
use pallet_pool_system::{
	pool_types::{PoolDetails, ScheduledUpdateDetails},
	tranches::{TrancheIndex, TrancheLoc, TrancheSolution},
	EpochSolution,
};
use pallet_restricted_tokens::{FungibleInspectPassthrough, FungiblesInspectPassthrough};
pub use pallet_timestamp::Call as TimestampCall;
pub use pallet_transaction_payment::{CurrencyAdapter, Multiplier, TargetedFeeAdjustment};
use pallet_transaction_payment_rpc_runtime_api::{FeeDetails, RuntimeDispatchInfo};
use polkadot_runtime_common::{prod_or_fast, BlockHashCount, SlowAdjustingFeeUpdate};
use runtime_common::{
	account_conversion::AccountConverter,
	asset_registry,
	fees::{DealWithFees, WeightToFee},
	production_or_benchmark,
	xcm::AccountIdToMultiLocation,
	xcm_transactor, AllowanceDeposit, CurrencyED, HoldId, NativeCurrency,
};
use scale_info::TypeInfo;
use sp_api::impl_runtime_apis;
use sp_core::{OpaqueMetadata, H160, H256, U256};
use sp_inherents::{CheckInherentsResult, InherentData};
#[cfg(any(feature = "std", test))]
pub use sp_runtime::BuildStorage;
use sp_runtime::{
	create_runtime_str, generic, impl_opaque_keys,
	traits::{
		AccountIdConversion, BlakeTwo256, Block as BlockT, ConvertInto, DispatchInfoOf,
		Dispatchable, PostDispatchInfoOf, UniqueSaturatedInto, Zero,
	},
	transaction_validity::{TransactionSource, TransactionValidity, TransactionValidityError},
	ApplyExtrinsicResult, DispatchError, DispatchResult, FixedI128, Perbill, Permill, Perquintill,
};
use sp_std::{marker::PhantomData, prelude::*};
#[cfg(any(feature = "std", test))]
use sp_version::NativeVersion;
use sp_version::RuntimeVersion;
use static_assertions::const_assert;
use xcm_executor::XcmExecutor;

pub mod constants;
pub mod evm;
pub mod liquidity_pools;
mod migrations;
mod weights;
pub mod xcm;

pub use crate::xcm::*;

// Make the WASM binary available.
#[cfg(feature = "std")]
include!(concat!(env!("OUT_DIR"), "/wasm_binary.rs"));

impl_opaque_keys! {
	pub struct SessionKeys {
		pub aura: Aura,
		pub block_rewards: BlockRewards,
	}
}

/// Runtime version.
#[sp_version::runtime_version]
pub const VERSION: RuntimeVersion = RuntimeVersion {
	spec_name: create_runtime_str!("altair"),
	impl_name: create_runtime_str!("altair"),
	authoring_version: 1,
	spec_version: 1034,
	impl_version: 1,
	#[cfg(not(feature = "disable-runtime-api"))]
	apis: RUNTIME_API_VERSIONS,
	#[cfg(feature = "disable-runtime-api")]
	apis: version::create_apis_vec![[]],
	transaction_version: 2,
	state_version: 0,
};

/// Native version.
#[cfg(any(feature = "std", test))]
pub fn native_version() -> NativeVersion {
	NativeVersion {
		runtime_version: VERSION,
		can_author_with: Default::default(),
	}
}

parameter_types! {
	// we'll pull the max pov size from the relay chain in the near future
	pub const MaximumBlockWeight: Weight = MAXIMUM_BLOCK_WEIGHT;
	pub const Version: RuntimeVersion = VERSION;
	pub RuntimeBlockLength: BlockLength =
		BlockLength::max_with_normal_ratio(5 * 1024 * 1024, NORMAL_DISPATCH_RATIO);
	pub RuntimeBlockWeights: BlockWeights = BlockWeights::builder()
		.base_block(BlockExecutionWeight::get())
		.for_class(DispatchClass::all(), |weights| {
			weights.base_extrinsic = ExtrinsicBaseWeight::get();
		})
		.for_class(DispatchClass::Normal, |weights| {
			  weights.max_total = Some(NORMAL_DISPATCH_RATIO * MAXIMUM_BLOCK_WEIGHT);
		})
		.for_class(DispatchClass::Operational, |weights| {
			  weights.max_total = Some(MAXIMUM_BLOCK_WEIGHT);
			// Operational transactions have some extra reserved space, so that they
			// are included even if block reached `MAXIMUM_BLOCK_WEIGHT`.
		weights.reserved = Some(
			  MAXIMUM_BLOCK_WEIGHT - NORMAL_DISPATCH_RATIO * MAXIMUM_BLOCK_WEIGHT
		);
		})
		.avg_block_initialization(AVERAGE_ON_INITIALIZE_RATIO)
		.build_or_panic();
	pub const SS58Prefix: u8 = 136;
}

// system support impls
impl frame_system::Config for Runtime {
	/// Data to be associated with an account (other than nonce/transaction
	/// counter, which this module does regardless).
	type AccountData = pallet_balances::AccountData<Balance>;
	/// The identifier used to distinguish between accounts.
	type AccountId = AccountId;
	type BaseCallFilter = BaseCallFilter;
	/// Maximum number of block number to block hash mappings to keep (oldest
	/// pruned first).
	type BlockHashCount = BlockHashCount;
	type BlockLength = RuntimeBlockLength;
	/// The index type for blocks.
	type BlockNumber = BlockNumber;
	type BlockWeights = RuntimeBlockWeights;
	type DbWeight = RocksDbWeight;
	/// The type for hashing blocks and tries.
	type Hash = Hash;
	/// The hashing algorithm used.
	type Hashing = Hashing;
	/// The header type.
	type Header = Header;
	/// The index type for storing how many extrinsics an account has signed.
	type Index = Index;
	/// The lookup mechanism to get account ID from whatever is passed in
	/// dispatchers.
	type Lookup = sp_runtime::traits::AccountIdLookup<AccountId, ()>;
	type MaxConsumers = frame_support::traits::ConstU32<16>;
	/// A function that is invoked when an account has been determined to be
	/// dead. All resources should be cleaned up associated with the given
	/// account.
	type OnKilledAccount = ();
	/// Handler for when a new account has just been created.
	type OnNewAccount = ();
	type OnSetCode = cumulus_pallet_parachain_system::ParachainSetCode<Self>;
	type PalletInfo = PalletInfo;
	/// The aggregated dispatch type that is available for extrinsics.
	type RuntimeCall = RuntimeCall;
	/// The overarching event type.
	type RuntimeEvent = RuntimeEvent;
	/// The ubiquitous origin type.
	type RuntimeOrigin = RuntimeOrigin;
	type SS58Prefix = SS58Prefix;
	type SystemWeightInfo = weights::frame_system::WeightInfo<Runtime>;
	/// Get the chain's current version.
	type Version = Version;
}

/// Base Call Filter
pub struct BaseCallFilter;
impl Contains<RuntimeCall> for BaseCallFilter {
	fn contains(c: &RuntimeCall) -> bool {
		match c {
			RuntimeCall::PolkadotXcm(method) => match method {
				// Block these calls when called by a signed extrinsic.
				// Root will still be able to execute these.
				pallet_xcm::Call::send { .. }
				| pallet_xcm::Call::execute { .. }
				| pallet_xcm::Call::teleport_assets { .. }
				| pallet_xcm::Call::reserve_transfer_assets { .. }
				| pallet_xcm::Call::limited_reserve_transfer_assets { .. }
				| pallet_xcm::Call::limited_teleport_assets { .. } => false,
				pallet_xcm::Call::__Ignore { .. } => {
					unimplemented!()
				}
				pallet_xcm::Call::force_xcm_version { .. }
				| pallet_xcm::Call::force_suspension { .. }
				| pallet_xcm::Call::force_default_xcm_version { .. }
				| pallet_xcm::Call::force_subscribe_version_notify { .. }
				| pallet_xcm::Call::force_unsubscribe_version_notify { .. } => true,
			},
			// Disable all non-root EVM access
			RuntimeCall::EVM(_) => false,
			// We block this call since it includes Moonbeam trait implementations such
			// as UtilityEncodeCall and XcmTransact that we don't implement and don't want
			// arbitrary users calling it.
			RuntimeCall::XcmTransactor(
				pallet_xcm_transactor::Call::transact_through_derivative { .. },
			) => false,
			_ => true,
		}
	}
}

parameter_types! {
	pub const ReservedXcmpWeight: Weight = MAXIMUM_BLOCK_WEIGHT.saturating_div(4);
	pub const ReservedDmpWeight: Weight = MAXIMUM_BLOCK_WEIGHT.saturating_div(4);
}

impl cumulus_pallet_parachain_system::Config for Runtime {
	type CheckAssociatedRelayNumber = cumulus_pallet_parachain_system::RelayNumberStrictlyIncreases;
	type DmpMessageHandler = DmpQueue;
	type OnSystemEvent = ();
	type OutboundXcmpMessageSource = XcmpQueue;
	type ReservedDmpWeight = ReservedDmpWeight;
	type ReservedXcmpWeight = ReservedXcmpWeight;
	type RuntimeEvent = RuntimeEvent;
	type SelfParaId = parachain_info::Pallet<Runtime>;
	type XcmpMessageHandler = XcmpQueue;
}

impl parachain_info::Config for Runtime {}

parameter_types! {
	pub const MinimumPeriod: Millis = SLOT_DURATION / 2;
}
impl pallet_timestamp::Config for Runtime {
	type MinimumPeriod = MinimumPeriod;
	/// A timestamp: milliseconds since the unix epoch.
	type Moment = Millis;
	type OnTimestampSet = Aura;
	type WeightInfo = weights::pallet_timestamp::WeightInfo<Runtime>;
}

// money stuff
parameter_types! {
	/// TransactionByteFee is set to 0.01 MicroAIR
	pub const TransactionByteFee: Balance = 1 * (MICRO_AIR / 100);
	/// This value increases the priority of `Operational` transactions by adding
	/// a "virtual tip" that's equal to the `OperationalFeeMultiplier * final_fee`.
	pub const OperationalFeeMultiplier: u8 = 5;
}

impl pallet_transaction_payment::Config for Runtime {
	type FeeMultiplierUpdate = SlowAdjustingFeeUpdate<Self>;
	type LengthToFee = ConstantMultiplier<Balance, TransactionByteFee>;
	type OnChargeTransaction = CurrencyAdapter<Balances, DealWithFees<Runtime>>;
	type OperationalFeeMultiplier = OperationalFeeMultiplier;
	type RuntimeEvent = RuntimeEvent;
	type WeightToFee = WeightToFee;
}

parameter_types! {
	// the minimum fee for an anchor is 500,000ths of a RAD.
	// This is set to a value so you can still get some return without getting your account removed.
	pub const ExistentialDeposit: Balance = 1 * MICRO_AIR;
	// For weight estimation, we assume that the most locks on an individual account will be 50.
	pub const MaxLocks: u32 = 50;
	pub const MaxReserves: u32 = 50;
}

impl pallet_balances::Config for Runtime {
	/// The means of storing the balances of an account.
	type AccountStore = System;
	/// The type for recording an account's balance.
	type Balance = Balance;
	/// Handler for the unbalanced reduction when removing a dust account.
	type DustRemoval = ();
	/// The minimum amount required to keep an account open.
	type ExistentialDeposit = ExistentialDeposit;
	type FreezeIdentifier = ();
	type HoldIdentifier = ();
	type MaxFreezes = ConstU32<10>;
	type MaxHolds = ConstU32<10>;
	type MaxLocks = MaxLocks;
	type MaxReserves = MaxReserves;
	type ReserveIdentifier = [u8; 8];
	/// The overarching event type.
	type RuntimeEvent = RuntimeEvent;
	type WeightInfo = weights::pallet_balances::WeightInfo<Runtime>;
}

parameter_types! {
	pub const UncleGenerations: BlockNumber = 5;
}

// We only use find_author to pay in anchor pallet
impl pallet_authorship::Config for Runtime {
	type EventHandler = (CollatorSelection,);
	type FindAuthor = pallet_session::FindAccountFromAuthorIndex<Self, Aura>;
}

parameter_types! {
	pub Period: u32 = prod_or_fast!(6 * HOURS, 1 * MINUTES, "AIR_SESSION_PERIOD");
	pub const Offset: u32 = 0;
}

impl pallet_session::Config for Runtime {
	type Keys = SessionKeys;
	type NextSessionRotation = pallet_session::PeriodicSessions<Period, Offset>;
	type RuntimeEvent = RuntimeEvent;
	// Essentially just Aura, but lets be pedantic.
	type SessionHandler = <SessionKeys as sp_runtime::traits::OpaqueKeys>::KeyTypeIdProviders;
	type SessionManager = CollatorSelection;
	type ShouldEndSession = pallet_session::PeriodicSessions<Period, Offset>;
	type ValidatorId = <Self as frame_system::Config>::AccountId;
	// we don't have stash and controller, thus we don't need the convert as well.
	type ValidatorIdOf = pallet_collator_selection::IdentityCollator;
	type WeightInfo = weights::pallet_session::WeightInfo<Self>;
}

parameter_types! {
	#[derive(scale_info::TypeInfo, Debug, PartialEq, Eq, Clone)]
	pub const MaxAuthorities: u32 = 32;
}

impl pallet_aura::Config for Runtime {
	type AuthorityId = AuraId;
	type DisabledValidators = ();
	type MaxAuthorities = MaxAuthorities;
}

impl cumulus_pallet_aura_ext::Config for Runtime {}

// substrate pallets
parameter_types! {
	// One storage item; value is size 4+4+16+32 bytes = 56 bytes.
	pub const DepositBase: Balance = 30 * CENTI_AIR;
	// Additional storage item size of 32 bytes.
	pub const DepositFactor: Balance = 5 * CENTI_AIR;
	pub const MaxSignatories: u16 = 100;
}

impl pallet_multisig::Config for Runtime {
	type Currency = Balances;
	type DepositBase = DepositBase;
	type DepositFactor = DepositFactor;
	type MaxSignatories = MaxSignatories;
	type RuntimeCall = RuntimeCall;
	type RuntimeEvent = RuntimeEvent;
	type WeightInfo = weights::pallet_multisig::WeightInfo<Runtime>;
}

parameter_types! {
	// One storage item; value is size 4+4+16+32 bytes = 56 bytes.
	pub const ProxyDepositBase: Balance = 30 * CENTI_AIR;
	// Additional storage item size of 32 bytes.
	pub const ProxyDepositFactor: Balance = 5 * CENTI_AIR;
	pub const MaxProxies: u16 = 32;
	pub const AnnouncementDepositBase: Balance = deposit(1, 8);
	pub const AnnouncementDepositFactor: Balance = deposit(0, 66);
	pub const MaxPending: u16 = 32;
}

/// The type used to represent the kinds of proxying allowed.
#[derive(
	Copy,
	Clone,
	Eq,
	PartialEq,
	Ord,
	PartialOrd,
	Encode,
	Decode,
	RuntimeDebug,
	MaxEncodedLen,
	TypeInfo,
)]
pub enum ProxyType {
	Any,
	NonTransfer,
	Governance,
	_Staking, // Deprecated ProxyType, that we are keeping due to the migration
	NonProxy,
	Borrow,
	Invest,
	ProxyManagement,
	KeystoreManagement,
	PodOperation,
	PodAuth,
	PermissionManagement,
	Transfer,
}
impl Default for ProxyType {
	fn default() -> Self {
		Self::Any
	}
}

impl InstanceFilter<RuntimeCall> for ProxyType {
	fn filter(&self, c: &RuntimeCall) -> bool {
		match self {
			ProxyType::Any => true,
			ProxyType::NonTransfer => {
				matches!(
					c,
					RuntimeCall::System(..) |
					RuntimeCall::ParachainSystem(..) |
					RuntimeCall::Timestamp(..) |
					// Specifically omitting Balances
					RuntimeCall::CollatorSelection(..) |
					RuntimeCall::Session(..) |
					RuntimeCall::Multisig(..) |
					// The internal logic prevents upgrading
					// this proxy to a `ProxyType::Any` proxy
					// as long as the `is_superset` is correctly
					// configured
					RuntimeCall::Proxy(..) |
					RuntimeCall::Utility(..) |
					RuntimeCall::Scheduler(..) |
					RuntimeCall::Council(..) |
					RuntimeCall::Elections(..) |
					RuntimeCall::Democracy(..) |
					RuntimeCall::Identity(..) |
					RuntimeCall::Vesting(pallet_vesting::Call::vest {..}) |
					RuntimeCall::Vesting(pallet_vesting::Call::vest_other {..}) |
					// Specifically omitting Vesting `vested_transfer`, and `force_vested_transfer`
					RuntimeCall::Treasury(..) |
					RuntimeCall::Uniques(..) |
					RuntimeCall::Preimage(..) |
					RuntimeCall::Fees(..) |
					RuntimeCall::Anchor(..) |
					RuntimeCall::CrowdloanClaim(..) |
					RuntimeCall::CrowdloanReward(..) |
					RuntimeCall::PoolSystem(..) |
					// Specifically omitting Loans `repay` & `borrow` for pallet_loans
					RuntimeCall::Loans(pallet_loans::Call::create{..}) |
					RuntimeCall::Loans(pallet_loans::Call::write_off{..}) |
					RuntimeCall::Loans(pallet_loans::Call::admin_write_off{..}) |
					RuntimeCall::Loans(pallet_loans::Call::propose_loan_mutation{..}) |
					RuntimeCall::Loans(pallet_loans::Call::apply_loan_mutation{..}) |
					RuntimeCall::Loans(pallet_loans::Call::close{..}) |
					RuntimeCall::Loans(pallet_loans::Call::propose_write_off_policy{..}) |
					RuntimeCall::Loans(pallet_loans::Call::apply_write_off_policy{..}) |
					RuntimeCall::Loans(pallet_loans::Call::update_portfolio_valuation{..}) |
                    RuntimeCall::Loans(pallet_loans::Call::propose_transfer_debt { .. }) |
                    RuntimeCall::Loans(pallet_loans::Call::apply_transfer_debt { .. }) |
					RuntimeCall::Permissions(..) |
					RuntimeCall::CollatorAllowlist(..) |
					// Specifically omitting Tokens
					RuntimeCall::NftSales(pallet_nft_sales::Call::add {..}) |
					RuntimeCall::NftSales(pallet_nft_sales::Call::remove {..}) |
					// Specifically omitting NftSales `buy`
					// Specifically omitting Bridge
					// Specifically omitting Nfts
					RuntimeCall::Investments(pallet_investments::Call::collect_investments_for {..}) |
					RuntimeCall::Investments(pallet_investments::Call::collect_redemptions_for {..}) |
					// Specifically omitting Investments `update_invest_order`, `update_redeem_order`,
					// `collect_investments`, `collect_redemptions`
					// Specifically omitting LiquidityPools
					// Specifically omitting ALL XCM related pallets
					// Specifically omitting OrmlTokens
					// Specifically omitting ChainBridge
					// Specifically omitting Migration
					// Specifically omitting PoolRegistry `register`, `update`, `set_metadata`
					RuntimeCall::PoolRegistry(pallet_pool_registry::Call::execute_update {..}) |
					RuntimeCall::BlockRewards(..)
				)
			}
			ProxyType::Governance => matches!(
				c,
				RuntimeCall::Democracy(..)
					| RuntimeCall::Council(..)
					| RuntimeCall::Elections(..)
					| RuntimeCall::Utility(..)
			),
			ProxyType::_Staking => false,
			ProxyType::NonProxy => {
				matches!(c, RuntimeCall::Proxy(pallet_proxy::Call::proxy { .. }))
					|| !matches!(c, RuntimeCall::Proxy(..))
			}
			ProxyType::Borrow => matches!(
				c,
				RuntimeCall::Loans(pallet_loans::Call::create { .. }) |
                RuntimeCall::Loans(pallet_loans::Call::borrow { .. }) |
                RuntimeCall::Loans(pallet_loans::Call::repay { .. }) |
                RuntimeCall::Loans(pallet_loans::Call::write_off { .. }) |
                RuntimeCall::Loans(pallet_loans::Call::apply_loan_mutation { .. }) |
                RuntimeCall::Loans(pallet_loans::Call::close { .. }) |
                RuntimeCall::Loans(pallet_loans::Call::apply_write_off_policy { .. }) |
                RuntimeCall::Loans(pallet_loans::Call::update_portfolio_valuation { .. }) |
                RuntimeCall::Loans(pallet_loans::Call::propose_transfer_debt { .. }) |
                RuntimeCall::Loans(pallet_loans::Call::apply_transfer_debt { .. }) |
                // Borrowers should be able to close and execute an epoch
                // in order to get liquidity from repayments in previous epochs.
				RuntimeCall::PoolSystem(pallet_pool_system::Call::close_epoch{..}) |
				RuntimeCall::PoolSystem(pallet_pool_system::Call::submit_solution{..}) |
				RuntimeCall::PoolSystem(pallet_pool_system::Call::execute_epoch{..}) |
				RuntimeCall::Utility(pallet_utility::Call::batch_all{..}) |
				RuntimeCall::Utility(pallet_utility::Call::batch{..})
			),
			ProxyType::Invest => matches!(
				c,
				RuntimeCall::Investments(pallet_investments::Call::update_invest_order{..}) |
				RuntimeCall::Investments(pallet_investments::Call::update_redeem_order{..}) |
				RuntimeCall::Investments(pallet_investments::Call::collect_investments{..}) |
				RuntimeCall::Investments(pallet_investments::Call::collect_redemptions{..}) |
				// Investors should be able to close and execute an epoch
				// in order to get their orders fulfilled.
				RuntimeCall::Loans(pallet_loans::Call::update_portfolio_valuation{..}) |
				RuntimeCall::PoolSystem(pallet_pool_system::Call::close_epoch{..}) |
				RuntimeCall::PoolSystem(pallet_pool_system::Call::submit_solution{..}) |
				RuntimeCall::PoolSystem(pallet_pool_system::Call::execute_epoch{..}) |
				RuntimeCall::Utility(pallet_utility::Call::batch_all{..}) |
				RuntimeCall::Utility(pallet_utility::Call::batch{..})
			),
			ProxyType::ProxyManagement => matches!(c, RuntimeCall::Proxy(..)),
			ProxyType::KeystoreManagement => matches!(
				c,
				RuntimeCall::Keystore(pallet_keystore::Call::add_keys { .. })
					| RuntimeCall::Keystore(pallet_keystore::Call::revoke_keys { .. })
			),
			ProxyType::PodOperation => matches!(
				c,
				RuntimeCall::Uniques(..)
					| RuntimeCall::Anchor(..)
					| RuntimeCall::Utility(pallet_utility::Call::batch_all { .. })
			),
			// This type of proxy is used only for authenticating with the centrifuge POD,
			// having it here also allows us to validate authentication with on-chain data.
			ProxyType::PodAuth => false,
			ProxyType::PermissionManagement => matches!(
				c,
				RuntimeCall::Permissions(pallet_permissions::Call::add { .. })
					| RuntimeCall::Permissions(pallet_permissions::Call::remove { .. })
			),
			ProxyType::Transfer => {
				matches!(
					c,
					RuntimeCall::XTokens(..)
						| RuntimeCall::Balances(..)
						| RuntimeCall::Tokens(..)
						| RuntimeCall::LiquidityPools(
							pallet_liquidity_pools::Call::transfer { .. }
								| pallet_liquidity_pools::Call::transfer_tranche_tokens { .. }
						)
				)
			}
		}
	}

	fn is_superset(&self, o: &Self) -> bool {
		match (self, o) {
			(x, y) if x == y => true,
			(ProxyType::Any, _) => true,
			(_, ProxyType::Any) => false,
			(_, ProxyType::NonProxy) => false,
			(ProxyType::NonTransfer, _) => true,
			_ => false,
		}
	}
}

impl pallet_proxy::Config for Runtime {
	type AnnouncementDepositBase = AnnouncementDepositBase;
	type AnnouncementDepositFactor = AnnouncementDepositFactor;
	type CallHasher = BlakeTwo256;
	type Currency = Balances;
	type MaxPending = MaxPending;
	type MaxProxies = MaxProxies;
	type ProxyDepositBase = ProxyDepositBase;
	type ProxyDepositFactor = ProxyDepositFactor;
	type ProxyType = ProxyType;
	type RuntimeCall = RuntimeCall;
	type RuntimeEvent = RuntimeEvent;
	type WeightInfo = weights::pallet_proxy::WeightInfo<Runtime>;
}

impl pallet_utility::Config for Runtime {
	type PalletsOrigin = OriginCaller;
	type RuntimeCall = RuntimeCall;
	type RuntimeEvent = RuntimeEvent;
	type WeightInfo = weights::pallet_utility::WeightInfo<Runtime>;
}

parameter_types! {
	pub MaximumSchedulerWeight: Weight = Perbill::from_percent(80) * MaximumBlockWeight::get();
	pub const MaxScheduledPerBlock: u32 = 50;
	// Retry a scheduled item every 10 blocks (2 minutes) until the preimage exists.
	pub const NoPreimagePostponement: Option<u32> = Some(10);
}

impl pallet_scheduler::Config for Runtime {
	type MaxScheduledPerBlock = MaxScheduledPerBlock;
	type MaximumWeight = MaximumSchedulerWeight;
	type OriginPrivilegeCmp = EqualPrivilegeOnly;
	type PalletsOrigin = OriginCaller;
	type Preimages = Preimage;
	type RuntimeCall = RuntimeCall;
	type RuntimeEvent = RuntimeEvent;
	type RuntimeOrigin = RuntimeOrigin;
	type ScheduleOrigin = EnsureRoot<AccountId>;
	type WeightInfo = weights::pallet_scheduler::WeightInfo<Runtime>;
}

parameter_types! {
	pub const PreimageMaxSize: u32 = 4096 * 1024;
	pub PreimageBaseDeposit: Balance = deposit(2, 64);
	pub PreimageByteDeposit: Balance = deposit(0, 1);
}

impl pallet_preimage::Config for Runtime {
	type BaseDeposit = PreimageBaseDeposit;
	type ByteDeposit = PreimageByteDeposit;
	type Currency = Balances;
	type ManagerOrigin = EnsureRoot<AccountId>;
	type RuntimeEvent = RuntimeEvent;
	type WeightInfo = weights::pallet_preimage::WeightInfo<Runtime>;
}

parameter_types! {
	pub CouncilMotionDuration: BlockNumber = prod_or_fast!(5 * DAYS, 1 * MINUTES, "AIR_MOTION_DURATION");
	pub const CouncilMaxProposals: u32 = 100;
	pub const CouncilMaxMembers: u32 = 100;
	pub MaxProposalWeight: Weight = Perbill::from_percent(50) * RuntimeBlockWeights::get().max_block;
}

impl pallet_collective::Config<CouncilCollective> for Runtime {
	type DefaultVote = pallet_collective::PrimeDefaultVote;
	type MaxMembers = CouncilMaxMembers;
	type MaxProposalWeight = MaxProposalWeight;
	type MaxProposals = CouncilMaxProposals;
	type MotionDuration = CouncilMotionDuration;
	type Proposal = RuntimeCall;
	type RuntimeEvent = RuntimeEvent;
	type RuntimeOrigin = RuntimeOrigin;
	type SetMembersOrigin = EnsureRoot<AccountId>;
	type WeightInfo = weights::pallet_collective::WeightInfo<Self>;
}

parameter_types! {
	pub const CandidacyBond: Balance = 500 * AIR;
	pub const VotingBond: Balance = 50 * CENTI_AIR;
	pub const VotingBondBase: Balance = 50 * CENTI_AIR;
	pub TermDuration: BlockNumber = prod_or_fast!(7 * DAYS, 1 * MINUTES, "AIR_TERM_DURATION");
	pub const DesiredMembers: u32 = 9;
	pub const DesiredRunnersUp: u32 = 9;
	pub const ElectionsPhragmenModuleId: LockIdentifier = *b"phrelect";
	pub const MaxVotesPerVoter: u32 = 5;
}

// Make sure that there are no more than `MAX_MEMBERS` members elected via
// elections-phragmen.
const_assert!(DesiredMembers::get() <= CouncilMaxMembers::get());

impl pallet_elections_phragmen::Config for Runtime {
	/// How much should be locked up in order to submit one's candidacy.
	type CandidacyBond = CandidacyBond;
	type ChangeMembers = Council;
	type Currency = Balances;
	type CurrencyToVote = U128CurrencyToVote;
	/// Number of members to elect.
	type DesiredMembers = DesiredMembers;
	/// Number of runners_up to keep.
	type DesiredRunnersUp = DesiredRunnersUp;
	type InitializeMembers = Council;
	type KickedMember = Treasury;
	type LoserCandidate = Treasury;
	type MaxCandidates = MaxCandidates;
	type MaxVoters = MaxVoters;
	type MaxVotesPerVoter = MaxVotesPerVoter;
	type PalletId = ElectionsPhragmenModuleId;
	type RuntimeEvent = RuntimeEvent;
	/// How long each seat is kept. This defines the next block number at which
	/// an election round will happen. If set to zero, no elections are ever
	/// triggered and the module will be in passive mode.
	type TermDuration = TermDuration;
	/// Base deposit associated with voting
	type VotingBondBase = VotingBondBase;
	/// How much should be locked up in order to be able to submit votes.
	type VotingBondFactor = VotingBond;
	type WeightInfo = pallet_elections_phragmen::weights::SubstrateWeight<Self>;
}

parameter_types! {
	pub LaunchPeriod: BlockNumber = prod_or_fast!(7 * DAYS, 1 * MINUTES, "AIR_LAUNCH_PERIOD");
	pub VotingPeriod: BlockNumber = prod_or_fast!(7 * DAYS, 1 * MINUTES, "AIR_VOTING_PERIOD");
	pub FastTrackVotingPeriod: BlockNumber = prod_or_fast!(3 * HOURS, 1 * MINUTES, "AIR_FAST_TRACK_VOTING_PERIOD");
	pub const InstantAllowed: bool = false;
	pub const MinimumDeposit: Balance = 500 * AIR;
	pub EnactmentPeriod: BlockNumber = prod_or_fast!(8 * DAYS, 1 * MINUTES, "AIR_ENACTMENT_PERIOD");
	pub CooloffPeriod: BlockNumber = prod_or_fast!(7 * DAYS, 1 * MINUTES, "AIR_COOLOFF_PERIOD");
	pub const MaxProposals: u32 = 100;
	pub const MaxVotes: u32 = 100;
}

impl pallet_democracy::Config for Runtime {
	type BlacklistOrigin = EnsureRoot<AccountId>;
	// To cancel a proposal before it has been passed, must be root.
	type CancelProposalOrigin = EnsureRoot<AccountId>;
	// To cancel a proposal which has been passed, 2/3 of the council must agree to
	// it.
	type CancellationOrigin = EnsureRootOr<TwoThirdOfCouncil>;
	/// Period in blocks where an external proposal may not be re-submitted
	/// after being vetoed.
	type CooloffPeriod = CooloffPeriod;
	type Currency = Balances;
	/// The minimum period of locking and the period between a proposal being
	/// approved and enacted.
	///
	/// It should generally be a little more than the unstake period to ensure
	/// that voting stakers have an opportunity to remove themselves from the
	/// system in the case where they are on the losing side of a vote.
	type EnactmentPeriod = EnactmentPeriod;
	/// A unanimous council can have the next scheduled referendum be a straight
	/// default-carries (NTB) vote.
	type ExternalDefaultOrigin = AllOfCouncil;
	/// A super-majority can have the next scheduled referendum be a straight
	/// majority-carries vote.
	type ExternalMajorityOrigin = HalfOfCouncil;
	/// A straight majority of the council can decide what their next motion is.
	type ExternalOrigin = HalfOfCouncil;
	/// Half of the council can have an ExternalMajority/ExternalDefault vote
	/// be tabled immediately and with a shorter voting/enactment period.
	type FastTrackOrigin = EnsureRootOr<HalfOfCouncil>;
	type FastTrackVotingPeriod = FastTrackVotingPeriod;
	type InstantAllowed = InstantAllowed;
	type InstantOrigin = EnsureRootOr<AllOfCouncil>;
	// Same as EnactmentPeriod
	/// How often (in blocks) new public referenda are launched.
	type LaunchPeriod = LaunchPeriod;
	type MaxBlacklisted = ConstU32<100>;
	type MaxDeposits = ConstU32<100>;
	type MaxProposals = MaxProposals;
	type MaxVotes = MaxVotes;
	/// The minimum amount to be used as a deposit for a public referendum
	/// proposal.
	type MinimumDeposit = MinimumDeposit;
	type PalletsOrigin = OriginCaller;
	type Preimages = Preimage;
	type RuntimeEvent = RuntimeEvent;
	type Scheduler = Scheduler;
	/// Handler for the unbalanced reduction when slashing a preimage deposit.
	type Slash = Treasury;
	type SubmitOrigin = EnsureSigned<AccountId>;
	// Any single council member may veto a coming council proposal, however they
	// can only do it once and it lasts only for the cooloff period.
	type VetoOrigin = EnsureMember<AccountId, CouncilCollective>;
	type VoteLockingPeriod = EnactmentPeriod;
	/// How often (in blocks) to check for new votes.
	type VotingPeriod = VotingPeriod;
	type WeightInfo = weights::pallet_democracy::WeightInfo<Runtime>;
}

parameter_types! {
	pub const MaxSubAccounts: u32 = 100;
	pub const MaxAdditionalFields: u32 = 100;
	pub const BasicDeposit: Balance = 100 * AIR;
	pub const FieldDeposit: Balance = 25 * AIR;
	pub const SubAccountDeposit: Balance = 20 * AIR;
	pub const MaxRegistrars: u32 = 20;
}

impl pallet_identity::Config for Runtime {
	type BasicDeposit = BasicDeposit;
	type Currency = Balances;
	type FieldDeposit = FieldDeposit;
	type ForceOrigin = EnsureRootOr<EnsureProportionMoreThan<AccountId, CouncilCollective, 1, 2>>;
	type MaxAdditionalFields = MaxAdditionalFields;
	type MaxRegistrars = MaxRegistrars;
	type MaxSubAccounts = MaxSubAccounts;
	type RegistrarOrigin =
		EnsureRootOr<EnsureProportionMoreThan<AccountId, CouncilCollective, 1, 2>>;
	type RuntimeEvent = RuntimeEvent;
	type Slashed = Treasury;
	type SubAccountDeposit = SubAccountDeposit;
	type WeightInfo = weights::pallet_identity::WeightInfo<Runtime>;
}

parameter_types! {
	pub const MinVestedTransfer: Balance = MIN_VESTING * AIR;
	pub UnvestedFundsAllowedWithdrawReasons: WithdrawReasons =
		 WithdrawReasons::except(WithdrawReasons::TRANSFER | WithdrawReasons::RESERVE);
}

impl pallet_vesting::Config for Runtime {
	type BlockNumberToBalance = ConvertInto;
	type Currency = Balances;
	type MinVestedTransfer = MinVestedTransfer;
	type RuntimeEvent = RuntimeEvent;
	type UnvestedFundsAllowedWithdrawReasons = UnvestedFundsAllowedWithdrawReasons;
	type WeightInfo = weights::pallet_vesting::WeightInfo<Runtime>;

	const MAX_VESTING_SCHEDULES: u32 = 28;
}

parameter_types! {
	// 5% of the proposal value need to be bonded. This will be returned
	pub const ProposalBond: Permill = Permill::from_percent(5);

	// Minimum amount to bond per proposal. This will be the least that gets bonded per proposal
	// if the above yields to lower value
	pub const ProposalBondMinimum: Balance = 100 * AIR;

	// Maximum amount to bond per proposal. This will be the most that gets bonded per proposal
	pub const ProposalBondMaximum: Balance = 500 * AIR;

	// periods between treasury spends
	pub const SpendPeriod: BlockNumber = 6 * DAYS;

	// percentage of treasury we burn per Spend period if there is a surplus
	// If the treasury is able to spend on all the approved proposals and didn't miss any
	// then we burn % amount of remaining balance
	// If the treasury couldn't spend on all the approved proposals, then we dont burn any
	pub const Burn: Permill = Permill::from_percent(0);

	// treasury pallet account id
	pub const TreasuryPalletId: PalletId = cfg_types::ids::TREASURY_PALLET_ID;

	// Maximum number of approvals that can be in the spending queue
	pub const MaxApprovals: u32 = 100;
}

impl pallet_treasury::Config for Runtime {
	// either democracy or 66% of council votes
	type ApproveOrigin = EnsureRootOr<TwoThirdOfCouncil>;
	type Burn = Burn;
	// we burn and dont handle the unbalance
	type BurnDestination = ();
	type Currency = Tokens;
	type MaxApprovals = MaxApprovals;
	// slashed amount goes to treasury account
	type OnSlash = Treasury;
	type PalletId = TreasuryPalletId;
	type ProposalBond = ProposalBond;
	type ProposalBondMaximum = ProposalBondMaximum;
	type ProposalBondMinimum = ProposalBondMinimum;
	// either democracy or more than 50% council votes
	type RejectOrigin = EnsureRootOr<EnsureProportionMoreThan<AccountId, CouncilCollective, 1, 2>>;
	type RuntimeEvent = RuntimeEvent;
	type SpendFunds = ();
	type SpendOrigin = frame_support::traits::NeverEnsureOrigin<Balance>;
	type SpendPeriod = SpendPeriod;
	type WeightInfo = weights::pallet_treasury::WeightInfo<Runtime>;
}

parameter_types! {
	// per byte deposit is 0.01 AIR
	pub const DepositPerByte: Balance = CENTI_AIR;
	// Base deposit to add attribute is 0.1 AIR
	pub const AttributeDepositBase: Balance = 10 * CENTI_AIR;
	// Base deposit to add metadata is 0.1 AIR
	pub const MetadataDepositBase: Balance = 10 * CENTI_AIR;
	// Deposit to create a class is 1 AIR
	pub const CollectionDeposit: Balance = AIR;
	// Deposit to create a class is 0.1 AIR
	pub const ItemDeposit: Balance = 10 * CENTI_AIR;
	// Maximum limit of bytes for Metadata, Attribute key and Value
	pub const Limit: u32 = 256;
}

impl pallet_uniques::Config for Runtime {
	type AttributeDepositBase = AttributeDepositBase;
	type CollectionDeposit = CollectionDeposit;
	type CollectionId = CollectionId;
	type CreateOrigin = AsEnsureOriginWithArg<EnsureSigned<AccountId>>;
	type Currency = Balances;
	type DepositPerByte = DepositPerByte;
	// a straight majority of council can act as force origin
	type ForceOrigin = EnsureRootOr<HalfOfCouncil>;
	#[cfg(feature = "runtime-benchmarks")]
	type Helper = ();
	type ItemDeposit = ItemDeposit;
	type ItemId = ItemId;
	type KeyLimit = Limit;
	type Locker = ();
	type MetadataDepositBase = MetadataDepositBase;
	type RuntimeEvent = RuntimeEvent;
	type StringLimit = Limit;
	type ValueLimit = Limit;
	type WeightInfo = weights::pallet_uniques::WeightInfo<Self>;
}

// our pallets
parameter_types! {
	pub const DefaultFeeValue: Balance = DEFAULT_FEE_VALUE;
}

impl pallet_fees::Config for Runtime {
	type Currency = Balances;
	type DefaultFeeValue = DefaultFeeValue;
	type FeeChangeOrigin = EnsureRootOr<HalfOfCouncil>;
	type FeeKey = FeeKey;
	type RuntimeEvent = RuntimeEvent;
	type Treasury = pallet_treasury::Pallet<Self>;
	type WeightInfo = weights::pallet_fees::WeightInfo<Self>;
}

parameter_types! {
	pub const CommitAnchorFeeKey: FeeKey = FeeKey::AnchorsCommit;
	pub const PreCommitDepositFeeKey: FeeKey = FeeKey::AnchorsPreCommit;
}

impl pallet_anchors::Config for Runtime {
	type CommitAnchorFeeKey = CommitAnchorFeeKey;
	type Currency = Balances;
	type Fees = Fees;
	type PreCommitDepositFeeKey = PreCommitDepositFeeKey;
	type WeightInfo = weights::pallet_anchors::WeightInfo<Self>;
}

impl pallet_collator_allowlist::Config for Runtime {
	type RuntimeEvent = RuntimeEvent;
	type ValidatorId = AccountId;
	type ValidatorRegistration = Session;
	type WeightInfo = weights::pallet_collator_allowlist::WeightInfo<Self>;
}

parameter_types! {
	pub const MigrationMaxAccounts: u32 = 100;
	pub const MigrationMaxVestings: u32 = 10;
	pub const MigrationMaxProxies: u32 = 10;
}

// Implement the migration manager pallet
// The actual associated type, which executes the migration can be found in the
// migration folder
impl pallet_migration_manager::Config for Runtime {
	type MigrationMaxAccounts = MigrationMaxAccounts;
	type MigrationMaxProxies = MigrationMaxProxies;
	type MigrationMaxVestings = MigrationMaxVestings;
	type RuntimeEvent = RuntimeEvent;
	type WeightInfo = weights::pallet_migration_manager::WeightInfo<Self>;
}

// Parameterize crowdloan reward pallet configuration
parameter_types! {
	pub const CrowdloanRewardPalletId: PalletId = cfg_types::ids::CROWDLOAN_REWARD_PALLET_ID;
}

// Implement crowdloan reward pallet's configuration trait for the runtime
impl pallet_crowdloan_reward::Config for Runtime {
	type AdminOrigin = EnsureRootOr<HalfOfCouncil>;
	type PalletId = CrowdloanRewardPalletId;
	type RuntimeEvent = RuntimeEvent;
	type WeightInfo = weights::pallet_crowdloan_reward::WeightInfo<Self>;
}

// Parameterize crowdloan claim pallet
parameter_types! {
	pub const CrowdloanClaimPalletId: PalletId = cfg_types::ids::CROWDLOAN_CLAIM_PALLET_ID;
	pub const MaxProofLength: u32 = 30;
}

// Implement crowdloan claim pallet configuration trait for the runtime
impl pallet_crowdloan_claim::Config for Runtime {
	type AdminOrigin = EnsureRootOr<HalfOfCouncil>;
	type MaxProofLength = MaxProofLength;
	type PalletId = CrowdloanClaimPalletId;
	type RelayChainAccountId = AccountId;
	type RewardMechanism = CrowdloanReward;
	type RuntimeEvent = RuntimeEvent;
	type WeightInfo = weights::pallet_crowdloan_claim::WeightInfo<Self>;
}

// Parameterize collator selection pallet
parameter_types! {
	pub const PotId: PalletId = cfg_types::ids::STAKE_POT_PALLET_ID;
	#[derive(scale_info::TypeInfo, Debug, PartialEq, Eq, Clone)]
	pub const MaxCandidates: u32 = 20;
	pub const MinCandidates: u32 = 5;
	pub const MaxVoters: u32 = 100;
	pub const SessionLength: BlockNumber = 6 * HOURS;
	pub const MaxInvulnerables: u32 = 100;
}

// Implement Collator Selection pallet configuration trait for the runtime
impl pallet_collator_selection::Config for Runtime {
	type Currency = Balances;
	// should be a multiple of session or things will get inconsistent
	type KickThreshold = Period;
	type MaxCandidates = MaxCandidates;
	type MaxInvulnerables = MaxInvulnerables;
	type MinCandidates = MinCandidates;
	type PotId = PotId;
	type RuntimeEvent = RuntimeEvent;
	type UpdateOrigin = EnsureRootOr<ThreeFourthOfCouncil>;
	type ValidatorId = <Self as frame_system::Config>::AccountId;
	type ValidatorIdOf = pallet_collator_selection::IdentityCollator;
	type ValidatorRegistration = CollatorAllowlist;
	type WeightInfo = weights::pallet_collator_selection::WeightInfo<Self>;
}

parameter_types! {
	#[derive(Encode, Decode, Debug, Eq, PartialEq, PartialOrd, scale_info::TypeInfo, Clone)]
	#[cfg_attr(feature = "std", derive(frame_support::Serialize, frame_support::Deserialize))]
	pub const MaxTranches: u32 = 5;

	// How much time should lapse before a tranche investor can be removed
	#[derive(Debug, Eq, PartialEq, scale_info::TypeInfo, Clone)]
	pub const MinDelay: Seconds = 7 * SECONDS_PER_DAY;

	#[derive(Debug, Eq, PartialEq, scale_info::TypeInfo, Clone)]
	pub const MaxRolesPerPool: u32 = 10_000;
}

impl pallet_permissions::Config for Runtime {
	type AdminOrigin = EnsureRootOr<HalfOfCouncil>;
	type Editors = Editors;
	type MaxRolesPerScope = MaxRolesPerPool;
	type Role = Role<TrancheId>;
	type RuntimeEvent = RuntimeEvent;
	type Scope = PermissionScope<PoolId, CurrencyId>;
	type Storage = PermissionRoles<TimeProvider<Timestamp>, MinDelay, TrancheId, MaxTranches>;
	type WeightInfo = weights::pallet_permissions::WeightInfo<Self>;
}

pub struct Editors;
impl
	Contains<(
		AccountId,
		Option<Role<TrancheId>>,
		PermissionScope<PoolId, CurrencyId>,
		Role<TrancheId>,
	)> for Editors
{
	fn contains(
		t: &(
			AccountId,
			Option<Role<TrancheId>>,
			PermissionScope<PoolId, CurrencyId>,
			Role<TrancheId>,
		),
	) -> bool {
		let (_editor, maybe_role, _pool, role) = t;
		if let Some(with_role) = maybe_role {
			match *with_role {
				Role::PoolRole(PoolRole::PoolAdmin) => match *role {
					// PoolAdmins can manage all other admins, but not tranche investors
					Role::PoolRole(PoolRole::TrancheInvestor(_, _)) => false,
					Role::PoolRole(..) => true,
					_ => false,
				},
				Role::PoolRole(PoolRole::InvestorAdmin) => matches!(
					*role,
					Role::PoolRole(PoolRole::TrancheInvestor(_, _))
						| Role::PoolRole(PoolRole::PODReadAccess)
				),
				Role::PermissionedCurrencyRole(PermissionedCurrencyRole::Manager) => matches!(
					*role,
					Role::PermissionedCurrencyRole(PermissionedCurrencyRole::Holder(_))
				),
				_ => false,
			}
		} else {
			false
		}
	}
}

parameter_types! {
	pub const NativeToken: CurrencyId = CurrencyId::Native;
}

impl pallet_restricted_tokens::Config for Runtime {
	type Balance = Balance;
	type CurrencyId = CurrencyId;
	type Fungibles = OrmlTokens;
	type NativeFungible = Balances;
	type NativeToken = NativeToken;
	type PreCurrency = cfg_traits::Always;
	type PreExtrTransfer = PreNativeTransfer<TransferAllowList>;
	type PreFungibleInspect = FungibleInspectPassthrough;
	type PreFungibleInspectHold = cfg_traits::Always;
	type PreFungibleMutate = cfg_traits::Always;
	type PreFungibleMutateHold = cfg_traits::Always;
	type PreFungibleTransfer = cfg_traits::Always;
	type PreFungiblesInspect = FungiblesInspectPassthrough;
	type PreFungiblesInspectHold = cfg_traits::Always;
	type PreFungiblesMutate = cfg_traits::Always;
	type PreFungiblesMutateHold = cfg_traits::Always;
	type PreFungiblesTransfer = cfg_traits::Always;
	type PreFungiblesUnbalanced = cfg_traits::Always;
	type PreReservableCurrency = cfg_traits::Always;
	type RuntimeEvent = RuntimeEvent;
	type WeightInfo = weights::pallet_restricted_tokens::WeightInfo<Self>;
}

parameter_types! {
	pub TreasuryAccount: AccountId = TreasuryPalletId::get().into_account_truncating();
}

pub struct CurrencyHooks<R>(PhantomData<R>);
impl<C: orml_tokens::Config> MutationHooks<AccountId, CurrencyId, Balance> for CurrencyHooks<C> {
	type OnDust = orml_tokens::TransferDust<Runtime, TreasuryAccount>;
	type OnKilledTokenAccount = ();
	type OnNewTokenAccount = ();
	type OnSlash = ();
	type PostDeposit = ();
	type PostTransfer = ();
	type PreDeposit = ();
	type PreTransfer = ();
}

impl orml_tokens::Config for Runtime {
	type Amount = IBalance;
	type Balance = Balance;
	type CurrencyHooks = CurrencyHooks<Runtime>;
	type CurrencyId = CurrencyId;
	type DustRemovalWhitelist = frame_support::traits::Nothing;
	type ExistentialDeposits = CurrencyED<Runtime>;
	type MaxLocks = MaxLocks;
	type MaxReserves = MaxReserves;
	type ReserveIdentifier = [u8; 8];
	type RuntimeEvent = RuntimeEvent;
	type WeightInfo = ();
}

impl orml_asset_registry::Config for Runtime {
	type AssetId = CurrencyId;
	type AssetProcessor = asset_registry::CustomAssetProcessor;
	type AuthorityOrigin =
		asset_registry::AuthorityOrigin<RuntimeOrigin, EnsureRootOr<HalfOfCouncil>>;
	type Balance = Balance;
	type CustomMetadata = CustomMetadata;
	type RuntimeEvent = RuntimeEvent;
	type WeightInfo = ();
}

parameter_types! {
	pub const NftSalesPalletId: PalletId = cfg_types::ids::NFT_SALES_PALLET_ID;
}

impl pallet_nft_sales::Config for Runtime {
	type CollectionId = CollectionId;
	type Fungibles = Tokens;
	type ItemId = ItemId;
	type NonFungibles = Uniques;
	type PalletId = NftSalesPalletId;
	type RuntimeEvent = RuntimeEvent;
	type WeightInfo = weights::pallet_nft_sales::WeightInfo<Self>;
}

// XCM

/// XCMP Queue is responsible to handle XCM messages coming directly from
/// sibling parachains.
impl cumulus_pallet_xcmp_queue::Config for Runtime {
	type ChannelInfo = ParachainSystem;
	type ControllerOrigin = EnsureRoot<AccountId>;
	type ControllerOriginConverter = XcmOriginToTransactDispatchOrigin;
	type ExecuteOverweightOrigin = EnsureRoot<AccountId>;
	type PriceForSiblingDelivery = ();
	type RuntimeEvent = RuntimeEvent;
	type VersionWrapper = PolkadotXcm;
	type WeightInfo = cumulus_pallet_xcmp_queue::weights::SubstrateWeight<Self>;
	type XcmExecutor = XcmExecutor<XcmConfig>;
}

/// The config for the Downward Message Passing Queue, i.e., how messages coming
/// from the relay-chain are handled.
impl cumulus_pallet_dmp_queue::Config for Runtime {
	type ExecuteOverweightOrigin = EnsureRoot<AccountId>;
	type RuntimeEvent = RuntimeEvent;
	type XcmExecutor = XcmExecutor<XcmConfig>;
}

// Block Rewards

parameter_types! {
	// BlockRewards have exactly one group and currency
	#[derive(scale_info::TypeInfo)]
	pub const SingleCurrencyMovement: u32 = 1;
	#[derive(scale_info::TypeInfo, Debug, PartialEq, Eq, Clone)]
	pub const MaxChangesPerEpoch: u32 = 50;
	pub const BlockRewardsPalletId: PalletId = cfg_types::ids::BLOCK_REWARDS_PALLET_ID;
	pub const RewardCurrency: CurrencyId = CurrencyId::Native;
}

impl pallet_rewards::Config<pallet_rewards::Instance1> for Runtime {
	type Currency = Tokens;
	type CurrencyId = CurrencyId;
	type GroupId = u32;
	type PalletId = BlockRewardsPalletId;
	type RewardCurrency = RewardCurrency;
	// Must not change this to ensure block rewards are minted
	type RewardIssuance =
		pallet_rewards::issuance::MintReward<AccountId, Balance, CurrencyId, Tokens>;
	type RewardMechanism = pallet_rewards::mechanism::base::Mechanism<
		Balance,
		IBalance,
		FixedI128,
		SingleCurrencyMovement,
	>;
	type RuntimeEvent = RuntimeEvent;
}

parameter_types! {
	pub const BlockRewardCurrency: CurrencyId = CurrencyId::Staking(StakingCurrency::BlockRewards);
	pub const StakeAmount: Balance = cfg_types::consts::rewards::DEFAULT_COLLATOR_STAKE;
	pub const CollatorGroupId: u32 = cfg_types::ids::COLLATOR_GROUP_ID;
}

impl pallet_block_rewards::Config for Runtime {
	type AdminOrigin = EnsureRootOr<HalfOfCouncil>;
	type AuthorityId = AuraId;
	type Balance = Balance;
	// Must not set this as long as we don't want to mint the rewards.
	// By setting this to (), the remainder of TotalRewards - CollatorRewards
	// will be dropped. Else it would be transferred to the configured Beneficiary.
	type Beneficiary = ();
	type Currency = Tokens;
	type CurrencyId = CurrencyId;
	type ExistentialDeposit = ExistentialDeposit;
	type MaxChangesPerSession = MaxChangesPerEpoch;
	type MaxCollators = MaxAuthorities;
	type Rewards = BlockRewardsBase;
	type RuntimeEvent = RuntimeEvent;
	type StakeAmount = StakeAmount;
	type StakeCurrencyId = BlockRewardCurrency;
	type StakeGroupId = CollatorGroupId;
	type Weight = u64;
	type WeightInfo = weights::pallet_block_rewards::WeightInfo<Runtime>;
}

// Liquidity rewards

parameter_types! {
	#[derive(scale_info::TypeInfo)]
	pub const MaxCurrencyMovements: u32 = 50;
	#[derive(scale_info::TypeInfo)]
	pub const MaxGroups: u32 = 20;
	pub const LiquidityRewardsPalletId: PalletId = cfg_types::ids::LIQUIDITY_REWARDS_PALLET_ID;
	pub const InitialEpochDuration: Millis = SECONDS_PER_MINUTE * 1000; // 1 min in milliseconds
}

impl pallet_rewards::mechanism::gap::Config for Runtime {
	type Balance = Balance;
	type DistributionId = u32;
	type IBalance = IBalance;
	type MaxCurrencyMovements = MaxCurrencyMovements;
	type Rate = FixedI128;
}

impl pallet_liquidity_rewards::Config for Runtime {
	type AdminOrigin = EnsureRootOr<HalfOfCouncil>;
	type Balance = Balance;
	type CurrencyId = CurrencyId;
	type GroupId = u32;
	type InitialEpochDuration = InitialEpochDuration;
	type MaxChangesPerEpoch = MaxChangesPerEpoch;
	type MaxGroups = MaxGroups;
	type Rewards = LiquidityRewardsBase;
	type RuntimeEvent = RuntimeEvent;
	type Timer = Timestamp;
	type Weight = u64;
	type WeightInfo = weights::pallet_liquidity_rewards::WeightInfo<Runtime>;
}

impl pallet_rewards::Config<pallet_rewards::Instance2> for Runtime {
	type Currency = Tokens;
	type CurrencyId = CurrencyId;
	type GroupId = u32;
	type PalletId = LiquidityRewardsPalletId;
	type RewardCurrency = RewardCurrency;
	type RewardIssuance =
		pallet_rewards::issuance::MintReward<AccountId, Balance, CurrencyId, Tokens>;
	type RewardMechanism = GapRewardMechanism;
	type RuntimeEvent = RuntimeEvent;
}

// PoolSystem & Loans

parameter_types! {
	pub const MaxActiveLoansPerPool: u32 = 300;
	pub const MaxRateCount: u32 = MaxActiveLoansPerPool::get();
	pub const MaxCollectionSize: u32 = MaxActiveLoansPerPool::get();
	#[derive(Clone, PartialEq, Eq, Debug, TypeInfo, Encode, Decode, MaxEncodedLen)]
	pub const MaxWriteOffPolicySize: u32 = 100;
	pub const MaxPriceOracleMembers: u32 = 5;
	pub const MaxHasDispatchedSize: u32 = production_or_benchmark!(
		MaxPriceOracleMembers::get(),
		// For benchmarking we need a number of members equal to the active loans.
		// The benchmark distinction can be removed once
		// <https://github.com/open-web3-stack/open-runtime-module-library/issues/920> is merged.
		MaxActiveLoansPerPool::get()
	);
	pub const MaxPoolsWithExternalPrices: u32 = 50;
	pub RootOperatorOraclePrice: AccountId = PRICE_ORACLE_PALLET_ID.into_account_truncating();
}

impl pallet_membership::Config for Runtime {
	type AddOrigin = EnsureRootOr<HalfOfCouncil>;
	type MaxMembers = MaxPriceOracleMembers;
	type MembershipChanged = PriceOracle;
	type MembershipInitialized = ();
	type PrimeOrigin = EnsureRootOr<HalfOfCouncil>;
	type RemoveOrigin = EnsureRootOr<HalfOfCouncil>;
	type ResetOrigin = EnsureRootOr<HalfOfCouncil>;
	type RuntimeEvent = RuntimeEvent;
	type SwapOrigin = EnsureRootOr<HalfOfCouncil>;
	type WeightInfo = pallet_membership::weights::SubstrateWeight<Self>;
}

parameter_types! {
	pub const MaxFeedValues: u32 = 500;
}

impl orml_oracle::Config for Runtime {
	type CombineData = runtime_common::oracle::LastOracleValue;
	type MaxFeedValues = MaxFeedValues;
	type MaxHasDispatchedSize = MaxHasDispatchedSize;
	#[cfg(not(feature = "runtime-benchmarks"))]
	type Members = PriceOracleMembership;
	// This can be removed once
	// <https://github.com/open-web3-stack/open-runtime-module-library/issues/920> is merged.
	#[cfg(feature = "runtime-benchmarks")]
	type Members = runtime_common::oracle::benchmarks_util::Members;
	type OnNewData = runtime_common::oracle::OnNewPrice<PriceCollector>;
	type OracleKey = OracleKey;
	type OracleValue = Quantity;
	type RootOperatorAccountId = RootOperatorOraclePrice;
	type RuntimeEvent = RuntimeEvent;
	type Time = Timestamp;
	type WeightInfo = ();
}

impl pallet_data_collector::Config for Runtime {
	type CollectionId = PoolId;
	type Data = Balance;
	type DataId = OracleKey;
	type DataProvider =
		runtime_common::oracle::DataProviderBridge<PriceOracle, OrmlAssetRegistry, PoolSystem>;
	type MaxCollectionSize = MaxCollectionSize;
	type MaxCollections = MaxPoolsWithExternalPrices;
	type Moment = Millis;
}

parameter_types! {
	// 1 KSM should be enough to cover for fees opening/accepting HRMP channels
	pub MaxHrmpRelayFee: MultiAsset = (MultiLocation::parent(), 1_000_000_000_000u128).into();
}

/// Xcm Weigher shared between multiple Xcm-related configs.
pub type XcmWeigher = xcm_builder::FixedWeightBounds<UnitWeightCost, RuntimeCall, MaxInstructions>;

impl pallet_xcm_transactor::Config for Runtime {
	type AccountIdToMultiLocation = AccountIdToMultiLocation<AccountId>;
	type AssetTransactor = FungiblesTransactor;
	type Balance = Balance;
	type BaseXcmWeight = BaseXcmWeight;
	type CurrencyId = CurrencyId;
	type CurrencyIdToMultiLocation = CurrencyIdConvert;
	type DerivativeAddressRegistrationOrigin = EnsureRoot<AccountId>;
	type HrmpEncoder = moonbeam_relay_encoder::westend::WestendEncoder;
	type HrmpManipulatorOrigin = EnsureRootOr<HalfOfCouncil>;
	type MaxHrmpFee = xcm_builder::Case<MaxHrmpRelayFee>;
	type ReserveProvider = xcm_primitives::AbsoluteAndRelativeReserve<SelfLocation>;
	type RuntimeEvent = RuntimeEvent;
	type SelfLocation = SelfLocation;
	type SovereignAccountDispatcherOrigin = EnsureRoot<AccountId>;
	type Transactor = xcm_transactor::NullTransactor;
	type UniversalLocation = UniversalLocation;
	type Weigher = XcmWeigher;
	type WeightInfo = ();
	type XcmSender = XcmRouter;
}

impl pallet_interest_accrual::Config for Runtime {
	type Balance = Balance;
	// TODO: This is a stopgap value until we can calculate it correctly with
	// updated benchmarks. See #1024
	type MaxRateCount = MaxActiveLoansPerPool;
	type Rate = Rate;
	type RuntimeEvent = RuntimeEvent;
	type Time = Timestamp;
	type Weights = weights::pallet_interest_accrual::WeightInfo<Self>;
}

impl pallet_loans::Config for Runtime {
	type Balance = Balance;
	type ChangeGuard = PoolSystem;
	type CollectionId = CollectionId;
	type CurrencyId = CurrencyId;
	type InterestAccrual = InterestAccrual;
	type ItemId = ItemId;
	type LoanId = LoanId;
	type MaxActiveLoansPerPool = MaxActiveLoansPerPool;
	type MaxWriteOffPolicySize = MaxWriteOffPolicySize;
	type Moment = Millis;
	type NonFungible = Uniques;
	type PerThing = Perquintill;
	type Permissions = Permissions;
	type Pool = PoolSystem;
	type PoolId = PoolId;
	type PriceId = OracleKey;
	type PriceRegistry = PriceCollector;
	type Quantity = Quantity;
	type Rate = Rate;
	type RuntimeChange = runtime_common::changes::RuntimeChange<Runtime>;
	type RuntimeEvent = RuntimeEvent;
	type Time = Timestamp;
	type WeightInfo = weights::pallet_loans::WeightInfo<Self>;
}

parameter_types! {
	pub const PoolPalletId: frame_support::PalletId = cfg_types::ids::POOLS_PALLET_ID;

	/// The index with which this pallet is instantiated in this runtime.
	pub PoolPalletIndex: u8 = <PoolSystem as PalletInfoAccess>::index() as u8;

	pub const MinUpdateDelay: u64 = if cfg!(feature = "runtime-benchmarks") {
		0
	} else {
		2 * SECONDS_PER_DAY
	};

	pub const ChallengeTime: BlockNumber = if cfg!(feature = "runtime-benchmarks") {
		// Disable challenge time in benchmarks
		0
	} else {
		30 * MINUTES
	};

	// Defaults for pool parameters
	pub const DefaultMinEpochTime: u64 = 23 * SECONDS_PER_HOUR + 50 * SECONDS_PER_MINUTE; // Just under a day
	pub const DefaultMaxNAVAge: u64 = 0;

	// Runtime-defined constraints for pool parameters
	pub const MinEpochTimeLowerBound: u64 = if cfg!(feature = "runtime-benchmarks") {
		// Allow short epoch time in benchmarks
		1
	} else {
		1 * SECONDS_PER_HOUR // 1 hour
	};
	pub const MinEpochTimeUpperBound: u64 = 30 * SECONDS_PER_DAY; // 1 month
	pub const MaxNAVAgeUpperBound: u64 = if cfg!(feature = "runtime-benchmarks") {
		// Allow an aged NAV in benchmarks
		SECONDS_PER_HOUR
	} else {
		0
	};

	// Pool metadata limit
	#[derive(scale_info::TypeInfo, Eq, PartialEq, Debug, Clone, Copy )]
	pub const MaxSizeMetadata: u32 = 46; // length of IPFS hash

	// Deposit to create a pool. This covers pool data, loan data, and permissions data.
	pub const PoolDeposit: Balance = 0;
}

impl pallet_pool_system::Config for Runtime {
	type AddFees = PoolFees;
	type AssetRegistry = OrmlAssetRegistry;
	type Balance = Balance;
	type BalanceRatio = Quantity;
	type ChallengeTime = ChallengeTime;
	type Currency = Balances;
	type CurrencyId = CurrencyId;
	type DefaultMaxNAVAge = DefaultMaxNAVAge;
	type DefaultMinEpochTime = DefaultMinEpochTime;
	type EpochId = PoolEpochId;
	type Investments = Investments;
	type MaxNAVAgeUpperBound = MaxNAVAgeUpperBound;
	type MaxTokenNameLength = MaxTrancheNameLengthBytes;
	type MaxTokenSymbolLength = MaxTrancheSymbolLengthBytes;
	type MaxTranches = MaxTranches;
	type MinEpochTimeLowerBound = MinEpochTimeLowerBound;
	type MinEpochTimeUpperBound = MinEpochTimeUpperBound;
	type MinUpdateDelay = MinUpdateDelay;
	type NAV = Loans;
	type OnEpochTransition = PoolFees;
	type PalletId = PoolPalletId;
	type PalletIndex = PoolPalletIndex;
	type Permission = Permissions;
	type PoolCreateOrigin = EnsureRoot<AccountId>;
	type PoolCurrency = PoolCurrency;
	type PoolDeposit = PoolDeposit;
	type PoolId = PoolId;
	type Rate = Rate;
	type RuntimeChange = runtime_common::changes::RuntimeChange<Runtime>;
	type RuntimeEvent = RuntimeEvent;
	type Time = Timestamp;
	type Tokens = Tokens;
	type TrancheCurrency = TrancheCurrency;
	type TrancheId = TrancheId;
	type TrancheWeight = TrancheWeight;
	type UpdateGuard = UpdateGuard;
	type WeightInfo = weights::pallet_pool_system::WeightInfo<Runtime>;
}

impl pallet_pool_registry::Config for Runtime {
	type AssetRegistry = OrmlAssetRegistry;
	type Balance = Balance;
	type CurrencyId = CurrencyId;
	type InterestRate = Rate;
	type MaxSizeMetadata = MaxSizeMetadata;
	type MaxTokenNameLength = MaxTrancheNameLengthBytes;
	type MaxTokenSymbolLength = MaxTrancheSymbolLengthBytes;
	type MaxTranches = MaxTranches;
	type ModifyPool = pallet_pool_system::Pallet<Self>;
	type ModifyWriteOffPolicy = pallet_loans::Pallet<Self>;
	type Permission = Permissions;
	type PoolCreateOrigin = EnsureRoot<AccountId>;
	type PoolId = PoolId;
	type RuntimeEvent = RuntimeEvent;
	type TrancheCurrency = TrancheCurrency;
	type TrancheId = TrancheId;
	type WeightInfo = weights::pallet_pool_registry::WeightInfo<Runtime>;
}

parameter_types! {
	pub const MaxPoolFeesPerBucket: u32 = MAX_POOL_FEES_PER_BUCKET;
}

impl pallet_pool_fees::Config for Runtime {
	type Balance = Balance;
	type ChangeGuard = PoolSystem;
	type CurrencyId = CurrencyId;
	type FeeId = PoolFeeId;
	type InvestmentId = TrancheCurrency;
	type MaxPoolFeesPerBucket = MaxPoolFeesPerBucket;
	type Permissions = Permissions;
	type PoolId = PoolId;
	type PoolInspect = PoolSystem;
	type PoolReserve = PoolSystem;
	type Rate = Rate;
	type RuntimeChange = runtime_common::changes::RuntimeChange<Runtime>;
	type RuntimeEvent = RuntimeEvent;
	type Tokens = Tokens;
	type TrancheId = TrancheId;
}

pub struct PoolCurrency;
impl Contains<CurrencyId> for PoolCurrency {
	fn contains(id: &CurrencyId) -> bool {
		match id {
			CurrencyId::Tranche(_, _) | CurrencyId::Native | CurrencyId::Staking(_) => false,
			_ => OrmlAssetRegistry::metadata(&id)
				.map(|m| m.additional.pool_currency)
				.unwrap_or(false),
		}
	}
}

pub struct UpdateGuard;
impl PoolUpdateGuard for UpdateGuard {
	type Moment = Seconds;
	type PoolDetails = PoolDetails<
		CurrencyId,
		TrancheCurrency,
		u32,
		Balance,
		Rate,
		TrancheWeight,
		TrancheId,
		PoolId,
		MaxTranches,
	>;
	type ScheduledUpdateDetails = ScheduledUpdateDetails<
		Rate,
		MaxTrancheNameLengthBytes,
		MaxTrancheSymbolLengthBytes,
		MaxTranches,
	>;

	fn released(
		pool: &Self::PoolDetails,
		update: &Self::ScheduledUpdateDetails,
		_now: Self::Moment,
	) -> bool {
		// - We check whether between the submission of the update this call there has
		//   been an epoch close event.
		// - We check for greater equal in order to forbid batching those two in one
		//   block
		if !cfg!(feature = "runtime-benchmarks") && update.submitted_at >= pool.epoch.last_closed {
			return false;
		}

		let pool_id = pool.tranches.of_pool();
		// We do not allow releasing updates during epoch
		// closing.
		//
		// This is needed as:
		// - investment side starts new order round with zero orders at epoch_closing
		// - the pool might only fulfill x < 100% of redemptions -> not all redemptions
		//   would be fulfilled after epoch_execution
		if PoolSystem::epoch_targets(pool_id).is_some() {
			return false;
		}

		// There should be no outstanding redemption orders.
		let acc_outstanding_redemptions = pool
			.tranches
			.ids_non_residual_top()
			.iter()
			.map(|tranche_id| {
				let investment_id = TrancheCurrency::generate(pool_id, *tranche_id);
				Investments::redeem_orders(investment_id).amount
			})
			.fold(Balance::zero(), |acc, redemption| {
				acc.saturating_add(redemption)
			});

		if acc_outstanding_redemptions != 0u128 {
			return false;
		}

		true
	}
}

parameter_types! {
	pub const MaxOutstandingCollects: u32 = 10;
}
impl pallet_investments::Config for Runtime {
	type Accountant = PoolSystem;
	type Amount = Balance;
	type BalanceRatio = Quantity;
	type CollectedInvestmentHook =
		pallet_foreign_investments::hooks::CollectedInvestmentHook<Runtime>;
	type CollectedRedemptionHook =
		pallet_foreign_investments::hooks::CollectedRedemptionHook<Runtime>;
	type InvestmentId = TrancheCurrency;
	type MaxOutstandingCollects = MaxOutstandingCollects;
	type PreConditions = IsTrancheInvestor<Permissions, Timestamp>;
	type RuntimeEvent = RuntimeEvent;
	type Tokens = Tokens;
	type WeightInfo = weights::pallet_investments::WeightInfo<Runtime>;
}

/// Checks whether the given `who` has the role
/// of a `TrancheInvestor` for the given pool.
pub struct IsTrancheInvestor<P, T>(PhantomData<(P, T)>);
impl<
		P: PermissionsT<AccountId, Scope = PermissionScope<PoolId, CurrencyId>, Role = Role>,
		T: UnixTime,
	> PreConditions<OrderType<AccountId, TrancheCurrency, Balance>> for IsTrancheInvestor<P, T>
{
	type Result = DispatchResult;

	fn check(order: OrderType<AccountId, TrancheCurrency, Balance>) -> Self::Result {
		let is_tranche_investor = match order {
			OrderType::Investment {
				who,
				investment_id: tranche,
				..
			} => P::has(
				PermissionScope::Pool(tranche.of_pool()),
				who,
				Role::PoolRole(PoolRole::TrancheInvestor(
					tranche.of_tranche(),
					T::now().as_secs(),
				)),
			),
			OrderType::Redemption {
				who,
				investment_id: tranche,
				..
			} => P::has(
				PermissionScope::Pool(tranche.of_pool()),
				who,
				Role::PoolRole(PoolRole::TrancheInvestor(
					tranche.of_tranche(),
					T::now().as_secs(),
				)),
			),
		};

		if is_tranche_investor || cfg!(feature = "runtime-benchmarks") {
			Ok(())
		} else {
			// TODO: We should adapt the permissions pallets interface to return an error
			// instead of a boolean. This makes the redundant "does not have role" error,
			// which downstream pallets always need to generate, not needed anymore.
			Err(DispatchError::Other(
				"Account does not have the TrancheInvestor permission.",
			))
		}
	}
}

parameter_types! {
	pub const MaxKeys: u32 = 10;
	pub const DefaultKeyDeposit: Balance = 100 * AIR;
}

impl pallet_keystore::pallet::Config for Runtime {
	type AdminOrigin = EnsureRootOr<AllOfCouncil>;
	type Balance = Balance;
	type Currency = Balances;
	type DefaultKeyDeposit = DefaultKeyDeposit;
	type MaxKeys = MaxKeys;
	type RuntimeEvent = RuntimeEvent;
	type WeightInfo = ();
}

parameter_types! {
	pub const OrderPairVecSize: u32 = 1_000_000u32;
	pub MinFulfillmentAmountNative: Balance = 10 * CFG;
}

impl pallet_order_book::Config for Runtime {
	type AdminOrigin = EnsureRoot<AccountId>;
	type AssetCurrencyId = CurrencyId;
	type AssetRegistry = OrmlAssetRegistry;
	type Balance = Balance;
	type DecimalConverter =
		runtime_common::foreign_investments::NativeBalanceDecimalConverter<OrmlAssetRegistry>;
	type FulfilledOrderHook = pallet_foreign_investments::hooks::FulfilledSwapOrderHook<Runtime>;
	type MinFulfillmentAmountNative = MinFulfillmentAmountNative;
	type OrderIdNonce = u64;
	type OrderPairVecSize = OrderPairVecSize;
	type RuntimeEvent = RuntimeEvent;
	type SellRatio = Ratio;
	type TradeableAsset = Tokens;
	type Weights = weights::pallet_order_book::WeightInfo<Runtime>;
}

impl pallet_transfer_allowlist::Config for Runtime {
	type CurrencyId = CurrencyId;
	type Deposit = AllowanceDeposit<Fees>;
	type HoldId = HoldId;
	type Location = Location;
	type NativeCurrency = NativeCurrency;
	type ReserveCurrency = Balances;
	type RuntimeEvent = RuntimeEvent;
	type WeightInfo = weights::pallet_transfer_allowlist::WeightInfo<Runtime>;
}

// Frame Order in this block dictates the index of each one in the metadata
// Any addition should be done at the bottom
// Any deletion affects the following frames during runtime upgrades
construct_runtime!(
	pub enum Runtime where
		Block = Block,
		NodeBlock = cfg_primitives::Block,
		UncheckedExtrinsic = UncheckedExtrinsic
	{
		// basic system stuff
		System: frame_system::{Pallet, Call, Config, Storage, Event<T>} = 0,
		ParachainSystem: cumulus_pallet_parachain_system::{Pallet, Call, Config, Storage, Inherent, Event<T>} = 1,
		Timestamp: pallet_timestamp::{Pallet, Call, Storage, Inherent} = 3,
		ParachainInfo: parachain_info::{Pallet, Storage, Config} = 4,

		// money stuff
		Balances: pallet_balances::{Pallet, Call, Storage, Config<T>, Event<T>} = 20,
		TransactionPayment: pallet_transaction_payment::{Event<T>, Pallet, Storage} = 21,

		// authoring stuff
		// collator_selection must go here in order for the storage to be available to pallet_session
		CollatorSelection: pallet_collator_selection::{Pallet, Call, Storage, Event<T>, Config<T>} = 71,
		Authorship: pallet_authorship::{Pallet, Storage} = 30,
		Session: pallet_session::{Pallet, Call, Storage, Event, Config<T>} = 31,
		Aura: pallet_aura::{Pallet, Storage, Config<T>} = 32,
		AuraExt: cumulus_pallet_aura_ext::{Pallet, Storage, Config} = 33,

		// substrate pallets
		Multisig: pallet_multisig::{Pallet, Call, Storage, Event<T>} = 60,
		Proxy: pallet_proxy::{Pallet, Call, Storage, Event<T>} = 61,
		Utility: pallet_utility::{Pallet, Call, Event} = 62,
		Scheduler: pallet_scheduler::{Pallet, Call, Storage, Event<T>} = 63,
		Council: pallet_collective::<Instance1>::{Pallet, Call, Storage, Origin<T>, Event<T>, Config<T>} = 64,
		Elections: pallet_elections_phragmen::{Pallet, Call, Storage, Event<T>, Config<T>} = 65,
		Democracy: pallet_democracy::{Pallet, Call, Storage, Config<T>, Event<T>} = 66,
		Identity: pallet_identity::{Pallet, Call, Storage, Event<T>} = 67,
		Vesting: pallet_vesting::{Pallet, Call, Storage, Event<T>, Config<T>} = 68,
		Treasury: pallet_treasury::{Pallet, Call, Storage, Config, Event<T>} = 69,
		Preimage: pallet_preimage::{Pallet, Call, Storage, Event<T>} = 70,
		Uniques: pallet_uniques::{Pallet, Call, Storage, Event<T>} = 72,

		// our pallets
		Fees: pallet_fees::{Pallet, Call, Storage, Config<T>, Event<T>} = 90,
		Anchor: pallet_anchors::{Pallet, Call, Storage} = 91,
		CrowdloanClaim: pallet_crowdloan_claim::{Pallet, Call, Storage, Event<T>} = 93,
		CrowdloanReward: pallet_crowdloan_reward::{Pallet, Call, Storage, Event<T>} = 94,
		CollatorAllowlist: pallet_collator_allowlist::{Pallet, Call, Storage, Config<T>, Event<T>} = 95,
		Permissions: pallet_permissions::{Pallet, Call, Storage, Event<T>} = 96,
		Tokens: pallet_restricted_tokens::{Pallet, Call, Event<T>} = 97,
		NftSales: pallet_nft_sales::{Pallet, Call, Storage, Event<T>} = 98,
		PoolSystem: pallet_pool_system::{Pallet, Call, Storage, Event<T>} = 99,
		Loans: pallet_loans::{Pallet, Call, Storage, Event<T>} = 100,
		InterestAccrual: pallet_interest_accrual::{Pallet, Storage, Event<T>} = 101,
		Investments: pallet_investments::{Pallet, Call, Storage, Event<T>} = 102,
		PoolRegistry: pallet_pool_registry::{Pallet, Call, Storage, Event<T>} = 103,
		BlockRewardsBase: pallet_rewards::<Instance1>::{Pallet, Storage, Event<T>, Config<T>} = 104,
		BlockRewards: pallet_block_rewards::{Pallet, Call, Storage, Event<T>, Config<T>} = 105,
		Keystore: pallet_keystore::{Pallet, Call, Storage, Event<T>} = 106,
		PriceCollector: pallet_data_collector::{Pallet, Storage} = 107,
		LiquidityPools: pallet_liquidity_pools::{Pallet, Call, Storage, Event<T>} = 108,
		LiquidityPoolsGateway: pallet_liquidity_pools_gateway::{Pallet, Call, Storage, Event<T>, Origin } = 109,
		LiquidityRewardsBase: pallet_rewards::<Instance2>::{Pallet, Storage, Event<T>, Config<T>} = 110,
		LiquidityRewards: pallet_liquidity_rewards::{Pallet, Call, Storage, Event<T>} = 111,
		GapRewardMechanism: pallet_rewards::mechanism::gap = 112,
		OrderBook: pallet_order_book::{Pallet, Call, Storage, Event<T>} = 113,
		ForeignInvestments: pallet_foreign_investments::{Pallet, Storage, Event<T>} = 114,
<<<<<<< HEAD
		PoolFees: pallet_pool_fees::{Pallet, Call, Storage, Event<T>} = 115,
=======
		TransferAllowList: pallet_transfer_allowlist::{Pallet, Call, Storage, Event<T>} = 115,
>>>>>>> 8e3faabe

		// XCM
		XcmpQueue: cumulus_pallet_xcmp_queue::{Pallet, Call, Storage, Event<T>} = 120,
		PolkadotXcm: pallet_xcm::{Pallet, Call, Storage, Config, Event<T>, Origin} = 121,
		CumulusXcm: cumulus_pallet_xcm::{Pallet, Event<T>, Origin} = 122,
		DmpQueue: cumulus_pallet_dmp_queue::{Pallet, Call, Storage, Event<T>} = 123,
		XTokens: pallet_restricted_xtokens::{Pallet, Call} = 124,
		XcmTransactor: pallet_xcm_transactor::{Pallet, Call, Storage, Event<T>} = 125,
		OrmlXTokens: orml_xtokens::{Pallet, Event<T>} = 126,

		// 3rd party pallets
		OrmlTokens: orml_tokens::{Pallet, Storage, Event<T>, Config<T>} = 150,
		OrmlAssetRegistry: orml_asset_registry::{Pallet, Storage, Call, Event<T>, Config<T>} = 151,
		OrmlXcm: orml_xcm::{Pallet, Storage, Call, Event<T>} = 152,
		PriceOracle: orml_oracle::{Pallet, Call, Storage, Event<T>} = 153,
		PriceOracleMembership: pallet_membership::{Pallet, Call, Storage, Event<T>} = 154,

		// EVM pallets
		EVM: pallet_evm::{Pallet, Config, Call, Storage, Event<T>} = 160,
		EVMChainId: pallet_evm_chain_id::{Pallet, Config, Storage} = 161,
		BaseFee: pallet_base_fee::{Pallet, Call, Config<T>, Storage, Event} = 162,
		Ethereum: pallet_ethereum::{Pallet, Config, Call, Storage, Event, Origin} = 163,
		EthereumTransaction: pallet_ethereum_transaction::{Pallet, Storage} = 164,
		LiquidityPoolsAxelarGateway: axelar_gateway_precompile::{Pallet, Call, Storage, Event<T>} = 165,

		// migration pallet
		Migration: pallet_migration_manager::{Pallet, Call, Storage, Event<T>} = 199,

	}
);

/// Block type as expected by this runtime.
pub type Block = generic::Block<Header, UncheckedExtrinsic>;
/// A Block signed with a Justification
pub type SignedBlock = generic::SignedBlock<Block>;
/// BlockId type as expected by this runtime.
pub type BlockId = generic::BlockId<Block>;
/// The SignedExtension to the basic transaction logic.
pub type SignedExtra = (
	frame_system::CheckNonZeroSender<Runtime>,
	frame_system::CheckSpecVersion<Runtime>,
	frame_system::CheckTxVersion<Runtime>,
	frame_system::CheckGenesis<Runtime>,
	frame_system::CheckEra<Runtime>,
	frame_system::CheckNonce<Runtime>,
	frame_system::CheckWeight<Runtime>,
	pallet_transaction_payment::ChargeTransactionPayment<Runtime>,
);

/// Unchecked extrinsic type as expected by this runtime.
pub type UncheckedExtrinsic =
	fp_self_contained::UncheckedExtrinsic<Address, RuntimeCall, Signature, SignedExtra>;
/// Extrinsic type that has already been checked.
pub type CheckedExtrinsic =
	fp_self_contained::CheckedExtrinsic<AccountId, RuntimeCall, SignedExtra, H160>;

/// Executive: handles dispatch to the various modules.
pub type Executive = frame_executive::Executive<
	Runtime,
	Block,
	frame_system::ChainContext<Runtime>,
	Runtime,
	AllPalletsWithSystem,
	migrations::UpgradeAltair1034,
>;

impl fp_self_contained::SelfContainedCall for RuntimeCall {
	type SignedInfo = H160;

	fn is_self_contained(&self) -> bool {
		match self {
			RuntimeCall::Ethereum(call) => call.is_self_contained(),
			_ => false,
		}
	}

	fn check_self_contained(&self) -> Option<Result<Self::SignedInfo, TransactionValidityError>> {
		use pallet_ethereum::TransactionAction;
		use runtime_common::evm::GetTransactionAction;
		use sp_runtime::transaction_validity::InvalidTransaction;

		match self {
			RuntimeCall::Ethereum(call) => match call {
				pallet_ethereum::Call::transact { transaction }
					if transaction.action() == TransactionAction::Create =>
				{
					Some(Err(TransactionValidityError::Invalid(
						InvalidTransaction::Call,
					)))
				}
				_ => call.check_self_contained(),
			},
			_ => None,
		}
	}

	fn validate_self_contained(
		&self,
		info: &Self::SignedInfo,
		dispatch_info: &DispatchInfoOf<RuntimeCall>,
		len: usize,
	) -> Option<TransactionValidity> {
		match self {
			RuntimeCall::Ethereum(call) => call.validate_self_contained(info, dispatch_info, len),
			_ => None,
		}
	}

	fn pre_dispatch_self_contained(
		&self,
		info: &Self::SignedInfo,
		dispatch_info: &DispatchInfoOf<RuntimeCall>,
		len: usize,
	) -> Option<Result<(), TransactionValidityError>> {
		match self {
			RuntimeCall::Ethereum(call) => {
				call.pre_dispatch_self_contained(info, dispatch_info, len)
			}
			_ => None,
		}
	}

	fn apply_self_contained(
		self,
		info: Self::SignedInfo,
	) -> Option<sp_runtime::DispatchResultWithInfo<PostDispatchInfoOf<Self>>> {
		match self {
			call @ RuntimeCall::Ethereum(pallet_ethereum::Call::transact { .. }) => {
				Some(call.dispatch(RuntimeOrigin::from(
					pallet_ethereum::RawOrigin::EthereumTransaction(info),
				)))
			}
			_ => None,
		}
	}
}

pub struct TransactionConverter;

impl fp_rpc::ConvertTransaction<UncheckedExtrinsic> for TransactionConverter {
	fn convert_transaction(&self, transaction: pallet_ethereum::Transaction) -> UncheckedExtrinsic {
		UncheckedExtrinsic::new_unsigned(
			pallet_ethereum::Call::<Runtime>::transact { transaction }.into(),
		)
	}
}

impl fp_rpc::ConvertTransaction<sp_runtime::OpaqueExtrinsic> for TransactionConverter {
	fn convert_transaction(
		&self,
		transaction: pallet_ethereum::Transaction,
	) -> sp_runtime::OpaqueExtrinsic {
		let extrinsic = UncheckedExtrinsic::new_unsigned(
			pallet_ethereum::Call::<Runtime>::transact { transaction }.into(),
		);
		let encoded = extrinsic.encode();
		sp_runtime::OpaqueExtrinsic::decode(&mut &encoded[..])
			.expect("Encoded extrinsic is always valid")
	}
}

#[cfg(not(feature = "disable-runtime-api"))]
mod __runtime_api_use {
	pub use pallet_loans::entities::loans::ActiveLoanInfo;
}

#[cfg(not(feature = "disable-runtime-api"))]
use __runtime_api_use::*;
use cfg_types::locations::Location;
use runtime_common::transfer_filter::PreNativeTransfer;

#[cfg(not(feature = "disable-runtime-api"))]
impl_runtime_apis! {
	impl sp_api::Core<Block> for Runtime {
		fn version() -> RuntimeVersion {
			VERSION
		}

		fn execute_block(block: Block) {
			Executive::execute_block(block)
		}

		fn initialize_block(header: &<Block as BlockT>::Header) {
			Executive::initialize_block(header)
		}
	}

	impl sp_api::Metadata<Block> for Runtime {
		fn metadata() -> OpaqueMetadata {
			OpaqueMetadata::new(Runtime::metadata().into())
		}

		fn metadata_at_version(version: u32) -> Option<sp_core::OpaqueMetadata> { Runtime::metadata_at_version(version) }
		fn metadata_versions() -> sp_std::vec::Vec<u32> { Runtime::metadata_versions() }
	}

	impl sp_block_builder::BlockBuilder<Block> for Runtime {
		fn apply_extrinsic(extrinsic: <Block as BlockT>::Extrinsic) -> ApplyExtrinsicResult {
			Executive::apply_extrinsic(extrinsic)
		}

		fn finalize_block() -> <Block as BlockT>::Header {
			Executive::finalize_block()
		}

		fn inherent_extrinsics(data: InherentData) -> Vec<<Block as BlockT>::Extrinsic> {
			data.create_extrinsics()
		}

		fn check_inherents(block: Block, data: InherentData) -> CheckInherentsResult {
			data.check_extrinsics(&block)
		}
	}

	impl sp_transaction_pool::runtime_api::TaggedTransactionQueue<Block> for Runtime {
		fn validate_transaction(
			source: TransactionSource,
			tx: <Block as BlockT>::Extrinsic,
			block_hash: <Block as BlockT>::Hash,
		) -> TransactionValidity {
			Executive::validate_transaction(source, tx, block_hash)
		}
	}

	impl sp_offchain::OffchainWorkerApi<Block> for Runtime {
		fn offchain_worker(header: &<Block as BlockT>::Header) {
			Executive::offchain_worker(header)
		}
	}

	impl sp_session::SessionKeys<Block> for Runtime {
		fn decode_session_keys(
			encoded: Vec<u8>,
		) -> Option<Vec<(Vec<u8>, sp_core::crypto::KeyTypeId)>> {
			SessionKeys::decode_into_raw_public_keys(&encoded)
		}

		fn generate_session_keys(seed: Option<Vec<u8>>) -> Vec<u8> {
			SessionKeys::generate(seed)
		}
	}

	impl sp_consensus_aura::AuraApi<Block, AuraId> for Runtime {
		fn slot_duration() -> sp_consensus_aura::SlotDuration {
			sp_consensus_aura::SlotDuration::from_millis(Aura::slot_duration())
		}

		fn authorities() -> Vec<AuraId> {
			Aura::authorities().into_inner()
		}
	}

	impl frame_system_rpc_runtime_api::AccountNonceApi<Block, AccountId, Index> for Runtime {
		fn account_nonce(account: AccountId) -> Index {
			System::account_nonce(account)
		}
	}

	impl pallet_transaction_payment_rpc_runtime_api::TransactionPaymentApi<
		Block,
		Balance,
	> for Runtime {
		fn query_info(uxt: <Block as BlockT>::Extrinsic, len: u32) -> RuntimeDispatchInfo<Balance> {
			TransactionPayment::query_info(uxt, len)
		}
		fn query_fee_details(uxt: <Block as BlockT>::Extrinsic, len: u32) -> FeeDetails<Balance> {
			TransactionPayment::query_fee_details(uxt, len)
		}
		fn query_weight_to_fee(weight: Weight) -> Balance {
			TransactionPayment::weight_to_fee(weight)
		}
		fn query_length_to_fee(length: u32) -> Balance {
			TransactionPayment::length_to_fee(length)
		}
	}

	impl cumulus_primitives_core::CollectCollationInfo<Block> for Runtime {
		fn collect_collation_info(header: &<Block as BlockT>::Header) -> cumulus_primitives_core::CollationInfo {
			ParachainSystem::collect_collation_info(header)
		}
	}

	impl runtime_common::apis::AnchorApi<Block, Hash, BlockNumber> for Runtime {
		fn get_anchor_by_id(id: Hash) -> Option<AnchorData<Hash, BlockNumber>> {
			Anchor::get_anchor_by_id(id)
		}
	}

	impl runtime_common::apis::PoolsApi<Block, PoolId, TrancheId, Balance, CurrencyId, Quantity, MaxTranches> for Runtime {
		fn currency(pool_id: PoolId) -> Option<CurrencyId>{
			pallet_pool_system::Pool::<Runtime>::get(pool_id).map(|details| details.currency)
		}

		fn inspect_epoch_solution(pool_id: PoolId, solution: Vec<TrancheSolution>) -> Option<EpochSolution<Balance, MaxTranches>>{
			let pool = pallet_pool_system::Pool::<Runtime>::get(pool_id)?;
			let epoch_execution_info = pallet_pool_system::EpochExecution::<Runtime>::get(pool_id)?;
			pallet_pool_system::Pallet::<Runtime>::score_solution(
				&pool,
				&epoch_execution_info,
				&solution
			).ok()
		}

		fn tranche_token_price(pool_id: PoolId, tranche: TrancheLoc<TrancheId>) -> Option<Quantity>{
			let now = <Timestamp as UnixTime>::now().as_secs();
			let mut pool = PoolSystem::pool(pool_id)?;
			let nav = Loans::update_nav(pool_id).ok()?;
			let total_assets = pool.reserve.total.saturating_add(nav);
			let index: usize = pool.tranches.tranche_index(&tranche)?.try_into().ok()?;
			let prices = pool
				.tranches
				.calculate_prices::<_, OrmlTokens, _>(total_assets, now)
				.ok()?;
			prices.get(index).cloned()
		}

		fn tranche_token_prices(pool_id: PoolId) -> Option<Vec<Quantity>>{
			let now = <Timestamp as UnixTime>::now().as_secs();
			let mut pool = PoolSystem::pool(pool_id)?;
			let nav = Loans::update_nav(pool_id).ok()?;
			let total_assets = pool.reserve.total.saturating_add(nav);
			pool
				.tranches
				.calculate_prices::<_, OrmlTokens, AccountId>(total_assets, now)
				.ok()
		}

		fn tranche_ids(pool_id: PoolId) -> Option<Vec<TrancheId>>{
			let pool = pallet_pool_system::Pool::<Runtime>::get(pool_id)?;
			Some(pool.tranches.ids_residual_top())
		}

		fn tranche_id(pool_id: PoolId, tranche_index: TrancheIndex) -> Option<TrancheId>{
			let pool = pallet_pool_system::Pool::<Runtime>::get(pool_id)?;
			let index: usize = tranche_index.try_into().ok()?;
			pool.tranches.ids_residual_top().get(index).cloned()
		}

		fn tranche_currency(pool_id: PoolId, tranche_loc: TrancheLoc<TrancheId>) -> Option<CurrencyId>{
			let pool = pallet_pool_system::Pool::<Runtime>::get(pool_id)?;
			pool.tranches.tranche_currency(tranche_loc).map(Into::into)
		}
	}

	// RewardsApi
	impl runtime_common::apis::RewardsApi<Block, AccountId, Balance, CurrencyId> for Runtime {
		fn list_currencies(domain: runtime_common::apis::RewardDomain, account_id: AccountId) -> Vec<CurrencyId> {
			match domain {
				runtime_common::apis::RewardDomain::Block => pallet_rewards::Pallet::<Runtime, pallet_rewards::Instance1>::list_currencies(&account_id),
				_ => vec![],
			}
		}

		fn compute_reward(domain: runtime_common::apis::RewardDomain, currency_id: CurrencyId, account_id: AccountId) -> Option<Balance> {
			match domain {
				runtime_common::apis::RewardDomain::Block => <pallet_rewards::Pallet::<Runtime, pallet_rewards::Instance1> as cfg_traits::rewards::AccountRewards<AccountId>>::compute_reward(currency_id, &account_id).ok(),
				_ => None,
			}
		}
	}

	impl runtime_common::apis::LoansApi<Block, PoolId, LoanId, ActiveLoanInfo<Runtime>> for Runtime {
		fn portfolio(
			pool_id: PoolId
		) -> Vec<(LoanId, ActiveLoanInfo<Runtime>)> {
			Loans::get_active_loans_info(pool_id).unwrap_or_default()
		}

		fn portfolio_loan(
			pool_id: PoolId,
			loan_id: LoanId
		) -> Option<ActiveLoanInfo<Runtime>> {
			Loans::get_active_loan_info(pool_id, loan_id).ok().flatten()
		}
	}


	// Investment Runtime APIs
	impl runtime_common::apis::InvestmentsApi<Block, AccountId, TrancheCurrency, InvestmentPortfolio<Balance, CurrencyId>> for Runtime {
		fn investment_portfolio(account_id: AccountId) -> Vec<(TrancheCurrency, InvestmentPortfolio<Balance, CurrencyId>)> {
			runtime_common::investment_portfolios::get_account_portfolio::<Runtime, PoolSystem>(account_id)
		}
	}

	impl runtime_common::apis::AccountConversionApi<Block, AccountId> for Runtime {
		fn conversion_of(location: MultiLocation) -> Option<AccountId> {
			AccountConverter::<Runtime, LocationToAccountId>::try_convert(location).ok()
		}
	}

	// Frontier APIs
	impl fp_rpc::EthereumRuntimeRPCApi<Block> for Runtime {
		fn chain_id() -> u64 {
			<Runtime as pallet_evm::Config>::ChainId::get()
		}

		fn account_basic(address: H160) -> EVMAccount {
			let (account, _) = EVM::account_basic(&address);
			account
		}

		fn gas_price() -> U256 {
			let (gas_price, _) = <Runtime as pallet_evm::Config>::FeeCalculator::min_gas_price();
			gas_price
		}

		fn account_code_at(address: H160) -> Vec<u8> {
			pallet_evm::AccountCodes::<Runtime>::get(address)
		}

		fn author() -> H160 {
			<pallet_evm::Pallet<Runtime>>::find_author()
		}

		fn storage_at(address: H160, index: U256) -> H256 {
			let mut tmp = [0u8; 32];
			index.to_big_endian(&mut tmp);
			pallet_evm::AccountStorages::<Runtime>::get(address, H256::from_slice(&tmp[..]))
		}

		fn call(
			from: H160,
			to: H160,
			data: Vec<u8>,
			value: U256,
			gas_limit: U256,
			max_fee_per_gas: Option<U256>,
			max_priority_fee_per_gas: Option<U256>,
			nonce: Option<U256>,
			estimate: bool,
			access_list: Option<Vec<(H160, Vec<H256>)>>,
		) -> Result<pallet_evm::CallInfo, sp_runtime::DispatchError> {
			let mut config = <Runtime as pallet_evm::Config>::config().clone();
			config.estimate = estimate;

			let gas_limit = gas_limit.min(u64::MAX.into()).low_u64();
					let without_base_extrinsic_weight = true;

			let is_transactional = false;
			let validate = true;
			let mut estimated_transaction_len = data.len() +
				// from: 20
				// value: 32
				// gas_limit: 32
				// nonce: 32
				// 1 byte transaction action variant
				// chain id 8 bytes
				// 65 bytes signature
				190;

			if max_fee_per_gas.is_some() {
				estimated_transaction_len += 32;
			}
			if max_priority_fee_per_gas.is_some() {
				estimated_transaction_len += 32;
			}
			if access_list.is_some() {
				estimated_transaction_len += access_list.encoded_size();
			}
			let (weight_limit, proof_size_base_cost) =
				match <Runtime as pallet_evm::Config>::GasWeightMapping::gas_to_weight(
					gas_limit,
					without_base_extrinsic_weight
				) {
					weight_limit if weight_limit.proof_size() > 0 => {
						(Some(weight_limit), Some(estimated_transaction_len as u64))
					}
					_ => (None, None),
				};

			<Runtime as pallet_evm::Config>::Runner::call(
				from,
				to,
				data,
				value,
				gas_limit.unique_saturated_into(),
				max_fee_per_gas,
				max_priority_fee_per_gas,
				nonce,
				access_list.unwrap_or_default(),
				is_transactional,
				validate,
				weight_limit,
				proof_size_base_cost,
				&config,
			).map_err(|err| err.error.into())
		}

		fn create(
			from: H160,
			data: Vec<u8>,
			value: U256,
			gas_limit: U256,
			max_fee_per_gas: Option<U256>,
			max_priority_fee_per_gas: Option<U256>,
			nonce: Option<U256>,
			estimate: bool,
			access_list: Option<Vec<(H160, Vec<H256>)>>,
		) -> Result<pallet_evm::CreateInfo, sp_runtime::DispatchError> {
			let config = if estimate {
				let mut config = <Runtime as pallet_evm::Config>::config().clone();
				config.estimate = true;
				Some(config)
			} else {
				None
			};

			let is_transactional = false;
			let validate = true;
			let mut estimated_transaction_len = data.len() +
				// from: 20
				// value: 32
				// gas_limit: 32
				// nonce: 32
				// 1 byte transaction action variant
				// chain id 8 bytes
				// 65 bytes signature
				190;

					if max_fee_per_gas.is_some() {
						estimated_transaction_len += 32;
					}
					if max_priority_fee_per_gas.is_some() {
						estimated_transaction_len += 32;
					}
					if access_list.is_some() {
						estimated_transaction_len += access_list.encoded_size();
					}
			let gas_limit = gas_limit.min(u64::MAX.into()).low_u64(); let without_base_extrinsic_weight = true; let (weight_limit, proof_size_base_cost) =

				match <Runtime as pallet_evm::Config>::GasWeightMapping::gas_to_weight(
					gas_limit,
					without_base_extrinsic_weight
				) {
					weight_limit if weight_limit.proof_size() > 0 => {
						(Some(weight_limit), Some(estimated_transaction_len as u64))
					}
					_ => (None, None),
				};
			let evm_config = config.as_ref().unwrap_or_else(|| <Runtime as pallet_evm::Config>::config());
			<Runtime as pallet_evm::Config>::Runner::create(
				from,
				data,
				value,
				gas_limit.unique_saturated_into(),
				max_fee_per_gas,
				max_priority_fee_per_gas,
				nonce,
				access_list.unwrap_or_default(),
				is_transactional,
				validate,
				weight_limit,
				proof_size_base_cost,
				evm_config,
			).map_err(|err| err.error.into())
		}

		fn current_transaction_statuses() -> Option<Vec<TransactionStatus>> {
			pallet_ethereum::CurrentTransactionStatuses::<Runtime>::get()
		}

		fn current_block() -> Option<pallet_ethereum::Block> {
			pallet_ethereum::CurrentBlock::<Runtime>::get()
		}

		fn current_receipts() -> Option<Vec<pallet_ethereum::Receipt>> {
			pallet_ethereum::CurrentReceipts::<Runtime>::get()
		}

		fn current_all() -> (
			Option<pallet_ethereum::Block>,
			Option<Vec<pallet_ethereum::Receipt>>,
			Option<Vec<TransactionStatus>>,
		) {
			(
				pallet_ethereum::CurrentBlock::<Runtime>::get(),
				pallet_ethereum::CurrentReceipts::<Runtime>::get(),
				pallet_ethereum::CurrentTransactionStatuses::<Runtime>::get(),
			)
		}

		fn extrinsic_filter(
			xts: Vec<<Block as BlockT>::Extrinsic>,
		) -> Vec<pallet_ethereum::Transaction> {
			xts.into_iter().filter_map(|xt| match xt.0.function {
				RuntimeCall::Ethereum(transact { transaction }) => Some(transaction),
				_ => None
			}).collect::<Vec<pallet_ethereum::Transaction>>()
		}

		fn elasticity() -> Option<Permill> {
			None
		}

		fn gas_limit_multiplier_support() {}

		fn pending_block(
					xts: Vec<<Block as sp_api::BlockT>::Extrinsic>
				) -> (
					Option<pallet_ethereum::Block>, Option<sp_std::prelude::Vec<TransactionStatus>>
				) {
					for ext in xts.into_iter() {
						let _ = Executive::apply_extrinsic(ext);
					}

					Ethereum::on_finalize(System::block_number() + 1);

					(
						pallet_ethereum::CurrentBlock::<Runtime>::get(),
						pallet_ethereum::CurrentTransactionStatuses::<Runtime>::get()
					)
				 }
	}

	impl fp_rpc::ConvertTransactionRuntimeApi<Block> for Runtime {
		fn convert_transaction(transaction: pallet_ethereum::Transaction) -> <Block as BlockT>::Extrinsic {
			UncheckedExtrinsic::new_unsigned(
				pallet_ethereum::Call::<Runtime>::transact { transaction }.into(),
			)
		}
	}

	#[cfg(feature = "runtime-benchmarks")]
	impl frame_benchmarking::Benchmark<Block> for Runtime {

		fn benchmark_metadata(extra: bool) -> (
			Vec<frame_benchmarking::BenchmarkList>,
			Vec<frame_support::traits::StorageInfo>,
		) {
			use frame_benchmarking::{list_benchmark, Benchmarking, BenchmarkList};
			use frame_support::traits::StorageInfoTrait;
			use frame_system_benchmarking::Pallet as SystemBench;
			use cumulus_pallet_session_benchmarking::Pallet as SessionBench;

			let mut list = Vec::<BenchmarkList>::new();

			list_benchmark!(list, extra, frame_system, SystemBench::<Runtime>);
			list_benchmark!(list, extra, pallet_timestamp, Timestamp);
			list_benchmark!(list, extra, pallet_balances, Balances);
			list_benchmark!(list, extra, pallet_multisig, Multisig);
			list_benchmark!(list, extra, pallet_proxy, Proxy);
			list_benchmark!(list, extra, pallet_utility, Utility);
			list_benchmark!(list, extra, pallet_scheduler, Scheduler);
			list_benchmark!(list, extra, pallet_collective, Council);
			list_benchmark!(list, extra, pallet_elections_phragmen, Elections);
			list_benchmark!(list, extra, pallet_democracy, Democracy);
			list_benchmark!(list, extra, pallet_identity, Identity);
			list_benchmark!(list, extra, pallet_vesting, Vesting);
			list_benchmark!(list, extra, pallet_treasury, Treasury);
			list_benchmark!(list, extra, pallet_preimage, Preimage);
			list_benchmark!(list, extra, pallet_uniques, Uniques);
			list_benchmark!(list, extra, pallet_fees, Fees);
			list_benchmark!(list, extra, pallet_anchors, Anchor);
			list_benchmark!(list, extra, pallet_block_rewards, BlockRewards);
			list_benchmark!(list, extra, pallet_crowdloan_claim, CrowdloanClaim);
			list_benchmark!(list, extra, pallet_crowdloan_reward, CrowdloanReward);
			list_benchmark!(list, extra, pallet_collator_allowlist, CollatorAllowlist);
			list_benchmark!(list, extra, pallet_collator_selection, CollatorSelection);
			list_benchmark!(list, extra, pallet_migration_manager, Migration);
			list_benchmark!(list, extra, pallet_permissions, Permissions);
			list_benchmark!(list, extra, pallet_nft_sales, NftSales);
			list_benchmark!(list, extra, pallet_pool_system, PoolSystem);
			list_benchmark!(list, extra, pallet_pool_registry, PoolRegistry);
			list_benchmark!(list, extra, pallet_loans, Loans);
			list_benchmark!(list, extra, pallet_interest_accrual, InterestAccrual);
			list_benchmark!(list, extra, pallet_session, SessionBench::<Runtime>);
			list_benchmark!(list, extra, pallet_restricted_tokens, Tokens);
			list_benchmark!(list, extra, pallet_keystore, Keystore);
			list_benchmark!(list, extra, pallet_order_book, OrderBook);
			list_benchmark!(list, extra, pallet_investments, Investments);
			list_benchmark!(list, extra, pallet_xcm, PolkadotXcm);
			list_benchmark!(list, extra, cumulus_pallet_xcmp_queue, XcmpQueue);
			list_benchmark!(list, extra, pallet_liquidity_rewards, LiquidityRewards);
			list_benchmark!(list, extra, pallet_transfer_allowlist, TransferAllowList);

			let storage_info = AllPalletsWithSystem::storage_info();

			(list, storage_info)
		}

		fn dispatch_benchmark(
				config: frame_benchmarking::BenchmarkConfig
		) -> Result<Vec<frame_benchmarking::BenchmarkBatch>, sp_runtime::RuntimeString> {
			use frame_benchmarking::{Benchmarking, BenchmarkBatch, TrackedStorageKey, add_benchmark};
			use frame_system_benchmarking::Pallet as SystemBench;
			use cumulus_pallet_session_benchmarking::Pallet as SessionBench;

			impl frame_system_benchmarking::Config for Runtime {}
			impl cumulus_pallet_session_benchmarking::Config for Runtime {}

			// you can whitelist any storage keys you do not want to track here
			let whitelist: Vec<TrackedStorageKey> = vec![
				// Block Number
				hex_literal::hex!("26aa394eea5630e07c48ae0c9558cef702a5c1b19ab7a04f536c519aca4983ac").to_vec().into(),
				// Total Issuance
				hex_literal::hex!("c2261276cc9d1f8598ea4b6a74b15c2f57c875e4cff74148e4628f264b974c80").to_vec().into(),
				// Execution Phase
				hex_literal::hex!("26aa394eea5630e07c48ae0c9558cef7ff553b5a9862a516939d82b3d3d8661a").to_vec().into(),
				// Event Count
				hex_literal::hex!("26aa394eea5630e07c48ae0c9558cef70a98fdbe9ce6c55837576c60c7af3850").to_vec().into(),
				// System Events
				hex_literal::hex!("26aa394eea5630e07c48ae0c9558cef780d41e5e16056765bc8461851072c9d7").to_vec().into(),
			];

			let mut batches = Vec::<BenchmarkBatch>::new();
			let params = (&config, &whitelist);

			// It should be called Anchors to make the runtime_benchmarks.sh script works
			type Anchors = Anchor;

			// Note: Only add working benches here. Commenting out will still
			//       result in the runtime_benchmarks.sh script trying to run
			//       the benches for the given pallet.
			add_benchmark!(params, batches, frame_system, SystemBench::<Runtime>);
			add_benchmark!(params, batches, pallet_timestamp, Timestamp);
			add_benchmark!(params, batches, pallet_balances, Balances);
			add_benchmark!(params, batches, pallet_multisig, Multisig);
			add_benchmark!(params, batches, pallet_proxy, Proxy);
			add_benchmark!(params, batches, pallet_utility, Utility);
			add_benchmark!(params, batches, pallet_scheduler, Scheduler);
			add_benchmark!(params, batches, pallet_collective, Council);
			add_benchmark!(params, batches, pallet_democracy, Democracy);
			add_benchmark!(params, batches, pallet_elections_phragmen, Elections);
			add_benchmark!(params, batches, pallet_identity, Identity);
			add_benchmark!(params, batches, pallet_vesting, Vesting);
			add_benchmark!(params, batches, pallet_treasury, Treasury);
			add_benchmark!(params, batches, pallet_preimage, Preimage);
			add_benchmark!(params, batches, pallet_uniques, Uniques);
			add_benchmark!(params, batches, pallet_fees, Fees);
			add_benchmark!(params, batches, pallet_anchors, Anchors);
			add_benchmark!(params, batches, pallet_block_rewards, BlockRewards);
			add_benchmark!(params, batches, pallet_crowdloan_claim, CrowdloanClaim);
			add_benchmark!(params, batches, pallet_crowdloan_reward, CrowdloanReward);
			add_benchmark!(params, batches, pallet_collator_allowlist, CollatorAllowlist);
			add_benchmark!(params, batches, pallet_collator_selection, CollatorSelection);
			add_benchmark!(params, batches, pallet_migration_manager, Migration);
			add_benchmark!(params, batches, pallet_permissions, Permissions);
			add_benchmark!(params, batches, pallet_nft_sales, NftSales);
			add_benchmark!(params, batches, pallet_pool_system, PoolSystem);
			add_benchmark!(params, batches, pallet_pool_registry, PoolRegistry);
			add_benchmark!(params, batches, pallet_loans, Loans);
			add_benchmark!(params, batches, pallet_interest_accrual, InterestAccrual);
			add_benchmark!(params, batches, pallet_session, SessionBench::<Runtime>);
			add_benchmark!(params, batches, pallet_restricted_tokens, Tokens);
			add_benchmark!(params, batches, pallet_keystore, Keystore);
			add_benchmark!(params, batches, pallet_order_book, OrderBook);
			add_benchmark!(params, batches, pallet_investments, Investments);
			add_benchmark!(params, batches,	pallet_xcm, PolkadotXcm);
			add_benchmark!(params, batches,	cumulus_pallet_xcmp_queue, XcmpQueue);
			add_benchmark!(params, batches,	pallet_liquidity_rewards, LiquidityRewards);
			add_benchmark!(params, batches, pallet_transfer_allowlist, TransferAllowList);

			if batches.is_empty() { return Err("Benchmark not found for this pallet.".into()) }
			Ok(batches)
		}
	}

	#[cfg(feature = "try-runtime")]
	impl frame_try_runtime::TryRuntime<Block> for Runtime {
		fn on_runtime_upgrade(checks: frame_try_runtime::UpgradeCheckSelect) -> (Weight, Weight) {
			let weight = Executive::try_runtime_upgrade(checks).unwrap();
			(weight, RuntimeBlockWeights::get().max_block)
		}

		fn execute_block(block: Block, state_root_check: bool, signature_check: bool, select: frame_try_runtime::TryStateSelect) -> Weight {
			Executive::try_execute_block(block, state_root_check, signature_check, select).expect("execute-block failed")
		}
	}
}

struct CheckInherents;
impl cumulus_pallet_parachain_system::CheckInherents<Block> for CheckInherents {
	fn check_inherents(
		block: &Block,
		relay_state_proof: &cumulus_pallet_parachain_system::RelayChainStateProof,
	) -> sp_inherents::CheckInherentsResult {
		let relay_chain_slot = relay_state_proof
			.read_slot()
			.expect("Could not read the relay chain slot from the proof");

		let inherent_data =
			cumulus_primitives_timestamp::InherentDataProvider::from_relay_chain_slot_and_duration(
				relay_chain_slot,
				sp_std::time::Duration::from_secs(6),
			)
			.create_inherent_data()
			.expect("Could not create the timestamp inherent data");

		inherent_data.check_extrinsics(block)
	}
}

cumulus_pallet_parachain_system::register_validate_block! {
	Runtime = Runtime,
	BlockExecutor = cumulus_pallet_aura_ext::BlockExecutor::<Runtime, Executive>,
	CheckInherents = CheckInherents,
}<|MERGE_RESOLUTION|>--- conflicted
+++ resolved
@@ -1842,11 +1842,8 @@
 		GapRewardMechanism: pallet_rewards::mechanism::gap = 112,
 		OrderBook: pallet_order_book::{Pallet, Call, Storage, Event<T>} = 113,
 		ForeignInvestments: pallet_foreign_investments::{Pallet, Storage, Event<T>} = 114,
-<<<<<<< HEAD
-		PoolFees: pallet_pool_fees::{Pallet, Call, Storage, Event<T>} = 115,
-=======
 		TransferAllowList: pallet_transfer_allowlist::{Pallet, Call, Storage, Event<T>} = 115,
->>>>>>> 8e3faabe
+		PoolFees: pallet_pool_fees::{Pallet, Call, Storage, Event<T>} = 116,
 
 		// XCM
 		XcmpQueue: cumulus_pallet_xcmp_queue::{Pallet, Call, Storage, Event<T>} = 120,
