--- conflicted
+++ resolved
@@ -17,11 +17,7 @@
 
 /// The migration set for Altair @ Kusama.
 /// It includes all the migrations that have to be applied on that chain.
-<<<<<<< HEAD
-pub type UpgradeAltair1102 = (
-=======
 pub type UpgradeAltair1103 = (
->>>>>>> e7b54c91
 	runtime_common::migrations::increase_storage_version::Migration<OraclePriceFeed, 0, 1>,
 	runtime_common::migrations::increase_storage_version::Migration<OraclePriceCollection, 0, 1>,
 	runtime_common::migrations::increase_storage_version::Migration<OrderBook, 0, 1>,
