//! The Substrate runtime. This can be compiled with ``#[no_std]`, ready for Wasm.

#![cfg_attr(not(feature = "std"), no_std)]
// `construct_runtime!` does a lot of recursion and requires us to increase the limit to 256.
#![recursion_limit = "256"]

use codec::{Decode, Encode, MaxEncodedLen};
use frame_support::{
	construct_runtime, parameter_types,
	traits::{InstanceFilter, LockIdentifier, U128CurrencyToVote},
	weights::{
		constants::{BlockExecutionWeight, ExtrinsicBaseWeight},
		DispatchClass, Weight,
	},
	PalletId, RuntimeDebug,
};
use frame_system::{
	limits::{BlockLength, BlockWeights},
	EnsureOneOf, EnsureRoot,
};
use orml_traits::parameter_type_with_key;
use pallet_anchors::AnchorData;
pub use pallet_balances::Call as BalancesCall;
use pallet_collective::{EnsureMember, EnsureProportionAtLeast, EnsureProportionMoreThan};
pub use pallet_timestamp::Call as TimestampCall;
pub use pallet_transaction_payment::{CurrencyAdapter, Multiplier, TargetedFeeAdjustment};
use pallet_transaction_payment_rpc_runtime_api::{FeeDetails, RuntimeDispatchInfo};
use polkadot_runtime_common::{BlockHashCount, RocksDbWeight, SlowAdjustingFeeUpdate};
use scale_info::TypeInfo;
use sp_api::impl_runtime_apis;
use sp_core::u32_trait::{_1, _2, _3, _4};
use sp_core::OpaqueMetadata;
use sp_inherents::{CheckInherentsResult, InherentData};
use sp_runtime::traits::{BlakeTwo256, Block as BlockT, ConvertInto};
use sp_runtime::transaction_validity::{
	TransactionPriority, TransactionSource, TransactionValidity,
};
#[cfg(any(feature = "std", test))]
pub use sp_runtime::BuildStorage;
use sp_runtime::{
	create_runtime_str, generic, impl_opaque_keys, ApplyExtrinsicResult, FixedPointNumber, Perbill,
	Permill, Perquintill,
};
use sp_std::prelude::*;
#[cfg(any(feature = "std", test))]
use sp_version::NativeVersion;
use sp_version::RuntimeVersion;
use static_assertions::const_assert;

pub use primitives_tokens::CurrencyId;

/// common types for the runtime.
pub use runtime_common::*;

// Make the WASM binary available.
#[cfg(feature = "std")]
include!(concat!(env!("OUT_DIR"), "/wasm_binary.rs"));

impl_opaque_keys! {
	pub struct SessionKeys {
		pub aura: Aura,
	}
}

/// Runtime version.
#[sp_version::runtime_version]
pub const VERSION: RuntimeVersion = RuntimeVersion {
	spec_name: create_runtime_str!("centrifuge-devel"),
	impl_name: create_runtime_str!("centrifuge-devel"),
	authoring_version: 1,
	spec_version: 1000,
	impl_version: 1,
	apis: RUNTIME_API_VERSIONS,
	transaction_version: 1,
};

/// Native version.
#[cfg(any(feature = "std", test))]
pub fn native_version() -> NativeVersion {
	NativeVersion {
		runtime_version: VERSION,
		can_author_with: Default::default(),
	}
}

parameter_types! {
	pub const MaximumBlockWeight: Weight = MAXIMUM_BLOCK_WEIGHT;
	pub const Version: RuntimeVersion = VERSION;
	pub RuntimeBlockLength: BlockLength =
		BlockLength::max_with_normal_ratio(5 * 1024 * 1024, NORMAL_DISPATCH_RATIO);
	pub RuntimeBlockWeights: BlockWeights = BlockWeights::builder()
		.base_block(BlockExecutionWeight::get())
		.for_class(DispatchClass::all(), |weights| {
			weights.base_extrinsic = ExtrinsicBaseWeight::get();
		})
		.for_class(DispatchClass::Normal, |weights| {
			weights.max_total = Some(NORMAL_DISPATCH_RATIO * MAXIMUM_BLOCK_WEIGHT);
		})
		.for_class(DispatchClass::Operational, |weights| {
			weights.max_total = Some(MAXIMUM_BLOCK_WEIGHT);
			// Operational transactions have some extra reserved space, so that they
			// are included even if block reached `MAXIMUM_BLOCK_WEIGHT`.
			weights.reserved = Some(
				MAXIMUM_BLOCK_WEIGHT - NORMAL_DISPATCH_RATIO * MAXIMUM_BLOCK_WEIGHT
			);
		})
		.avg_block_initialization(AVERAGE_ON_INITIALIZE_RATIO)
		.build_or_panic();
	pub const SS58Prefix: u8 = 136;
}

// system support impls
impl frame_system::Config for Runtime {
	type BaseCallFilter = frame_support::traits::Everything;
	type BlockWeights = RuntimeBlockWeights;
	type BlockLength = RuntimeBlockLength;
	/// The ubiquitous origin type.
	type Origin = Origin;
	/// The aggregated dispatch type that is available for extrinsics.
	type Call = Call;
	/// The index type for storing how many extrinsics an account has signed.
	type Index = Index;
	/// The index type for blocks.
	type BlockNumber = BlockNumber;
	/// The type for hashing blocks and tries.
	type Hash = Hash;
	/// The hashing algorithm used.
	type Hashing = BlakeTwo256;
	/// The identifier used to distinguish between accounts.
	type AccountId = AccountId;
	/// The lookup mechanism to get account ID from whatever is passed in dispatchers.
	type Lookup = sp_runtime::traits::AccountIdLookup<AccountId, ()>;
	/// The header type.
	type Header = Header;
	/// The overarching event type.
	type Event = Event;
	/// Maximum number of block number to block hash mappings to keep (oldest pruned first).
	type BlockHashCount = BlockHashCount;
	type DbWeight = RocksDbWeight;
	/// Get the chain's current version.
	type Version = Version;
	type PalletInfo = PalletInfo;
	/// Data to be associated with an account (other than nonce/transaction counter, which this
	/// module does regardless).
	type AccountData = pallet_balances::AccountData<Balance>;
	/// Handler for when a new account has just been created.
	type OnNewAccount = ();
	/// A function that is invoked when an account has been determined to be dead.
	/// All resources should be cleaned up associated with the given account.
	type OnKilledAccount = ();
	type SystemWeightInfo = ();
	type SS58Prefix = SS58Prefix;
	type OnSetCode = cumulus_pallet_parachain_system::ParachainSetCode<Self>;
}

parameter_types! {
	pub const ReservedDmpWeight: Weight = MAXIMUM_BLOCK_WEIGHT / 4;
}

impl cumulus_pallet_parachain_system::Config for Runtime {
	type Event = Event;
	type OnValidationData = ();
	type SelfParaId = parachain_info::Pallet<Runtime>;
	type OutboundXcmpMessageSource = ();
	type DmpMessageHandler = ();
	type ReservedDmpWeight = ReservedDmpWeight;
	type XcmpMessageHandler = ();
	type ReservedXcmpWeight = ();
}

impl pallet_randomness_collective_flip::Config for Runtime {}

impl parachain_info::Config for Runtime {}

parameter_types! {
	pub const MinimumPeriod: Moment = SLOT_DURATION / 2;
}
impl pallet_timestamp::Config for Runtime {
	/// A timestamp: milliseconds since the unix epoch.
	type Moment = Moment;
	type OnTimestampSet = ();
	type MinimumPeriod = MinimumPeriod;
	type WeightInfo = pallet_timestamp::weights::SubstrateWeight<Self>;
}

// money stuff
parameter_types! {
	/// TransactionByteFee is set to 0.01 MicroRAD
	pub const TransactionByteFee: Balance = 1 * (MICRO_CFG / 100);
	// for a sane configuration, this should always be less than `AvailableBlockRatio`.
	pub const TargetBlockFullness: Perquintill = Perquintill::from_percent(25);
	pub AdjustmentVariable: Multiplier = Multiplier::saturating_from_rational(1, 100_000);
	pub MinimumMultiplier: Multiplier = Multiplier::saturating_from_rational(1, 1_000_000_000u128);
	/// This value increases the priority of `Operational` transactions by adding
	/// a "virtual tip" that's equal to the `OperationalFeeMultiplier * final_fee`.
	pub const OperationalFeeMultiplier: u8 = 5;
}

impl pallet_transaction_payment::Config for Runtime {
	type OnChargeTransaction = CurrencyAdapter<Balances, DealWithFees<Runtime>>;
	type TransactionByteFee = TransactionByteFee;
	type OperationalFeeMultiplier = OperationalFeeMultiplier;
	type WeightToFee = WeightToFee;
	type FeeMultiplierUpdate = SlowAdjustingFeeUpdate<Self>;
}

parameter_types! {
	// the minimum fee for an anchor is 500,000ths of a CFG.
	// This is set to a value so you can still get some return without getting your account removed.
	pub const ExistentialDeposit: Balance = 1 * MICRO_CFG;
	// For weight estimation, we assume that the most locks on an individual account will be 50.
	pub const MaxLocks: u32 = 50;
	pub const MaxReserves: u32 = 50;
}

impl pallet_balances::Config for Runtime {
	/// The type for recording an account's balance.
	type Balance = Balance;
	/// Handler for the unbalanced reduction when removing a dust account.
	type DustRemoval = ();
	/// The overarching event type.
	type Event = Event;
	/// The minimum amount required to keep an account open.
	type ExistentialDeposit = ExistentialDeposit;
	/// The means of storing the balances of an account.
	type AccountStore = System;
	type WeightInfo = pallet_balances::weights::SubstrateWeight<Self>;
	type MaxLocks = MaxLocks;
	type MaxReserves = MaxReserves;
	type ReserveIdentifier = [u8; 8];
}

parameter_types! {
	pub const UncleGenerations: BlockNumber = 5;
}

// We only use find_author to pay in anchor pallet
impl pallet_authorship::Config for Runtime {
	type FindAuthor = pallet_session::FindAccountFromAuthorIndex<Self, Aura>;
	type UncleGenerations = UncleGenerations;
	type FilterUncle = ();
	type EventHandler = ();
}

parameter_types! {
	pub const Period: u32 = 6 * HOURS;
	pub const Offset: u32 = 0;
}

pub struct ValidatorOf;
impl<T> sp_runtime::traits::Convert<T, Option<T>> for ValidatorOf {
	fn convert(t: T) -> Option<T> {
		Some(t)
	}
}

impl pallet_session::Config for Runtime {
	type Event = Event;
	type ValidatorId = <Self as frame_system::Config>::AccountId;
	// we don't have stash and controller, thus we don't need the convert as well.
	type ValidatorIdOf = ValidatorOf;
	type ShouldEndSession = pallet_session::PeriodicSessions<Period, Offset>;
	type NextSessionRotation = pallet_session::PeriodicSessions<Period, Offset>;
	type SessionManager = ();
	// Essentially just Aura, but lets be pedantic.
	type SessionHandler = <SessionKeys as sp_runtime::traits::OpaqueKeys>::KeyTypeIdProviders;
	type Keys = SessionKeys;
	type WeightInfo = pallet_session::weights::SubstrateWeight<Self>;
}

parameter_types! {
	pub const MaxAuthorities: u32 = 32;
}

impl pallet_aura::Config for Runtime {
	type AuthorityId = AuraId;
	type DisabledValidators = ();
	type MaxAuthorities = MaxAuthorities;
}

impl cumulus_pallet_aura_ext::Config for Runtime {}

// substrate pallets
parameter_types! {
	// One storage item; value is size 4+4+16+32 bytes = 56 bytes.
	pub const DepositBase: Balance = 30 * CENTI_CFG;
	// Additional storage item size of 32 bytes.
	pub const DepositFactor: Balance = 5 * CENTI_CFG;
	pub const MaxSignatories: u16 = 100;
}

impl pallet_multisig::Config for Runtime {
	type Event = Event;
	type Call = Call;
	type Currency = Balances;
	type DepositBase = DepositBase;
	type DepositFactor = DepositFactor;
	type MaxSignatories = MaxSignatories;
	type WeightInfo = pallet_multisig::weights::SubstrateWeight<Self>;
}

parameter_types! {
	// One storage item; value is size 4+4+16+32 bytes = 56 bytes.
	pub const ProxyDepositBase: Balance = 30 * CENTI_CFG;
	// Additional storage item size of 32 bytes.
	pub const ProxyDepositFactor: Balance = 5 * CENTI_CFG;
	pub const MaxProxies: u16 = 32;
	pub const AnnouncementDepositBase: Balance = deposit(1, 8);
	pub const AnnouncementDepositFactor: Balance = deposit(0, 66);
	pub const MaxPending: u16 = 32;
}

/// The type used to represent the kinds of proxying allowed.
#[derive(
	Copy,
	Clone,
	Eq,
	PartialEq,
	Ord,
	PartialOrd,
	Encode,
	Decode,
	RuntimeDebug,
	MaxEncodedLen,
	TypeInfo,
)]
pub enum ProxyType {
	Any,
	NonTransfer,
	Governance,
	_Staking, // Deprecated ProxyType, that we are keeping due to the migration
	NonProxy,
}
impl Default for ProxyType {
	fn default() -> Self {
		Self::Any
	}
}

impl InstanceFilter<Call> for ProxyType {
	fn filter(&self, c: &Call) -> bool {
		match self {
			ProxyType::Any => true,
			ProxyType::NonTransfer => !matches!(c, Call::Balances(..)),
			ProxyType::Governance => matches!(
				c,
				Call::Democracy(..) | Call::Council(..) | Call::Elections(..) | Call::Utility(..)
			),
			ProxyType::_Staking => false,
			ProxyType::NonProxy => {
				matches!(c, Call::Proxy(pallet_proxy::Call::proxy { .. }))
					|| !matches!(c, Call::Proxy(..))
			}
		}
	}

	fn is_superset(&self, o: &Self) -> bool {
		match (self, o) {
			(x, y) if x == y => true,
			(ProxyType::Any, _) => true,
			(_, ProxyType::Any) => false,
			(_, ProxyType::NonProxy) => false,
			(ProxyType::NonTransfer, _) => true,
			_ => false,
		}
	}
}

impl pallet_proxy::Config for Runtime {
	type Event = Event;
	type Call = Call;
	type Currency = Balances;
	type ProxyType = ProxyType;
	type ProxyDepositBase = ProxyDepositBase;
	type ProxyDepositFactor = ProxyDepositFactor;
	type MaxProxies = MaxProxies;
	type WeightInfo = pallet_proxy::weights::SubstrateWeight<Self>;
	type MaxPending = MaxPending;
	type CallHasher = BlakeTwo256;
	type AnnouncementDepositBase = AnnouncementDepositBase;
	type AnnouncementDepositFactor = AnnouncementDepositFactor;
}

impl pallet_utility::Config for Runtime {
	type Event = Event;
	type Call = Call;
	type WeightInfo = pallet_utility::weights::SubstrateWeight<Self>;
}

parameter_types! {
	pub MaximumSchedulerWeight: Weight = Perbill::from_percent(80) * MaximumBlockWeight::get();
	pub const MaxScheduledPerBlock: u32 = 50;
}

impl pallet_scheduler::Config for Runtime {
	type Event = Event;
	type Origin = Origin;
	type PalletsOrigin = OriginCaller;
	type Call = Call;
	type MaximumWeight = MaximumSchedulerWeight;
	type ScheduleOrigin = EnsureRoot<AccountId>;
	type MaxScheduledPerBlock = MaxScheduledPerBlock;
	type WeightInfo = pallet_scheduler::weights::SubstrateWeight<Self>;
}

parameter_types! {
	pub const CouncilMotionDuration: BlockNumber = 5 * DAYS;
	pub const CouncilMaxProposals: u32 = 100;
	pub const CouncilMaxMembers: u32 = 100;
}

type CouncilCollective = pallet_collective::Instance1;
impl pallet_collective::Config<CouncilCollective> for Runtime {
	type Origin = Origin;
	type Proposal = Call;
	type Event = Event;
	type MotionDuration = CouncilMotionDuration;
	type MaxProposals = CouncilMaxProposals;
	type MaxMembers = CouncilMaxMembers;
	type DefaultVote = pallet_collective::PrimeDefaultVote;
	type WeightInfo = pallet_collective::weights::SubstrateWeight<Self>;
}

parameter_types! {
	pub const CandidacyBond: Balance = 1000 * CFG;
	pub const VotingBond: Balance = 50 * CENTI_CFG;
	pub const VotingBondBase: Balance = 50 * CENTI_CFG;
	pub const TermDuration: BlockNumber = 7 * DAYS;
	pub const DesiredMembers: u32 = 7;
	pub const DesiredRunnersUp: u32 = 3;
	pub const ElectionsPhragmenModuleId: LockIdentifier = *b"phrelect";
}

// Make sure that there are no more than `MAX_MEMBERS` members elected via elections-phragmen.
const_assert!(DesiredMembers::get() <= CouncilMaxMembers::get());

impl pallet_elections_phragmen::Config for Runtime {
	type Event = Event;
	type PalletId = ElectionsPhragmenModuleId;
	type Currency = Balances;
	type ChangeMembers = Council;
	type InitializeMembers = Council;
	type CurrencyToVote = U128CurrencyToVote;

	/// How much should be locked up in order to submit one's candidacy.
	type CandidacyBond = CandidacyBond;

	/// Base deposit associated with voting
	type VotingBondBase = VotingBondBase;

	/// How much should be locked up in order to be able to submit votes.
	type VotingBondFactor = VotingBond;

	type LoserCandidate = ();
	type KickedMember = ();

	/// Number of members to elect.
	type DesiredMembers = DesiredMembers;

	/// Number of runners_up to keep.
	type DesiredRunnersUp = DesiredRunnersUp;

	/// How long each seat is kept. This defines the next block number at which an election
	/// round will happen. If set to zero, no elections are ever triggered and the module will
	/// be in passive mode.
	type TermDuration = TermDuration;
	type WeightInfo = pallet_elections_phragmen::weights::SubstrateWeight<Self>;
}

parameter_types! {
	pub const LaunchPeriod: BlockNumber = 7 * DAYS;
	pub const VotingPeriod: BlockNumber = 7 * DAYS;
	pub const FastTrackVotingPeriod: BlockNumber = 3 * HOURS;
	pub const InstantAllowed: bool = false;
	pub const MinimumDeposit: Balance = 10 * CFG;
	pub const EnactmentPeriod: BlockNumber = 8 * DAYS;
	pub const CooloffPeriod: BlockNumber = 7 * DAYS;
	pub const PreimageByteDeposit: Balance = 100 * MICRO_CFG;
	pub const MaxProposals: u32 = 100;
	pub const MaxVotes: u32 = 100;
}

impl pallet_democracy::Config for Runtime {
	type Proposal = Call;
	type Event = Event;
	type Currency = Balances;
	/// The minimum period of locking and the period between a proposal being approved and enacted.
	///
	/// It should generally be a little more than the unstake period to ensure that
	/// voting stakers have an opportunity to remove themselves from the system in the case where
	/// they are on the losing side of a vote.
	type EnactmentPeriod = EnactmentPeriod;
	type VoteLockingPeriod = EnactmentPeriod; // Same as EnactmentPeriod
	/// How often (in blocks) new public referenda are launched.
	type LaunchPeriod = LaunchPeriod;

	/// How often (in blocks) to check for new votes.
	type VotingPeriod = VotingPeriod;

	/// The minimum amount to be used as a deposit for a public referendum proposal.
	type MinimumDeposit = MinimumDeposit;

	/// A straight majority of the council can decide what their next motion is.
	type ExternalOrigin = EnsureProportionAtLeast<_1, _2, AccountId, CouncilCollective>;

	/// A super-majority can have the next scheduled referendum be a straight majority-carries vote.
	type ExternalMajorityOrigin = EnsureProportionAtLeast<_3, _4, AccountId, CouncilCollective>;

	/// A unanimous council can have the next scheduled referendum be a straight default-carries
	/// (NTB) vote.
	type ExternalDefaultOrigin = EnsureProportionAtLeast<_1, _1, AccountId, CouncilCollective>;

	/// Two thirds of the council can have an ExternalMajority/ExternalDefault vote
	/// be tabled immediately and with a shorter voting/enactment period.
	type FastTrackOrigin = EnsureProportionAtLeast<_2, _3, AccountId, CouncilCollective>;

	type InstantOrigin = EnsureProportionAtLeast<_1, _1, AccountId, CouncilCollective>;

	type InstantAllowed = InstantAllowed;

	type FastTrackVotingPeriod = FastTrackVotingPeriod;

	// To cancel a proposal which has been passed, 2/3 of the council must agree to it.
	type CancellationOrigin = EnsureProportionAtLeast<_2, _3, AccountId, CouncilCollective>;

	type BlacklistOrigin = EnsureRoot<AccountId>;

	// To cancel a proposal before it has been passed, must be root.
	type CancelProposalOrigin = EnsureRoot<AccountId>;
	// Any single council member may veto a coming council proposal, however they can
	// only do it once and it lasts only for the cooloff period.
	type VetoOrigin = EnsureMember<AccountId, CouncilCollective>;
	/// Period in blocks where an external proposal may not be re-submitted after being vetoed.
	type CooloffPeriod = CooloffPeriod;
	/// The amount of balance that must be deposited per byte of preimage stored.
	type PreimageByteDeposit = PreimageByteDeposit;
	type OperationalPreimageOrigin = EnsureMember<AccountId, CouncilCollective>;
	/// Handler for the unbalanced reduction when slashing a preimage deposit.
	type Slash = ();
	type Scheduler = Scheduler;
	type PalletsOrigin = OriginCaller;
	type MaxVotes = MaxVotes;
	type WeightInfo = pallet_democracy::weights::SubstrateWeight<Self>;
	type MaxProposals = MaxProposals;
}

parameter_types! {
	pub const MaxSubAccounts: u32 = 100;
	pub const MaxAdditionalFields: u32 = 100;
	pub const BasicDeposit: Balance = 100 * CFG;
	pub const FieldDeposit: Balance = 25 * CFG;
	pub const SubAccountDeposit: Balance = 20 * CFG;
	pub const MaxRegistrars: u32 = 20;
}

impl pallet_identity::Config for Runtime {
	type Event = Event;
	type Currency = Balances;
	type BasicDeposit = BasicDeposit;
	type FieldDeposit = FieldDeposit;
	type SubAccountDeposit = SubAccountDeposit;
	type MaxSubAccounts = MaxSubAccounts;
	type MaxAdditionalFields = MaxAdditionalFields;
	type MaxRegistrars = MaxRegistrars;
	type Slashed = ();
	type ForceOrigin = EnsureProportionMoreThan<_1, _2, AccountId, CouncilCollective>;
	type RegistrarOrigin = EnsureProportionMoreThan<_1, _2, AccountId, CouncilCollective>;
	type WeightInfo = pallet_identity::weights::SubstrateWeight<Self>;
}

parameter_types! {
	pub const MinVestedTransfer: Balance = MIN_VESTING * CFG;
}

impl pallet_vesting::Config for Runtime {
	type Event = Event;
	type Currency = Balances;
	type BlockNumberToBalance = ConvertInto;
	type MinVestedTransfer = MinVestedTransfer;
	type WeightInfo = pallet_vesting::weights::SubstrateWeight<Self>;
	const MAX_VESTING_SCHEDULES: u32 = 28;
}

parameter_types! {
	// per byte deposit is 0.01 CFG
	pub const DepositPerByte: Balance = CENTI_CFG;
	// Base deposit to add attribute is 0.1 CFG
	pub const AttributeDepositBase: Balance = 10 * CENTI_CFG;
	// Base deposit to add metadata is 0.1 CFG
	pub const MetadataDepositBase: Balance = 10 * CENTI_CFG;
	// Deposit to create a class is 1 CFG
	pub const ClassDeposit: Balance = CFG;
	// Deposit to create a class is 0.1 CFG
	pub const InstanceDeposit: Balance = 10 * CENTI_CFG;
	// Maximum limit of bytes for Metadata, Attribute key and Value
	pub const Limit: u32 = 256;
}

impl pallet_uniques::Config for Runtime {
	type Event = Event;
	type ClassId = ClassId;
	type InstanceId = InstanceId;
	type Currency = Balances;
	// a straight majority of council can act as force origin
	type ForceOrigin = EnsureProportionAtLeast<_1, _2, AccountId, CouncilCollective>;
	type ClassDeposit = ClassDeposit;
	type InstanceDeposit = InstanceDeposit;
	type MetadataDepositBase = MetadataDepositBase;
	type AttributeDepositBase = AttributeDepositBase;
	type DepositPerByte = DepositPerByte;
	type StringLimit = Limit;
	type KeyLimit = Limit;
	type ValueLimit = Limit;
	type WeightInfo = pallet_uniques::weights::SubstrateWeight<Self>;
}

type ApproveOrigin = EnsureOneOf<
	AccountId,
	EnsureRoot<AccountId>,
	pallet_collective::EnsureProportionAtLeast<_3, _4, AccountId, CouncilCollective>,
>;

type RejectOrigin = EnsureOneOf<
	AccountId,
	EnsureRoot<AccountId>,
	pallet_collective::EnsureProportionMoreThan<_1, _2, AccountId, CouncilCollective>,
>;

parameter_types! {
	// 5% of the proposal value need to be bonded. This will be returned
	pub const ProposalBond: Permill = Permill::from_percent(5);

	// Minimum amount to bond per proposal. This will be the least that gets bonded per proposal
	// if the above yields to lower value
	pub const ProposalBondMinimum: Balance = 100 * CFG;

	// periods between treasury spends
	pub const SpendPeriod: BlockNumber = 30 * DAYS;

	// percentage of treasury we burn per Spend period if there is a surplus
	// If the treasury is able to spend on all the approved proposals and didn't miss any
	// then we burn % amount of remaining balance
	// If the treasury couldn't spend on all the approved proposals, then we dont burn any
	pub const Burn: Permill = Permill::from_percent(1);

	// treasury pallet account id
	pub const TreasuryPalletId: PalletId = PalletId(*b"py/trsry");

	// Maximum number of approvals that can be in the spending queue
	pub const MaxApprovals: u32 = 100;
}

impl pallet_treasury::Config for Runtime {
	type Currency = Balances;
	// either democracy or 75% of council votes
	type ApproveOrigin = ApproveOrigin;
	// either democracy or more than 50% council votes
	type RejectOrigin = RejectOrigin;
	type Event = Event;
	// slashed amount goes to treasury account
	type OnSlash = Treasury;
	type ProposalBond = ProposalBond;
	type ProposalBondMinimum = ProposalBondMinimum;
	type SpendPeriod = SpendPeriod;
	type Burn = Burn;
	type PalletId = TreasuryPalletId;
	// we burn and dont handle the unbalance
	type BurnDestination = ();
	type WeightInfo = pallet_treasury::weights::SubstrateWeight<Self>;
	type SpendFunds = ();
	type MaxApprovals = MaxApprovals;
}

parameter_types! {
	// per byte deposit is 0.01 CFG
	pub const DepositPerByte: Balance = CENTI_CFG;
	// Base deposit to add attribute is 0.1 CFG
	pub const AttributeDepositBase: Balance = 10 * CENTI_CFG;
	// Base deposit to add metadata is 0.1 CFG
	pub const MetadataDepositBase: Balance = 10 * CENTI_CFG;
	// Deposit to create a class is 1 CFG
	pub const ClassDeposit: Balance = CFG;
	// Deposit to create a class is 0.1 CFG
	pub const InstanceDeposit: Balance = 10 * CENTI_CFG;
	// Maximum limit of bytes for Metadata, Attribute key and Value
	pub const Limit: u32 = 256;
}

impl pallet_uniques::Config for Runtime {
	type Event = Event;
	type ClassId = ClassId;
	type InstanceId = InstanceId;
	type Currency = Balances;
	type ForceOrigin = EnsureProportionAtLeast<_1, _2, AccountId, CouncilCollective>;
	type ClassDeposit = ClassDeposit;
	type InstanceDeposit = InstanceDeposit;
	type MetadataDepositBase = MetadataDepositBase;
	type AttributeDepositBase = AttributeDepositBase;
	type DepositPerByte = DepositPerByte;
	type StringLimit = Limit;
	type KeyLimit = Limit;
	type ValueLimit = Limit;
	type WeightInfo = pallet_uniques::weights::SubstrateWeight<Self>;
}

// our pallets
impl pallet_fees::Config for Runtime {
	type Currency = Balances;
	type Event = Event;
	/// A straight majority of the council can change the fees.
	type FeeChangeOrigin = EnsureProportionAtLeast<_1, _2, AccountId, CouncilCollective>;
	type WeightInfo = pallet_fees::weights::SubstrateWeight<Self>;
}

impl pallet_anchors::Config for Runtime {
	type WeightInfo = ();
}

// Parameterize claims pallet
parameter_types! {
	pub const ClaimsPalletId: PalletId = PalletId(*b"p/claims");
	pub const Longevity: u32 = 64;
	pub const UnsignedPriority: TransactionPriority = TransactionPriority::max_value();
	pub const MinimalPayoutAmount: Balance = 5 * CFG;
}

// Implement claims pallet configuration trait for the mock runtime
impl pallet_claims::Config for Runtime {
	type AdminOrigin = EnsureProportionAtLeast<_1, _2, AccountId, CouncilCollective>;
	type Currency = Balances;
	type Event = Event;
	type Longevity = Longevity;
	type MinimalPayoutAmount = MinimalPayoutAmount;
	type PalletId = ClaimsPalletId;
	type UnsignedPriority = UnsignedPriority;
	type WeightInfo = ();
}

impl pallet_tinlake_investor_pool::Config for Runtime {
	type Event = Event;
	type Balance = Balance;
	type BalanceRatio = Rate;
	type PoolId = PoolId;
	type TrancheId = u8;
	type EpochId = u32;
	type CurrencyId = CurrencyId;
	type Tokens = Tokens;
	type LoanAmount = Amount;
	type NAV = Loan;
	type TrancheToken = TrancheToken<Runtime>;
	type Time = Timestamp;
}

parameter_types! {
	pub const MigrationMaxAccounts: u32 = 100;
	pub const MigrationMaxVestings: u32 = 10;
	pub const MigrationMaxProxies: u32 = 10;
}

// Implement the migration manager pallet
// The actual associated type, which executes the migration can be found in the migration folder
impl pallet_migration_manager::Config for Runtime {
	type MigrationMaxAccounts = MigrationMaxAccounts;
	type MigrationMaxVestings = MigrationMaxVestings;
	type MigrationMaxProxies = MigrationMaxProxies;
	type Event = Event;
	type WeightInfo = pallet_migration_manager::SubstrateWeight<Self>;
}

// Parameterize crowdloan reward pallet configuration
parameter_types! {
	pub const CrowdloanRewardPalletId: PalletId = PalletId(*b"cc/rewrd");
}

// Implement crowdloan reward pallet's configuration trait for the runtime
impl pallet_crowdloan_reward::Config for Runtime {
	type Event = Event;
	type PalletId = CrowdloanRewardPalletId;
	type AdminOrigin = EnsureProportionAtLeast<_1, _2, AccountId, CouncilCollective>;
	type WeightInfo = pallet_crowdloan_reward::weights::SubstrateWeight<Self>;
}

// Parameterize crowdloan claim pallet
parameter_types! {
	pub const CrowdloanClaimPalletId: PalletId = PalletId(*b"cc/claim");
	pub const ClaimTransactionPriority: TransactionPriority = TransactionPriority::max_value();
	pub const ClaimTransactionLongevity: u32 = 64;
	pub const MaxProofLength: u32 = 30;
}

// Implement crowdloan claim pallet configuration trait for the runtime
impl pallet_crowdloan_claim::Config for Runtime {
	type Event = Event;
	type PalletId = CrowdloanClaimPalletId;
	type WeightInfo = pallet_crowdloan_claim::weights::SubstrateWeight<Self>;
	type AdminOrigin = EnsureProportionAtLeast<_1, _2, AccountId, CouncilCollective>;
	type RelayChainAccountId = AccountId;
	type MaxProofLength = MaxProofLength;
	type ClaimTransactionPriority = ClaimTransactionPriority;
	type ClaimTransactionLongevity = ClaimTransactionLongevity;
	type RewardMechanism = CrowdloanReward;
}

parameter_types! {
	pub const LoanPalletId: PalletId = PalletId(*b"pal/loan");
	pub const MaxLoansPerPool: u64 = 200;
}

impl pallet_loan::Config for Runtime {
	type Event = Event;
	type ClassId = ClassId;
	type LoanId = InstanceId;
	type Rate = Rate;
	type Amount = Amount;
	type NonFungible = Uniques;
	type Time = Timestamp;
	type LoanPalletId = LoanPalletId;
	type Pool = InvestorPool;
	type WeightInfo = pallet_loan::weights::SubstrateWeight<Self>;
	type MaxLoansPerPool = MaxLoansPerPool;
}

parameter_type_with_key! {
	pub ExistentialDeposits: |currency_id: CurrencyId| -> Balance {
		// every currency has a zero existential deposit
		match currency_id {
			_ => 0,
		}
	};
}

parameter_types! {
	pub ORMLMaxLocks: u32 = 2;
}

impl orml_tokens::Config for Runtime {
	type Event = Event;
	type Balance = Balance;
	type Amount = IBalance;
	type CurrencyId = CurrencyId;
	type WeightInfo = ();
	type ExistentialDeposits = ExistentialDeposits;
	type OnDust = ();
	type MaxLocks = ORMLMaxLocks;
}

// admin stuff
impl pallet_sudo::Config for Runtime {
	type Event = Event;
	type Call = Call;
}

// Frame Order in this block dictates the index of each one in the metadata
// Any addition should be done at the bottom
// Any deletion affects the following frames during runtime upgrades
construct_runtime!(
	pub enum Runtime where
		Block = Block,
		NodeBlock = node_primitives::Block,
		UncheckedExtrinsic = UncheckedExtrinsic
	{
		// basic system stuff
		System: frame_system::{Pallet, Call, Config, Storage, Event<T>} = 0,
		ParachainSystem: cumulus_pallet_parachain_system::{Pallet, Call, Config, Storage, Inherent, Event<T>} = 1,
		RandomnessCollectiveFlip: pallet_randomness_collective_flip::{Pallet, Storage} = 2,
		Timestamp: pallet_timestamp::{Pallet, Call, Storage, Inherent} = 3,
		ParachainInfo: parachain_info::{Pallet, Storage, Config} = 4,

		// money stuff
		Balances: pallet_balances::{Pallet, Call, Storage, Config<T>, Event<T>} = 20,
		TransactionPayment: pallet_transaction_payment::{Pallet, Storage} = 21,

		// authoring stuff
		Authorship: pallet_authorship::{Pallet, Call, Storage} = 30,
		Session: pallet_session::{Pallet, Call, Storage, Event, Config<T>} = 31,
		Aura: pallet_aura::{Pallet, Storage, Config<T>} = 32,
		AuraExt: cumulus_pallet_aura_ext::{Pallet, Storage, Config} = 33,

		// substrate pallets
		Multisig: pallet_multisig::{Pallet, Call, Storage, Event<T>} = 60,
		Proxy: pallet_proxy::{Pallet, Call, Storage, Event<T>} = 61,
		Utility: pallet_utility::{Pallet, Call, Event} = 62,
		Scheduler: pallet_scheduler::{Pallet, Call, Storage, Event<T>} = 63,
		Council: pallet_collective::<Instance1>::{Pallet, Call, Storage, Origin<T>, Event<T>, Config<T>} = 64,
		Elections: pallet_elections_phragmen::{Pallet, Call, Storage, Event<T>, Config<T>} = 65,
		Democracy: pallet_democracy::{Pallet, Call, Storage, Config<T>, Event<T>} = 66,
		Identity: pallet_identity::{Pallet, Call, Storage, Event<T>} = 67,
		Vesting: pallet_vesting::{Pallet, Call, Storage, Event<T>, Config<T>} = 68,
<<<<<<< HEAD
		Uniques: pallet_uniques::{Pallet, Call, Storage, Event<T>} = 69,
=======
		Treasury: pallet_treasury::{Pallet, Call, Storage, Config, Event<T>} = 69,
		Uniques: pallet_uniques::{Pallet, Call, Storage, Event<T>} = 70,
>>>>>>> 4a4cd214

		// our pallets
		Fees: pallet_fees::{Pallet, Call, Storage, Config<T>, Event<T>} = 90,
		Anchor: pallet_anchors::{Pallet, Call, Storage} = 91,
		Claims: pallet_claims::{Pallet, Call, Storage, Event<T>, ValidateUnsigned} = 92,
		CrowdloanClaim: pallet_crowdloan_claim::{Pallet, Call, Storage, Event<T>, ValidateUnsigned} = 93,
		CrowdloanReward: pallet_crowdloan_reward::{Pallet, Call, Storage, Event<T>} = 94,
		InvestorPool: pallet_tinlake_investor_pool::{Pallet, Call, Storage, Event<T>} = 95,
		Loan: pallet_loan::{Pallet, Call, Storage, Event<T>} = 96,

		// 3rd party pallets
		Tokens: orml_tokens::{Pallet, Storage, Event<T>, Config<T>} = 150,

		// migration pallet
		Migration: pallet_migration_manager::{Pallet, Call, Storage, Event<T>} = 199,
		// admin stuff
		Sudo: pallet_sudo::{Pallet, Call, Config<T>, Storage, Event<T>} = 200,
	}
);

/// Block type as expected by this runtime.
pub type Block = generic::Block<Header, UncheckedExtrinsic>;
/// A Block signed with a Justification
pub type SignedBlock = generic::SignedBlock<Block>;
/// BlockId type as expected by this runtime.
pub type BlockId = generic::BlockId<Block>;
/// The SignedExtension to the basic transaction logic.
pub type SignedExtra = (
	frame_system::CheckSpecVersion<Runtime>,
	frame_system::CheckTxVersion<Runtime>,
	frame_system::CheckGenesis<Runtime>,
	frame_system::CheckEra<Runtime>,
	frame_system::CheckNonce<Runtime>,
	frame_system::CheckWeight<Runtime>,
	pallet_transaction_payment::ChargeTransactionPayment<Runtime>,
);
/// Unchecked extrinsic type as expected by this runtime.
pub type UncheckedExtrinsic = generic::UncheckedExtrinsic<Address, Call, Signature, SignedExtra>;
/// Extrinsic type that has already been checked.
pub type CheckedExtrinsic = generic::CheckedExtrinsic<AccountId, Call, SignedExtra>;

/// Executive: handles dispatch to the various modules.
pub type Executive = frame_executive::Executive<
	Runtime,
	Block,
	frame_system::ChainContext<Runtime>,
	Runtime,
	AllPallets,
	(),
>;

impl_runtime_apis! {
	impl sp_api::Core<Block> for Runtime {
		fn version() -> RuntimeVersion {
			VERSION
		}

		fn execute_block(block: Block) {
			Executive::execute_block(block)
		}

		fn initialize_block(header: &<Block as BlockT>::Header) {
			Executive::initialize_block(header)
		}
	}

	impl sp_api::Metadata<Block> for Runtime {
		fn metadata() -> OpaqueMetadata {
			OpaqueMetadata::new(Runtime::metadata().into())
		}
	}

	impl sp_block_builder::BlockBuilder<Block> for Runtime {
		fn apply_extrinsic(extrinsic: <Block as BlockT>::Extrinsic) -> ApplyExtrinsicResult {
			Executive::apply_extrinsic(extrinsic)
		}

		fn finalize_block() -> <Block as BlockT>::Header {
			Executive::finalize_block()
		}

		fn inherent_extrinsics(data: InherentData) -> Vec<<Block as BlockT>::Extrinsic> {
			data.create_extrinsics()
		}

		fn check_inherents(block: Block, data: InherentData) -> CheckInherentsResult {
			data.check_extrinsics(&block)
		}
	}

	impl sp_transaction_pool::runtime_api::TaggedTransactionQueue<Block> for Runtime {
		fn validate_transaction(
			source: TransactionSource,
			tx: <Block as BlockT>::Extrinsic,
			block_hash: <Block as BlockT>::Hash,
		) -> TransactionValidity {
			Executive::validate_transaction(source, tx, block_hash)
		}
	}

	impl sp_offchain::OffchainWorkerApi<Block> for Runtime {
		fn offchain_worker(header: &<Block as BlockT>::Header) {
			Executive::offchain_worker(header)
		}
	}

	impl sp_session::SessionKeys<Block> for Runtime {
		fn decode_session_keys(
			encoded: Vec<u8>,
		) -> Option<Vec<(Vec<u8>, sp_core::crypto::KeyTypeId)>> {
			SessionKeys::decode_into_raw_public_keys(&encoded)
		}

		fn generate_session_keys(seed: Option<Vec<u8>>) -> Vec<u8> {
			SessionKeys::generate(seed)
		}
	}

	impl sp_consensus_aura::AuraApi<Block, AuraId> for Runtime {
		fn slot_duration() -> sp_consensus_aura::SlotDuration {
			sp_consensus_aura::SlotDuration::from_millis(Aura::slot_duration())
		}

		fn authorities() -> Vec<AuraId> {
			Aura::authorities().into_inner()
		}
	}

	impl frame_system_rpc_runtime_api::AccountNonceApi<Block, AccountId, Index> for Runtime {
		fn account_nonce(account: AccountId) -> Index {
			System::account_nonce(account)
		}
	}

	impl pallet_transaction_payment_rpc_runtime_api::TransactionPaymentApi<
		Block,
		Balance,
	> for Runtime {
		fn query_info(uxt: <Block as BlockT>::Extrinsic, len: u32) -> RuntimeDispatchInfo<Balance> {
			TransactionPayment::query_info(uxt, len)
		}
		fn query_fee_details(uxt: <Block as BlockT>::Extrinsic, len: u32) -> FeeDetails<Balance> {
			TransactionPayment::query_fee_details(uxt, len)
		}
	}

	impl cumulus_primitives_core::CollectCollationInfo<Block> for Runtime {
		fn collect_collation_info() -> cumulus_primitives_core::CollationInfo {
			ParachainSystem::collect_collation_info()
		}
	}

	impl runtime_common::AnchorApi<Block> for Runtime {
		fn get_anchor_by_id(id: Hash) -> Option<AnchorData<Hash, BlockNumber>> {
			Anchor::get_anchor_by_id(id)
		}
	}

	#[cfg(feature = "runtime-benchmarks")]
	impl frame_benchmarking::Benchmark<Block> for Runtime {
		fn dispatch_benchmark(
				config: frame_benchmarking::BenchmarkConfig
		) -> Result<Vec<frame_benchmarking::BenchmarkBatch>, sp_runtime::RuntimeString>{
			use frame_benchmarking::{Benchmarking, BenchmarkBatch, TrackedStorageKey, add_benchmark};
			use pallet_loan::benchmarking::Pallet as LoanPallet;

			impl pallet_loan::benchmarking::Config for Runtime {}

			// you can whitelist any storage keys you do not want to track here
			let whitelist: Vec<TrackedStorageKey> = vec![
				// Block Number
				hex_literal::hex!("26aa394eea5630e07c48ae0c9558cef702a5c1b19ab7a04f536c519aca4983ac").to_vec().into(),
				// Total Issuance
				hex_literal::hex!("c2261276cc9d1f8598ea4b6a74b15c2f57c875e4cff74148e4628f264b974c80").to_vec().into(),
				// Execution Phase
				hex_literal::hex!("26aa394eea5630e07c48ae0c9558cef7ff553b5a9862a516939d82b3d3d8661a").to_vec().into(),
				// Event Count
				hex_literal::hex!("26aa394eea5630e07c48ae0c9558cef70a98fdbe9ce6c55837576c60c7af3850").to_vec().into(),
				// System Events
				hex_literal::hex!("26aa394eea5630e07c48ae0c9558cef780d41e5e16056765bc8461851072c9d7").to_vec().into(),
			];

			let mut batches = Vec::<BenchmarkBatch>::new();
			let params = (&config, &whitelist);

			add_benchmark!(params, batches, pallet_fees, Fees);
			add_benchmark!(params, batches, pallet_migration_manager, Migration);
			add_benchmark!(params, batches, pallet_crowdloan_claim, CrowdloanClaim);
			add_benchmark!(params, batches, pallet_crowdloan_reward, CrowdloanReward);
			add_benchmark!(params, batches, pallet_loan, LoanPallet::<Runtime>);

			if batches.is_empty() { return Err("Benchmark not found for this pallet.".into()) }
			Ok(batches)
		}

		fn benchmark_metadata(extra: bool) -> (
			Vec<frame_benchmarking::BenchmarkList>,
			Vec<frame_support::traits::StorageInfo>,
		) {
			use frame_benchmarking::{list_benchmark, Benchmarking, BenchmarkList};
			use frame_support::traits::StorageInfoTrait;
			use pallet_loan::benchmarking::Pallet as LoanPallet;

			let mut list = Vec::<BenchmarkList>::new();

			list_benchmark!(list, extra, pallet_fees, Fees);
			list_benchmark!(list, extra, pallet_migration_manager, Migration);
			list_benchmark!(list, extra, pallet_crowdloan_claim, CrowdloanClaim);
			list_benchmark!(list, extra, pallet_crowdloan_reward, CrowdloanReward);
			list_benchmark!(list, extra, pallet_loan, LoanPallet::<Runtime>);

			let storage_info = AllPalletsWithSystem::storage_info();

			return (list, storage_info)
		}
	}
}
struct CheckInherents;

impl cumulus_pallet_parachain_system::CheckInherents<Block> for CheckInherents {
	fn check_inherents(
		block: &Block,
		relay_state_proof: &cumulus_pallet_parachain_system::RelayChainStateProof,
	) -> sp_inherents::CheckInherentsResult {
		let relay_chain_slot = relay_state_proof
			.read_slot()
			.expect("Could not read the relay chain slot from the proof");

		let inherent_data =
			cumulus_primitives_timestamp::InherentDataProvider::from_relay_chain_slot_and_duration(
				relay_chain_slot,
				sp_std::time::Duration::from_secs(6),
			)
			.create_inherent_data()
			.expect("Could not create the timestamp inherent data");

		inherent_data.check_extrinsics(&block)
	}
}

cumulus_pallet_parachain_system::register_validate_block! {
	Runtime = Runtime,
	BlockExecutor = cumulus_pallet_aura_ext::BlockExecutor::<Runtime, Executive>,
	CheckInherents = CheckInherents,
}<|MERGE_RESOLUTION|>--- conflicted
+++ resolved
@@ -671,38 +671,6 @@
 	type MaxApprovals = MaxApprovals;
 }
 
-parameter_types! {
-	// per byte deposit is 0.01 CFG
-	pub const DepositPerByte: Balance = CENTI_CFG;
-	// Base deposit to add attribute is 0.1 CFG
-	pub const AttributeDepositBase: Balance = 10 * CENTI_CFG;
-	// Base deposit to add metadata is 0.1 CFG
-	pub const MetadataDepositBase: Balance = 10 * CENTI_CFG;
-	// Deposit to create a class is 1 CFG
-	pub const ClassDeposit: Balance = CFG;
-	// Deposit to create a class is 0.1 CFG
-	pub const InstanceDeposit: Balance = 10 * CENTI_CFG;
-	// Maximum limit of bytes for Metadata, Attribute key and Value
-	pub const Limit: u32 = 256;
-}
-
-impl pallet_uniques::Config for Runtime {
-	type Event = Event;
-	type ClassId = ClassId;
-	type InstanceId = InstanceId;
-	type Currency = Balances;
-	type ForceOrigin = EnsureProportionAtLeast<_1, _2, AccountId, CouncilCollective>;
-	type ClassDeposit = ClassDeposit;
-	type InstanceDeposit = InstanceDeposit;
-	type MetadataDepositBase = MetadataDepositBase;
-	type AttributeDepositBase = AttributeDepositBase;
-	type DepositPerByte = DepositPerByte;
-	type StringLimit = Limit;
-	type KeyLimit = Limit;
-	type ValueLimit = Limit;
-	type WeightInfo = pallet_uniques::weights::SubstrateWeight<Self>;
-}
-
 // our pallets
 impl pallet_fees::Config for Runtime {
 	type Currency = Balances;
@@ -842,6 +810,7 @@
 	type ExistentialDeposits = ExistentialDeposits;
 	type OnDust = ();
 	type MaxLocks = ORMLMaxLocks;
+	type DustRemovalWhitelist = frame_support::traits::Nothing;
 }
 
 // admin stuff
@@ -886,12 +855,8 @@
 		Democracy: pallet_democracy::{Pallet, Call, Storage, Config<T>, Event<T>} = 66,
 		Identity: pallet_identity::{Pallet, Call, Storage, Event<T>} = 67,
 		Vesting: pallet_vesting::{Pallet, Call, Storage, Event<T>, Config<T>} = 68,
-<<<<<<< HEAD
-		Uniques: pallet_uniques::{Pallet, Call, Storage, Event<T>} = 69,
-=======
 		Treasury: pallet_treasury::{Pallet, Call, Storage, Config, Event<T>} = 69,
 		Uniques: pallet_uniques::{Pallet, Call, Storage, Event<T>} = 70,
->>>>>>> 4a4cd214
 
 		// our pallets
 		Fees: pallet_fees::{Pallet, Call, Storage, Config<T>, Event<T>} = 90,
