// Copyright 2021 Centrifuge Foundation (centrifuge.io).
//
// This file is part of the Centrifuge chain project.
// Centrifuge is free software: you can redistribute it and/or modify
// it under the terms of the GNU General Public License as published by
// the Free Software Foundation, either version 3 of the License, or
// (at your option) any later version (see http://www.gnu.org/licenses).
// Centrifuge is distributed in the hope that it will be useful,
// but WITHOUT ANY WARRANTY; without even the implied warranty of
// MERCHANTABILITY or FITNESS FOR A PARTICULAR PURPOSE.  See the
// GNU General Public License for more details.

//! The Substrate runtime. This can be compiled with ``#[no_std]`, ready for Wasm.

#![cfg_attr(not(feature = "std"), no_std)]
// `construct_runtime!` does a lot of recursion and requires us to increase the limit to 256.
#![recursion_limit = "256"]
// Allow things like `1 * CFG`
#![allow(clippy::identity_op)]

pub use cfg_primitives::{
	constants::*,
	types::{PoolId, *},
};
use cfg_traits::{
	CurrencyPrice, OrderManager, Permissions as PermissionsT, PoolInspect, PoolUpdateGuard,
	PreConditions, PriceValue, TrancheCurrency as _,
};
pub use cfg_types::CurrencyId;
use cfg_types::{
	CustomMetadata, FeeKey, PermissionRoles, PermissionScope, PermissionedCurrencyRole, PoolRole,
	Rate, Role, TimeProvider, TrancheCurrency, UNION,
};
use chainbridge::constants::DEFAULT_RELAYER_VOTE_THRESHOLD;
use codec::{Decode, Encode, MaxEncodedLen};
use frame_support::{
	construct_runtime,
	pallet_prelude::{DispatchError, DispatchResult},
	parameter_types,
	sp_std::marker::PhantomData,
	traits::{
		AsEnsureOriginWithArg, Contains, EitherOfDiverse, EqualPrivilegeOnly, InstanceFilter,
		LockIdentifier, PalletInfoAccess, U128CurrencyToVote, UnixTime,
	},
	weights::{
		constants::{BlockExecutionWeight, ExtrinsicBaseWeight, RocksDbWeight},
		ConstantMultiplier, DispatchClass, Weight,
	},
	PalletId, RuntimeDebug,
};
use frame_system::{
	limits::{BlockLength, BlockWeights},
	EnsureRoot, EnsureSigned,
};
use orml_traits::parameter_type_with_key;
use pallet_anchors::AnchorData;
pub use pallet_balances::Call as BalancesCall;
use pallet_collective::EnsureMember;
use pallet_investments::OrderType;
use pallet_pools::{
	EpochSolution, PoolDetails, ScheduledUpdateDetails, TrancheIndex, TrancheLoc, TrancheSolution,
};
use pallet_restricted_tokens::{
	FungibleInspectPassthrough, FungiblesInspectPassthrough, TransferDetails,
};
pub use pallet_timestamp::Call as TimestampCall;
pub use pallet_transaction_payment::{CurrencyAdapter, Multiplier, TargetedFeeAdjustment};
use pallet_transaction_payment_rpc_runtime_api::{FeeDetails, RuntimeDispatchInfo};
use polkadot_runtime_common::{BlockHashCount, SlowAdjustingFeeUpdate};
use runtime_common::fees::{DealWithFees, WeightToFee};
pub use runtime_common::*;
use scale_info::TypeInfo;
use sp_api::impl_runtime_apis;
use sp_core::OpaqueMetadata;
use sp_inherents::{CheckInherentsResult, InherentData};
#[cfg(any(feature = "std", test))]
pub use sp_runtime::BuildStorage;
use sp_runtime::{
	create_runtime_str, generic, impl_opaque_keys,
	traits::{AccountIdConversion, BlakeTwo256, Block as BlockT, ConvertInto, Zero},
	transaction_validity::{TransactionSource, TransactionValidity},
	ApplyExtrinsicResult, Perbill, Permill,
};
use sp_std::prelude::*;
#[cfg(any(feature = "std", test))]
use sp_version::NativeVersion;
use sp_version::RuntimeVersion;
use static_assertions::const_assert;
use xcm_executor::XcmExecutor;

pub mod xcm;
pub use crate::xcm::*;

mod weights;

// Make the WASM binary available.
#[cfg(feature = "std")]
include!(concat!(env!("OUT_DIR"), "/wasm_binary.rs"));

impl_opaque_keys! {
	pub struct SessionKeys {
		pub aura: Aura,
	}
}

/// Runtime version.
#[sp_version::runtime_version]
pub const VERSION: RuntimeVersion = RuntimeVersion {
	spec_name: create_runtime_str!("centrifuge-devel"),
	impl_name: create_runtime_str!("centrifuge-devel"),
	authoring_version: 1,
	spec_version: 1004,
	impl_version: 1,
	#[cfg(not(feature = "disable-runtime-api"))]
	apis: RUNTIME_API_VERSIONS,
	#[cfg(feature = "disable-runtime-api")]
	apis: version::create_apis_vec![[]],
	transaction_version: 1,
	state_version: 0,
};

/// Native version.
#[cfg(any(feature = "std", test))]
pub fn native_version() -> NativeVersion {
	NativeVersion {
		runtime_version: VERSION,
		can_author_with: Default::default(),
	}
}

parameter_types! {
	pub const MaximumBlockWeight: Weight = MAXIMUM_BLOCK_WEIGHT;
	pub const Version: RuntimeVersion = VERSION;
	pub RuntimeBlockLength: BlockLength =
		BlockLength::max_with_normal_ratio(5 * 1024 * 1024, NORMAL_DISPATCH_RATIO);
	pub RuntimeBlockWeights: BlockWeights = BlockWeights::builder()
		.base_block(BlockExecutionWeight::get())
		.for_class(DispatchClass::all(), |weights| {
			weights.base_extrinsic = ExtrinsicBaseWeight::get();
		})
		.for_class(DispatchClass::Normal, |weights| {
			weights.max_total = Some(NORMAL_DISPATCH_RATIO * MAXIMUM_BLOCK_WEIGHT);
		})
		.for_class(DispatchClass::Operational, |weights| {
			weights.max_total = Some(MAXIMUM_BLOCK_WEIGHT);
			// Operational transactions have some extra reserved space, so that they
			// are included even if block reached `MAXIMUM_BLOCK_WEIGHT`.
			weights.reserved = Some(
				MAXIMUM_BLOCK_WEIGHT - NORMAL_DISPATCH_RATIO * MAXIMUM_BLOCK_WEIGHT
			);
		})
		.avg_block_initialization(AVERAGE_ON_INITIALIZE_RATIO)
		.build_or_panic();
	pub const SS58Prefix: u8 = 136;
}

// system support impls
impl frame_system::Config for Runtime {
	/// Data to be associated with an account (other than nonce/transaction counter, which this
	/// module does regardless).
	type AccountData = pallet_balances::AccountData<Balance>;
	/// The identifier used to distinguish between accounts.
	type AccountId = AccountId;
	type BaseCallFilter = BaseCallFilter;
	/// Maximum number of block number to block hash mappings to keep (oldest pruned first).
	type BlockHashCount = BlockHashCount;
	type BlockLength = RuntimeBlockLength;
	/// The index type for blocks.
	type BlockNumber = BlockNumber;
	type BlockWeights = RuntimeBlockWeights;
	/// The aggregated dispatch type that is available for extrinsics.
	type Call = Call;
	type DbWeight = RocksDbWeight;
	/// The overarching event type.
	type Event = Event;
	/// The type for hashing blocks and tries.
	type Hash = Hash;
	/// The hashing algorithm used.
	type Hashing = BlakeTwo256;
	/// The header type.
	type Header = Header;
	/// The index type for storing how many extrinsics an account has signed.
	type Index = Index;
	/// The lookup mechanism to get account ID from whatever is passed in dispatchers.
	type Lookup = sp_runtime::traits::AccountIdLookup<AccountId, ()>;
	type MaxConsumers = frame_support::traits::ConstU32<16>;
	/// A function that is invoked when an account has been determined to be dead.
	/// All resources should be cleaned up associated with the given account.
	type OnKilledAccount = ();
	/// Handler for when a new account has just been created.
	type OnNewAccount = ();
	type OnSetCode = cumulus_pallet_parachain_system::ParachainSetCode<Self>;
	/// The ubiquitous origin type.
	type Origin = Origin;
	type PalletInfo = PalletInfo;
	type SS58Prefix = SS58Prefix;
	type SystemWeightInfo = weights::frame_system::SubstrateWeight<Runtime>;
	/// Get the chain's current version.
	type Version = Version;
}

/// Base Call Filter
pub struct BaseCallFilter;
impl Contains<Call> for BaseCallFilter {
	fn contains(c: &Call) -> bool {
		match c {
			Call::PolkadotXcm(method) => match method {
				// Block these calls when called by a signed extrinsic.
				// Root will still be able to execute these.
				pallet_xcm::Call::send { .. }
				| pallet_xcm::Call::execute { .. }
				| pallet_xcm::Call::teleport_assets { .. }
				| pallet_xcm::Call::reserve_transfer_assets { .. }
				| pallet_xcm::Call::limited_reserve_transfer_assets { .. }
				| pallet_xcm::Call::limited_teleport_assets { .. } => {
					return false;
				}
				pallet_xcm::Call::__Ignore { .. } => {
					unimplemented!()
				}
				pallet_xcm::Call::force_xcm_version { .. }
				| pallet_xcm::Call::force_default_xcm_version { .. }
				| pallet_xcm::Call::force_subscribe_version_notify { .. }
				| pallet_xcm::Call::force_unsubscribe_version_notify { .. } => {
					return true;
				}
			},
			_ => true,
		}
	}
}

parameter_types! {
	pub const ReservedXcmpWeight: Weight = MAXIMUM_BLOCK_WEIGHT.saturating_div(4);
	pub const ReservedDmpWeight: Weight = MAXIMUM_BLOCK_WEIGHT.saturating_div(4);
}

impl cumulus_pallet_parachain_system::Config for Runtime {
	type CheckAssociatedRelayNumber = cumulus_pallet_parachain_system::RelayNumberStrictlyIncreases;
	type DmpMessageHandler = DmpQueue;
	type Event = Event;
	type OnSystemEvent = ();
	type OutboundXcmpMessageSource = XcmpQueue;
	type ReservedDmpWeight = ReservedDmpWeight;
	type ReservedXcmpWeight = ReservedXcmpWeight;
	type SelfParaId = parachain_info::Pallet<Runtime>;
	type XcmpMessageHandler = XcmpQueue;
}

impl pallet_randomness_collective_flip::Config for Runtime {}

impl parachain_info::Config for Runtime {}

parameter_types! {
	pub const MinimumPeriod: Moment = SLOT_DURATION / 2;
}
impl pallet_timestamp::Config for Runtime {
	type MinimumPeriod = MinimumPeriod;
	/// A timestamp: milliseconds since the unix epoch.
	type Moment = Moment;
	type OnTimestampSet = ();
	type WeightInfo = pallet_timestamp::weights::SubstrateWeight<Self>;
}

// money stuff
parameter_types! {
	/// TransactionByteFee is set to 0.01 MicroCFG
	pub const TransactionByteFee: Balance = 1 * (MICRO_CFG / 100);
	/// This value increases the priority of `Operational` transactions by adding
	/// a "virtual tip" that's equal to the `OperationalFeeMultiplier * final_fee`.
	pub const OperationalFeeMultiplier: u8 = 5;
}

impl pallet_transaction_payment::Config for Runtime {
	type Event = Event;
	type FeeMultiplierUpdate = SlowAdjustingFeeUpdate<Self>;
	type LengthToFee = ConstantMultiplier<Balance, TransactionByteFee>;
	type OnChargeTransaction = CurrencyAdapter<Balances, DealWithFees<Runtime>>;
	type OperationalFeeMultiplier = OperationalFeeMultiplier;
	type WeightToFee = WeightToFee;
}

parameter_types! {
	// the minimum fee for an anchor is 500,000ths of a CFG.
	// This is set to a value so you can still get some return without getting your account removed.
	pub const ExistentialDeposit: Balance = 1 * MICRO_CFG;
	// For weight estimation, we assume that the most locks on an individual account will be 50.
	pub const MaxLocks: u32 = 50;
	pub const MaxReserves: u32 = 50;
}

impl pallet_balances::Config for Runtime {
	/// The means of storing the balances of an account.
	type AccountStore = System;
	/// The type for recording an account's balance.
	type Balance = Balance;
	/// Handler for the unbalanced reduction when removing a dust account.
	type DustRemoval = ();
	/// The overarching event type.
	type Event = Event;
	/// The minimum amount required to keep an account open.
	type ExistentialDeposit = ExistentialDeposit;
	type MaxLocks = MaxLocks;
	type MaxReserves = MaxReserves;
	type ReserveIdentifier = [u8; 8];
	type WeightInfo = weights::pallet_balances::SubstrateWeight<Self>;
}

parameter_types! {
	pub const UncleGenerations: BlockNumber = 5;
}

// We only use find_author to pay in anchor pallet
impl pallet_authorship::Config for Runtime {
	type EventHandler = (CollatorSelection,);
	type FilterUncle = ();
	type FindAuthor = pallet_session::FindAccountFromAuthorIndex<Self, Aura>;
	type UncleGenerations = UncleGenerations;
}

parameter_types! {
	pub const Period: u32 = 6 * HOURS;
	pub const Offset: u32 = 0;
}

impl pallet_session::Config for Runtime {
	type Event = Event;
	type Keys = SessionKeys;
	type NextSessionRotation = pallet_session::PeriodicSessions<Period, Offset>;
	// Essentially just Aura, but lets be pedantic.
	type SessionHandler = <SessionKeys as sp_runtime::traits::OpaqueKeys>::KeyTypeIdProviders;
	type SessionManager = CollatorSelection;
	type ShouldEndSession = pallet_session::PeriodicSessions<Period, Offset>;
	type ValidatorId = <Self as frame_system::Config>::AccountId;
	// we don't have stash and controller, thus we don't need the convert as well.
	type ValidatorIdOf = pallet_collator_selection::IdentityCollator;
	type WeightInfo = pallet_session::weights::SubstrateWeight<Self>;
}

parameter_types! {
	pub const MaxAuthorities: u32 = 32;
}

impl pallet_aura::Config for Runtime {
	type AuthorityId = AuraId;
	type DisabledValidators = ();
	type MaxAuthorities = MaxAuthorities;
}

impl cumulus_pallet_aura_ext::Config for Runtime {}

// substrate pallets
parameter_types! {
	// One storage item; value is size 4+4+16+32 bytes = 56 bytes.
	pub const DepositBase: Balance = 30 * CENTI_CFG;
	// Additional storage item size of 32 bytes.
	pub const DepositFactor: Balance = 5 * CENTI_CFG;
	pub const MaxSignatories: u16 = 100;
}

impl pallet_multisig::Config for Runtime {
	type Call = Call;
	type Currency = Balances;
	type DepositBase = DepositBase;
	type DepositFactor = DepositFactor;
	type Event = Event;
	type MaxSignatories = MaxSignatories;
	type WeightInfo = pallet_multisig::weights::SubstrateWeight<Self>;
}

parameter_types! {
	// One storage item; value is size 4+4+16+32 bytes = 56 bytes.
	pub const ProxyDepositBase: Balance = 30 * CENTI_CFG;
	// Additional storage item size of 32 bytes.
	pub const ProxyDepositFactor: Balance = 5 * CENTI_CFG;
	pub const MaxProxies: u16 = 32;
	pub const AnnouncementDepositBase: Balance = deposit(1, 8);
	pub const AnnouncementDepositFactor: Balance = deposit(0, 66);
	pub const MaxPending: u16 = 32;
}

/// The type used to represent the kinds of proxying allowed.
#[derive(
	Copy,
	Clone,
	Eq,
	PartialEq,
	Ord,
	PartialOrd,
	Encode,
	Decode,
	RuntimeDebug,
	MaxEncodedLen,
	TypeInfo,
)]
pub enum ProxyType {
	Any,
	NonTransfer,
	Governance,
	_Staking, // Deprecated ProxyType, that we are keeping due to the migration
	NonProxy,
	Borrow,
	Price,
	Invest,
	ProxyManagement,
	KeystoreManagement,
	PodOperation,
	PodAuth,
}
impl Default for ProxyType {
	fn default() -> Self {
		Self::Any
	}
}

impl InstanceFilter<Call> for ProxyType {
	fn filter(&self, c: &Call) -> bool {
		match self {
			ProxyType::Any => true,
			ProxyType::NonTransfer => !matches!(c, Call::Tokens(..)),
			ProxyType::Governance => matches!(
				c,
				Call::Democracy(..) | Call::Council(..) | Call::Elections(..) | Call::Utility(..)
			),
			ProxyType::_Staking => false,
			ProxyType::NonProxy => {
				matches!(c, Call::Proxy(pallet_proxy::Call::proxy { .. }))
					|| !matches!(c, Call::Proxy(..))
			}
			ProxyType::Borrow => matches!(
				c,
				Call::Loans(pallet_loans::Call::create{..}) |
				Call::Loans(pallet_loans::Call::borrow{..}) |
				Call::Loans(pallet_loans::Call::repay{..}) |
				Call::Loans(pallet_loans::Call::write_off{..}) |
				Call::Loans(pallet_loans::Call::close{..}) |
				// Borrowers should be able to close and execute an epoch
				// in order to get liquidity from repayments in previous epochs.
				Call::Loans(pallet_loans::Call::update_nav{..}) |
				Call::Pools(pallet_pools::Call::close_epoch{..}) |
				Call::Pools(pallet_pools::Call::submit_solution{..}) |
				Call::Pools(pallet_pools::Call::execute_epoch{..}) |
				Call::Utility(pallet_utility::Call::batch_all{..}) |
				Call::Utility(pallet_utility::Call::batch{..})
			),
			ProxyType::Price => matches!(c, Call::Loans(pallet_loans::Call::price { .. })),
			ProxyType::Invest => matches!(
				c,
				Call::Investments(pallet_investments::Call::update_invest_order{..}) |
				Call::Investments(pallet_investments::Call::update_redeem_order{..}) |
				Call::Investments(pallet_investments::Call::collect_investments{..}) |
				Call::Investments(pallet_investments::Call::collect_redemptions{..}) |
				// Investors should be able to close and execute an epoch
				// in order to get their orders fulfilled.
				Call::Loans(pallet_loans::Call::update_nav{..}) |
				Call::Pools(pallet_pools::Call::close_epoch{..}) |
				Call::Pools(pallet_pools::Call::submit_solution{..}) |
				Call::Pools(pallet_pools::Call::execute_epoch{..}) |
				Call::Utility(pallet_utility::Call::batch_all{..}) |
				Call::Utility(pallet_utility::Call::batch{..})
			),
			ProxyType::ProxyManagement => matches!(c, Call::Proxy(..)),
			ProxyType::KeystoreManagement => matches!(
				c,
				Call::Keystore(pallet_keystore::Call::add_keys { .. })
					| Call::Keystore(pallet_keystore::Call::revoke_keys { .. })
			),
			ProxyType::PodOperation => matches!(c, Call::Uniques(..) | Call::Anchor(..)),
			// This type of proxy is used only for authenticating with the centrifuge POD,
			// having it here also allows us to validate authentication with on-chain data.
			ProxyType::PodAuth => false,
		}
	}

	fn is_superset(&self, o: &Self) -> bool {
		match (self, o) {
			(x, y) if x == y => true,
			(ProxyType::Any, _) => true,
			(_, ProxyType::Any) => false,
			(_, ProxyType::NonProxy) => false,
			(ProxyType::NonTransfer, _) => true,
			_ => false,
		}
	}
}

impl pallet_proxy::Config for Runtime {
	type AnnouncementDepositBase = AnnouncementDepositBase;
	type AnnouncementDepositFactor = AnnouncementDepositFactor;
	type Call = Call;
	type CallHasher = BlakeTwo256;
	type Currency = Tokens;
	type Event = Event;
	type MaxPending = MaxPending;
	type MaxProxies = MaxProxies;
	type ProxyDepositBase = ProxyDepositBase;
	type ProxyDepositFactor = ProxyDepositFactor;
	type ProxyType = ProxyType;
	type WeightInfo = pallet_proxy::weights::SubstrateWeight<Self>;
}

impl pallet_utility::Config for Runtime {
	type Call = Call;
	type Event = Event;
	type PalletsOrigin = OriginCaller;
	type WeightInfo = pallet_utility::weights::SubstrateWeight<Self>;
}

parameter_types! {
	pub MaximumSchedulerWeight: Weight = Perbill::from_percent(80) * MaximumBlockWeight::get();
	pub const MaxScheduledPerBlock: u32 = 50;
	// Retry a scheduled item every 10 blocks (2 minutes) until the preimage exists.
	pub const NoPreimagePostponement: Option<u32> = Some(10);
}

impl pallet_scheduler::Config for Runtime {
	type Call = Call;
	type Event = Event;
	type MaxScheduledPerBlock = MaxScheduledPerBlock;
	type MaximumWeight = MaximumSchedulerWeight;
	type NoPreimagePostponement = NoPreimagePostponement;
	type Origin = Origin;
	type OriginPrivilegeCmp = EqualPrivilegeOnly;
	type PalletsOrigin = OriginCaller;
	type PreimageProvider = Preimage;
	type ScheduleOrigin = EnsureRoot<AccountId>;
	type WeightInfo = pallet_scheduler::weights::SubstrateWeight<Self>;
}

parameter_types! {
	pub const PreimageMaxSize: u32 = 4096 * 1024;
	pub PreimageBaseDeposit: Balance = deposit(2, 64);
	pub PreimageByteDeposit: Balance = deposit(0, 1);
}

impl pallet_preimage::Config for Runtime {
	type BaseDeposit = PreimageBaseDeposit;
	type ByteDeposit = PreimageByteDeposit;
	type Currency = Balances;
	type Event = Event;
	type ManagerOrigin = EnsureRoot<AccountId>;
	type MaxSize = PreimageMaxSize;
	type WeightInfo = ();
}

parameter_types! {
	pub const CouncilMotionDuration: BlockNumber = 5 * DAYS;
	pub const CouncilMaxProposals: u32 = 100;
	pub const CouncilMaxMembers: u32 = 100;
}

impl pallet_collective::Config<CouncilCollective> for Runtime {
	type DefaultVote = pallet_collective::PrimeDefaultVote;
	type Event = Event;
	type MaxMembers = CouncilMaxMembers;
	type MaxProposals = CouncilMaxProposals;
	type MotionDuration = CouncilMotionDuration;
	type Origin = Origin;
	type Proposal = Call;
	type WeightInfo = pallet_collective::weights::SubstrateWeight<Self>;
}

parameter_types! {
	pub const CandidacyBond: Balance = 1000 * CFG;
	pub const VotingBond: Balance = 50 * CENTI_CFG;
	pub const VotingBondBase: Balance = 50 * CENTI_CFG;
	pub const TermDuration: BlockNumber = 7 * DAYS;
	pub const DesiredMembers: u32 = 7;
	pub const DesiredRunnersUp: u32 = 3;
	pub const ElectionsPhragmenModuleId: LockIdentifier = *b"phrelect";
}

// Make sure that there are no more than `MAX_MEMBERS` members elected via elections-phragmen.
const_assert!(DesiredMembers::get() <= CouncilMaxMembers::get());

impl pallet_elections_phragmen::Config for Runtime {
	/// How much should be locked up in order to submit one's candidacy.
	type CandidacyBond = CandidacyBond;
	type ChangeMembers = Council;
	type Currency = Tokens;
	type CurrencyToVote = U128CurrencyToVote;
	/// Number of members to elect.
	type DesiredMembers = DesiredMembers;
	/// Number of runners_up to keep.
	type DesiredRunnersUp = DesiredRunnersUp;
	type Event = Event;
	type InitializeMembers = Council;
	type KickedMember = ();
	type LoserCandidate = ();
	type MaxCandidates = MaxCandidates;
	type MaxVoters = MaxVoters;
	type PalletId = ElectionsPhragmenModuleId;
	/// How long each seat is kept. This defines the next block number at which an election
	/// round will happen. If set to zero, no elections are ever triggered and the module will
	/// be in passive mode.
	type TermDuration = TermDuration;
	/// Base deposit associated with voting
	type VotingBondBase = VotingBondBase;
	/// How much should be locked up in order to be able to submit votes.
	type VotingBondFactor = VotingBond;
	type WeightInfo = pallet_elections_phragmen::weights::SubstrateWeight<Self>;
}

parameter_types! {
	pub const LaunchPeriod: BlockNumber = 7 * DAYS;
	pub const VotingPeriod: BlockNumber = 7 * DAYS;
	pub const FastTrackVotingPeriod: BlockNumber = 3 * HOURS;
	pub const InstantAllowed: bool = false;
	pub const MinimumDeposit: Balance = 10 * CFG;
	pub const EnactmentPeriod: BlockNumber = 8 * DAYS;
	pub const CooloffPeriod: BlockNumber = 7 * DAYS;
	pub const MaxProposals: u32 = 100;
	pub const MaxVotes: u32 = 100;
}

impl pallet_democracy::Config for Runtime {
	type BlacklistOrigin = EnsureRoot<AccountId>;
	// To cancel a proposal before it has been passed, must be root.
	type CancelProposalOrigin = EnsureRoot<AccountId>;
	// To cancel a proposal which has been passed, 2/3 of the council must agree to it.
	type CancellationOrigin = EnsureRootOr<TwoThirdOfCouncil>;
	/// Period in blocks where an external proposal may not be re-submitted after being vetoed.
	type CooloffPeriod = CooloffPeriod;
	type Currency = Tokens;
	/// The minimum period of locking and the period between a proposal being approved and enacted.
	///
	/// It should generally be a little more than the unstake period to ensure that
	/// voting stakers have an opportunity to remove themselves from the system in the case where
	/// they are on the losing side of a vote.
	type EnactmentPeriod = EnactmentPeriod;
	type Event = Event;
	/// A unanimous council can have the next scheduled referendum be a straight default-carries
	/// (NTB) vote.
	type ExternalDefaultOrigin = AllOfCouncil;
	/// A super-majority can have the next scheduled referendum be a straight majority-carries vote.
	type ExternalMajorityOrigin = TwoThirdOfCouncil;
	/// A straight majority of the council can decide what their next motion is.
	type ExternalOrigin = HalfOfCouncil;
	/// Two thirds of the council can have an ExternalMajority/ExternalDefault vote
	/// be tabled immediately and with a shorter voting/enactment period.
	type FastTrackOrigin = EnsureRootOr<TwoThirdOfCouncil>;
	type FastTrackVotingPeriod = FastTrackVotingPeriod;
	type InstantAllowed = InstantAllowed;
	type InstantOrigin = EnsureRootOr<AllOfCouncil>;
	// Same as EnactmentPeriod
	/// How often (in blocks) new public referenda are launched.
	type LaunchPeriod = LaunchPeriod;
	type MaxProposals = MaxProposals;
	type MaxVotes = MaxVotes;
	/// The minimum amount to be used as a deposit for a public referendum proposal.
	type MinimumDeposit = MinimumDeposit;
	type OperationalPreimageOrigin = EnsureMember<AccountId, CouncilCollective>;
	type PalletsOrigin = OriginCaller;
	/// The amount of balance that must be deposited per byte of preimage stored.
	type PreimageByteDeposit = PreimageByteDeposit;
	type Proposal = Call;
	type Scheduler = Scheduler;
	/// Handler for the unbalanced reduction when slashing a preimage deposit.
	type Slash = ();
	// Any single council member may veto a coming council proposal, however they can
	// only do it once and it lasts only for the cooloff period.
	type VetoOrigin = EnsureMember<AccountId, CouncilCollective>;
	type VoteLockingPeriod = EnactmentPeriod;
	/// How often (in blocks) to check for new votes.
	type VotingPeriod = VotingPeriod;
	type WeightInfo = pallet_democracy::weights::SubstrateWeight<Self>;
}

parameter_types! {
	pub const MaxSubAccounts: u32 = 100;
	pub const MaxAdditionalFields: u32 = 100;
	pub const BasicDeposit: Balance = 100 * CFG;
	pub const FieldDeposit: Balance = 25 * CFG;
	pub const SubAccountDeposit: Balance = 20 * CFG;
	pub const MaxRegistrars: u32 = 20;
}

impl pallet_identity::Config for Runtime {
	type BasicDeposit = BasicDeposit;
	type Currency = Tokens;
	type Event = Event;
	type FieldDeposit = FieldDeposit;
	type ForceOrigin = EnsureRootOr<HalfOfCouncil>;
	type MaxAdditionalFields = MaxAdditionalFields;
	type MaxRegistrars = MaxRegistrars;
	type MaxSubAccounts = MaxSubAccounts;
	type RegistrarOrigin = EnsureRootOr<HalfOfCouncil>;
	type Slashed = ();
	type SubAccountDeposit = SubAccountDeposit;
	type WeightInfo = pallet_identity::weights::SubstrateWeight<Self>;
}

parameter_types! {
	pub const MinVestedTransfer: Balance = MIN_VESTING * CFG;
}

impl pallet_vesting::Config for Runtime {
	type BlockNumberToBalance = ConvertInto;
	type Currency = Tokens;
	type Event = Event;
	type MinVestedTransfer = MinVestedTransfer;
	type WeightInfo = pallet_vesting::weights::SubstrateWeight<Self>;

	const MAX_VESTING_SCHEDULES: u32 = 28;
}

parameter_types! {
	// per byte deposit is 0.01 CFG
	pub const DepositPerByte: Balance = CENTI_CFG;
	// Base deposit to add attribute is 0.1 CFG
	pub const AttributeDepositBase: Balance = 10 * CENTI_CFG;
	// Base deposit to add metadata is 0.1 CFG
	pub const MetadataDepositBase: Balance = 10 * CENTI_CFG;
	// Deposit to create a class is 1 CFG
	pub const CollectionDeposit: Balance = CFG;
	// Deposit to create a class is 0.1 CFG
	pub const ItemDeposit: Balance = 10 * CENTI_CFG;
	// Maximum limit of bytes for Metadata, Attribute key and Value
	pub const Limit: u32 = 256;
}

impl pallet_uniques::Config for Runtime {
	type AttributeDepositBase = AttributeDepositBase;
	type CollectionDeposit = CollectionDeposit;
	type CollectionId = CollectionId;
	type CreateOrigin = AsEnsureOriginWithArg<EnsureSigned<AccountId>>;
	type Currency = Tokens;
	type DepositPerByte = DepositPerByte;
	type Event = Event;
	// a straight majority of council can act as force origin
	type ForceOrigin = EnsureRootOr<HalfOfCouncil>;
	#[cfg(feature = "runtime-benchmarks")]
	type Helper = ();
	type ItemDeposit = ItemDeposit;
	type ItemId = ItemId;
	type KeyLimit = Limit;
	type Locker = ();
	type MetadataDepositBase = MetadataDepositBase;
	type StringLimit = Limit;
	type ValueLimit = Limit;
	type WeightInfo = pallet_uniques::weights::SubstrateWeight<Self>;
}

parameter_types! {
	pub const NftSalesPalletId: PalletId = cfg_types::ids::NFT_SALES_PALLET_ID;
}

impl pallet_nft_sales::Config for Runtime {
	type CollectionId = CollectionId;
	type Event = Event;
	type Fungibles = Tokens;
	type ItemId = ItemId;
	type NonFungibles = Uniques;
	type PalletId = NftSalesPalletId;
	type WeightInfo = weights::pallet_nft_sales::SubstrateWeight<Self>;
}

parameter_types! {
	// 5% of the proposal value need to be bonded. This will be returned
	pub const ProposalBond: Permill = Permill::from_percent(5);

	// Minimum amount to bond per proposal. This will be the least that gets bonded per proposal
	// if the above yields to lower value
	pub const ProposalBondMinimum: Balance = 100 * CFG;

	// Maximum amount to bond per proposal. This will be the most that gets bonded per proposal
	pub const ProposalBondMaximum: Balance = 500 * CFG;

	// periods between treasury spends
	pub const SpendPeriod: BlockNumber = 30 * DAYS;

	// percentage of treasury we burn per Spend period if there is a surplus
	// If the treasury is able to spend on all the approved proposals and didn't miss any
	// then we burn % amount of remaining balance
	// If the treasury couldn't spend on all the approved proposals, then we dont burn any
	pub const Burn: Permill = Permill::from_percent(1);

	// treasury pallet account id
	pub const TreasuryPalletId: PalletId = cfg_types::ids::TREASURY_PALLET_ID;

	// Maximum number of approvals that can be in the spending queue
	pub const MaxApprovals: u32 = 100;
}

impl pallet_treasury::Config for Runtime {
	// either democracy or 75% of council votes
	type ApproveOrigin = EnsureRootOr<
		pallet_collective::EnsureProportionAtLeast<AccountId, CouncilCollective, 3, 4>,
	>;
	type Burn = Burn;
	// we burn and dont handle the unbalance
	type BurnDestination = ();
	type Currency = Tokens;
	type Event = Event;
	type MaxApprovals = MaxApprovals;
	// slashed amount goes to treasury account
	type OnSlash = Treasury;
	type PalletId = TreasuryPalletId;
	type ProposalBond = ProposalBond;
	type ProposalBondMaximum = ProposalBondMaximum;
	type ProposalBondMinimum = ProposalBondMinimum;
	// either democracy or more than 50% council votes
	type RejectOrigin = EnsureRootOr<HalfOfCouncil>;
	type SpendFunds = ();
	type SpendOrigin = frame_support::traits::NeverEnsureOrigin<Balance>;
	type SpendPeriod = SpendPeriod;
	type WeightInfo = pallet_treasury::weights::SubstrateWeight<Self>;
}

// our pallets
parameter_types! {
	pub const DefaultFeeValue: Balance = DEFAULT_FEE_VALUE;
}

impl pallet_fees::Config for Runtime {
	type Currency = Tokens;
	type DefaultFeeValue = DefaultFeeValue;
	type Event = Event;
	type FeeChangeOrigin = EnsureRootOr<HalfOfCouncil>;
	type FeeKey = FeeKey;
	type Treasury = pallet_treasury::Pallet<Self>;
	type WeightInfo = weights::pallet_fees::SubstrateWeight<Self>;
}

parameter_types! {
	pub const CommitAnchorFeeKey: FeeKey = FeeKey::AnchorsCommit;
	pub const PreCommitDepositFeeKey: FeeKey = FeeKey::AnchorsPreCommit;
}

impl pallet_anchors::Config for Runtime {
	type CommitAnchorFeeKey = CommitAnchorFeeKey;
	type Currency = Balances;
	type Fees = Fees;
	type PreCommitDepositFeeKey = PreCommitDepositFeeKey;
	type WeightInfo = ();
}

impl pallet_collator_allowlist::Config for Runtime {
	type Event = Event;
	type ValidatorId = AccountId;
	type ValidatorRegistration = Session;
	type WeightInfo = weights::pallet_collator_allowlist::SubstrateWeight<Self>;
}

// Parameterize claims pallet
parameter_types! {
	pub const ClaimsPalletId: PalletId = cfg_types::ids::CLAIMS_PALLET_ID;
	pub const MinimalPayoutAmount: Balance = 5 * CFG;
}

// Implement claims pallet configuration trait for the centrifuge runtime
impl pallet_claims::Config for Runtime {
	type AdminOrigin = EnsureRootOr<HalfOfCouncil>;
	type Currency = Tokens;
	type Event = Event;
	type MinimalPayoutAmount = MinimalPayoutAmount;
	type PalletId = ClaimsPalletId;
	type WeightInfo = ();
}

// Pool config parameters
parameter_types! {
	pub const PoolPalletId: frame_support::PalletId = cfg_types::ids::POOLS_PALLET_ID;

	/// The index with which this pallet is instantiated in this runtime.
	pub PoolPalletIndex: u8 = <Pools as PalletInfoAccess>::index() as u8;

	pub const MinUpdateDelay: u64 = 0; // no delay
	pub const ChallengeTime: BlockNumber = if cfg!(feature = "runtime-benchmarks") {
		// Disable challenge time in benchmarks
		0
	} else {
		2 * MINUTES
	};

	// Defaults for pool parameters
	pub const DefaultMinEpochTime: u64 = 5 * SECONDS_PER_MINUTE; // 5 minutes
	pub const DefaultMaxNAVAge: u64 = 1 * SECONDS_PER_MINUTE; // 1 minute

	// Runtime-defined constraints for pool parameters
	pub const MinEpochTimeLowerBound: u64 = 1; // at least 1 second (i.e. do not allow multiple epochs closed in 1 block)
	pub const MinEpochTimeUpperBound: u64 = 30 * SECONDS_PER_DAY; // 1 month
	pub const MaxNAVAgeUpperBound: u64 = SECONDS_PER_HOUR; // 1 hour

	// Pool metadata limit
	#[derive(scale_info::TypeInfo, Eq, PartialEq, Debug, Clone, Copy )]
	pub const MaxSizeMetadata: u32 = 46; // length of IPFS hash

	#[derive(scale_info::TypeInfo, Eq, PartialEq, Debug, Clone, Copy )]
	pub const MaxTokenNameLength: u32 = 128;

	#[derive(scale_info::TypeInfo, Eq, PartialEq, Debug, Clone, Copy )]
	pub const MaxTokenSymbolLength: u32 = 128;

	// Deposit to create a pool. This covers pool data, loan data, and permissions data.
	pub const PoolDeposit: Balance = 100 * CFG;
}

impl pallet_pools::Config for Runtime {
	type AssetRegistry = OrmlAssetRegistry;
	type Balance = Balance;
	type ChallengeTime = ChallengeTime;
	type Currency = Balances;
	type CurrencyId = CurrencyId;
	type DefaultMaxNAVAge = DefaultMaxNAVAge;
	type DefaultMinEpochTime = DefaultMinEpochTime;
	type EpochId = PoolEpochId;
	type Event = Event;
	type Investments = Investments;
	type MaxNAVAgeUpperBound = MaxNAVAgeUpperBound;
	type MaxSizeMetadata = MaxSizeMetadata;
	type MaxTokenNameLength = MaxTokenNameLength;
	type MaxTokenSymbolLength = MaxTokenSymbolLength;
	type MaxTranches = MaxTranches;
	type MinEpochTimeLowerBound = MinEpochTimeLowerBound;
	type MinEpochTimeUpperBound = MinEpochTimeUpperBound;
	type MinUpdateDelay = MinUpdateDelay;
	type NAV = Loans;
	type PalletId = PoolPalletId;
	type PalletIndex = PoolPalletIndex;
	type ParachainId = ParachainInfo;
	type Permission = Permissions;
	type PoolCreateOrigin = EnsureSigned<AccountId>;
	type PoolCurrency = PoolCurrency;
	type PoolDeposit = PoolDeposit;
	type PoolId = PoolId;
	type Rate = Rate;
	type Time = Timestamp;
	type Tokens = Tokens;
	type TrancheCurrency = TrancheCurrency;
	type TrancheId = TrancheId;
	type TrancheWeight = TrancheWeight;
	type UpdateGuard = UpdateGuard;
	type WeightInfo = weights::pallet_pools::SubstrateWeight<Runtime>;
}

pub struct PoolCurrency;
impl Contains<CurrencyId> for PoolCurrency {
	fn contains(id: &CurrencyId) -> bool {
		match id {
			CurrencyId::Tranche(_, _) | CurrencyId::Native | CurrencyId::KSM => false,
			CurrencyId::AUSD => true,
			CurrencyId::ForeignAsset(_) => OrmlAssetRegistry::metadata(&id)
				.map(|m| m.additional.pool_currency)
				.unwrap_or(false),
		}
	}
}

pub struct UpdateGuard;
impl PoolUpdateGuard for UpdateGuard {
	type Moment = Moment;
	type PoolDetails = PoolDetails<
		CurrencyId,
		TrancheCurrency,
		u32,
		Balance,
		Rate,
		MaxSizeMetadata,
		TrancheWeight,
		TrancheId,
		PoolId,
	>;
	type ScheduledUpdateDetails =
		ScheduledUpdateDetails<Rate, MaxTokenNameLength, MaxTokenSymbolLength, MaxTranches>;

	fn released(
		pool: &Self::PoolDetails,
		update: &Self::ScheduledUpdateDetails,
		now: Self::Moment,
	) -> bool {
		if now < update.scheduled_time {
			return false;
		}

		// The epoch in which the redemptions were fulfilled,
		// should have closed after the scheduled time already,
		// to ensure that investors had the `MinUpdateDelay`
		// to submit their redemption orders.
		if now < pool.epoch.last_closed {
			return false;
		}

		let pool_id = pool.tranches.of_pool();

		// We do not allow releasing updates during epoch
		// closing.
		//
		// This is needed as:
		// - investment side starts new order round with zero orders at epoch_closing
		// - the pool might only fulfill x < 100% of redemptions
		//         -> not all redemptions would be fulfilled after epoch_execution
		if Pools::epoch_targets(pool_id).is_some() {
			return false;
		}

		// There should be no outstanding redemption orders.
		let acc_outstanding_redemptions = pool
			.tranches
			.ids_non_residual_top()
			.iter()
			.map(|tranche_id| {
				let investment_id = TrancheCurrency::generate(pool_id, *tranche_id);
				Investments::redeem_orders(investment_id).amount
			})
			.fold(Balance::zero(), |acc, redemption| {
				acc.saturating_add(redemption)
			});

		if acc_outstanding_redemptions != 0u128 {
			return false;
		}

		true
	}
}

pub struct CurrencyPriceSource;
impl CurrencyPrice<CurrencyId> for CurrencyPriceSource {
	type Moment = Moment;
	type Rate = Rate;

	fn get_latest(
		base: CurrencyId,
		quote: Option<CurrencyId>,
	) -> Option<PriceValue<CurrencyId, Self::Rate, Self::Moment>> {
		match base {
			CurrencyId::Tranche(pool_id, tranche_id) => {
				match <pallet_pools::Pallet<Runtime> as PoolInspect<
				AccountId,
				CurrencyId,
			>>::get_tranche_token_price(pool_id, tranche_id) {
					// If a specific quote is requested, this needs to match the actual quote.
					Some(price) if Some(price.pair.quote) != quote => None,
					Some(price) => Some(price),
					None => None,
				}
			}
			_ => None,
		}
	}
}

parameter_types! {
	pub const MigrationMaxAccounts: u32 = 100;
	pub const MigrationMaxVestings: u32 = 10;
	pub const MigrationMaxProxies: u32 = 10;
}

// Implement the migration manager pallet
// The actual associated type, which executes the migration can be found in the migration folder
impl pallet_migration_manager::Config for Runtime {
	type Event = Event;
	type MigrationMaxAccounts = MigrationMaxAccounts;
	type MigrationMaxProxies = MigrationMaxProxies;
	type MigrationMaxVestings = MigrationMaxVestings;
	type WeightInfo = weights::pallet_migration_manager::SubstrateWeight<Self>;
}

// Parameterize crowdloan reward pallet configuration
parameter_types! {
	pub const CrowdloanRewardPalletId: PalletId = PalletId(*b"cc/rewrd");
}

// Implement crowdloan reward pallet's configuration trait for the runtime
impl pallet_crowdloan_reward::Config for Runtime {
	type AdminOrigin = EnsureRootOr<HalfOfCouncil>;
	type Event = Event;
	type PalletId = CrowdloanRewardPalletId;
	type WeightInfo = weights::pallet_crowdloan_reward::SubstrateWeight<Self>;
}

// Parameterize crowdloan claim pallet
parameter_types! {
	pub const CrowdloanClaimPalletId: PalletId = PalletId(*b"cc/claim");
	pub const MaxProofLength: u32 = 30;
}

// Implement crowdloan claim pallet configuration trait for the runtime
impl pallet_crowdloan_claim::Config for Runtime {
	type AdminOrigin = EnsureRootOr<HalfOfCouncil>;
	type Event = Event;
	type MaxProofLength = MaxProofLength;
	type PalletId = CrowdloanClaimPalletId;
	type RelayChainAccountId = AccountId;
	type RewardMechanism = CrowdloanReward;
	type WeightInfo = weights::pallet_crowdloan_claim::SubstrateWeight<Self>;
}

// Parameterize collator selection pallet
parameter_types! {
	pub const PotId: PalletId = cfg_types::ids::STAKE_POT_PALLET_ID;
	pub const MaxCandidates: u32 = 1000;
	pub const MinCandidates: u32 = 5;
	pub const MaxVoters: u32 = 10 * 1000;
	pub const SessionLength: BlockNumber = 6 * HOURS;
	pub const MaxInvulnerables: u32 = 100;
}

type CollatorSelectionUpdateOrigin = EitherOfDiverse<
	EnsureRoot<AccountId>,
	pallet_collective::EnsureProportionAtLeast<AccountId, CouncilCollective, 3, 4>,
>;

// Implement Collator Selection pallet configuration trait for the runtime
impl pallet_collator_selection::Config for Runtime {
	type Currency = Tokens;
	type Event = Event;
	// should be a multiple of session or things will get inconsistent
	type KickThreshold = Period;
	type MaxCandidates = MaxCandidates;
	type MaxInvulnerables = MaxInvulnerables;
	type MinCandidates = MinCandidates;
	type PotId = PotId;
	type UpdateOrigin = CollatorSelectionUpdateOrigin;
	type ValidatorId = <Self as frame_system::Config>::AccountId;
	type ValidatorIdOf = pallet_collator_selection::IdentityCollator;
	type ValidatorRegistration = Session;
	type WeightInfo = pallet_collator_selection::weights::SubstrateWeight<Runtime>;
}

parameter_types! {
	pub const LoansPalletId: PalletId = cfg_types::ids::LOANS_PALLET_ID;
	pub const MaxActiveLoansPerPool: u32 = 50;
	pub const MaxWriteOffGroups: u32 = 10;
}

impl pallet_loans::Config for Runtime {
	type Balance = Balance;
	type BlockNumberProvider = System;
	type ClassId = CollectionId;
	type CurrencyId = CurrencyId;
	type Event = Event;
	type InterestAccrual = InterestAccrual;
	type LoanId = ItemId;
	type LoansPalletId = LoansPalletId;
	type MaxActiveLoansPerPool = MaxActiveLoansPerPool;
	type MaxWriteOffGroups = MaxWriteOffGroups;
	type NonFungible = Uniques;
	type Permission = Permissions;
	type Pool = Pools;
	type Rate = Rate;
	type Time = Timestamp;
	type WeightInfo = weights::pallet_loans::SubstrateWeight<Self>;
}

parameter_types! {
	#[derive(Debug, Eq, PartialEq, scale_info::TypeInfo, Clone)]
	pub const MaxTranches: u32 = 5;

	// How much time should lapse before a tranche investor can be removed
	#[derive(Debug, Eq, PartialEq, scale_info::TypeInfo, Clone)]
	pub const MinDelay: Moment = 7 * SECONDS_PER_DAY;

	#[derive(Debug, Eq, PartialEq, scale_info::TypeInfo, Clone)]
	pub const MaxRolesPerPool: u32 = 1_000;
}

impl pallet_permissions::Config for Runtime {
	type AdminOrigin = EnsureRootOr<HalfOfCouncil>;
	type Editors = Editors;
	type Event = Event;
	type MaxRolesPerScope = MaxRolesPerPool;
	type Role = Role<TrancheId, Moment>;
	type Scope = PermissionScope<PoolId, CurrencyId>;
	type Storage = PermissionRoles<TimeProvider<Timestamp>, MinDelay, TrancheId, Moment>;
	type WeightInfo = weights::pallet_permissions::SubstrateWeight<Runtime>;
}

pub struct Editors;
impl
	Contains<(
		AccountId,
		Option<Role<TrancheId, Moment>>,
		PermissionScope<PoolId, CurrencyId>,
		Role<TrancheId, Moment>,
	)> for Editors
{
	fn contains(
		t: &(
			AccountId,
			Option<Role<TrancheId, Moment>>,
			PermissionScope<PoolId, CurrencyId>,
			Role<TrancheId, Moment>,
		),
	) -> bool {
		let (_editor, maybe_role, _scope, role) = t;
		if let Some(with_role) = maybe_role {
			match *with_role {
				Role::PoolRole(PoolRole::PoolAdmin) => match *role {
					// PoolAdmins can manage all other admins, but not tranche investors
					Role::PoolRole(PoolRole::TrancheInvestor(_, _)) => false,
					Role::PoolRole(..) => true,
					_ => false,
				},
				Role::PoolRole(PoolRole::MemberListAdmin) => matches!(
					*role,
					// MemberlistAdmins can manage tranche investors
					Role::PoolRole(PoolRole::TrancheInvestor(_, _))
				),
				Role::PermissionedCurrencyRole(PermissionedCurrencyRole::Manager) => matches!(
					*role,
					Role::PermissionedCurrencyRole(PermissionedCurrencyRole::Holder(_))
				),
				_ => false,
			}
		} else {
			false
		}
	}
}

pub struct RestrictedTokens<P>(PhantomData<P>);
impl<P> PreConditions<TransferDetails<AccountId, CurrencyId, Balance>> for RestrictedTokens<P>
where
	P: PermissionsT<AccountId, Scope = PermissionScope<PoolId, CurrencyId>, Role = Role>,
{
	type Result = bool;

	fn check(details: TransferDetails<AccountId, CurrencyId, Balance>) -> bool {
		let TransferDetails {
			send,
			recv,
			id,
			amount: _amount,
		} = details;

		match id {
			CurrencyId::Tranche(pool_id, tranche_id) => {
				P::has(
					PermissionScope::Pool(pool_id),
					send,
					Role::PoolRole(PoolRole::TrancheInvestor(tranche_id, UNION)),
				) && P::has(
					PermissionScope::Pool(pool_id),
					recv,
					Role::PoolRole(PoolRole::TrancheInvestor(tranche_id, UNION)),
				)
			}
			_ => true,
		}
	}
}

parameter_types! {
	pub const NativeToken: CurrencyId = CurrencyId::Native;
}

impl pallet_restricted_tokens::Config for Runtime {
	type Balance = Balance;
	type CurrencyId = CurrencyId;
	type Event = Event;
	type Fungibles = OrmlTokens;
	type NativeFungible = Balances;
	type NativeToken = NativeToken;
	type PreCurrency = cfg_traits::Always;
	type PreExtrTransfer = RestrictedTokens<Permissions>;
	type PreFungibleInspect = FungibleInspectPassthrough;
	type PreFungibleInspectHold = cfg_traits::Always;
	type PreFungibleMutate = cfg_traits::Always;
	type PreFungibleMutateHold = cfg_traits::Always;
	type PreFungibleTransfer = cfg_traits::Always;
	type PreFungiblesInspect = FungiblesInspectPassthrough;
	type PreFungiblesInspectHold = cfg_traits::Always;
	type PreFungiblesMutate = cfg_traits::Always;
	type PreFungiblesMutateHold = cfg_traits::Always;
	type PreFungiblesTransfer = cfg_traits::Always;
	type PreReservableCurrency = cfg_traits::Always;
	type WeightInfo = pallet_restricted_tokens::weights::SubstrateWeight<Self>;
}

parameter_type_with_key! {
	pub ExistentialDeposits: |_currency_id: CurrencyId| -> Balance {
		// every currency has a zero existential deposit
		0
	};
}

parameter_types! {
	pub TreasuryAccount: AccountId = TreasuryPalletId::get().into_account_truncating();
}

impl orml_tokens::Config for Runtime {
	type Amount = IBalance;
	type Balance = Balance;
	type CurrencyId = CurrencyId;
	type DustRemovalWhitelist = frame_support::traits::Nothing;
	type Event = Event;
	type ExistentialDeposits = ExistentialDeposits;
	type MaxLocks = MaxLocks;
	type MaxReserves = MaxReserves;
	type OnDust = orml_tokens::TransferDust<Runtime, TreasuryAccount>;
	type OnKilledTokenAccount = ();
	type OnNewTokenAccount = ();
	type ReserveIdentifier = [u8; 8];
	type WeightInfo = ();
}

impl orml_asset_registry::Config for Runtime {
	type AssetId = CurrencyId;
	type AssetProcessor = asset_registry::CustomAssetProcessor;
	type AuthorityOrigin = asset_registry::AuthorityOrigin<Origin, EnsureRootOr<HalfOfCouncil>>;
	type Balance = Balance;
	type CustomMetadata = CustomMetadata;
	type Event = Event;
	type WeightInfo = ();
}

impl pallet_interest_accrual::Config for Runtime {
	type Balance = Balance;
	type Event = Event;
	type InterestRate = Rate;
	// TODO: This is a stopgap value until we can calculate it correctly with updated benchmarks. See #1024
	type MaxRateCount = MaxActiveLoansPerPool;
	type Time = Timestamp;
	type Weights = ();
}

parameter_types! {
	pub const BridgePalletId: PalletId = cfg_types::ids::BRIDGE_PALLET_ID;
	pub NativeTokenId: chainbridge::ResourceId = chainbridge::derive_resource_id(1, &sp_io::hashing::blake2_128(b"xRAD"));
	pub const NativeTokenTransferFeeKey: FeeKey = FeeKey::BridgeNativeTransfer;
}

impl pallet_bridge::Config for Runtime {
	type BridgeOrigin = chainbridge::EnsureBridge<Runtime>;
	type BridgePalletId = BridgePalletId;
	type Currency = Balances;
	type Event = Event;
	type Fees = Fees;
	type NativeTokenId = NativeTokenId;
	type NativeTokenTransferFeeKey = NativeTokenTransferFeeKey;
	type WeightInfo = ();
}

parameter_types! {
	pub const ChainId: chainbridge::ChainId = 1;
	pub const ProposalLifetime: u32 = 500;
	pub const ChainBridgePalletId: PalletId = PalletId(*b"chnbrdge");
	pub const RelayerVoteThreshold: u32 = DEFAULT_RELAYER_VOTE_THRESHOLD;
}

impl chainbridge::Config for Runtime {
	/// A 75% majority of the council can update bridge settings.
	type AdminOrigin =
		pallet_collective::EnsureProportionAtLeast<AccountId, CouncilCollective, 3, 4>;
	type ChainId = ChainId;
	type Event = Event;
	type PalletId = ChainBridgePalletId;
	type Proposal = Call;
	type ProposalLifetime = ProposalLifetime;
	type RelayerVoteThreshold = RelayerVoteThreshold;
	type WeightInfo = ();
}

parameter_types! {
	pub ResourceHashId: chainbridge::ResourceId = chainbridge::derive_resource_id(1, &sp_io::hashing::blake2_128(&cfg_types::ids::CHAIN_BRIDGE_HASH_ID));
	pub const NftProofValidationFeeKey: FeeKey = FeeKey::NftProofValidation;
}

impl pallet_nft::Config for Runtime {
	type ChainId = chainbridge::ChainId;
	type Event = Event;
	type NftProofValidationFeeKey = NftProofValidationFeeKey;
	type ResourceHashId = ResourceHashId;
	type WeightInfo = ();
}

// admin stuff
impl pallet_sudo::Config for Runtime {
	type Call = Call;
	type Event = Event;
}

parameter_types! {
	pub const MaxKeys: u32 = 10;
	pub const DefaultKeyDeposit: Balance = 100 * CFG;
}

impl pallet_keystore::pallet::Config for Runtime {
	type AdminOrigin = EnsureRootOr<AllOfCouncil>;
	type Balance = Balance;
	type Currency = Balances;
	type DefaultKeyDeposit = DefaultKeyDeposit;
	type Event = Event;
	type MaxKeys = MaxKeys;
	type WeightInfo = weights::pallet_keystore::SubstrateWeight<Runtime>;
}

parameter_types! {
	pub const MaxOutstandingCollects: u32 = 10;
}
impl pallet_investments::Config for Runtime {
	type Accountant = Pools;
	type Amount = Balance;
	type BalanceRatio = Rate;
	type Event = Event;
	type InvestmentId = TrancheCurrency;
	type MaxOutstandingCollects = MaxOutstandingCollects;
	type PreConditions = IsTrancheInvestor<Permissions, Timestamp>;
	type Tokens = Tokens;
	type WeightInfo = ();
}

/// Checks whether the given `who` has the role
/// of a `TrancehInvestor` for the given pool.
pub struct IsTrancheInvestor<P, T>(PhantomData<(P, T)>);
impl<
		P: PermissionsT<AccountId, Scope = PermissionScope<PoolId, CurrencyId>, Role = Role>,
		T: UnixTime,
	> PreConditions<OrderType<AccountId, TrancheCurrency, Balance>> for IsTrancheInvestor<P, T>
{
	type Result = DispatchResult;

	fn check(order: OrderType<AccountId, TrancheCurrency, Balance>) -> Self::Result {
		let is_tranche_investor = match order {
			OrderType::Investment {
				who,
				investment_id: tranche,
				..
			} => P::has(
				PermissionScope::Pool(tranche.of_pool()),
				who,
				Role::PoolRole(PoolRole::TrancheInvestor(
					tranche.of_tranche(),
					T::now().as_secs(),
				)),
			),
			OrderType::Redemption {
				who,
				investment_id: tranche,
				..
			} => P::has(
				PermissionScope::Pool(tranche.of_pool()),
				who,
				Role::PoolRole(PoolRole::TrancheInvestor(
					tranche.of_tranche(),
					T::now().as_secs(),
				)),
			),
		};

		if is_tranche_investor {
			Ok(())
		} else {
			// TODO: We should adapt the permissions pallets interface to return an error instead of a boolen. This makes the redundant has not role error
			//       that downstream pallets always need to generate not needed anymore.
			Err(DispatchError::Other(
				"Account does not have the TrancheInvestor permission.",
			))
		}
	}
}

// Frame Order in this block dictates the index of each one in the metadata
// Any addition should be done at the bottom
// Any deletion affects the following frames during runtime upgrades
construct_runtime!(
	pub enum Runtime where
		Block = Block,
		NodeBlock = cfg_primitives::Block,
		UncheckedExtrinsic = UncheckedExtrinsic
	{
		// basic system stuff
		System: frame_system::{Pallet, Call, Config, Storage, Event<T>} = 0,
		ParachainSystem: cumulus_pallet_parachain_system::{Pallet, Call, Config, Storage, Inherent, Event<T>} = 1,
		RandomnessCollectiveFlip: pallet_randomness_collective_flip::{Pallet, Storage} = 2,
		Timestamp: pallet_timestamp::{Pallet, Call, Storage, Inherent} = 3,
		ParachainInfo: parachain_info::{Pallet, Storage, Config} = 4,

		// money stuff
		Balances: pallet_balances::{Pallet, Call, Storage, Config<T>, Event<T>} = 20,
		TransactionPayment: pallet_transaction_payment::{Event<T>, Pallet, Storage} = 21,

		// authoring stuff
		// collator_selection must go here in order for the storage to be available to pallet_session
		CollatorSelection: pallet_collator_selection::{Pallet, Call, Storage, Event<T>, Config<T>} = 71,
		Authorship: pallet_authorship::{Pallet, Call, Storage} = 30,
		Session: pallet_session::{Pallet, Call, Storage, Event, Config<T>} = 31,
		Aura: pallet_aura::{Pallet, Storage, Config<T>} = 32,
		AuraExt: cumulus_pallet_aura_ext::{Pallet, Storage, Config} = 33,

		// substrate pallets
		Multisig: pallet_multisig::{Pallet, Call, Storage, Event<T>} = 60,
		Proxy: pallet_proxy::{Pallet, Call, Storage, Event<T>} = 61,
		Utility: pallet_utility::{Pallet, Call, Event} = 62,
		Scheduler: pallet_scheduler::{Pallet, Call, Storage, Event<T>} = 63,
		Council: pallet_collective::<Instance1>::{Pallet, Call, Storage, Origin<T>, Event<T>, Config<T>} = 64,
		Elections: pallet_elections_phragmen::{Pallet, Call, Storage, Event<T>, Config<T>} = 65,
		Democracy: pallet_democracy::{Pallet, Call, Storage, Config<T>, Event<T>} = 66,
		Identity: pallet_identity::{Pallet, Call, Storage, Event<T>} = 67,
		Vesting: pallet_vesting::{Pallet, Call, Storage, Event<T>, Config<T>} = 68,
		Treasury: pallet_treasury::{Pallet, Call, Storage, Config, Event<T>} = 69,
		Uniques: pallet_uniques::{Pallet, Call, Storage, Event<T>} = 70,
		Preimage: pallet_preimage::{Pallet, Call, Storage, Event<T>} = 72,

		// our pallets
		Fees: pallet_fees::{Pallet, Call, Storage, Config<T>, Event<T>} = 90,
		Anchor: pallet_anchors::{Pallet, Call, Storage} = 91,
		Claims: pallet_claims::{Pallet, Call, Storage, Event<T>} = 92,
		CrowdloanClaim: pallet_crowdloan_claim::{Pallet, Call, Storage, Event<T>} = 93,
		CrowdloanReward: pallet_crowdloan_reward::{Pallet, Call, Storage, Event<T>} = 94,
		Pools: pallet_pools::{Pallet, Call, Storage, Event<T>} = 95,
		Loans: pallet_loans::{Pallet, Call, Storage, Event<T>} = 96,
		Permissions: pallet_permissions::{Pallet, Call, Storage, Event<T>} = 97,
		CollatorAllowlist: pallet_collator_allowlist::{Pallet, Call, Storage, Config<T>, Event<T>} = 98,
		Tokens: pallet_restricted_tokens::{Pallet, Call, Event<T>} = 99,
		NftSales: pallet_nft_sales::{Pallet, Call, Storage, Event<T>} = 100,
		Nfts: pallet_nft::{Pallet, Call, Event<T>} = 103,
		Bridge: pallet_bridge::{Pallet, Call, Storage, Config<T>, Event<T>} = 101,
		InterestAccrual: pallet_interest_accrual::{Pallet, Storage, Event<T>, Config<T>} = 102,
		Keystore: pallet_keystore::{Pallet, Call, Storage, Event<T>} = 104,
		Investments: pallet_investments::{Pallet, Call, Storage, Event<T>} = 105,

		// XCM
		XcmpQueue: cumulus_pallet_xcmp_queue::{Pallet, Call, Storage, Event<T>} = 120,
		PolkadotXcm: pallet_xcm::{Pallet, Call, Event<T>, Origin} = 121,
		CumulusXcm: cumulus_pallet_xcm::{Pallet, Event<T>, Origin} = 122,
		DmpQueue: cumulus_pallet_dmp_queue::{Pallet, Call, Storage, Event<T>} = 123,
		XTokens: orml_xtokens::{Pallet, Storage, Call, Event<T>} = 124,

		// 3rd party pallets
		OrmlTokens: orml_tokens::{Pallet, Storage, Event<T>, Config<T>} = 150,
		ChainBridge: chainbridge::{Pallet, Call, Storage, Event<T>} = 151,
		OrmlAssetRegistry: orml_asset_registry::{Pallet, Storage, Call, Event<T>, Config<T>} = 152,
		OrmlXcm: orml_xcm::{Pallet, Storage, Call, Event<T>} = 153,

		// migration pallet
		Migration: pallet_migration_manager::{Pallet, Call, Storage, Event<T>} = 199,
		// admin stuff
		Sudo: pallet_sudo::{Pallet, Call, Config<T>, Storage, Event<T>} = 200,
	}
);

/// The config for the Downward Message Passing Queue, i.e., how messages coming from the
/// relay-chain are handled.
impl cumulus_pallet_dmp_queue::Config for Runtime {
	type Event = Event;
	type ExecuteOverweightOrigin = EnsureRoot<AccountId>;
	type XcmExecutor = XcmExecutor<XcmConfig>;
}

parameter_types! {
	pub UnitWeightCost: u64 = 100_000_000;
	pub const MaxInstructions: u32 = 100;
}

/// XCMP Queue is responsible to handle XCM messages coming directly from sibling parachains.
impl cumulus_pallet_xcmp_queue::Config for Runtime {
	type ChannelInfo = ParachainSystem;
	type ControllerOrigin = EnsureRoot<AccountId>;
	type ControllerOriginConverter = XcmOriginToTransactDispatchOrigin;
	type Event = Event;
	type ExecuteOverweightOrigin = EnsureRoot<AccountId>;
	type VersionWrapper = PolkadotXcm;
	type WeightInfo = cumulus_pallet_xcmp_queue::weights::SubstrateWeight<Self>;
	type XcmExecutor = XcmExecutor<XcmConfig>;
}

/// Block type as expected by this runtime.
pub type Block = generic::Block<Header, UncheckedExtrinsic>;
/// A Block signed with a Justification
pub type SignedBlock = generic::SignedBlock<Block>;
/// BlockId type as expected by this runtime.
pub type BlockId = generic::BlockId<Block>;
/// The SignedExtension to the basic transaction logic.
pub type SignedExtra = (
	frame_system::CheckNonZeroSender<Runtime>,
	frame_system::CheckSpecVersion<Runtime>,
	frame_system::CheckTxVersion<Runtime>,
	frame_system::CheckGenesis<Runtime>,
	frame_system::CheckEra<Runtime>,
	frame_system::CheckNonce<Runtime>,
	frame_system::CheckWeight<Runtime>,
	pallet_transaction_payment::ChargeTransactionPayment<Runtime>,
);
/// Unchecked extrinsic type as expected by this runtime.
pub type UncheckedExtrinsic = generic::UncheckedExtrinsic<Address, Call, Signature, SignedExtra>;
/// Extrinsic type that has already been checked.
pub type CheckedExtrinsic = generic::CheckedExtrinsic<AccountId, Call, SignedExtra>;

/// Executive: handles dispatch to the various modules.
pub type Executive = frame_executive::Executive<
	Runtime,
	Block,
	frame_system::ChainContext<Runtime>,
	Runtime,
	AllPalletsWithSystem,
	SchedulerMigrationV3,
>;

// Migration for scheduler pallet to move from a plain Call to a CallOrHash.
pub struct SchedulerMigrationV3;
impl frame_support::traits::OnRuntimeUpgrade for SchedulerMigrationV3 {
	fn on_runtime_upgrade() -> frame_support::weights::Weight {
		Scheduler::migrate_v2_to_v3()
	}

	#[cfg(feature = "try-runtime")]
	fn pre_upgrade() -> Result<(), &'static str> {
		Scheduler::pre_migrate_to_v3()
	}

	#[cfg(feature = "try-runtime")]
	fn post_upgrade() -> Result<(), &'static str> {
		Scheduler::post_migrate_to_v3()
	}
}

#[cfg(not(feature = "disable-runtime-api"))]
impl_runtime_apis! {
	impl sp_api::Core<Block> for Runtime {
		fn version() -> RuntimeVersion {
			VERSION
		}

		fn execute_block(block: Block) {
			Executive::execute_block(block)
		}

		fn initialize_block(header: &<Block as BlockT>::Header) {
			Executive::initialize_block(header)
		}
	}

	impl sp_api::Metadata<Block> for Runtime {
		fn metadata() -> OpaqueMetadata {
			OpaqueMetadata::new(Runtime::metadata().into())
		}
	}

	impl sp_block_builder::BlockBuilder<Block> for Runtime {
		fn apply_extrinsic(extrinsic: <Block as BlockT>::Extrinsic) -> ApplyExtrinsicResult {
			Executive::apply_extrinsic(extrinsic)
		}

		fn finalize_block() -> <Block as BlockT>::Header {
			Executive::finalize_block()
		}

		fn inherent_extrinsics(data: InherentData) -> Vec<<Block as BlockT>::Extrinsic> {
			data.create_extrinsics()
		}

		fn check_inherents(block: Block, data: InherentData) -> CheckInherentsResult {
			data.check_extrinsics(&block)
		}
	}

	impl sp_transaction_pool::runtime_api::TaggedTransactionQueue<Block> for Runtime {
		fn validate_transaction(
			source: TransactionSource,
			tx: <Block as BlockT>::Extrinsic,
			block_hash: <Block as BlockT>::Hash,
		) -> TransactionValidity {
			Executive::validate_transaction(source, tx, block_hash)
		}
	}

	impl sp_offchain::OffchainWorkerApi<Block> for Runtime {
		fn offchain_worker(header: &<Block as BlockT>::Header) {
			Executive::offchain_worker(header)
		}
	}

	impl sp_session::SessionKeys<Block> for Runtime {
		fn decode_session_keys(
			encoded: Vec<u8>,
		) -> Option<Vec<(Vec<u8>, sp_core::crypto::KeyTypeId)>> {
			SessionKeys::decode_into_raw_public_keys(&encoded)
		}

		fn generate_session_keys(seed: Option<Vec<u8>>) -> Vec<u8> {
			SessionKeys::generate(seed)
		}
	}

	impl sp_consensus_aura::AuraApi<Block, AuraId> for Runtime {
		fn slot_duration() -> sp_consensus_aura::SlotDuration {
			sp_consensus_aura::SlotDuration::from_millis(Aura::slot_duration())
		}

		fn authorities() -> Vec<AuraId> {
			Aura::authorities().into_inner()
		}
	}

	impl frame_system_rpc_runtime_api::AccountNonceApi<Block, AccountId, Index> for Runtime {
		fn account_nonce(account: AccountId) -> Index {
			System::account_nonce(account)
		}
	}

	impl pallet_transaction_payment_rpc_runtime_api::TransactionPaymentApi<
		Block,
		Balance,
	> for Runtime {
		fn query_info(uxt: <Block as BlockT>::Extrinsic, len: u32) -> RuntimeDispatchInfo<Balance> {
			TransactionPayment::query_info(uxt, len)
		}
		fn query_fee_details(uxt: <Block as BlockT>::Extrinsic, len: u32) -> FeeDetails<Balance> {
			TransactionPayment::query_fee_details(uxt, len)
		}
	}

	impl cumulus_primitives_core::CollectCollationInfo<Block> for Runtime {
		fn collect_collation_info(header: &<Block as BlockT>::Header) -> cumulus_primitives_core::CollationInfo {
			ParachainSystem::collect_collation_info(header)
		}
	}

	/* Runtime Apis impls */

	// AnchorApi
	impl runtime_common::apis::AnchorApi<Block, Hash, BlockNumber> for Runtime {
		fn get_anchor_by_id(id: Hash) -> Option<AnchorData<Hash, BlockNumber>> {
			Anchor::get_anchor_by_id(id)
		}
	}

	// PoolsApi
	impl runtime_common::apis::PoolsApi<Block, PoolId, TrancheId, Balance, CurrencyId, Rate> for Runtime {
		fn currency(pool_id: PoolId) -> Option<CurrencyId>{
			pallet_pools::Pool::<Runtime>::get(pool_id).map(|details| details.currency)
		}

		fn inspect_epoch_solution(pool_id: PoolId, solution: Vec<TrancheSolution>) -> Option<EpochSolution<Balance>>{
			let pool = pallet_pools::Pool::<Runtime>::get(pool_id)?;
			let epoch_execution_info = pallet_pools::EpochExecution::<Runtime>::get(pool_id)?;
			pallet_pools::Pallet::<Runtime>::score_solution(
				&pool,
				&epoch_execution_info,
				&solution
			).ok()
		}

		fn tranche_token_price(pool_id: PoolId, tranche: TrancheLoc<TrancheId>) -> Option<Rate>{
			let now = <pallet_timestamp::Pallet::<Runtime> as UnixTime>::now().as_secs();
			let mut pool = pallet_pools::Pool::<Runtime>::get(pool_id)?;
			let nav: Balance = pallet_loans::Pallet::<Runtime>::update_nav_of_pool(pool_id)
				.ok()
				.map(|(latest, _)| latest.into())?;
			let total_assets = pool.reserve.total.saturating_add(nav);
			let index: usize = pool.tranches.tranche_index(&tranche)?.try_into().ok()?;
			let prices = pool
				.tranches
				.calculate_prices::<_, OrmlTokens, _>(total_assets, now)
				.ok()?;
			prices.get(index).cloned()
		}

		fn tranche_token_prices(pool_id: PoolId) -> Option<Vec<Rate>>{
			let now = <pallet_timestamp::Pallet::<Runtime> as UnixTime>::now().as_secs();
			let mut pool = pallet_pools::Pool::<Runtime>::get(pool_id)?;
			let nav: Balance = pallet_loans::Pallet::<Runtime>::update_nav_of_pool(pool_id)
				.ok()
				.map(|(latest, _)| latest.into())?;
			let total_assets = pool.reserve.total.saturating_add(nav);
			pool
				.tranches
				.calculate_prices::<Rate, OrmlTokens, AccountId>(total_assets, now)
				.ok()
		}

		fn tranche_ids(pool_id: PoolId) -> Option<Vec<TrancheId>>{
			let pool = pallet_pools::Pool::<Runtime>::get(pool_id)?;
			Some(pool.tranches.ids_residual_top())
		}

		fn tranche_id(pool_id: PoolId, tranche_index: TrancheIndex) -> Option<TrancheId>{
			let pool = pallet_pools::Pool::<Runtime>::get(pool_id)?;
			let index: usize = tranche_index.try_into().ok()?;
			pool.tranches.ids_residual_top().get(index).cloned()
		}

		fn tranche_currency(pool_id: PoolId, tranche_loc: TrancheLoc<TrancheId>) -> Option<CurrencyId>{
			let pool = pallet_pools::Pool::<Runtime>::get(pool_id)?;
			pool.tranches.tranche_currency(tranche_loc).map(Into::into)
		}
	}

	#[cfg(feature = "runtime-benchmarks")]
	impl frame_benchmarking::Benchmark<Block> for Runtime {
		fn dispatch_benchmark(
				config: frame_benchmarking::BenchmarkConfig
		) -> Result<Vec<frame_benchmarking::BenchmarkBatch>, sp_runtime::RuntimeString> {
			use frame_benchmarking::{Benchmarking, BenchmarkBatch, TrackedStorageKey, add_benchmark};
			use frame_system_benchmarking::Pallet as SystemBench;

			impl frame_system_benchmarking::Config for Runtime {}

			// you can whitelist any storage keys you do not want to track here
			let whitelist: Vec<TrackedStorageKey> = vec![
				// Block Number
				hex_literal::hex!("26aa394eea5630e07c48ae0c9558cef702a5c1b19ab7a04f536c519aca4983ac").to_vec().into(),
				// Total Issuance
				hex_literal::hex!("c2261276cc9d1f8598ea4b6a74b15c2f57c875e4cff74148e4628f264b974c80").to_vec().into(),
				// Execution Phase
				hex_literal::hex!("26aa394eea5630e07c48ae0c9558cef7ff553b5a9862a516939d82b3d3d8661a").to_vec().into(),
				// Event Count
				hex_literal::hex!("26aa394eea5630e07c48ae0c9558cef70a98fdbe9ce6c55837576c60c7af3850").to_vec().into(),
				// System Events
				hex_literal::hex!("26aa394eea5630e07c48ae0c9558cef780d41e5e16056765bc8461851072c9d7").to_vec().into(),
			];

			let mut batches = Vec::<BenchmarkBatch>::new();
			let params = (&config, &whitelist);

<<<<<<< HEAD
			use pallet_loans::benchmarking::Pallet as LoansPallet;
			impl pallet_loans::benchmarking::Config for Runtime {
				type IM = Investments;
			}
=======
			 use pallet_loans::benchmarking::Pallet as LoansPallet;

			impl pallet_loans::benchmarking::Config for Runtime {}
>>>>>>> 25fed2eb

			// It should be called Anchors to make the runtime_benchmarks.sh script works
			type Anchors = Anchor;

			add_benchmark!(params, batches, pallet_fees, Fees);
			add_benchmark!(params, batches, pallet_anchors, Anchors);
			add_benchmark!(params, batches, pallet_migration_manager, Migration);
			add_benchmark!(params, batches, pallet_crowdloan_claim, CrowdloanClaim);
			add_benchmark!(params, batches, pallet_crowdloan_reward, CrowdloanReward);
			add_benchmark!(params, batches, pallet_collator_allowlist, CollatorAllowlist);
			add_benchmark!(params, batches, pallet_permissions, Permissions);
			add_benchmark!(params, batches, pallet_nft_sales, NftSales);
			add_benchmark!(params, batches, pallet_balances, Balances);
			add_benchmark!(params, batches, frame_system, SystemBench::<Runtime>);
			add_benchmark!(params, batches, pallet_pools, Pools);
			add_benchmark!(params, batches, pallet_loans, LoansPallet::<Runtime>);
			add_benchmark!(params, batches, pallet_interest_accrual, InterestAccrual);
			add_benchmark!(params, batches, pallet_keystore, Keystore);

			if batches.is_empty() { return Err("Benchmark not found for this pallet.".into()) }
			Ok(batches)

		}

		fn benchmark_metadata(extra: bool) -> (
			Vec<frame_benchmarking::BenchmarkList>,
			Vec<frame_support::traits::StorageInfo>,
		) {
			use frame_benchmarking::{list_benchmark, Benchmarking, BenchmarkList};
			use frame_support::traits::StorageInfoTrait;
			use frame_system_benchmarking::Pallet as SystemBench;
			use pallet_loans::benchmarking::Pallet as LoansPallet;

			let mut list = Vec::<BenchmarkList>::new();

			list_benchmark!(list, extra, pallet_fees, Fees);
			list_benchmark!(list, extra, pallet_anchors, Anchor);
			list_benchmark!(list, extra, pallet_migration_manager, Migration);
			list_benchmark!(list, extra, pallet_crowdloan_claim, CrowdloanClaim);
			list_benchmark!(list, extra, pallet_crowdloan_reward, CrowdloanReward);
			list_benchmark!(list, extra, pallet_collator_allowlist, CollatorAllowlist);
			list_benchmark!(list, extra, pallet_permissions, Permissions);
			list_benchmark!(list, extra, pallet_nft_sales, NftSales);
			list_benchmark!(list, extra, pallet_balances, Balances);
			list_benchmark!(list, extra, frame_system, SystemBench::<Runtime>);
			list_benchmark!(list, extra, pallet_pools, Pools);
			list_benchmark!(list, extra, pallet_loans, LoansPallet::<Runtime>);
			list_benchmark!(list, extra, pallet_interest_accrual, InterestAccrual);
			list_benchmark!(list, extra, pallet_keystore, Keystore);

			let storage_info = AllPalletsWithSystem::storage_info();

			return (list, storage_info)
		}
	}
}
struct CheckInherents;

impl cumulus_pallet_parachain_system::CheckInherents<Block> for CheckInherents {
	fn check_inherents(
		block: &Block,
		relay_state_proof: &cumulus_pallet_parachain_system::RelayChainStateProof,
	) -> sp_inherents::CheckInherentsResult {
		let relay_chain_slot = relay_state_proof
			.read_slot()
			.expect("Could not read the relay chain slot from the proof");

		let inherent_data =
			cumulus_primitives_timestamp::InherentDataProvider::from_relay_chain_slot_and_duration(
				relay_chain_slot,
				sp_std::time::Duration::from_secs(6),
			)
			.create_inherent_data()
			.expect("Could not create the timestamp inherent data");

		inherent_data.check_extrinsics(block)
	}
}

cumulus_pallet_parachain_system::register_validate_block! {
	Runtime = Runtime,
	BlockExecutor = cumulus_pallet_aura_ext::BlockExecutor::<Runtime, Executive>,
	CheckInherents = CheckInherents,
}<|MERGE_RESOLUTION|>--- conflicted
+++ resolved
@@ -1806,16 +1806,10 @@
 			let mut batches = Vec::<BenchmarkBatch>::new();
 			let params = (&config, &whitelist);
 
-<<<<<<< HEAD
 			use pallet_loans::benchmarking::Pallet as LoansPallet;
 			impl pallet_loans::benchmarking::Config for Runtime {
 				type IM = Investments;
 			}
-=======
-			 use pallet_loans::benchmarking::Pallet as LoansPallet;
-
-			impl pallet_loans::benchmarking::Config for Runtime {}
->>>>>>> 25fed2eb
 
 			// It should be called Anchors to make the runtime_benchmarks.sh script works
 			type Anchors = Anchor;
