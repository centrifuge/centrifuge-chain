--- conflicted
+++ resolved
@@ -1860,14 +1860,9 @@
 }
 
 parameter_types! {
-<<<<<<< HEAD
-	pub const MaxIncomingMessageSize: u32 = 1024;
 	pub Sender: DomainAddress = gateway::get_gateway_domain_address::<Runtime>();
-=======
-	pub Sender: DomainAddress = gateway::get_gateway_account::<Runtime>();
 	pub const MaxIncomingMessageSize: u32 = 1024;
 	pub const MaxRouterCount: u32 = 8;
->>>>>>> d1d823ac
 }
 
 impl pallet_liquidity_pools_gateway::Config for Runtime {
