--- conflicted
+++ resolved
@@ -1960,11 +1960,8 @@
 		Sudo: pallet_sudo::{Pallet, Call, Config<T>, Storage, Event<T>} = 200,
 
 		// our pallets part 2
-<<<<<<< HEAD
 		PoolFees: pallet_pool_fees::{Pallet, Call, Storage, Event<T>} = 250,
-=======
 		Remarks: pallet_remarks::{Pallet, Call, Event<T>} = 251,
->>>>>>> 17e00b52
 	}
 );
 
