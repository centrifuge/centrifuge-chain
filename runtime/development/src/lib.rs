--- conflicted
+++ resolved
@@ -62,6 +62,7 @@
 pub use pallet_transaction_payment::{CurrencyAdapter, Multiplier, TargetedFeeAdjustment};
 use pallet_transaction_payment_rpc_runtime_api::{FeeDetails, RuntimeDispatchInfo};
 use polkadot_runtime_common::{BlockHashCount, SlowAdjustingFeeUpdate};
+use runtime_common::fees::{DealWithFees, WeightToFee};
 pub use runtime_common::*;
 use scale_info::TypeInfo;
 use sp_api::impl_runtime_apis;
@@ -82,28 +83,6 @@
 use static_assertions::const_assert;
 use xcm_executor::XcmExecutor;
 
-<<<<<<< HEAD
-=======
-use common_traits::Permissions as PermissionsT;
-use common_traits::{CurrencyPrice, PoolInspect, PoolUpdateGuard, PreConditions, PriceValue};
-pub use common_types::{CurrencyId, CustomMetadata};
-use common_types::{
-	FeeKey, PermissionRoles, PermissionScope, PermissionedCurrencyRole, PoolId, PoolRole, Role,
-	TimeProvider, UNION,
-};
-use pallet_anchors::AnchorData;
-use pallet_pools::{
-	EpochSolution, PoolDetails, ScheduledUpdateDetails, TrancheIndex, TrancheLoc, TrancheSolution,
-};
-use pallet_restricted_tokens::{
-	FungibleInspectPassthrough, FungiblesInspectPassthrough, TransferDetails,
-};
-/// common types for the runtime.
-pub use runtime_common::{Index, *};
-
-use chainbridge::constants::DEFAULT_RELAYER_VOTE_THRESHOLD;
-
->>>>>>> 51c0e982
 pub mod xcm;
 pub use crate::xcm::*;
 
@@ -876,6 +855,7 @@
 }
 
 impl pallet_pools::Config for Runtime {
+	type AssetRegistry = OrmlAssetRegistry;
 	type Balance = Balance;
 	type BalanceRatio = Rate;
 	type ChallengeTime = ChallengeTime;
@@ -888,12 +868,15 @@
 	type InterestRate = Rate;
 	type MaxNAVAgeUpperBound = MaxNAVAgeUpperBound;
 	type MaxSizeMetadata = MaxSizeMetadata;
+	type MaxTokenNameLength = MaxTokenNameLength;
+	type MaxTokenSymbolLength = MaxTokenSymbolLength;
 	type MaxTranches = MaxTranches;
 	type MinEpochTimeLowerBound = MinEpochTimeLowerBound;
 	type MinEpochTimeUpperBound = MinEpochTimeUpperBound;
 	type MinUpdateDelay = MinUpdateDelay;
 	type NAV = Loans;
 	type PalletId = PoolPalletId;
+	type ParachainId = ParachainInfo;
 	type Permission = Permissions;
 	type PoolCreateOrigin = EnsureSigned<AccountId>;
 	type PoolCurrency = PoolCurrency;
@@ -905,14 +888,7 @@
 	type TrancheToken = TrancheToken;
 	type TrancheWeight = TrancheWeight;
 	type UpdateGuard = UpdateGuard;
-<<<<<<< HEAD
 	type WeightInfo = weights::pallet_pools::SubstrateWeight<Runtime>;
-=======
-	type AssetRegistry = OrmlAssetRegistry;
-	type ParachainId = ParachainInfo;
-	type MaxTokenNameLength = MaxTokenNameLength;
-	type MaxTokenSymbolLength = MaxTokenSymbolLength;
->>>>>>> 51c0e982
 }
 
 pub struct PoolCurrency;
@@ -941,13 +917,8 @@
 		TrancheId,
 		PoolId,
 	>;
-<<<<<<< HEAD
-	type ScheduledUpdateDetails = ScheduledUpdateDetails<Rate>;
-=======
 	type ScheduledUpdateDetails =
 		ScheduledUpdateDetails<Rate, MaxTokenNameLength, MaxTokenSymbolLength>;
-	type Moment = Moment;
->>>>>>> 51c0e982
 
 	fn released(
 		pool: &Self::PoolDetails,
