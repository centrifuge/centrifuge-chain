--- conflicted
+++ resolved
@@ -1357,11 +1357,8 @@
 		NftSales: pallet_nft_sales::{Pallet, Call, Storage, Event<T>} = 100,
 		Nfts: pallet_nft::{Pallet, Call, Event<T>} = 103,
 		Bridge: pallet_bridge::{Pallet, Call, Storage, Config<T>, Event<T>} = 101,
-<<<<<<< HEAD
 		InterestAccrual: pallet_interest_accrual::{Pallet, Storage, Event<T>} = 102,
-=======
-		Keystore: pallet_keystore::{Pallet, Call, Storage, Event<T>} = 102,
->>>>>>> 733493f0
+		Keystore: pallet_keystore::{Pallet, Call, Storage, Event<T>} = 104,
 
 		// XCM
 		XcmpQueue: cumulus_pallet_xcmp_queue::{Pallet, Call, Storage, Event<T>} = 120,
