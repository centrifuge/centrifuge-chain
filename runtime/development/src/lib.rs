// Copyright 2021 Centrifuge Foundation (centrifuge.io).
//
// This file is part of the Centrifuge chain project.
// Centrifuge is free software: you can redistribute it and/or modify
// it under the terms of the GNU General Public License as published by
// the Free Software Foundation, either version 3 of the License, or
// (at your option) any later version (see http://www.gnu.org/licenses).
// Centrifuge is distributed in the hope that it will be useful,
// but WITHOUT ANY WARRANTY; without even the implied warranty of
// MERCHANTABILITY or FITNESS FOR A PARTICULAR PURPOSE.  See the
// GNU General Public License for more details.

//! The Substrate runtime. This can be compiled with `#[no_std]`, ready for Wasm.

#![cfg_attr(not(feature = "std"), no_std)]
// `construct_runtime!` does a lot of recursion and requires us to increase the limit to 256.
#![recursion_limit = "256"]
// Allow things like `1 * CFG`
#![allow(clippy::identity_op)]

use ::xcm::v2::MultiLocation;
pub use cfg_primitives::{
	constants::*,
	types::{PoolId, *},
};
use cfg_traits::{
	rewards::AccountRewards, CurrencyPrice, OrderManager, Permissions as PermissionsT, PoolInspect,
	PoolNAV, PoolUpdateGuard, PreConditions, PriceValue, TrancheCurrency as _,
};
pub use cfg_types::tokens::CurrencyId;
use cfg_types::{
	consts::pools::*,
	fee_keys::FeeKey,
	fixed_point::Rate,
	permissions::{
		PermissionRoles, PermissionScope, PermissionedCurrencyRole, PoolRole, Role, UNION,
	},
	time::TimeProvider,
	tokens::{CustomMetadata, TrancheCurrency},
};
use chainbridge::constants::DEFAULT_RELAYER_VOTE_THRESHOLD;
use codec::{Decode, Encode, MaxEncodedLen};
use frame_support::{
	construct_runtime,
	dispatch::DispatchClass,
	pallet_prelude::{DispatchError, DispatchResult},
	parameter_types,
	sp_std::marker::PhantomData,
	traits::{
		AsEnsureOriginWithArg, ConstU32, Contains, EitherOfDiverse, EqualPrivilegeOnly,
		InstanceFilter, LockIdentifier, PalletInfoAccess, U128CurrencyToVote, UnixTime,
		WithdrawReasons,
	},
	weights::{
		constants::{BlockExecutionWeight, ExtrinsicBaseWeight, RocksDbWeight},
		ConstantMultiplier, Weight,
	},
	PalletId, RuntimeDebug,
};
use frame_system::{
	limits::{BlockLength, BlockWeights},
	EnsureRoot, EnsureSigned,
};
use orml_traits::{currency::MutationHooks, parameter_type_with_key};
use pallet_anchors::AnchorData;
pub use pallet_balances::Call as BalancesCall;
use pallet_collective::EnsureMember;
use pallet_investments::OrderType;
use pallet_pool_system::{
	pool_types::{PoolDetails, ScheduledUpdateDetails},
	tranches::{TrancheIndex, TrancheLoc, TrancheSolution},
	EpochSolution,
};
use pallet_restricted_tokens::{
	FungibleInspectPassthrough, FungiblesInspectPassthrough, TransferDetails,
};
pub use pallet_timestamp::Call as TimestampCall;
pub use pallet_transaction_payment::{CurrencyAdapter, Multiplier, TargetedFeeAdjustment};
use pallet_transaction_payment_rpc_runtime_api::{FeeDetails, RuntimeDispatchInfo};
use polkadot_runtime_common::{BlockHashCount, SlowAdjustingFeeUpdate};
use runtime_common::fees::{DealWithFees, WeightToFee};
pub use runtime_common::*;
use scale_info::TypeInfo;
#[cfg(feature = "std")]
use serde::{Deserialize, Serialize};
use sp_api::impl_runtime_apis;
use sp_core::OpaqueMetadata;
use sp_inherents::{CheckInherentsResult, InherentData};
#[cfg(any(feature = "std", test))]
pub use sp_runtime::BuildStorage;
use sp_runtime::{
	create_runtime_str, generic, impl_opaque_keys,
	traits::{AccountIdConversion, BlakeTwo256, Block as BlockT, ConvertInto, Zero},
	transaction_validity::{TransactionSource, TransactionValidity},
	ApplyExtrinsicResult, FixedI128, Perbill, Permill,
};
use sp_std::prelude::*;
#[cfg(any(feature = "std", test))]
use sp_version::NativeVersion;
use sp_version::RuntimeVersion;
use static_assertions::const_assert;
use xcm_executor::XcmExecutor;
use xcm_primitives::{UtilityAvailableCalls, UtilityEncodeCall};

pub mod xcm;
pub use crate::xcm::*;

mod weights;

// Make the WASM binary available.
#[cfg(feature = "std")]
include!(concat!(env!("OUT_DIR"), "/wasm_binary.rs"));

impl_opaque_keys! {
	pub struct SessionKeys {
		pub aura: Aura,
		pub block_rewards: BlockRewards,
	}
}

/// Runtime version.
#[sp_version::runtime_version]
pub const VERSION: RuntimeVersion = RuntimeVersion {
	spec_name: create_runtime_str!("centrifuge-devel"),
	impl_name: create_runtime_str!("centrifuge-devel"),
	authoring_version: 1,
	spec_version: 1018,
	impl_version: 1,
	#[cfg(not(feature = "disable-runtime-api"))]
	apis: RUNTIME_API_VERSIONS,
	#[cfg(feature = "disable-runtime-api")]
	apis: version::create_apis_vec![[]],
	transaction_version: 1,
	state_version: 0,
};

/// Native version.
#[cfg(any(feature = "std", test))]
pub fn native_version() -> NativeVersion {
	NativeVersion {
		runtime_version: VERSION,
		can_author_with: Default::default(),
	}
}

parameter_types! {
  // we'll pull the max pov size from the relay chain in the near future
  pub const MaximumBlockWeight: Weight = MAXIMUM_BLOCK_WEIGHT;
	pub const Version: RuntimeVersion = VERSION;
	pub RuntimeBlockLength: BlockLength =
		BlockLength::max_with_normal_ratio(5 * 1024 * 1024, NORMAL_DISPATCH_RATIO);
	pub RuntimeBlockWeights: BlockWeights = BlockWeights::builder()
		.base_block(BlockExecutionWeight::get())
		.for_class(DispatchClass::all(), |weights| {
			weights.base_extrinsic = ExtrinsicBaseWeight::get();
		})
		.for_class(DispatchClass::Normal, |weights| {
			  weights.max_total = Some(NORMAL_DISPATCH_RATIO * MAXIMUM_BLOCK_WEIGHT);
		})
		.for_class(DispatchClass::Operational, |weights| {
			  weights.max_total = Some(MAXIMUM_BLOCK_WEIGHT);
			// Operational transactions have some extra reserved space, so that they
			// are included even if block reached `MAXIMUM_BLOCK_WEIGHT`.
			weights.reserved = Some(
				  MAXIMUM_BLOCK_WEIGHT - NORMAL_DISPATCH_RATIO * MAXIMUM_BLOCK_WEIGHT
			);
		})
		.avg_block_initialization(AVERAGE_ON_INITIALIZE_RATIO)
		.build_or_panic();
	pub const SS58Prefix: u8 = 136;
}

// system support impls
impl frame_system::Config for Runtime {
	/// Data to be associated with an account (other than nonce/transaction counter, which this
	/// module does regardless).
	type AccountData = pallet_balances::AccountData<Balance>;
	/// The identifier used to distinguish between accounts.
	type AccountId = AccountId;
	type BaseCallFilter = BaseCallFilter;
	/// Maximum number of block number to block hash mappings to keep (oldest pruned first).
	type BlockHashCount = BlockHashCount;
	type BlockLength = RuntimeBlockLength;
	/// The index type for blocks.
	type BlockNumber = BlockNumber;
	type BlockWeights = RuntimeBlockWeights;
	type DbWeight = RocksDbWeight;
	/// The type for hashing blocks and tries.
	type Hash = Hash;
	/// The hashing algorithm used.
	type Hashing = Hashing;
	/// The header type.
	type Header = Header;
	/// The index type for storing how many extrinsics an account has signed.
	type Index = Index;
	/// The lookup mechanism to get account ID from whatever is passed in dispatchers.
	type Lookup = sp_runtime::traits::AccountIdLookup<AccountId, ()>;
	type MaxConsumers = frame_support::traits::ConstU32<16>;
	/// A function that is invoked when an account has been determined to be dead.
	/// All resources should be cleaned up associated with the given account.
	type OnKilledAccount = ();
	/// Handler for when a new account has just been created.
	type OnNewAccount = ();
	type OnSetCode = cumulus_pallet_parachain_system::ParachainSetCode<Self>;
	type PalletInfo = PalletInfo;
	/// The aggregated dispatch type that is available for extrinsics.
	type RuntimeCall = RuntimeCall;
	/// The overarching event type.
	type RuntimeEvent = RuntimeEvent;
	/// The ubiquitous origin type.
	type RuntimeOrigin = RuntimeOrigin;
	type SS58Prefix = SS58Prefix;
	type SystemWeightInfo = weights::frame_system::WeightInfo<Runtime>;
	/// Get the chain's current version.
	type Version = Version;
}

/// Base Call Filter
pub struct BaseCallFilter;
impl Contains<RuntimeCall> for BaseCallFilter {
	fn contains(c: &RuntimeCall) -> bool {
		match c {
			RuntimeCall::PolkadotXcm(method) => match method {
				// Block these calls when called by a signed extrinsic.
				// Root will still be able to execute these.
				pallet_xcm::Call::send { .. }
				| pallet_xcm::Call::execute { .. }
				| pallet_xcm::Call::teleport_assets { .. }
				| pallet_xcm::Call::reserve_transfer_assets { .. }
				| pallet_xcm::Call::limited_reserve_transfer_assets { .. }
				| pallet_xcm::Call::limited_teleport_assets { .. } => false,
				pallet_xcm::Call::__Ignore { .. } => {
					unimplemented!()
				}
				pallet_xcm::Call::force_xcm_version { .. }
				| pallet_xcm::Call::force_default_xcm_version { .. }
				| pallet_xcm::Call::force_subscribe_version_notify { .. }
				| pallet_xcm::Call::force_unsubscribe_version_notify { .. } => true,
			},
			_ => true,
		}
	}
}

parameter_types! {
	pub const ReservedXcmpWeight: Weight = MAXIMUM_BLOCK_WEIGHT.saturating_div(4);
	pub const ReservedDmpWeight: Weight = MAXIMUM_BLOCK_WEIGHT.saturating_div(4);
}

impl cumulus_pallet_parachain_system::Config for Runtime {
	// Using AnyRelayNumber only for the development & demo environments,
	// to be able to recover quickly from a relay chains issue
	type CheckAssociatedRelayNumber = cumulus_pallet_parachain_system::AnyRelayNumber;
	type DmpMessageHandler = DmpQueue;
	type OnSystemEvent = ();
	type OutboundXcmpMessageSource = XcmpQueue;
	type ReservedDmpWeight = ReservedDmpWeight;
	type ReservedXcmpWeight = ReservedXcmpWeight;
	type RuntimeEvent = RuntimeEvent;
	type SelfParaId = parachain_info::Pallet<Runtime>;
	type XcmpMessageHandler = XcmpQueue;
}

impl pallet_randomness_collective_flip::Config for Runtime {}

impl parachain_info::Config for Runtime {}

parameter_types! {
	pub const MinimumPeriod: Moment = SLOT_DURATION / 2;
}
impl pallet_timestamp::Config for Runtime {
	type MinimumPeriod = MinimumPeriod;
	/// A timestamp: milliseconds since the unix epoch.
	type Moment = Moment;
	type OnTimestampSet = Aura;
	type WeightInfo = pallet_timestamp::weights::SubstrateWeight<Self>;
}

// money stuff
parameter_types! {
	/// TransactionByteFee is set to 0.01 MicroCFG
	pub const TransactionByteFee: Balance = 1 * (MICRO_CFG / 100);
	/// This value increases the priority of `Operational` transactions by adding
	/// a "virtual tip" that's equal to the `OperationalFeeMultiplier * final_fee`.
	pub const OperationalFeeMultiplier: u8 = 5;
}

impl pallet_transaction_payment::Config for Runtime {
	type FeeMultiplierUpdate = SlowAdjustingFeeUpdate<Self>;
	type LengthToFee = ConstantMultiplier<Balance, TransactionByteFee>;
	type OnChargeTransaction = CurrencyAdapter<Balances, DealWithFees<Runtime>>;
	type OperationalFeeMultiplier = OperationalFeeMultiplier;
	type RuntimeEvent = RuntimeEvent;
	type WeightToFee = WeightToFee;
}

parameter_types! {
	// the minimum fee for an anchor is 500,000ths of a CFG.
	// This is set to a value so you can still get some return without getting your account removed.
	pub const ExistentialDeposit: Balance = 1 * MICRO_CFG;
	// For weight estimation, we assume that the most locks on an individual account will be 50.
	pub const MaxLocks: u32 = 50;
	pub const MaxReserves: u32 = 50;
}

impl pallet_balances::Config for Runtime {
	/// The means of storing the balances of an account.
	type AccountStore = System;
	/// The type for recording an account's balance.
	type Balance = Balance;
	/// Handler for the unbalanced reduction when removing a dust account.
	type DustRemoval = ();
	/// The minimum amount required to keep an account open.
	type ExistentialDeposit = ExistentialDeposit;
	type MaxLocks = MaxLocks;
	type MaxReserves = MaxReserves;
	type ReserveIdentifier = [u8; 8];
	/// The overarching event type.
	type RuntimeEvent = RuntimeEvent;
	type WeightInfo = weights::pallet_balances::WeightInfo<Self>;
}

parameter_types! {
	pub const UncleGenerations: BlockNumber = 5;
}

// We only use find_author to pay in anchor pallet
impl pallet_authorship::Config for Runtime {
	type EventHandler = (CollatorSelection,);
	type FilterUncle = ();
	type FindAuthor = pallet_session::FindAccountFromAuthorIndex<Self, Aura>;
	type UncleGenerations = UncleGenerations;
}

parameter_types! {
	pub Period: u32 = polkadot_runtime_common::prod_or_fast!(6 * HOURS, 1 * MINUTES, "DEV_SESSION_PERIOD");
	pub const Offset: u32 = 0;
}

impl pallet_session::Config for Runtime {
	type Keys = SessionKeys;
	type NextSessionRotation = pallet_session::PeriodicSessions<Period, Offset>;
	type RuntimeEvent = RuntimeEvent;
	type SessionHandler = <SessionKeys as sp_runtime::traits::OpaqueKeys>::KeyTypeIdProviders;
	type SessionManager = CollatorSelection;
	type ShouldEndSession = pallet_session::PeriodicSessions<Period, Offset>;
	type ValidatorId = <Self as frame_system::Config>::AccountId;
	// we don't have stash and controller, thus we don't need the convert as well.
	type ValidatorIdOf = pallet_collator_selection::IdentityCollator;
	type WeightInfo = weights::pallet_session::WeightInfo<Self>;
}

parameter_types! {
	#[derive(scale_info::TypeInfo, Debug, PartialEq, Eq, Clone)]
	pub const MaxAuthorities: u32 = 32;
}

impl pallet_aura::Config for Runtime {
	type AuthorityId = AuraId;
	type DisabledValidators = ();
	type MaxAuthorities = MaxAuthorities;
}

impl cumulus_pallet_aura_ext::Config for Runtime {}

// substrate pallets
parameter_types! {
	// One storage item; value is size 4+4+16+32 bytes = 56 bytes.
	pub const DepositBase: Balance = 30 * CENTI_CFG;
	// Additional storage item size of 32 bytes.
	pub const DepositFactor: Balance = 5 * CENTI_CFG;
	pub const MaxSignatories: u16 = 100;
}

impl pallet_multisig::Config for Runtime {
	type Currency = Balances;
	type DepositBase = DepositBase;
	type DepositFactor = DepositFactor;
	type MaxSignatories = MaxSignatories;
	type RuntimeCall = RuntimeCall;
	type RuntimeEvent = RuntimeEvent;
	type WeightInfo = pallet_multisig::weights::SubstrateWeight<Self>;
}

parameter_types! {
	// One storage item; value is size 4+4+16+32 bytes = 56 bytes.
	pub const ProxyDepositBase: Balance = 30 * CENTI_CFG;
	// Additional storage item size of 32 bytes.
	pub const ProxyDepositFactor: Balance = 5 * CENTI_CFG;
	pub const MaxProxies: u16 = 32;
	pub const AnnouncementDepositBase: Balance = deposit(1, 8);
	pub const AnnouncementDepositFactor: Balance = deposit(0, 66);
	pub const MaxPending: u16 = 32;
}

/// The type used to represent the kinds of proxying allowed.
#[derive(
	Copy,
	Clone,
	Eq,
	PartialEq,
	Ord,
	PartialOrd,
	Encode,
	Decode,
	RuntimeDebug,
	MaxEncodedLen,
	TypeInfo,
)]
pub enum ProxyType {
	Any,
	NonTransfer,
	Governance,
	_Staking, // Deprecated ProxyType, that we are keeping due to the migration
	NonProxy,
	Borrow,
	Invest,
	ProxyManagement,
	KeystoreManagement,
	PodOperation,
	PodAuth,
	PermissionManagement,
}
impl Default for ProxyType {
	fn default() -> Self {
		Self::Any
	}
}

impl InstanceFilter<RuntimeCall> for ProxyType {
	fn filter(&self, c: &RuntimeCall) -> bool {
		match self {
			ProxyType::Any => true,
			ProxyType::NonTransfer => {
				matches!(
					c,
					RuntimeCall::System(..) |
					RuntimeCall::ParachainSystem(..) |
					RuntimeCall::Timestamp(..) |
					// Specifically omitting Balances
					RuntimeCall::CollatorSelection(..) |
					RuntimeCall::Authorship(..) |
					RuntimeCall::Session(..) |
					RuntimeCall::Multisig(..) |
					// The internal logic prevents upgrading
					// this proxy to a `ProxyType::Any` proxy
					// as long as the `is_superset` is correctly
					// configured
					RuntimeCall::Proxy(..) |
					RuntimeCall::Utility(..) |
					RuntimeCall::Scheduler(..) |
					RuntimeCall::Council(..) |
					RuntimeCall::Elections(..) |
					RuntimeCall::Democracy(..) |
					RuntimeCall::Identity(..) |
					RuntimeCall::Vesting(pallet_vesting::Call::vest {..}) |
					RuntimeCall::Vesting(pallet_vesting::Call::vest_other {..}) |
					// Specifically omitting Vesting `vested_transfer`, and `force_vested_transfer`
					RuntimeCall::Treasury(..) |
					RuntimeCall::Uniques(..) |
					RuntimeCall::Preimage(..) |
					RuntimeCall::Fees(..) |
					RuntimeCall::Anchor(..) |
					RuntimeCall::Claims(..) |
					RuntimeCall::CrowdloanClaim(..) |
					RuntimeCall::CrowdloanReward(..) |
					RuntimeCall::PoolSystem(..) |
					RuntimeCall::Loans(pallet_loans_ref::Call::create{..}) |
					RuntimeCall::Loans(pallet_loans_ref::Call::write_off{..}) |
					RuntimeCall::Loans(pallet_loans_ref::Call::close{..}) |
					RuntimeCall::Loans(pallet_loans_ref::Call::update_portfolio_valuation{..}) |
					// Specifically omitting Loans `repay` & `borrow`
					RuntimeCall::Permissions(..) |
					RuntimeCall::CollatorAllowlist(..) |
					// Specifically omitting Tokens
					RuntimeCall::NftSales(pallet_nft_sales::Call::add {..}) |
					RuntimeCall::NftSales(pallet_nft_sales::Call::remove {..}) |
					// Specifically omitting NftSales `buy`
					// Specifically omitting Bridge
					// Specifically omitting Nfts
					RuntimeCall::Keystore(..) |
					RuntimeCall::Investments(pallet_investments::Call::collect_investments_for {..}) |
					RuntimeCall::Investments(pallet_investments::Call::collect_redemptions_for {..}) |
					// Specifically omitting Investments `update_invest_order`, `update_redeem_order`,
					// `collect_investments`, `collect_redemptions`
					RuntimeCall::LiquidityRewards(..) |
					RuntimeCall::BlockRewards(..) |
					// Specifically omitting Connectors
					// Specifically omitting ALL XCM related pallets
					// Specifically omitting OrmlTokens
					// Specifically omitting ChainBridge
					// Specifically omitting Migration
					// Specifically omitting PoolRegistry `register`, `update`, `set_metadata`
					RuntimeCall::PoolRegistry(pallet_pool_registry::Call::execute_update {..})
				)
			}
			ProxyType::Governance => matches!(
				c,
				RuntimeCall::Democracy(..)
					| RuntimeCall::Council(..)
					| RuntimeCall::Elections(..)
					| RuntimeCall::Utility(..)
			),
			// TODO: Should be no change when adding BlockRewards, right?
			ProxyType::_Staking => false,
			ProxyType::NonProxy => {
				matches!(c, RuntimeCall::Proxy(pallet_proxy::Call::proxy { .. }))
					|| !matches!(c, RuntimeCall::Proxy(..))
			}
			ProxyType::Borrow => matches!(
				c,
				RuntimeCall::Loans(pallet_loans_ref::Call::create{..}) |
				RuntimeCall::Loans(pallet_loans_ref::Call::borrow{..}) |
				RuntimeCall::Loans(pallet_loans_ref::Call::repay{..}) |
				RuntimeCall::Loans(pallet_loans_ref::Call::write_off{..}) |
				RuntimeCall::Loans(pallet_loans_ref::Call::close{..}) |
				// Borrowers should be able to close and execute an epoch
				// in order to get liquidity from repayments in previous epochs.
				RuntimeCall::Loans(pallet_loans_ref::Call::update_portfolio_valuation{..}) |
				RuntimeCall::PoolSystem(pallet_pool_system::Call::close_epoch{..}) |
				RuntimeCall::PoolSystem(pallet_pool_system::Call::submit_solution{..}) |
				RuntimeCall::PoolSystem(pallet_pool_system::Call::execute_epoch{..}) |
				RuntimeCall::Utility(pallet_utility::Call::batch_all{..}) |
				RuntimeCall::Utility(pallet_utility::Call::batch{..})
			),
			ProxyType::Invest => matches!(
				c,
				RuntimeCall::Investments(pallet_investments::Call::update_invest_order{..}) |
				RuntimeCall::Investments(pallet_investments::Call::update_redeem_order{..}) |
				RuntimeCall::Investments(pallet_investments::Call::collect_investments{..}) |
				RuntimeCall::Investments(pallet_investments::Call::collect_redemptions{..}) |
				// Investors should be able to close and execute an epoch
				// in order to get their orders fulfilled.
				RuntimeCall::Loans(pallet_loans_ref::Call::update_portfolio_valuation{..}) |
				RuntimeCall::PoolSystem(pallet_pool_system::Call::close_epoch{..}) |
				RuntimeCall::PoolSystem(pallet_pool_system::Call::submit_solution{..}) |
				RuntimeCall::PoolSystem(pallet_pool_system::Call::execute_epoch{..}) |
				RuntimeCall::Utility(pallet_utility::Call::batch_all{..}) |
				RuntimeCall::Utility(pallet_utility::Call::batch{..})
			),
			ProxyType::ProxyManagement => matches!(c, RuntimeCall::Proxy(..)),
			ProxyType::KeystoreManagement => matches!(
				c,
				RuntimeCall::Keystore(pallet_keystore::Call::add_keys { .. })
					| RuntimeCall::Keystore(pallet_keystore::Call::revoke_keys { .. })
			),
			ProxyType::PodOperation => matches!(
				c,
				RuntimeCall::Uniques(..)
					| RuntimeCall::Anchor(..)
					| RuntimeCall::Utility(pallet_utility::Call::batch_all { .. })
			),
			// This type of proxy is used only for authenticating with the centrifuge POD,
			// having it here also allows us to validate authentication with on-chain data.
			ProxyType::PodAuth => false,
			ProxyType::PermissionManagement => matches!(
				c,
				RuntimeCall::Permissions(pallet_permissions::Call::add { .. })
					| RuntimeCall::Permissions(pallet_permissions::Call::remove { .. })
			),
		}
	}

	fn is_superset(&self, o: &Self) -> bool {
		match (self, o) {
			(x, y) if x == y => true,
			(ProxyType::Any, _) => true,
			(_, ProxyType::Any) => false,
			(_, ProxyType::NonProxy) => false,
			(ProxyType::NonTransfer, _) => true,
			_ => false,
		}
	}
}

impl pallet_proxy::Config for Runtime {
	type AnnouncementDepositBase = AnnouncementDepositBase;
	type AnnouncementDepositFactor = AnnouncementDepositFactor;
	type CallHasher = BlakeTwo256;
	type Currency = Tokens;
	type MaxPending = MaxPending;
	type MaxProxies = MaxProxies;
	type ProxyDepositBase = ProxyDepositBase;
	type ProxyDepositFactor = ProxyDepositFactor;
	type ProxyType = ProxyType;
	type RuntimeCall = RuntimeCall;
	type RuntimeEvent = RuntimeEvent;
	type WeightInfo = pallet_proxy::weights::SubstrateWeight<Self>;
}

impl pallet_utility::Config for Runtime {
	type PalletsOrigin = OriginCaller;
	type RuntimeCall = RuntimeCall;
	type RuntimeEvent = RuntimeEvent;
	type WeightInfo = pallet_utility::weights::SubstrateWeight<Self>;
}

parameter_types! {
	pub MaximumSchedulerWeight: Weight = Perbill::from_percent(80) * MaximumBlockWeight::get();
	pub const MaxScheduledPerBlock: u32 = 50;
	// Retry a scheduled item every 10 blocks (2 minutes) until the preimage exists.
	pub const NoPreimagePostponement: Option<u32> = Some(10);
}

impl pallet_scheduler::Config for Runtime {
	type MaxScheduledPerBlock = MaxScheduledPerBlock;
	type MaximumWeight = MaximumSchedulerWeight;
	type OriginPrivilegeCmp = EqualPrivilegeOnly;
	type PalletsOrigin = OriginCaller;
	type Preimages = Preimage;
	type RuntimeCall = RuntimeCall;
	type RuntimeEvent = RuntimeEvent;
	type RuntimeOrigin = RuntimeOrigin;
	type ScheduleOrigin = EnsureRoot<AccountId>;
	type WeightInfo = pallet_scheduler::weights::SubstrateWeight<Self>;
}

parameter_types! {
	pub const PreimageMaxSize: u32 = 4096 * 1024;
	pub PreimageBaseDeposit: Balance = deposit(2, 64);
	pub PreimageByteDeposit: Balance = deposit(0, 1);
}

impl pallet_preimage::Config for Runtime {
	type BaseDeposit = PreimageBaseDeposit;
	type ByteDeposit = PreimageByteDeposit;
	type Currency = Balances;
	type ManagerOrigin = EnsureRoot<AccountId>;
	type RuntimeEvent = RuntimeEvent;
	type WeightInfo = ();
}

parameter_types! {
	pub const CouncilMotionDuration: BlockNumber = 5 * DAYS;
	pub const CouncilMaxProposals: u32 = 100;
	pub const CouncilMaxMembers: u32 = 100;
}

impl pallet_collective::Config<CouncilCollective> for Runtime {
	type DefaultVote = pallet_collective::PrimeDefaultVote;
	type MaxMembers = CouncilMaxMembers;
	type MaxProposals = CouncilMaxProposals;
	type MotionDuration = CouncilMotionDuration;
	type Proposal = RuntimeCall;
	type RuntimeEvent = RuntimeEvent;
	type RuntimeOrigin = RuntimeOrigin;
	type WeightInfo = pallet_collective::weights::SubstrateWeight<Self>;
}

parameter_types! {
	pub const CandidacyBond: Balance = 1000 * CFG;
	pub const VotingBond: Balance = 50 * CENTI_CFG;
	pub const VotingBondBase: Balance = 50 * CENTI_CFG;
	pub const TermDuration: BlockNumber = 7 * DAYS;
	pub const DesiredMembers: u32 = 7;
	pub const DesiredRunnersUp: u32 = 3;
	pub const ElectionsPhragmenModuleId: LockIdentifier = *b"phrelect";
}

// Make sure that there are no more than `MAX_MEMBERS` members elected via elections-phragmen.
const_assert!(DesiredMembers::get() <= CouncilMaxMembers::get());

impl pallet_elections_phragmen::Config for Runtime {
	/// How much should be locked up in order to submit one's candidacy.
	type CandidacyBond = CandidacyBond;
	type ChangeMembers = Council;
	type Currency = Tokens;
	type CurrencyToVote = U128CurrencyToVote;
	/// Number of members to elect.
	type DesiredMembers = DesiredMembers;
	/// Number of runners_up to keep.
	type DesiredRunnersUp = DesiredRunnersUp;
	type InitializeMembers = Council;
	type KickedMember = ();
	type LoserCandidate = ();
	type MaxCandidates = MaxCandidates;
	type MaxVoters = MaxVoters;
	type PalletId = ElectionsPhragmenModuleId;
	type RuntimeEvent = RuntimeEvent;
	/// How long each seat is kept. This defines the next block number at which an election
	/// round will happen. If set to zero, no elections are ever triggered and the module will
	/// be in passive mode.
	type TermDuration = TermDuration;
	/// Base deposit associated with voting
	type VotingBondBase = VotingBondBase;
	/// How much should be locked up in order to be able to submit votes.
	type VotingBondFactor = VotingBond;
	type WeightInfo = pallet_elections_phragmen::weights::SubstrateWeight<Self>;
}

parameter_types! {
	pub const LaunchPeriod: BlockNumber = 7 * DAYS;
	pub const VotingPeriod: BlockNumber = 7 * DAYS;
	pub const FastTrackVotingPeriod: BlockNumber = 3 * HOURS;
	pub const InstantAllowed: bool = false;
	pub const MinimumDeposit: Balance = 10 * CFG;
	pub const EnactmentPeriod: BlockNumber = 8 * DAYS;
	pub const CooloffPeriod: BlockNumber = 7 * DAYS;
	pub const MaxProposals: u32 = 100;
	pub const MaxVotes: u32 = 100;
}

impl pallet_democracy::Config for Runtime {
	type BlacklistOrigin = EnsureRoot<AccountId>;
	// To cancel a proposal before it has been passed, must be root.
	type CancelProposalOrigin = EnsureRoot<AccountId>;
	// To cancel a proposal which has been passed, 2/3 of the council must agree to it.
	type CancellationOrigin = EnsureRootOr<TwoThirdOfCouncil>;
	/// Period in blocks where an external proposal may not be re-submitted after being vetoed.
	type CooloffPeriod = CooloffPeriod;
	type Currency = Tokens;
	/// The minimum period of locking and the period between a proposal being approved and enacted.
	///
	/// It should generally be a little more than the unstake period to ensure that
	/// voting stakers have an opportunity to remove themselves from the system in the case where
	/// they are on the losing side of a vote.
	type EnactmentPeriod = EnactmentPeriod;
	/// A unanimous council can have the next scheduled referendum be a straight default-carries
	/// (NTB) vote.
	type ExternalDefaultOrigin = AllOfCouncil;
	/// A super-majority can have the next scheduled referendum be a straight majority-carries vote.
	type ExternalMajorityOrigin = TwoThirdOfCouncil;
	/// A straight majority of the council can decide what their next motion is.
	type ExternalOrigin = HalfOfCouncil;
	/// Two thirds of the council can have an ExternalMajority/ExternalDefault vote
	/// be tabled immediately and with a shorter voting/enactment period.
	type FastTrackOrigin = EnsureRootOr<TwoThirdOfCouncil>;
	type FastTrackVotingPeriod = FastTrackVotingPeriod;
	type InstantAllowed = InstantAllowed;
	type InstantOrigin = EnsureRootOr<AllOfCouncil>;
	// Same as EnactmentPeriod
	/// How often (in blocks) new public referenda are launched.
	type LaunchPeriod = LaunchPeriod;
	type MaxBlacklisted = ConstU32<100>;
	type MaxDeposits = ConstU32<100>;
	type MaxProposals = MaxProposals;
	type MaxVotes = MaxVotes;
	/// The minimum amount to be used as a deposit for a public referendum proposal.
	type MinimumDeposit = MinimumDeposit;
	type PalletsOrigin = OriginCaller;
	type Preimages = Preimage;
	type RuntimeEvent = RuntimeEvent;
	type Scheduler = Scheduler;
	/// Handler for the unbalanced reduction when slashing a preimage deposit.
	type Slash = ();
	// Any single council member may veto a coming council proposal, however they can
	// only do it once and it lasts only for the cooloff period.
	type VetoOrigin = EnsureMember<AccountId, CouncilCollective>;
	type VoteLockingPeriod = EnactmentPeriod;
	/// How often (in blocks) to check for new votes.
	type VotingPeriod = VotingPeriod;
	type WeightInfo = pallet_democracy::weights::SubstrateWeight<Self>;
}

parameter_types! {
	pub const MaxSubAccounts: u32 = 100;
	pub const MaxAdditionalFields: u32 = 100;
	pub const BasicDeposit: Balance = 100 * CFG;
	pub const FieldDeposit: Balance = 25 * CFG;
	pub const SubAccountDeposit: Balance = 20 * CFG;
	pub const MaxRegistrars: u32 = 20;
}

impl pallet_identity::Config for Runtime {
	type BasicDeposit = BasicDeposit;
	type Currency = Tokens;
	type FieldDeposit = FieldDeposit;
	type ForceOrigin = EnsureRootOr<HalfOfCouncil>;
	type MaxAdditionalFields = MaxAdditionalFields;
	type MaxRegistrars = MaxRegistrars;
	type MaxSubAccounts = MaxSubAccounts;
	type RegistrarOrigin = EnsureRootOr<HalfOfCouncil>;
	type RuntimeEvent = RuntimeEvent;
	type Slashed = ();
	type SubAccountDeposit = SubAccountDeposit;
	type WeightInfo = pallet_identity::weights::SubstrateWeight<Self>;
}

parameter_types! {
	pub const MinVestedTransfer: Balance = MIN_VESTING * CFG;
	pub UnvestedFundsAllowedWithdrawReasons: WithdrawReasons =
		WithdrawReasons::except(WithdrawReasons::TRANSFER | WithdrawReasons::RESERVE);
}

impl pallet_vesting::Config for Runtime {
	type BlockNumberToBalance = ConvertInto;
	type Currency = Tokens;
	type MinVestedTransfer = MinVestedTransfer;
	type RuntimeEvent = RuntimeEvent;
	type UnvestedFundsAllowedWithdrawReasons = UnvestedFundsAllowedWithdrawReasons;
	type WeightInfo = pallet_vesting::weights::SubstrateWeight<Self>;

	const MAX_VESTING_SCHEDULES: u32 = 28;
}

parameter_types! {
	// per byte deposit is 0.01 CFG
	pub const DepositPerByte: Balance = CENTI_CFG;
	// Base deposit to add attribute is 0.1 CFG
	pub const AttributeDepositBase: Balance = 10 * CENTI_CFG;
	// Base deposit to add metadata is 0.1 CFG
	pub const MetadataDepositBase: Balance = 10 * CENTI_CFG;
	// Deposit to create a class is 1 CFG
	pub const CollectionDeposit: Balance = CFG;
	// Deposit to create a class is 0.1 CFG
	pub const ItemDeposit: Balance = 10 * CENTI_CFG;
	// Maximum limit of bytes for Metadata, Attribute key and Value
	pub const Limit: u32 = 256;
}

impl pallet_uniques::Config for Runtime {
	type AttributeDepositBase = AttributeDepositBase;
	type CollectionDeposit = CollectionDeposit;
	type CollectionId = CollectionId;
	type CreateOrigin = AsEnsureOriginWithArg<EnsureSigned<AccountId>>;
	type Currency = Tokens;
	type DepositPerByte = DepositPerByte;
	// a straight majority of council can act as force origin
	type ForceOrigin = EnsureRootOr<HalfOfCouncil>;
	#[cfg(feature = "runtime-benchmarks")]
	type Helper = ();
	type ItemDeposit = ItemDeposit;
	type ItemId = ItemId;
	type KeyLimit = Limit;
	type Locker = ();
	type MetadataDepositBase = MetadataDepositBase;
	type RuntimeEvent = RuntimeEvent;
	type StringLimit = Limit;
	type ValueLimit = Limit;
	type WeightInfo = pallet_uniques::weights::SubstrateWeight<Self>;
}

parameter_types! {
	pub const NftSalesPalletId: PalletId = cfg_types::ids::NFT_SALES_PALLET_ID;
}

impl pallet_nft_sales::Config for Runtime {
	type CollectionId = CollectionId;
	type Fungibles = Tokens;
	type ItemId = ItemId;
	type NonFungibles = Uniques;
	type PalletId = NftSalesPalletId;
	type RuntimeEvent = RuntimeEvent;
	type WeightInfo = weights::pallet_nft_sales::WeightInfo<Self>;
}

parameter_types! {
	// 5% of the proposal value need to be bonded. This will be returned
	pub const ProposalBond: Permill = Permill::from_percent(5);

	// Minimum amount to bond per proposal. This will be the least that gets bonded per proposal
	// if the above yields to lower value
	pub const ProposalBondMinimum: Balance = 100 * CFG;

	// Maximum amount to bond per proposal. This will be the most that gets bonded per proposal
	pub const ProposalBondMaximum: Balance = 500 * CFG;

	// periods between treasury spends
	pub const SpendPeriod: BlockNumber = 30 * DAYS;

	// percentage of treasury we burn per Spend period if there is a surplus
	// If the treasury is able to spend on all the approved proposals and didn't miss any
	// then we burn % amount of remaining balance
	// If the treasury couldn't spend on all the approved proposals, then we dont burn any
	pub const Burn: Permill = Permill::from_percent(1);

	// treasury pallet account id
	pub const TreasuryPalletId: PalletId = cfg_types::ids::TREASURY_PALLET_ID;

	// Maximum number of approvals that can be in the spending queue
	pub const MaxApprovals: u32 = 100;
}

impl pallet_treasury::Config for Runtime {
	// either democracy or 75% of council votes
	type ApproveOrigin = EnsureRootOr<
		pallet_collective::EnsureProportionAtLeast<AccountId, CouncilCollective, 3, 4>,
	>;
	type Burn = Burn;
	// we burn and dont handle the unbalance
	type BurnDestination = ();
	type Currency = Tokens;
	type MaxApprovals = MaxApprovals;
	// slashed amount goes to treasury account
	type OnSlash = Treasury;
	type PalletId = TreasuryPalletId;
	type ProposalBond = ProposalBond;
	type ProposalBondMaximum = ProposalBondMaximum;
	type ProposalBondMinimum = ProposalBondMinimum;
	// either democracy or more than 50% council votes
	type RejectOrigin = EnsureRootOr<HalfOfCouncil>;
	type RuntimeEvent = RuntimeEvent;
	type SpendFunds = ();
	type SpendOrigin = frame_support::traits::NeverEnsureOrigin<Balance>;
	type SpendPeriod = SpendPeriod;
	type WeightInfo = pallet_treasury::weights::SubstrateWeight<Self>;
}

// our pallets
parameter_types! {
	pub const DefaultFeeValue: Balance = DEFAULT_FEE_VALUE;
}

impl pallet_fees::Config for Runtime {
	type Currency = Tokens;
	type DefaultFeeValue = DefaultFeeValue;
	type FeeChangeOrigin = EnsureRootOr<HalfOfCouncil>;
	type FeeKey = FeeKey;
	type RuntimeEvent = RuntimeEvent;
	type Treasury = pallet_treasury::Pallet<Self>;
	type WeightInfo = weights::pallet_fees::WeightInfo<Self>;
}

parameter_types! {
	pub const CommitAnchorFeeKey: FeeKey = FeeKey::AnchorsCommit;
	pub const PreCommitDepositFeeKey: FeeKey = FeeKey::AnchorsPreCommit;
}

impl pallet_anchors::Config for Runtime {
	type CommitAnchorFeeKey = CommitAnchorFeeKey;
	type Currency = Balances;
	type Fees = Fees;
	type PreCommitDepositFeeKey = PreCommitDepositFeeKey;
	type WeightInfo = ();
}

impl pallet_collator_allowlist::Config for Runtime {
	type RuntimeEvent = RuntimeEvent;
	type ValidatorId = AccountId;
	type ValidatorRegistration = Session;
	type WeightInfo = weights::pallet_collator_allowlist::WeightInfo<Self>;
}

// Parameterize claims pallet
parameter_types! {
	pub const ClaimsPalletId: PalletId = cfg_types::ids::CLAIMS_PALLET_ID;
	pub const MinimalPayoutAmount: Balance = 5 * CFG;
}

// Implement claims pallet configuration trait for the centrifuge runtime
impl pallet_claims::Config for Runtime {
	type AdminOrigin = EnsureRootOr<HalfOfCouncil>;
	type Currency = Tokens;
	type MinimalPayoutAmount = MinimalPayoutAmount;
	type PalletId = ClaimsPalletId;
	type RuntimeEvent = RuntimeEvent;
	type WeightInfo = ();
}

// Pool config parameters
parameter_types! {
	pub const PoolPalletId: frame_support::PalletId = cfg_types::ids::POOLS_PALLET_ID;

	/// The index with which this pallet is instantiated in this runtime.
	pub PoolPalletIndex: u8 = <PoolSystem as PalletInfoAccess>::index() as u8;

	pub const MinUpdateDelay: u64 = 0; // no delay
	pub const ChallengeTime: BlockNumber = if cfg!(feature = "runtime-benchmarks") {
		// Disable challenge time in benchmarks
		0
	} else {
		2 * MINUTES
	};

	// Defaults for pool parameters
	pub const DefaultMinEpochTime: u64 = 5 * SECONDS_PER_MINUTE; // 5 minutes
	pub const DefaultMaxNAVAge: u64 = 1 * SECONDS_PER_MINUTE; // 1 minute

	// Runtime-defined constraints for pool parameters
	pub const MinEpochTimeLowerBound: u64 = 1; // at least 1 second (i.e. do not allow multiple epochs closed in 1 block)
	pub const MinEpochTimeUpperBound: u64 = 30 * SECONDS_PER_DAY; // 1 month
	pub const MaxNAVAgeUpperBound: u64 = SECONDS_PER_HOUR; // 1 hour

	// Pool metadata limit
	#[derive(scale_info::TypeInfo, Eq, PartialEq, Debug, Clone, Copy )]
	pub const MaxSizeMetadata: u32 = 46; // length of IPFS hash

	// Deposit to create a pool. This covers pool data, loan data, and permissions data.
	pub const PoolDeposit: Balance = 100 * CFG;
}

impl pallet_pool_system::Config for Runtime {
	type AssetRegistry = OrmlAssetRegistry;
	type Balance = Balance;
	type ChallengeTime = ChallengeTime;
	type Currency = Balances;
	type CurrencyId = CurrencyId;
	type DefaultMaxNAVAge = DefaultMaxNAVAge;
	type DefaultMinEpochTime = DefaultMinEpochTime;
	type EpochId = PoolEpochId;
	type Investments = Investments;
	type MaxNAVAgeUpperBound = MaxNAVAgeUpperBound;
	type MaxSizeMetadata = MaxSizeMetadata;
	type MaxTokenNameLength = MaxTrancheNameLengthBytes;
	type MaxTokenSymbolLength = MaxTrancheSymbolLengthBytes;
	type MaxTranches = MaxTranches;
	type MinEpochTimeLowerBound = MinEpochTimeLowerBound;
	type MinEpochTimeUpperBound = MinEpochTimeUpperBound;
	type MinUpdateDelay = MinUpdateDelay;
	type NAV = Loans;
	type PalletId = PoolPalletId;
	type PalletIndex = PoolPalletIndex;
	type ParachainId = ParachainInfo;
	type Permission = Permissions;
	type PoolCreateOrigin = EnsureSigned<AccountId>;
	type PoolCurrency = PoolCurrency;
	type PoolDeposit = PoolDeposit;
	type PoolId = PoolId;
	type Rate = Rate;
	type RuntimeEvent = RuntimeEvent;
	type Time = Timestamp;
	type Tokens = Tokens;
	type TrancheCurrency = TrancheCurrency;
	type TrancheId = TrancheId;
	type TrancheWeight = TrancheWeight;
	type UpdateGuard = UpdateGuard;
	type WeightInfo = weights::pallet_pool_system::WeightInfo<Runtime>;
}

impl pallet_pool_registry::Config for Runtime {
	type Balance = Balance;
	type CurrencyId = CurrencyId;
	type InterestRate = Rate;
	type MaxSizeMetadata = MaxSizeMetadata;
	type MaxTokenNameLength = MaxTrancheNameLengthBytes;
	type MaxTokenSymbolLength = MaxTrancheSymbolLengthBytes;
	type MaxTranches = MaxTranches;
	type ModifyPool = pallet_pool_system::Pallet<Self>;
	type Permission = Permissions;
	type PoolCreateOrigin = EnsureSigned<AccountId>;
	type PoolId = PoolId;
	type Rate = Rate;
	type RuntimeEvent = RuntimeEvent;
	type TrancheId = TrancheId;
	type WeightInfo = weights::pallet_pool_registry::WeightInfo<Runtime>;
}

pub struct PoolCurrency;
impl Contains<CurrencyId> for PoolCurrency {
	fn contains(id: &CurrencyId) -> bool {
		match id {
			CurrencyId::Tranche(_, _)
			| CurrencyId::Native
			| CurrencyId::KSM
			| CurrencyId::Staking(_) => false,
			CurrencyId::AUSD => true,
			CurrencyId::ForeignAsset(_) => OrmlAssetRegistry::metadata(&id)
				.map(|m| m.additional.pool_currency)
				.unwrap_or(false),
		}
	}
}

pub struct UpdateGuard;
impl PoolUpdateGuard for UpdateGuard {
	type Moment = Moment;
	type PoolDetails = PoolDetails<
		CurrencyId,
		TrancheCurrency,
		u32,
		Balance,
		Rate,
		MaxSizeMetadata,
		TrancheWeight,
		TrancheId,
		PoolId,
		MaxTranches,
	>;
	type ScheduledUpdateDetails = ScheduledUpdateDetails<
		Rate,
		MaxTrancheNameLengthBytes,
		MaxTrancheSymbolLengthBytes,
		MaxTranches,
	>;

	fn released(
		pool: &Self::PoolDetails,
		update: &Self::ScheduledUpdateDetails,
		now: Self::Moment,
	) -> bool {
		if now < update.scheduled_time {
			return false;
		}

		// The epoch in which the redemptions were fulfilled,
		// should have closed after the scheduled time already,
		// to ensure that investors had the `MinUpdateDelay`
		// to submit their redemption orders.
		if now < pool.epoch.last_closed {
			return false;
		}

		let pool_id = pool.tranches.of_pool();

		// We do not allow releasing updates during epoch
		// closing.
		//
		// This is needed as:
		// - investment side starts new order round with zero orders at epoch_closing
		// - the pool might only fulfill x < 100% of redemptions
		//         -> not all redemptions would be fulfilled after epoch_execution
		if PoolSystem::epoch_targets(pool_id).is_some() {
			return false;
		}

		// There should be no outstanding redemption orders.
		let acc_outstanding_redemptions = pool
			.tranches
			.ids_non_residual_top()
			.iter()
			.map(|tranche_id| {
				let investment_id = TrancheCurrency::generate(pool_id, *tranche_id);
				Investments::redeem_orders(investment_id).amount
			})
			.fold(Balance::zero(), |acc, redemption| {
				acc.saturating_add(redemption)
			});

		if acc_outstanding_redemptions != 0u128 {
			return false;
		}

		true
	}
}

pub struct CurrencyPriceSource;
impl CurrencyPrice<CurrencyId> for CurrencyPriceSource {
	type Moment = Moment;
	type Rate = Rate;

	fn get_latest(
		base: CurrencyId,
		quote: Option<CurrencyId>,
	) -> Option<PriceValue<CurrencyId, Self::Rate, Self::Moment>> {
		match base {
			CurrencyId::Tranche(pool_id, tranche_id) => {
				match <pallet_pool_system::Pallet<Runtime> as PoolInspect<
				AccountId,
				CurrencyId,
			>>::get_tranche_token_price(pool_id, tranche_id) {
					// If a specific quote is requested, this needs to match the actual quote.
					Some(price) if Some(price.pair.quote) != quote => None,
					Some(price) => Some(price),
					None => None,
				}
			}
			_ => None,
		}
	}
}

parameter_types! {
	pub const MigrationMaxAccounts: u32 = 100;
	pub const MigrationMaxVestings: u32 = 10;
	pub const MigrationMaxProxies: u32 = 10;
}

// Implement the migration manager pallet
// The actual associated type, which executes the migration can be found in the migration folder
impl pallet_migration_manager::Config for Runtime {
	type MigrationMaxAccounts = MigrationMaxAccounts;
	type MigrationMaxProxies = MigrationMaxProxies;
	type MigrationMaxVestings = MigrationMaxVestings;
	type RuntimeEvent = RuntimeEvent;
	type WeightInfo = weights::pallet_migration_manager::WeightInfo<Self>;
}

// Parameterize crowdloan reward pallet configuration
parameter_types! {
	pub const CrowdloanRewardPalletId: PalletId = PalletId(*b"cc/rewrd");
}

// Implement crowdloan reward pallet's configuration trait for the runtime
impl pallet_crowdloan_reward::Config for Runtime {
	type AdminOrigin = EnsureRootOr<HalfOfCouncil>;
	type PalletId = CrowdloanRewardPalletId;
	type RuntimeEvent = RuntimeEvent;
	type WeightInfo = weights::pallet_crowdloan_reward::WeightInfo<Self>;
}

// Parameterize crowdloan claim pallet
parameter_types! {
	pub const CrowdloanClaimPalletId: PalletId = PalletId(*b"cc/claim");
	pub const MaxProofLength: u32 = 30;
}

// Implement crowdloan claim pallet configuration trait for the runtime
impl pallet_crowdloan_claim::Config for Runtime {
	type AdminOrigin = EnsureRootOr<HalfOfCouncil>;
	type MaxProofLength = MaxProofLength;
	type PalletId = CrowdloanClaimPalletId;
	type RelayChainAccountId = AccountId;
	type RewardMechanism = CrowdloanReward;
	type RuntimeEvent = RuntimeEvent;
	type WeightInfo = weights::pallet_crowdloan_claim::WeightInfo<Self>;
}

// Parameterize collator selection pallet
parameter_types! {
	pub const PotId: PalletId = cfg_types::ids::STAKE_POT_PALLET_ID;

	#[derive(scale_info::TypeInfo, Debug, PartialEq, Eq, Clone)]
	pub const MaxCandidates: u32 = 1000;
	pub const MinCandidates: u32 = 5;
	pub const MaxVoters: u32 = 10 * 1000;
	pub const SessionLength: BlockNumber = 6 * HOURS;
	pub const MaxInvulnerables: u32 = 100;
}

type CollatorSelectionUpdateOrigin = EitherOfDiverse<
	EnsureRoot<AccountId>,
	pallet_collective::EnsureProportionAtLeast<AccountId, CouncilCollective, 3, 4>,
>;

// Implement Collator Selection pallet configuration trait for the runtime
impl pallet_collator_selection::Config for Runtime {
	type Currency = Tokens;
	// should be a multiple of session or things will get inconsistent
	type KickThreshold = Period;
	type MaxCandidates = MaxCandidates;
	type MaxInvulnerables = MaxInvulnerables;
	type MinCandidates = MinCandidates;
	type PotId = PotId;
	type RuntimeEvent = RuntimeEvent;
	type UpdateOrigin = CollatorSelectionUpdateOrigin;
	type ValidatorId = <Self as frame_system::Config>::AccountId;
	type ValidatorIdOf = pallet_collator_selection::IdentityCollator;
	type ValidatorRegistration = Session;
	type WeightInfo = weights::pallet_collator_selection::WeightInfo<Self>;
}

#[derive(Clone, Eq, Debug, PartialEq, Ord, PartialOrd, Encode, Decode, TypeInfo)]
pub struct NullTransactor {}

impl UtilityEncodeCall for NullTransactor {
	fn encode_call(self, _call: UtilityAvailableCalls) -> Vec<u8> {
		unimplemented!("XcmTransactor feature not used")
	}
}

impl xcm_primitives::XcmTransact for NullTransactor {
	fn destination(self) -> MultiLocation {
		unimplemented!("XcmTransactor feature not used")
	}
}

impl pallet_xcm_transactor::Config for Runtime {
	type AccountIdToMultiLocation = xcm::AccountIdToMultiLocation;
	type AssetTransactor = xcm::FungiblesTransactor;
	type Balance = Balance;
	type BaseXcmWeight = BaseXcmWeight;
	type CurrencyId = CurrencyId;
	type CurrencyIdToMultiLocation = xcm::CurrencyIdConvert;
	type DerivativeAddressRegistrationOrigin = EnsureRoot<AccountId>;
	type LocationInverter = xcm_builder::LocationInverter<Ancestry>;
	type ReserveProvider = xcm_primitives::AbsoluteAndRelativeReserve<SelfLocation>;
	type RuntimeEvent = RuntimeEvent;
	type SelfLocation = SelfLocation;
	type SovereignAccountDispatcherOrigin = EnsureRoot<AccountId>;
	type Transactor = NullTransactor;
	type Weigher = xcm_builder::FixedWeightBounds<UnitWeightCost, RuntimeCall, MaxInstructions>;
	type WeightInfo = ();
	type XcmSender = XcmRouter;
}

parameter_types! {
	pub const MaxActiveLoansPerPool: u32 = 50;
	pub const MaxWriteOffPolicySize: u32 = 10;
}

impl pallet_loans_ref::Config for Runtime {
	type Balance = Balance;
	type CollectionId = CollectionId;
	type CurrencyId = CurrencyId;
	type InterestAccrual = InterestAccrual;
	type ItemId = ItemId;
	type LoanId = LoanId;
	type MaxActiveLoansPerPool = MaxActiveLoansPerPool;
	type MaxWriteOffPolicySize = MaxWriteOffPolicySize;
	type NonFungible = Uniques;
	type Permissions = Permissions;
	type Pool = PoolSystem;
	type Rate = Rate;
	type RuntimeEvent = RuntimeEvent;
	type Time = Timestamp;
	type WeightInfo = weights::pallet_loans_ref::WeightInfo<Self>;
}

parameter_types! {
	#[derive(Encode, Decode, Debug, Eq, PartialEq, PartialOrd, scale_info::TypeInfo, Clone)]
	#[cfg_attr(feature = "std", derive(frame_support::Serialize, frame_support::Deserialize))]
	pub const MaxTranches: u32 = 5;

	// How much time should lapse before a tranche investor can be removed
	#[derive(Debug, Eq, PartialEq, scale_info::TypeInfo, Clone)]
	pub const MinDelay: Moment = 7 * SECONDS_PER_DAY;

	#[derive(Debug, Eq, PartialEq, scale_info::TypeInfo, Clone)]
	pub const MaxRolesPerPool: u32 = 1_000;
}

impl pallet_permissions::Config for Runtime {
	type AdminOrigin = EnsureRootOr<HalfOfCouncil>;
	type Editors = Editors;
	type MaxRolesPerScope = MaxRolesPerPool;
	type MaxTranches = MaxTranches;
	type Role = Role<TrancheId, Moment>;
	type RuntimeEvent = RuntimeEvent;
	type Scope = PermissionScope<PoolId, CurrencyId>;
	type Storage =
		PermissionRoles<TimeProvider<Timestamp>, MinDelay, TrancheId, MaxTranches, Moment>;
	type WeightInfo = weights::pallet_permissions::WeightInfo<Runtime>;
}

pub struct Editors;
impl
	Contains<(
		AccountId,
		Option<Role<TrancheId, Moment>>,
		PermissionScope<PoolId, CurrencyId>,
		Role<TrancheId, Moment>,
	)> for Editors
{
	fn contains(
		t: &(
			AccountId,
			Option<Role<TrancheId, Moment>>,
			PermissionScope<PoolId, CurrencyId>,
			Role<TrancheId, Moment>,
		),
	) -> bool {
		let (_editor, maybe_role, _scope, role) = t;
		if let Some(with_role) = maybe_role {
			match *with_role {
				Role::PoolRole(PoolRole::PoolAdmin) => match *role {
					// PoolAdmins can manage all other admins, but not tranche investors
					Role::PoolRole(PoolRole::TrancheInvestor(_, _)) => false,
					Role::PoolRole(..) => true,
					_ => false,
				},
				Role::PoolRole(PoolRole::MemberListAdmin) => matches!(
					*role,
					// MemberlistAdmins can manage tranche investors
					Role::PoolRole(PoolRole::TrancheInvestor(_, _))
				),
				Role::PermissionedCurrencyRole(PermissionedCurrencyRole::Manager) => matches!(
					*role,
					Role::PermissionedCurrencyRole(PermissionedCurrencyRole::Holder(_))
				),
				_ => false,
			}
		} else {
			false
		}
	}
}

pub struct RestrictedTokens<P>(PhantomData<P>);
impl<P> PreConditions<TransferDetails<AccountId, CurrencyId, Balance>> for RestrictedTokens<P>
where
	P: PermissionsT<AccountId, Scope = PermissionScope<PoolId, CurrencyId>, Role = Role>,
{
	type Result = bool;

	fn check(details: TransferDetails<AccountId, CurrencyId, Balance>) -> bool {
		let TransferDetails {
			send,
			recv,
			id,
			amount: _amount,
		} = details;

		match id {
			CurrencyId::Tranche(pool_id, tranche_id) => {
				P::has(
					PermissionScope::Pool(pool_id),
					send,
					Role::PoolRole(PoolRole::TrancheInvestor(tranche_id, UNION)),
				) && P::has(
					PermissionScope::Pool(pool_id),
					recv,
					Role::PoolRole(PoolRole::TrancheInvestor(tranche_id, UNION)),
				)
			}
			_ => true,
		}
	}
}

parameter_types! {
	pub const NativeToken: CurrencyId = CurrencyId::Native;
}

impl pallet_restricted_tokens::Config for Runtime {
	type Balance = Balance;
	type CurrencyId = CurrencyId;
	type Fungibles = OrmlTokens;
	type NativeFungible = Balances;
	type NativeToken = NativeToken;
	type PreCurrency = cfg_traits::Always;
	type PreExtrTransfer = RestrictedTokens<Permissions>;
	type PreFungibleInspect = FungibleInspectPassthrough;
	type PreFungibleInspectHold = cfg_traits::Always;
	type PreFungibleMutate = cfg_traits::Always;
	type PreFungibleMutateHold = cfg_traits::Always;
	type PreFungibleTransfer = cfg_traits::Always;
	type PreFungiblesInspect = FungiblesInspectPassthrough;
	type PreFungiblesInspectHold = cfg_traits::Always;
	type PreFungiblesMutate = cfg_traits::Always;
	type PreFungiblesMutateHold = cfg_traits::Always;
	type PreFungiblesTransfer = cfg_traits::Always;
	type PreReservableCurrency = cfg_traits::Always;
	type RuntimeEvent = RuntimeEvent;
	type WeightInfo = pallet_restricted_tokens::weights::SubstrateWeight<Self>;
}

parameter_type_with_key! {
	pub ExistentialDeposits: |_currency_id: CurrencyId| -> Balance {
		// every currency has a zero existential deposit
		0
	};
}

parameter_types! {
	pub TreasuryAccount: AccountId = TreasuryPalletId::get().into_account_truncating();
}

pub struct CurrencyHooks<R>(PhantomData<R>);
impl<C: orml_tokens::Config> MutationHooks<AccountId, CurrencyId, Balance> for CurrencyHooks<C> {
	type OnDust = orml_tokens::TransferDust<Runtime, TreasuryAccount>;
	type OnKilledTokenAccount = ();
	type OnNewTokenAccount = ();
	type OnSlash = ();
	type PostDeposit = ();
	type PostTransfer = ();
	type PreDeposit = ();
	type PreTransfer = ();
}

impl orml_tokens::Config for Runtime {
	type Amount = IBalance;
	type Balance = Balance;
	type CurrencyHooks = CurrencyHooks<Runtime>;
	type CurrencyId = CurrencyId;
	type DustRemovalWhitelist = frame_support::traits::Nothing;
	type ExistentialDeposits = ExistentialDeposits;
	type MaxLocks = MaxLocks;
	type MaxReserves = MaxReserves;
	type ReserveIdentifier = [u8; 8];
	type RuntimeEvent = RuntimeEvent;
	type WeightInfo = ();
}

impl orml_asset_registry::Config for Runtime {
	type AssetId = CurrencyId;
	type AssetProcessor = asset_registry::CustomAssetProcessor;
	type AuthorityOrigin =
		asset_registry::AuthorityOrigin<RuntimeOrigin, EnsureRootOr<HalfOfCouncil>>;
	type Balance = Balance;
	type CustomMetadata = CustomMetadata;
	type RuntimeEvent = RuntimeEvent;
	type WeightInfo = ();
}

impl pallet_interest_accrual::Config for Runtime {
	type Balance = Balance;
	type InterestRate = Rate;
	// TODO: This is a stopgap value until we can calculate it correctly with updated benchmarks. See #1024
	type MaxRateCount = MaxActiveLoansPerPool;
	type RuntimeEvent = RuntimeEvent;
	type Time = Timestamp;
	type Weights = ();
}

impl pallet_connectors::Config for Runtime {
	type AdminOrigin = EnsureRoot<AccountId>;
	type AssetRegistry = OrmlAssetRegistry;
	type Balance = Balance;
	type Permission = Permissions;
	type PoolInspect = PoolSystem;
	type Rate = Rate;
	type RuntimeEvent = RuntimeEvent;
	type Time = Timestamp;
	type Tokens = Tokens;
	type TrancheCurrency = TrancheCurrency;
	type WeightInfo = ();
}

parameter_types! {
	pub NativeTokenId: chainbridge::ResourceId = chainbridge::derive_resource_id(1, &sp_io::hashing::blake2_128(b"xRAD"));
	pub const NativeTokenTransferFeeKey: FeeKey = FeeKey::BridgeNativeTransfer;
}

impl pallet_bridge::Config for Runtime {
	type BridgeOrigin = chainbridge::EnsureBridge<Runtime>;
	type BridgePalletId = ChainBridgePalletId;
	type Currency = Balances;
	type Fees = Fees;
	type NativeTokenId = NativeTokenId;
	type NativeTokenTransferFeeKey = NativeTokenTransferFeeKey;
	type RuntimeEvent = RuntimeEvent;
	type WeightInfo = ();
}

parameter_types! {
	pub const ChainId: chainbridge::ChainId = 1;
	pub const ProposalLifetime: u32 = 500;
	pub const ChainBridgePalletId: PalletId = cfg_types::ids::CHAIN_BRIDGE_PALLET_ID;
	pub const RelayerVoteThreshold: u32 = DEFAULT_RELAYER_VOTE_THRESHOLD;
}

impl chainbridge::Config for Runtime {
	/// A 75% majority of the council can update bridge settings.
	type AdminOrigin =
		pallet_collective::EnsureProportionAtLeast<AccountId, CouncilCollective, 3, 4>;
	type ChainId = ChainId;
	type PalletId = ChainBridgePalletId;
	type Proposal = RuntimeCall;
	type ProposalLifetime = ProposalLifetime;
	type RelayerVoteThreshold = RelayerVoteThreshold;
	type RuntimeEvent = RuntimeEvent;
	type WeightInfo = ();
}

parameter_types! {
	pub ResourceHashId: chainbridge::ResourceId = chainbridge::derive_resource_id(1, &sp_io::hashing::blake2_128(&cfg_types::ids::CHAIN_BRIDGE_HASH_ID));
	pub const NftProofValidationFeeKey: FeeKey = FeeKey::NftProofValidation;
}

impl pallet_nft::Config for Runtime {
	type ChainId = chainbridge::ChainId;
	type NftProofValidationFeeKey = NftProofValidationFeeKey;
	type ResourceHashId = ResourceHashId;
	type RuntimeEvent = RuntimeEvent;
	type WeightInfo = ();
}

// admin stuff
impl pallet_sudo::Config for Runtime {
	type RuntimeCall = RuntimeCall;
	type RuntimeEvent = RuntimeEvent;
}

parameter_types! {
	pub const MaxKeys: u32 = 10;
	pub const DefaultKeyDeposit: Balance = 100 * CFG;
}

impl pallet_keystore::pallet::Config for Runtime {
	type AdminOrigin = EnsureRootOr<AllOfCouncil>;
	type Balance = Balance;
	type Currency = Balances;
	type DefaultKeyDeposit = DefaultKeyDeposit;
	type MaxKeys = MaxKeys;
	type RuntimeEvent = RuntimeEvent;
	type WeightInfo = weights::pallet_keystore::WeightInfo<Runtime>;
}

parameter_types! {
	pub const MaxOutstandingCollects: u32 = 10;
}
impl pallet_investments::Config for Runtime {
	type Accountant = PoolSystem;
	type Amount = Balance;
	type BalanceRatio = Rate;
	type InvestmentId = TrancheCurrency;
	type MaxOutstandingCollects = MaxOutstandingCollects;
	type PreConditions = IsTrancheInvestor<Permissions, Timestamp>;
	type RuntimeEvent = RuntimeEvent;
	type Tokens = Tokens;
	type WeightInfo = ();
}

/// Checks whether the given `who` has the role
/// of a `TrancehInvestor` for the given pool.
pub struct IsTrancheInvestor<P, T>(PhantomData<(P, T)>);
impl<
		P: PermissionsT<AccountId, Scope = PermissionScope<PoolId, CurrencyId>, Role = Role>,
		T: UnixTime,
	> PreConditions<OrderType<AccountId, TrancheCurrency, Balance>> for IsTrancheInvestor<P, T>
{
	type Result = DispatchResult;

	fn check(order: OrderType<AccountId, TrancheCurrency, Balance>) -> Self::Result {
		let is_tranche_investor = match order {
			OrderType::Investment {
				who,
				investment_id: tranche,
				..
			} => P::has(
				PermissionScope::Pool(tranche.of_pool()),
				who,
				Role::PoolRole(PoolRole::TrancheInvestor(
					tranche.of_tranche(),
					T::now().as_secs(),
				)),
			),
			OrderType::Redemption {
				who,
				investment_id: tranche,
				..
			} => P::has(
				PermissionScope::Pool(tranche.of_pool()),
				who,
				Role::PoolRole(PoolRole::TrancheInvestor(
					tranche.of_tranche(),
					T::now().as_secs(),
				)),
			),
		};

		if is_tranche_investor {
			Ok(())
		} else {
			// TODO: We should adapt the permissions pallets interface to return an error instead of a boolen. This makes the redundant has not role error
			//       that downstream pallets always need to generate not needed anymore.
			Err(DispatchError::Other(
				"Account does not have the TrancheInvestor permission.",
			))
		}
	}
}

#[derive(Clone, Copy, PartialEq, Eq, Encode, Decode, TypeInfo, MaxEncodedLen, RuntimeDebug)]
#[cfg_attr(feature = "std", derive(Serialize, Deserialize))]
pub enum RewardDomain {
	Liquidity,
	Block,
}

frame_support::parameter_types! {
	pub const RewardsPalletId: PalletId = PalletId(*b"d/reward");
	pub const RewardCurrency: CurrencyId = CurrencyId::Native;

	#[derive(scale_info::TypeInfo)]
	pub const MaxCurrencyMovements: u32 = 50;
}

impl pallet_rewards::Config<pallet_rewards::Instance1> for Runtime {
	type Currency = Tokens;
	type CurrencyId = CurrencyId;
	type DomainId = RewardDomain;
	type GroupId = u32;
	type PalletId = RewardsPalletId;
	type RewardCurrency = RewardCurrency;
	type RewardIssuance =
		pallet_rewards::issuance::MintReward<AccountId, Balance, CurrencyId, Tokens>;
	type RewardMechanism = pallet_rewards::mechanism::base::Mechanism<
		Balance,
		IBalance,
		FixedI128,
		MaxCurrencyMovements,
	>;
	type RuntimeEvent = RuntimeEvent;
}

frame_support::parameter_types! {
	// BlockRewards have exactly one group and currency
	#[derive(scale_info::TypeInfo)]
	pub const SingleCurrencyMovement: u32 = 1;
}

impl pallet_rewards::Config<pallet_rewards::Instance2> for Runtime {
	type Currency = Tokens;
	type CurrencyId = CurrencyId;
	type DomainId = RewardDomain;
	type GroupId = u32;
	type PalletId = RewardsPalletId;
	type RewardCurrency = RewardCurrency;
	type RewardIssuance =
		pallet_rewards::issuance::MintReward<AccountId, Balance, CurrencyId, Tokens>;
	type RewardMechanism = pallet_rewards::mechanism::base::Mechanism<
		Balance,
		IBalance,
		FixedI128,
		SingleCurrencyMovement,
	>;
	type RuntimeEvent = RuntimeEvent;
}

frame_support::parameter_types! {
	#[derive(scale_info::TypeInfo)]
	pub const MaxGroups: u32 = 20;

	#[derive(scale_info::TypeInfo, Debug, PartialEq, Eq, Clone)]
	pub const MaxChangesPerEpoch: u32 = 50;

	pub const InitialEpochDuration: BlockNumber = 1 * MINUTES;

	pub const LiquidityDomain: RewardDomain = RewardDomain::Liquidity;
}

impl pallet_liquidity_rewards::Config for Runtime {
	type AdminOrigin = EnsureRootOr<HalfOfCouncil>;
	type Balance = Balance;
	type CurrencyId = CurrencyId;
	type Domain = LiquidityDomain;
	type GroupId = u32;
	type InitialEpochDuration = InitialEpochDuration;
	type MaxChangesPerEpoch = MaxChangesPerEpoch;
	type MaxGroups = MaxGroups;
	type Rewards = Rewards;
	type RuntimeEvent = RuntimeEvent;
	type Weight = u64;
	type WeightInfo = ();
}

frame_support::parameter_types! {
	pub const BlockRewardsDomain: RewardDomain = RewardDomain::Block;
}

impl pallet_block_rewards::Config for Runtime {
	type AdminOrigin = EnsureRootOr<HalfOfCouncil>;
	type AuthorityId = AuraId;
	type Balance = Balance;
	type Beneficiary = ();
	type Currency = Tokens;
	type Domain = BlockRewardsDomain;
	type MaxChangesPerSession = MaxChangesPerEpoch;
	type MaxCollators = MaxAuthorities;
	type Rewards = BlockRewardsBase;
	type RuntimeEvent = RuntimeEvent;
	type Weight = u64;
	type WeightInfo = ();
}

// Frame Order in this block dictates the index of each one in the metadata
// Any addition should be done at the bottom
// Any deletion affects the following frames during runtime upgrades
construct_runtime!(
	pub enum Runtime where
		Block = Block,
		NodeBlock = cfg_primitives::Block,
		UncheckedExtrinsic = UncheckedExtrinsic
	{
		// basic system stuff
		System: frame_system::{Pallet, Call, Config, Storage, Event<T>} = 0,
		ParachainSystem: cumulus_pallet_parachain_system::{Pallet, Call, Config, Storage, Inherent, Event<T>} = 1,
		RandomnessCollectiveFlip: pallet_randomness_collective_flip::{Pallet, Storage} = 2,
		Timestamp: pallet_timestamp::{Pallet, Call, Storage, Inherent} = 3,
		ParachainInfo: parachain_info::{Pallet, Storage, Config} = 4,

		// money stuff
		Balances: pallet_balances::{Pallet, Call, Storage, Config<T>, Event<T>} = 20,
		TransactionPayment: pallet_transaction_payment::{Event<T>, Pallet, Storage} = 21,

		// authoring stuff
		// collator_selection must go here in order for the storage to be available to pallet_session
		CollatorSelection: pallet_collator_selection::{Pallet, Call, Storage, Event<T>, Config<T>} = 71,
		Authorship: pallet_authorship::{Pallet, Call, Storage} = 30,
		Session: pallet_session::{Pallet, Call, Storage, Event, Config<T>} = 31,
		Aura: pallet_aura::{Pallet, Storage, Config<T>} = 32,
		AuraExt: cumulus_pallet_aura_ext::{Pallet, Storage, Config} = 33,

		// substrate pallets
		Multisig: pallet_multisig::{Pallet, Call, Storage, Event<T>} = 60,
		Proxy: pallet_proxy::{Pallet, Call, Storage, Event<T>} = 61,
		Utility: pallet_utility::{Pallet, Call, Event} = 62,
		Scheduler: pallet_scheduler::{Pallet, Call, Storage, Event<T>} = 63,
		Council: pallet_collective::<Instance1>::{Pallet, Call, Storage, Origin<T>, Event<T>, Config<T>} = 64,
		Elections: pallet_elections_phragmen::{Pallet, Call, Storage, Event<T>, Config<T>} = 65,
		Democracy: pallet_democracy::{Pallet, Call, Storage, Config<T>, Event<T>} = 66,
		Identity: pallet_identity::{Pallet, Call, Storage, Event<T>} = 67,
		Vesting: pallet_vesting::{Pallet, Call, Storage, Event<T>, Config<T>} = 68,
		Treasury: pallet_treasury::{Pallet, Call, Storage, Config, Event<T>} = 69,
		Uniques: pallet_uniques::{Pallet, Call, Storage, Event<T>} = 70,
		Preimage: pallet_preimage::{Pallet, Call, Storage, Event<T>} = 72,

		// our pallets
		Fees: pallet_fees::{Pallet, Call, Storage, Config<T>, Event<T>} = 90,
		Anchor: pallet_anchors::{Pallet, Call, Storage} = 91,
		Claims: pallet_claims::{Pallet, Call, Storage, Event<T>} = 92,
		CrowdloanClaim: pallet_crowdloan_claim::{Pallet, Call, Storage, Event<T>} = 93,
		CrowdloanReward: pallet_crowdloan_reward::{Pallet, Call, Storage, Event<T>} = 94,
		PoolSystem: pallet_pool_system::{Pallet, Call, Storage, Event<T>} = 95,
		Loans: pallet_loans_ref::{Pallet, Call, Storage, Event<T>} = 96,
		Permissions: pallet_permissions::{Pallet, Call, Storage, Event<T>} = 97,
		CollatorAllowlist: pallet_collator_allowlist::{Pallet, Call, Storage, Config<T>, Event<T>} = 98,
		Tokens: pallet_restricted_tokens::{Pallet, Call, Event<T>} = 99,
		NftSales: pallet_nft_sales::{Pallet, Call, Storage, Event<T>} = 100,
		Bridge: pallet_bridge::{Pallet, Call, Storage, Config<T>, Event<T>} = 101,
		InterestAccrual: pallet_interest_accrual::{Pallet, Storage, Event<T>, Config<T>} = 102,
		Nfts: pallet_nft::{Pallet, Call, Event<T>} = 103,
		Keystore: pallet_keystore::{Pallet, Call, Storage, Event<T>} = 104,
		Investments: pallet_investments::{Pallet, Call, Storage, Event<T>} = 105,
		Rewards: pallet_rewards::<Instance1>::{Pallet, Storage, Event<T>} = 106,
		LiquidityRewards: pallet_liquidity_rewards::{Pallet, Call, Storage, Event<T>} = 107,
		Connectors: pallet_connectors::{Pallet, Call, Storage, Event<T>} = 108,
		PoolRegistry: pallet_pool_registry::{Pallet, Call, Storage, Event<T>} = 109,
		BlockRewardsBase: pallet_rewards::<Instance2>::{Pallet, Storage, Event<T>} = 110,
		BlockRewards: pallet_block_rewards::{Pallet, Call, Storage, Event<T>, Config<T>} = 111,

		// XCM
		XcmpQueue: cumulus_pallet_xcmp_queue::{Pallet, Call, Storage, Event<T>} = 120,
		PolkadotXcm: pallet_xcm::{Pallet, Call, Event<T>, Origin} = 121,
		CumulusXcm: cumulus_pallet_xcm::{Pallet, Event<T>, Origin} = 122,
		DmpQueue: cumulus_pallet_dmp_queue::{Pallet, Call, Storage, Event<T>} = 123,
		XTokens: orml_xtokens::{Pallet, Storage, Call, Event<T>} = 124,
		XcmTransactor: pallet_xcm_transactor::{Pallet, Call, Storage, Event<T>} = 125,

		// 3rd party pallets
		OrmlTokens: orml_tokens::{Pallet, Storage, Event<T>, Config<T>} = 150,
		ChainBridge: chainbridge::{Pallet, Call, Storage, Event<T>} = 151,
		OrmlAssetRegistry: orml_asset_registry::{Pallet, Storage, Call, Event<T>, Config<T>} = 152,
		OrmlXcm: orml_xcm::{Pallet, Storage, Call, Event<T>} = 153,

		// migration pallet
		Migration: pallet_migration_manager::{Pallet, Call, Storage, Event<T>} = 199,
		// admin stuff
		Sudo: pallet_sudo::{Pallet, Call, Config<T>, Storage, Event<T>} = 200,
	}
);

/// The config for the Downward Message Passing Queue, i.e., how messages coming from the
/// relay-chain are handled.
impl cumulus_pallet_dmp_queue::Config for Runtime {
	type ExecuteOverweightOrigin = EnsureRoot<AccountId>;
	type RuntimeEvent = RuntimeEvent;
	type XcmExecutor = XcmExecutor<XcmConfig>;
}

parameter_types! {
	pub UnitWeightCost: u64 = 100_000_000;
	pub const MaxInstructions: u32 = 100;
}

/// XCMP Queue is responsible to handle XCM messages coming directly from sibling parachains.
impl cumulus_pallet_xcmp_queue::Config for Runtime {
	type ChannelInfo = ParachainSystem;
	type ControllerOrigin = EnsureRoot<AccountId>;
	type ControllerOriginConverter = XcmOriginToTransactDispatchOrigin;
	type ExecuteOverweightOrigin = EnsureRoot<AccountId>;
	type RuntimeEvent = RuntimeEvent;
	type VersionWrapper = PolkadotXcm;
	type WeightInfo = cumulus_pallet_xcmp_queue::weights::SubstrateWeight<Self>;
	type XcmExecutor = XcmExecutor<XcmConfig>;
}

/// Block type as expected by this runtime.
pub type Block = generic::Block<Header, UncheckedExtrinsic>;
/// A Block signed with a Justification
pub type SignedBlock = generic::SignedBlock<Block>;
/// BlockId type as expected by this runtime.
pub type BlockId = generic::BlockId<Block>;
/// The SignedExtension to the basic transaction logic.
pub type SignedExtra = (
	frame_system::CheckNonZeroSender<Runtime>,
	frame_system::CheckSpecVersion<Runtime>,
	frame_system::CheckTxVersion<Runtime>,
	frame_system::CheckGenesis<Runtime>,
	frame_system::CheckEra<Runtime>,
	frame_system::CheckNonce<Runtime>,
	frame_system::CheckWeight<Runtime>,
	pallet_transaction_payment::ChargeTransactionPayment<Runtime>,
);
/// Unchecked extrinsic type as expected by this runtime.
pub type UncheckedExtrinsic =
	generic::UncheckedExtrinsic<Address, RuntimeCall, Signature, SignedExtra>;
/// Extrinsic type that has already been checked.
pub type CheckedExtrinsic = generic::CheckedExtrinsic<AccountId, RuntimeCall, SignedExtra>;

parameter_types! {
	// = 16.65 CFG per epoch (12h)
	pub const CollatorRewards: Balance = 8_325 * MILLI_CFG;
	// = 20,096 CFG per epoch (12h)
	pub const TotalRewards: Balance = 10_048 * CFG;
}

/// Executive: handles dispatch to the various modules.
pub type Executive = frame_executive::Executive<
	Runtime,
	Block,
	frame_system::ChainContext<Runtime>,
	Runtime,
	AllPalletsWithSystem,
	pallet_block_rewards::migrations::InitBlockRewards<Runtime, CollatorRewards, TotalRewards>,
>;

#[cfg(not(feature = "disable-runtime-api"))]
impl_runtime_apis! {
	impl sp_api::Core<Block> for Runtime {
		fn version() -> RuntimeVersion {
			VERSION
		}

		fn execute_block(block: Block) {
			Executive::execute_block(block)
		}

		fn initialize_block(header: &<Block as BlockT>::Header) {
			Executive::initialize_block(header)
		}
	}

	impl sp_api::Metadata<Block> for Runtime {
		fn metadata() -> OpaqueMetadata {
			OpaqueMetadata::new(Runtime::metadata().into())
		}
	}

	impl sp_block_builder::BlockBuilder<Block> for Runtime {
		fn apply_extrinsic(extrinsic: <Block as BlockT>::Extrinsic) -> ApplyExtrinsicResult {
			Executive::apply_extrinsic(extrinsic)
		}

		fn finalize_block() -> <Block as BlockT>::Header {
			Executive::finalize_block()
		}

		fn inherent_extrinsics(data: InherentData) -> Vec<<Block as BlockT>::Extrinsic> {
			data.create_extrinsics()
		}

		fn check_inherents(block: Block, data: InherentData) -> CheckInherentsResult {
			data.check_extrinsics(&block)
		}
	}

	impl sp_transaction_pool::runtime_api::TaggedTransactionQueue<Block> for Runtime {
		fn validate_transaction(
			source: TransactionSource,
			tx: <Block as BlockT>::Extrinsic,
			block_hash: <Block as BlockT>::Hash,
		) -> TransactionValidity {
			Executive::validate_transaction(source, tx, block_hash)
		}
	}

	impl sp_offchain::OffchainWorkerApi<Block> for Runtime {
		fn offchain_worker(header: &<Block as BlockT>::Header) {
			Executive::offchain_worker(header)
		}
	}

	impl sp_session::SessionKeys<Block> for Runtime {
		fn decode_session_keys(
			encoded: Vec<u8>,
		) -> Option<Vec<(Vec<u8>, sp_core::crypto::KeyTypeId)>> {
			SessionKeys::decode_into_raw_public_keys(&encoded)
		}

		fn generate_session_keys(seed: Option<Vec<u8>>) -> Vec<u8> {
			SessionKeys::generate(seed)
		}
	}

	impl sp_consensus_aura::AuraApi<Block, AuraId> for Runtime {
		fn slot_duration() -> sp_consensus_aura::SlotDuration {
			sp_consensus_aura::SlotDuration::from_millis(Aura::slot_duration())
		}

		fn authorities() -> Vec<AuraId> {
			Aura::authorities().into_inner()
		}
	}

	impl frame_system_rpc_runtime_api::AccountNonceApi<Block, AccountId, Index> for Runtime {
		fn account_nonce(account: AccountId) -> Index {
			System::account_nonce(account)
		}
	}

	impl pallet_transaction_payment_rpc_runtime_api::TransactionPaymentApi<
		Block,
		Balance,
	> for Runtime {
		fn query_info(uxt: <Block as BlockT>::Extrinsic, len: u32) -> RuntimeDispatchInfo<Balance> {
			TransactionPayment::query_info(uxt, len)
		}
		fn query_fee_details(uxt: <Block as BlockT>::Extrinsic, len: u32) -> FeeDetails<Balance> {
			TransactionPayment::query_fee_details(uxt, len)
		}
	}

	impl cumulus_primitives_core::CollectCollationInfo<Block> for Runtime {
		fn collect_collation_info(header: &<Block as BlockT>::Header) -> cumulus_primitives_core::CollationInfo {
			ParachainSystem::collect_collation_info(header)
		}
	}

	/* Runtime Apis impls */

	// AnchorApi
	impl runtime_common::apis::AnchorApi<Block, Hash, BlockNumber> for Runtime {
		fn get_anchor_by_id(id: Hash) -> Option<AnchorData<Hash, BlockNumber>> {
			Anchor::get_anchor_by_id(id)
		}
	}

	// PoolsApi
	impl runtime_common::apis::PoolsApi<Block, PoolId, TrancheId, Balance, CurrencyId, Rate, MaxTranches> for Runtime {
		fn currency(pool_id: PoolId) -> Option<CurrencyId>{
			pallet_pool_system::Pool::<Runtime>::get(pool_id).map(|details| details.currency)
		}

		fn inspect_epoch_solution(pool_id: PoolId, solution: Vec<TrancheSolution>) -> Option<EpochSolution<Balance, MaxTranches>>{
			let pool = pallet_pool_system::Pool::<Runtime>::get(pool_id)?;
			let epoch_execution_info = pallet_pool_system::EpochExecution::<Runtime>::get(pool_id)?;
			pallet_pool_system::Pallet::<Runtime>::score_solution(
				&pool,
				&epoch_execution_info,
				&solution
			).ok()
		}

		fn tranche_token_price(pool_id: PoolId, tranche: TrancheLoc<TrancheId>) -> Option<Rate>{
			let now = <Timestamp as UnixTime>::now().as_secs();
			let mut pool = PoolSystem::pool(pool_id)?;
			let nav = Loans::update_nav(pool_id).ok()?;
			let total_assets = pool.reserve.total.saturating_add(nav);
			let index: usize = pool.tranches.tranche_index(&tranche)?.try_into().ok()?;
			let prices = pool
				.tranches
				.calculate_prices::<_, OrmlTokens, _>(total_assets, now)
				.ok()?;
			prices.get(index).cloned()
		}

		fn tranche_token_prices(pool_id: PoolId) -> Option<Vec<Rate>>{
			let now = <Timestamp as UnixTime>::now().as_secs();
			let mut pool = PoolSystem::pool(pool_id)?;
			let nav = Loans::update_nav(pool_id).ok()?;
			let total_assets = pool.reserve.total.saturating_add(nav);
			pool
				.tranches
				.calculate_prices::<Rate, OrmlTokens, AccountId>(total_assets, now)
				.ok()
		}

		fn tranche_ids(pool_id: PoolId) -> Option<Vec<TrancheId>>{
			let pool = pallet_pool_system::Pool::<Runtime>::get(pool_id)?;
			Some(pool.tranches.ids_residual_top())
		}

		fn tranche_id(pool_id: PoolId, tranche_index: TrancheIndex) -> Option<TrancheId>{
			let pool = pallet_pool_system::Pool::<Runtime>::get(pool_id)?;
			let index: usize = tranche_index.try_into().ok()?;
			pool.tranches.ids_residual_top().get(index).cloned()
		}

		fn tranche_currency(pool_id: PoolId, tranche_loc: TrancheLoc<TrancheId>) -> Option<CurrencyId>{
			let pool = pallet_pool_system::Pool::<Runtime>::get(pool_id)?;
			pool.tranches.tranche_currency(tranche_loc).map(Into::into)
		}
	}

	// RewardsApi
	impl runtime_common::apis::RewardsApi<Block, AccountId, Balance, RewardDomain, CurrencyId> for Runtime {
		fn list_currencies(account_id: AccountId) -> Vec<(RewardDomain, CurrencyId)> {
			pallet_rewards::Pallet::<Runtime, pallet_rewards::Instance1>::list_currencies(&account_id)
			.into_iter().chain(
				pallet_rewards::Pallet::<Runtime, pallet_rewards::Instance2>::list_currencies(&account_id).into_iter()
			).collect()
		}

		fn compute_reward(currency_id: (RewardDomain, CurrencyId), account_id: AccountId) -> Option<Balance> {
			<pallet_rewards::Pallet::<Runtime, pallet_rewards::Instance1> as AccountRewards<AccountId>>::compute_reward(currency_id, &account_id)
			.or_else(|_|
				<pallet_rewards::Pallet::<Runtime, pallet_rewards::Instance2> as AccountRewards<AccountId>>::compute_reward(currency_id, &account_id)
			)
			.ok()
		}
	}

	#[cfg(feature = "runtime-benchmarks")]
	impl frame_benchmarking::Benchmark<Block> for Runtime {
		fn dispatch_benchmark(
				config: frame_benchmarking::BenchmarkConfig
		) -> Result<Vec<frame_benchmarking::BenchmarkBatch>, sp_runtime::RuntimeString> {
			use frame_benchmarking::{Benchmarking, BenchmarkBatch, TrackedStorageKey, add_benchmark};
			use frame_system_benchmarking::Pallet as SystemBench;
			use cumulus_pallet_session_benchmarking::Pallet as SessionBench;

			impl frame_system_benchmarking::Config for Runtime {}
			impl cumulus_pallet_session_benchmarking::Config for Runtime {}

			// you can whitelist any storage keys you do not want to track here
			let whitelist: Vec<TrackedStorageKey> = vec![
				// Block Number
				hex_literal::hex!("26aa394eea5630e07c48ae0c9558cef702a5c1b19ab7a04f536c519aca4983ac").to_vec().into(),
				// Total Issuance
				hex_literal::hex!("c2261276cc9d1f8598ea4b6a74b15c2f57c875e4cff74148e4628f264b974c80").to_vec().into(),
				// Execution Phase
				hex_literal::hex!("26aa394eea5630e07c48ae0c9558cef7ff553b5a9862a516939d82b3d3d8661a").to_vec().into(),
				// Event Count
				hex_literal::hex!("26aa394eea5630e07c48ae0c9558cef70a98fdbe9ce6c55837576c60c7af3850").to_vec().into(),
				// System Events
				hex_literal::hex!("26aa394eea5630e07c48ae0c9558cef780d41e5e16056765bc8461851072c9d7").to_vec().into(),
			];

			let mut batches = Vec::<BenchmarkBatch>::new();
			let params = (&config, &whitelist);

			// It should be called Anchors to make the runtime_benchmarks.sh script works
			type Anchors = Anchor;

			add_benchmark!(params, batches, pallet_fees, Fees);
			add_benchmark!(params, batches, pallet_anchors, Anchors);
			add_benchmark!(params, batches, pallet_migration_manager, Migration);
			add_benchmark!(params, batches, pallet_crowdloan_claim, CrowdloanClaim);
			add_benchmark!(params, batches, pallet_crowdloan_reward, CrowdloanReward);
			add_benchmark!(params, batches, pallet_collator_allowlist, CollatorAllowlist);
			add_benchmark!(params, batches, pallet_collator_selection, CollatorSelection);
			add_benchmark!(params, batches, pallet_permissions, Permissions);
			add_benchmark!(params, batches, pallet_nft_sales, NftSales);
			add_benchmark!(params, batches, pallet_balances, Balances);
			add_benchmark!(params, batches, frame_system, SystemBench::<Runtime>);
			add_benchmark!(params, batches, pallet_pool_system, PoolSystem);
			add_benchmark!(params, batches, pallet_pool_registry, PoolRegistry);
			add_benchmark!(params, batches, pallet_loans_ref, Loans);
			add_benchmark!(params, batches, pallet_interest_accrual, InterestAccrual);
			add_benchmark!(params, batches, pallet_keystore, Keystore);
			add_benchmark!(params, batches, pallet_restricted_tokens, Tokens);
			add_benchmark!(params, batches, pallet_session, SessionBench::<Runtime>);
			add_benchmark!(params, batches, pallet_block_rewards, BlockRewards);

			if batches.is_empty() { return Err("Benchmark not found for this pallet.".into()) }
			Ok(batches)

		}

		fn benchmark_metadata(extra: bool) -> (
			Vec<frame_benchmarking::BenchmarkList>,
			Vec<frame_support::traits::StorageInfo>,
		) {
			use frame_benchmarking::{list_benchmark, Benchmarking, BenchmarkList};
			use frame_support::traits::StorageInfoTrait;
			use frame_system_benchmarking::Pallet as SystemBench;
<<<<<<< HEAD
			use pallet_loans::benchmarking::Pallet as LoansPallet;
			use cumulus_pallet_session_benchmarking::Pallet as SessionBench;

=======
>>>>>>> bb2afef6

			let mut list = Vec::<BenchmarkList>::new();

			list_benchmark!(list, extra, pallet_fees, Fees);
			list_benchmark!(list, extra, pallet_anchors, Anchor);
			list_benchmark!(list, extra, pallet_migration_manager, Migration);
			list_benchmark!(list, extra, pallet_crowdloan_claim, CrowdloanClaim);
			list_benchmark!(list, extra, pallet_crowdloan_reward, CrowdloanReward);
			list_benchmark!(list, extra, pallet_collator_allowlist, CollatorAllowlist);
			list_benchmark!(list, extra, pallet_collator_selection, CollatorSelection);
			list_benchmark!(list, extra, pallet_permissions, Permissions);
			list_benchmark!(list, extra, pallet_nft_sales, NftSales);
			list_benchmark!(list, extra, pallet_balances, Balances);
			list_benchmark!(list, extra, frame_system, SystemBench::<Runtime>);
			list_benchmark!(list, extra, pallet_pool_system, PoolSystem);
			list_benchmark!(list, extra, pallet_pool_registry, PoolRegistry);
			list_benchmark!(list, extra, pallet_loans_ref, Loans);
			list_benchmark!(list, extra, pallet_interest_accrual, InterestAccrual);
			list_benchmark!(list, extra, pallet_keystore, Keystore);
			list_benchmark!(list, extra, pallet_restricted_tokens, Tokens);
			list_benchmark!(list, extra, pallet_session, SessionBench::<Runtime>);
			list_benchmark!(list, extra, pallet_block_rewards, BlockRewards);

			let storage_info = AllPalletsWithSystem::storage_info();

			return (list, storage_info)
		}
	}

	#[cfg(feature = "try-runtime")]
	impl frame_try_runtime::TryRuntime<Block> for Runtime {
		fn on_runtime_upgrade() -> (Weight, Weight) {
			let weight = Executive::try_runtime_upgrade().unwrap();
			(weight, RuntimeBlockWeights::get().max_block)
		}
		fn execute_block(block: Block, state_root_check: bool, select: frame_try_runtime::TryStateSelect) -> Weight {
			Executive::try_execute_block(block, state_root_check, select).expect("execute-block failed")
		}
	}
}
struct CheckInherents;

impl cumulus_pallet_parachain_system::CheckInherents<Block> for CheckInherents {
	fn check_inherents(
		block: &Block,
		relay_state_proof: &cumulus_pallet_parachain_system::RelayChainStateProof,
	) -> sp_inherents::CheckInherentsResult {
		let relay_chain_slot = relay_state_proof
			.read_slot()
			.expect("Could not read the relay chain slot from the proof");

		let inherent_data =
			cumulus_primitives_timestamp::InherentDataProvider::from_relay_chain_slot_and_duration(
				relay_chain_slot,
				sp_std::time::Duration::from_secs(6),
			)
			.create_inherent_data()
			.expect("Could not create the timestamp inherent data");

		inherent_data.check_extrinsics(block)
	}
}

cumulus_pallet_parachain_system::register_validate_block! {
	Runtime = Runtime,
	BlockExecutor = cumulus_pallet_aura_ext::BlockExecutor::<Runtime, Executive>,
	CheckInherents = CheckInherents,
}<|MERGE_RESOLUTION|>--- conflicted
+++ resolved
@@ -2127,12 +2127,9 @@
 			use frame_benchmarking::{list_benchmark, Benchmarking, BenchmarkList};
 			use frame_support::traits::StorageInfoTrait;
 			use frame_system_benchmarking::Pallet as SystemBench;
-<<<<<<< HEAD
 			use pallet_loans::benchmarking::Pallet as LoansPallet;
 			use cumulus_pallet_session_benchmarking::Pallet as SessionBench;
 
-=======
->>>>>>> bb2afef6
 
 			let mut list = Vec::<BenchmarkList>::new();
 
