// Copyright 2021 Centrifuge Foundation (centrifuge.io).
//
// This file is part of the Centrifuge chain project.
// Centrifuge is free software: you can redistribute it and/or modify
// it under the terms of the GNU General Public License as published by
// the Free Software Foundation, either version 3 of the License, or
// (at your option) any later version (see http://www.gnu.org/licenses).
// Centrifuge is distributed in the hope that it will be useful,
// but WITHOUT ANY WARRANTY; without even the implied warranty of
// MERCHANTABILITY or FITNESS FOR A PARTICULAR PURPOSE.  See the
// GNU General Public License for more details.

//! The Substrate runtime. This can be compiled with `#[no_std]`, ready for Wasm.

#![cfg_attr(not(feature = "std"), no_std)]
// `construct_runtime!` does a lot of recursion and requires us to increase the limit to 256.
#![recursion_limit = "256"]
// Allow things like `1 * CFG`
#![allow(clippy::identity_op)]

use ::xcm::v2::{MultiAsset, MultiLocation};
pub use cfg_primitives::{
	constants::*,
	types::{PoolId, *},
};
use cfg_traits::{
	rewards::AccountRewards, CurrencyPrice, OrderManager, Permissions as PermissionsT, PoolInspect,
	PoolNAV, PoolUpdateGuard, PreConditions, PriceValue, TrancheCurrency as _,
};
use cfg_types::{
	consts::pools::*,
	fee_keys::FeeKey,
	fixed_point::Rate,
	permissions::{
		PermissionRoles, PermissionScope, PermissionedCurrencyRole, PoolRole, Role, UNION,
	},
	time::TimeProvider,
	tokens::{
		CurrencyId, CustomMetadata, StakingCurrency::BlockRewards as BlockRewardsCurrency,
		TrancheCurrency,
	},
};
use chainbridge::constants::DEFAULT_RELAYER_VOTE_THRESHOLD;
use codec::{Decode, Encode, MaxEncodedLen};
use fp_rpc::TransactionStatus;
use frame_support::{
	construct_runtime,
	dispatch::DispatchClass,
	pallet_prelude::{DispatchError, DispatchResult},
	parameter_types,
	sp_std::marker::PhantomData,
	traits::{
		AsEnsureOriginWithArg, ConstU32, Contains, EitherOfDiverse, EqualPrivilegeOnly,
		InstanceFilter, LockIdentifier, PalletInfoAccess, U128CurrencyToVote, UnixTime,
		WithdrawReasons,
	},
	weights::{
		constants::{BlockExecutionWeight, ExtrinsicBaseWeight, RocksDbWeight},
		ConstantMultiplier, Weight,
	},
	PalletId, RuntimeDebug,
};
use frame_system::{
	limits::{BlockLength, BlockWeights},
	EnsureRoot, EnsureSigned,
};
use orml_traits::{currency::MutationHooks, parameter_type_with_key};
use pallet_anchors::AnchorData;
pub use pallet_balances::Call as BalancesCall;
use pallet_collective::EnsureMember;
use pallet_ethereum::{Call::transact, Transaction as EthereumTransaction};
use pallet_evm::{Account as EVMAccount, FeeCalculator, Runner};
use pallet_investments::OrderType;
use pallet_pool_system::{
	pool_types::{PoolDetails, ScheduledUpdateDetails},
	tranches::{TrancheIndex, TrancheLoc, TrancheSolution},
	EpochSolution,
};
use pallet_restricted_tokens::{
	FungibleInspectPassthrough, FungiblesInspectPassthrough, TransferDetails,
};
pub use pallet_timestamp::Call as TimestampCall;
pub use pallet_transaction_payment::{CurrencyAdapter, Multiplier, TargetedFeeAdjustment};
use pallet_transaction_payment_rpc_runtime_api::{FeeDetails, RuntimeDispatchInfo};
use polkadot_runtime_common::{BlockHashCount, SlowAdjustingFeeUpdate};
use runtime_common::fees::{DealWithFees, WeightToFee};
pub use runtime_common::*;
use scale_info::TypeInfo;
#[cfg(feature = "std")]
use serde::{Deserialize, Serialize};
use sp_api::impl_runtime_apis;
use sp_core::{OpaqueMetadata, H160, H256, U256};
use sp_inherents::{CheckInherentsResult, InherentData};
#[cfg(any(feature = "std", test))]
pub use sp_runtime::BuildStorage;
use sp_runtime::{
	create_runtime_str, generic, impl_opaque_keys,
	traits::{
		AccountIdConversion, BlakeTwo256, Block as BlockT, ConvertInto, DispatchInfoOf,
		Dispatchable, PostDispatchInfoOf, UniqueSaturatedInto, Zero,
	},
	transaction_validity::{TransactionSource, TransactionValidity, TransactionValidityError},
	ApplyExtrinsicResult, FixedI128, Perbill, Permill,
};
use sp_std::prelude::*;
#[cfg(any(feature = "std", test))]
use sp_version::NativeVersion;
use sp_version::RuntimeVersion;
use static_assertions::const_assert;
use xcm_executor::XcmExecutor;
use xcm_primitives::{UtilityAvailableCalls, UtilityEncodeCall};

pub mod xcm;
pub use crate::xcm::*;

pub mod evm;
pub use crate::evm::precompile::CentrifugePrecompiles;

mod weights;

// Make the WASM binary available.
#[cfg(feature = "std")]
include!(concat!(env!("OUT_DIR"), "/wasm_binary.rs"));

impl_opaque_keys! {
	pub struct SessionKeys {
		pub aura: Aura,
		pub block_rewards: BlockRewards,
	}
}

/// Runtime version.
#[sp_version::runtime_version]
pub const VERSION: RuntimeVersion = RuntimeVersion {
	spec_name: create_runtime_str!("centrifuge-devel"),
	impl_name: create_runtime_str!("centrifuge-devel"),
	authoring_version: 1,
	spec_version: 1019,
	impl_version: 1,
	#[cfg(not(feature = "disable-runtime-api"))]
	apis: RUNTIME_API_VERSIONS,
	#[cfg(feature = "disable-runtime-api")]
	apis: version::create_apis_vec![[]],
	transaction_version: 1,
	state_version: 0,
};

/// Native version.
#[cfg(any(feature = "std", test))]
pub fn native_version() -> NativeVersion {
	NativeVersion {
		runtime_version: VERSION,
		can_author_with: Default::default(),
	}
}

parameter_types! {
  // we'll pull the max pov size from the relay chain in the near future
  pub const MaximumBlockWeight: Weight = MAXIMUM_BLOCK_WEIGHT;
	pub const Version: RuntimeVersion = VERSION;
	pub RuntimeBlockLength: BlockLength =
		BlockLength::max_with_normal_ratio(5 * 1024 * 1024, NORMAL_DISPATCH_RATIO);
	pub RuntimeBlockWeights: BlockWeights = BlockWeights::builder()
		.base_block(BlockExecutionWeight::get())
		.for_class(DispatchClass::all(), |weights| {
			weights.base_extrinsic = ExtrinsicBaseWeight::get();
		})
		.for_class(DispatchClass::Normal, |weights| {
			  weights.max_total = Some(NORMAL_DISPATCH_RATIO * MAXIMUM_BLOCK_WEIGHT);
		})
		.for_class(DispatchClass::Operational, |weights| {
			  weights.max_total = Some(MAXIMUM_BLOCK_WEIGHT);
			// Operational transactions have some extra reserved space, so that they
			// are included even if block reached `MAXIMUM_BLOCK_WEIGHT`.
			weights.reserved = Some(
				  MAXIMUM_BLOCK_WEIGHT - NORMAL_DISPATCH_RATIO * MAXIMUM_BLOCK_WEIGHT
			);
		})
		.avg_block_initialization(AVERAGE_ON_INITIALIZE_RATIO)
		.build_or_panic();
	pub const SS58Prefix: u8 = 136;
}

// system support impls
impl frame_system::Config for Runtime {
	/// Data to be associated with an account (other than nonce/transaction counter, which this
	/// module does regardless).
	type AccountData = pallet_balances::AccountData<Balance>;
	/// The identifier used to distinguish between accounts.
	type AccountId = AccountId;
	type BaseCallFilter = BaseCallFilter;
	/// Maximum number of block number to block hash mappings to keep (oldest pruned first).
	type BlockHashCount = BlockHashCount;
	type BlockLength = RuntimeBlockLength;
	/// The index type for blocks.
	type BlockNumber = BlockNumber;
	type BlockWeights = RuntimeBlockWeights;
	type DbWeight = RocksDbWeight;
	/// The type for hashing blocks and tries.
	type Hash = Hash;
	/// The hashing algorithm used.
	type Hashing = Hashing;
	/// The header type.
	type Header = Header;
	/// The index type for storing how many extrinsics an account has signed.
	type Index = Index;
	/// The lookup mechanism to get account ID from whatever is passed in dispatchers.
	type Lookup = sp_runtime::traits::AccountIdLookup<AccountId, ()>;
	type MaxConsumers = frame_support::traits::ConstU32<16>;
	/// A function that is invoked when an account has been determined to be dead.
	/// All resources should be cleaned up associated with the given account.
	type OnKilledAccount = ();
	/// Handler for when a new account has just been created.
	type OnNewAccount = ();
	type OnSetCode = cumulus_pallet_parachain_system::ParachainSetCode<Self>;
	type PalletInfo = PalletInfo;
	/// The aggregated dispatch type that is available for extrinsics.
	type RuntimeCall = RuntimeCall;
	/// The overarching event type.
	type RuntimeEvent = RuntimeEvent;
	/// The ubiquitous origin type.
	type RuntimeOrigin = RuntimeOrigin;
	type SS58Prefix = SS58Prefix;
	type SystemWeightInfo = weights::frame_system::WeightInfo<Runtime>;
	/// Get the chain's current version.
	type Version = Version;
}

/// Base Call Filter
pub struct BaseCallFilter;
impl Contains<RuntimeCall> for BaseCallFilter {
	fn contains(c: &RuntimeCall) -> bool {
		match c {
			RuntimeCall::PolkadotXcm(method) => match method {
				// Block these calls when called by a signed extrinsic.
				// Root will still be able to execute these.
				pallet_xcm::Call::send { .. }
				| pallet_xcm::Call::execute { .. }
				| pallet_xcm::Call::teleport_assets { .. }
				| pallet_xcm::Call::reserve_transfer_assets { .. }
				| pallet_xcm::Call::limited_reserve_transfer_assets { .. }
				| pallet_xcm::Call::limited_teleport_assets { .. } => false,
				pallet_xcm::Call::__Ignore { .. } => {
					unimplemented!()
				}
				pallet_xcm::Call::force_xcm_version { .. }
				| pallet_xcm::Call::force_default_xcm_version { .. }
				| pallet_xcm::Call::force_subscribe_version_notify { .. }
				| pallet_xcm::Call::force_unsubscribe_version_notify { .. } => true,
			},
			_ => true,
		}
	}
}

parameter_types! {
	pub const ReservedXcmpWeight: Weight = MAXIMUM_BLOCK_WEIGHT.saturating_div(4);
	pub const ReservedDmpWeight: Weight = MAXIMUM_BLOCK_WEIGHT.saturating_div(4);
}

impl cumulus_pallet_parachain_system::Config for Runtime {
	// Using AnyRelayNumber only for the development & demo environments,
	// to be able to recover quickly from a relay chains issue
	type CheckAssociatedRelayNumber = cumulus_pallet_parachain_system::AnyRelayNumber;
	type DmpMessageHandler = DmpQueue;
	type OnSystemEvent = ();
	type OutboundXcmpMessageSource = XcmpQueue;
	type ReservedDmpWeight = ReservedDmpWeight;
	type ReservedXcmpWeight = ReservedXcmpWeight;
	type RuntimeEvent = RuntimeEvent;
	type SelfParaId = parachain_info::Pallet<Runtime>;
	type XcmpMessageHandler = XcmpQueue;
}

impl pallet_randomness_collective_flip::Config for Runtime {}

impl parachain_info::Config for Runtime {}

parameter_types! {
	pub const MinimumPeriod: Moment = SLOT_DURATION / 2;
}
impl pallet_timestamp::Config for Runtime {
	type MinimumPeriod = MinimumPeriod;
	/// A timestamp: milliseconds since the unix epoch.
	type Moment = Moment;
	type OnTimestampSet = Aura;
	type WeightInfo = pallet_timestamp::weights::SubstrateWeight<Self>;
}

// money stuff
parameter_types! {
	/// TransactionByteFee is set to 0.01 MicroCFG
	pub const TransactionByteFee: Balance = 1 * (MICRO_CFG / 100);
	/// This value increases the priority of `Operational` transactions by adding
	/// a "virtual tip" that's equal to the `OperationalFeeMultiplier * final_fee`.
	pub const OperationalFeeMultiplier: u8 = 5;
}

impl pallet_transaction_payment::Config for Runtime {
	type FeeMultiplierUpdate = SlowAdjustingFeeUpdate<Self>;
	type LengthToFee = ConstantMultiplier<Balance, TransactionByteFee>;
	type OnChargeTransaction = CurrencyAdapter<Balances, DealWithFees<Runtime>>;
	type OperationalFeeMultiplier = OperationalFeeMultiplier;
	type RuntimeEvent = RuntimeEvent;
	type WeightToFee = WeightToFee;
}

parameter_types! {
	// the minimum fee for an anchor is 500,000ths of a CFG.
	// This is set to a value so you can still get some return without getting your account removed.
	pub const ExistentialDeposit: Balance = 1 * MICRO_CFG;
	// For weight estimation, we assume that the most locks on an individual account will be 50.
	pub const MaxLocks: u32 = 50;
	pub const MaxReserves: u32 = 50;
}

impl pallet_balances::Config for Runtime {
	/// The means of storing the balances of an account.
	type AccountStore = System;
	/// The type for recording an account's balance.
	type Balance = Balance;
	/// Handler for the unbalanced reduction when removing a dust account.
	type DustRemoval = ();
	/// The minimum amount required to keep an account open.
	type ExistentialDeposit = ExistentialDeposit;
	type MaxLocks = MaxLocks;
	type MaxReserves = MaxReserves;
	type ReserveIdentifier = [u8; 8];
	/// The overarching event type.
	type RuntimeEvent = RuntimeEvent;
	type WeightInfo = weights::pallet_balances::WeightInfo<Self>;
}

parameter_types! {
	pub const UncleGenerations: BlockNumber = 5;
}

// We only use find_author to pay in anchor pallet
impl pallet_authorship::Config for Runtime {
	type EventHandler = (CollatorSelection,);
	type FilterUncle = ();
	type FindAuthor = pallet_session::FindAccountFromAuthorIndex<Self, Aura>;
	type UncleGenerations = UncleGenerations;
}

parameter_types! {
	pub Period: u32 = polkadot_runtime_common::prod_or_fast!(6 * HOURS, 1 * MINUTES, "DEV_SESSION_PERIOD");
	pub const Offset: u32 = 0;
}

impl pallet_session::Config for Runtime {
	type Keys = SessionKeys;
	type NextSessionRotation = pallet_session::PeriodicSessions<Period, Offset>;
	type RuntimeEvent = RuntimeEvent;
	type SessionHandler = <SessionKeys as sp_runtime::traits::OpaqueKeys>::KeyTypeIdProviders;
	type SessionManager = CollatorSelection;
	type ShouldEndSession = pallet_session::PeriodicSessions<Period, Offset>;
	type ValidatorId = <Self as frame_system::Config>::AccountId;
	// we don't have stash and controller, thus we don't need the convert as well.
	type ValidatorIdOf = pallet_collator_selection::IdentityCollator;
	type WeightInfo = weights::pallet_session::WeightInfo<Self>;
}

parameter_types! {
	#[derive(scale_info::TypeInfo, Debug, PartialEq, Eq, Clone)]
	pub const MaxAuthorities: u32 = 32;
}

impl pallet_aura::Config for Runtime {
	type AuthorityId = AuraId;
	type DisabledValidators = ();
	type MaxAuthorities = MaxAuthorities;
}

impl cumulus_pallet_aura_ext::Config for Runtime {}

// substrate pallets
parameter_types! {
	// One storage item; value is size 4+4+16+32 bytes = 56 bytes.
	pub const DepositBase: Balance = 30 * CENTI_CFG;
	// Additional storage item size of 32 bytes.
	pub const DepositFactor: Balance = 5 * CENTI_CFG;
	pub const MaxSignatories: u16 = 100;
}

impl pallet_multisig::Config for Runtime {
	type Currency = Balances;
	type DepositBase = DepositBase;
	type DepositFactor = DepositFactor;
	type MaxSignatories = MaxSignatories;
	type RuntimeCall = RuntimeCall;
	type RuntimeEvent = RuntimeEvent;
	type WeightInfo = pallet_multisig::weights::SubstrateWeight<Self>;
}

parameter_types! {
	// One storage item; value is size 4+4+16+32 bytes = 56 bytes.
	pub const ProxyDepositBase: Balance = 30 * CENTI_CFG;
	// Additional storage item size of 32 bytes.
	pub const ProxyDepositFactor: Balance = 5 * CENTI_CFG;
	pub const MaxProxies: u16 = 32;
	pub const AnnouncementDepositBase: Balance = deposit(1, 8);
	pub const AnnouncementDepositFactor: Balance = deposit(0, 66);
	pub const MaxPending: u16 = 32;
}

/// The type used to represent the kinds of proxying allowed.
#[derive(
	Copy,
	Clone,
	Eq,
	PartialEq,
	Ord,
	PartialOrd,
	Encode,
	Decode,
	RuntimeDebug,
	MaxEncodedLen,
	TypeInfo,
)]
pub enum ProxyType {
	Any,
	NonTransfer,
	Governance,
	_Staking, // Deprecated ProxyType, that we are keeping due to the migration
	NonProxy,
	Borrow,
	Invest,
	ProxyManagement,
	KeystoreManagement,
	PodOperation,
	PodAuth,
	PermissionManagement,
}
impl Default for ProxyType {
	fn default() -> Self {
		Self::Any
	}
}

impl InstanceFilter<RuntimeCall> for ProxyType {
	fn filter(&self, c: &RuntimeCall) -> bool {
		match self {
			ProxyType::Any => true,
			ProxyType::NonTransfer => {
				matches!(
					c,
					RuntimeCall::System(..) |
					RuntimeCall::ParachainSystem(..) |
					RuntimeCall::Timestamp(..) |
					// Specifically omitting Balances
					RuntimeCall::CollatorSelection(..) |
					RuntimeCall::Authorship(..) |
					RuntimeCall::Session(..) |
					RuntimeCall::Multisig(..) |
					// The internal logic prevents upgrading
					// this proxy to a `ProxyType::Any` proxy
					// as long as the `is_superset` is correctly
					// configured
					RuntimeCall::Proxy(..) |
					RuntimeCall::Utility(..) |
					RuntimeCall::Scheduler(..) |
					RuntimeCall::Council(..) |
					RuntimeCall::Elections(..) |
					RuntimeCall::Democracy(..) |
					RuntimeCall::Identity(..) |
					RuntimeCall::Vesting(pallet_vesting::Call::vest {..}) |
					RuntimeCall::Vesting(pallet_vesting::Call::vest_other {..}) |
					// Specifically omitting Vesting `vested_transfer`, and `force_vested_transfer`
					RuntimeCall::Treasury(..) |
					RuntimeCall::Uniques(..) |
					RuntimeCall::Preimage(..) |
					RuntimeCall::Fees(..) |
					RuntimeCall::Anchor(..) |
					RuntimeCall::Claims(..) |
					RuntimeCall::CrowdloanClaim(..) |
					RuntimeCall::CrowdloanReward(..) |
					RuntimeCall::PoolSystem(..) |
					RuntimeCall::Loans(pallet_loans_ref::Call::create{..}) |
					RuntimeCall::Loans(pallet_loans_ref::Call::write_off{..}) |
					RuntimeCall::Loans(pallet_loans_ref::Call::close{..}) |
					RuntimeCall::Loans(pallet_loans_ref::Call::update_portfolio_valuation{..}) |
					// Specifically omitting Loans `repay` & `borrow`
					RuntimeCall::Permissions(..) |
					RuntimeCall::CollatorAllowlist(..) |
					// Specifically omitting Tokens
					RuntimeCall::NftSales(pallet_nft_sales::Call::add {..}) |
					RuntimeCall::NftSales(pallet_nft_sales::Call::remove {..}) |
					// Specifically omitting NftSales `buy`
					// Specifically omitting Bridge
					// Specifically omitting Nfts
					RuntimeCall::Keystore(..) |
					RuntimeCall::Investments(pallet_investments::Call::collect_investments_for {..}) |
					RuntimeCall::Investments(pallet_investments::Call::collect_redemptions_for {..}) |
					// Specifically omitting Investments `update_invest_order`, `update_redeem_order`,
					// `collect_investments`, `collect_redemptions`
					RuntimeCall::LiquidityRewards(..) |
					RuntimeCall::BlockRewards(..) |
					// Specifically omitting Connectors
					// Specifically omitting ALL XCM related pallets
					// Specifically omitting OrmlTokens
					// Specifically omitting ChainBridge
					// Specifically omitting Migration
					// Specifically omitting PoolRegistry `register`, `update`, `set_metadata`
					RuntimeCall::PoolRegistry(pallet_pool_registry::Call::execute_update {..})
				)
			}
			ProxyType::Governance => matches!(
				c,
				RuntimeCall::Democracy(..)
					| RuntimeCall::Council(..)
					| RuntimeCall::Elections(..)
					| RuntimeCall::Utility(..)
			),
			// TODO: Should be no change when adding BlockRewards, right?
			ProxyType::_Staking => false,
			ProxyType::NonProxy => {
				matches!(c, RuntimeCall::Proxy(pallet_proxy::Call::proxy { .. }))
					|| !matches!(c, RuntimeCall::Proxy(..))
			}
			ProxyType::Borrow => matches!(
				c,
				RuntimeCall::Loans(pallet_loans_ref::Call::create{..}) |
				RuntimeCall::Loans(pallet_loans_ref::Call::borrow{..}) |
				RuntimeCall::Loans(pallet_loans_ref::Call::repay{..}) |
				RuntimeCall::Loans(pallet_loans_ref::Call::write_off{..}) |
				RuntimeCall::Loans(pallet_loans_ref::Call::close{..}) |
				// Borrowers should be able to close and execute an epoch
				// in order to get liquidity from repayments in previous epochs.
				RuntimeCall::Loans(pallet_loans_ref::Call::update_portfolio_valuation{..}) |
				RuntimeCall::PoolSystem(pallet_pool_system::Call::close_epoch{..}) |
				RuntimeCall::PoolSystem(pallet_pool_system::Call::submit_solution{..}) |
				RuntimeCall::PoolSystem(pallet_pool_system::Call::execute_epoch{..}) |
				RuntimeCall::Utility(pallet_utility::Call::batch_all{..}) |
				RuntimeCall::Utility(pallet_utility::Call::batch{..})
			),
			ProxyType::Invest => matches!(
				c,
				RuntimeCall::Investments(pallet_investments::Call::update_invest_order{..}) |
				RuntimeCall::Investments(pallet_investments::Call::update_redeem_order{..}) |
				RuntimeCall::Investments(pallet_investments::Call::collect_investments{..}) |
				RuntimeCall::Investments(pallet_investments::Call::collect_redemptions{..}) |
				// Investors should be able to close and execute an epoch
				// in order to get their orders fulfilled.
				RuntimeCall::Loans(pallet_loans_ref::Call::update_portfolio_valuation{..}) |
				RuntimeCall::PoolSystem(pallet_pool_system::Call::close_epoch{..}) |
				RuntimeCall::PoolSystem(pallet_pool_system::Call::submit_solution{..}) |
				RuntimeCall::PoolSystem(pallet_pool_system::Call::execute_epoch{..}) |
				RuntimeCall::Utility(pallet_utility::Call::batch_all{..}) |
				RuntimeCall::Utility(pallet_utility::Call::batch{..})
			),
			ProxyType::ProxyManagement => matches!(c, RuntimeCall::Proxy(..)),
			ProxyType::KeystoreManagement => matches!(
				c,
				RuntimeCall::Keystore(pallet_keystore::Call::add_keys { .. })
					| RuntimeCall::Keystore(pallet_keystore::Call::revoke_keys { .. })
			),
			ProxyType::PodOperation => matches!(
				c,
				RuntimeCall::Uniques(..)
					| RuntimeCall::Anchor(..)
					| RuntimeCall::Utility(pallet_utility::Call::batch_all { .. })
			),
			// This type of proxy is used only for authenticating with the centrifuge POD,
			// having it here also allows us to validate authentication with on-chain data.
			ProxyType::PodAuth => false,
			ProxyType::PermissionManagement => matches!(
				c,
				RuntimeCall::Permissions(pallet_permissions::Call::add { .. })
					| RuntimeCall::Permissions(pallet_permissions::Call::remove { .. })
			),
		}
	}

	fn is_superset(&self, o: &Self) -> bool {
		match (self, o) {
			(x, y) if x == y => true,
			(ProxyType::Any, _) => true,
			(_, ProxyType::Any) => false,
			(_, ProxyType::NonProxy) => false,
			(ProxyType::NonTransfer, _) => true,
			_ => false,
		}
	}
}

impl pallet_proxy::Config for Runtime {
	type AnnouncementDepositBase = AnnouncementDepositBase;
	type AnnouncementDepositFactor = AnnouncementDepositFactor;
	type CallHasher = BlakeTwo256;
	type Currency = Tokens;
	type MaxPending = MaxPending;
	type MaxProxies = MaxProxies;
	type ProxyDepositBase = ProxyDepositBase;
	type ProxyDepositFactor = ProxyDepositFactor;
	type ProxyType = ProxyType;
	type RuntimeCall = RuntimeCall;
	type RuntimeEvent = RuntimeEvent;
	type WeightInfo = pallet_proxy::weights::SubstrateWeight<Self>;
}

impl pallet_utility::Config for Runtime {
	type PalletsOrigin = OriginCaller;
	type RuntimeCall = RuntimeCall;
	type RuntimeEvent = RuntimeEvent;
	type WeightInfo = pallet_utility::weights::SubstrateWeight<Self>;
}

parameter_types! {
	pub MaximumSchedulerWeight: Weight = Perbill::from_percent(80) * MaximumBlockWeight::get();
	pub const MaxScheduledPerBlock: u32 = 50;
	// Retry a scheduled item every 10 blocks (2 minutes) until the preimage exists.
	pub const NoPreimagePostponement: Option<u32> = Some(10);
}

impl pallet_scheduler::Config for Runtime {
	type MaxScheduledPerBlock = MaxScheduledPerBlock;
	type MaximumWeight = MaximumSchedulerWeight;
	type OriginPrivilegeCmp = EqualPrivilegeOnly;
	type PalletsOrigin = OriginCaller;
	type Preimages = Preimage;
	type RuntimeCall = RuntimeCall;
	type RuntimeEvent = RuntimeEvent;
	type RuntimeOrigin = RuntimeOrigin;
	type ScheduleOrigin = EnsureRoot<AccountId>;
	type WeightInfo = pallet_scheduler::weights::SubstrateWeight<Self>;
}

parameter_types! {
	pub const PreimageMaxSize: u32 = 4096 * 1024;
	pub PreimageBaseDeposit: Balance = deposit(2, 64);
	pub PreimageByteDeposit: Balance = deposit(0, 1);
}

impl pallet_preimage::Config for Runtime {
	type BaseDeposit = PreimageBaseDeposit;
	type ByteDeposit = PreimageByteDeposit;
	type Currency = Balances;
	type ManagerOrigin = EnsureRoot<AccountId>;
	type RuntimeEvent = RuntimeEvent;
	type WeightInfo = ();
}

parameter_types! {
	pub const CouncilMotionDuration: BlockNumber = 5 * DAYS;
	pub const CouncilMaxProposals: u32 = 100;
	pub const CouncilMaxMembers: u32 = 100;
}

impl pallet_collective::Config<CouncilCollective> for Runtime {
	type DefaultVote = pallet_collective::PrimeDefaultVote;
	type MaxMembers = CouncilMaxMembers;
	type MaxProposals = CouncilMaxProposals;
	type MotionDuration = CouncilMotionDuration;
	type Proposal = RuntimeCall;
	type RuntimeEvent = RuntimeEvent;
	type RuntimeOrigin = RuntimeOrigin;
	type WeightInfo = pallet_collective::weights::SubstrateWeight<Self>;
}

parameter_types! {
	pub const CandidacyBond: Balance = 1000 * CFG;
	pub const VotingBond: Balance = 50 * CENTI_CFG;
	pub const VotingBondBase: Balance = 50 * CENTI_CFG;
	pub const TermDuration: BlockNumber = 7 * DAYS;
	pub const DesiredMembers: u32 = 7;
	pub const DesiredRunnersUp: u32 = 3;
	pub const ElectionsPhragmenModuleId: LockIdentifier = *b"phrelect";
}

// Make sure that there are no more than `MAX_MEMBERS` members elected via elections-phragmen.
const_assert!(DesiredMembers::get() <= CouncilMaxMembers::get());

impl pallet_elections_phragmen::Config for Runtime {
	/// How much should be locked up in order to submit one's candidacy.
	type CandidacyBond = CandidacyBond;
	type ChangeMembers = Council;
	type Currency = Tokens;
	type CurrencyToVote = U128CurrencyToVote;
	/// Number of members to elect.
	type DesiredMembers = DesiredMembers;
	/// Number of runners_up to keep.
	type DesiredRunnersUp = DesiredRunnersUp;
	type InitializeMembers = Council;
	type KickedMember = ();
	type LoserCandidate = ();
	type MaxCandidates = MaxCandidates;
	type MaxVoters = MaxVoters;
	type PalletId = ElectionsPhragmenModuleId;
	type RuntimeEvent = RuntimeEvent;
	/// How long each seat is kept. This defines the next block number at which an election
	/// round will happen. If set to zero, no elections are ever triggered and the module will
	/// be in passive mode.
	type TermDuration = TermDuration;
	/// Base deposit associated with voting
	type VotingBondBase = VotingBondBase;
	/// How much should be locked up in order to be able to submit votes.
	type VotingBondFactor = VotingBond;
	type WeightInfo = pallet_elections_phragmen::weights::SubstrateWeight<Self>;
}

parameter_types! {
	pub const LaunchPeriod: BlockNumber = 7 * DAYS;
	pub const VotingPeriod: BlockNumber = 7 * DAYS;
	pub const FastTrackVotingPeriod: BlockNumber = 3 * HOURS;
	pub const InstantAllowed: bool = false;
	pub const MinimumDeposit: Balance = 10 * CFG;
	pub const EnactmentPeriod: BlockNumber = 8 * DAYS;
	pub const CooloffPeriod: BlockNumber = 7 * DAYS;
	pub const MaxProposals: u32 = 100;
	pub const MaxVotes: u32 = 100;
}

impl pallet_democracy::Config for Runtime {
	type BlacklistOrigin = EnsureRoot<AccountId>;
	// To cancel a proposal before it has been passed, must be root.
	type CancelProposalOrigin = EnsureRoot<AccountId>;
	// To cancel a proposal which has been passed, 2/3 of the council must agree to it.
	type CancellationOrigin = EnsureRootOr<TwoThirdOfCouncil>;
	/// Period in blocks where an external proposal may not be re-submitted after being vetoed.
	type CooloffPeriod = CooloffPeriod;
	type Currency = Tokens;
	/// The minimum period of locking and the period between a proposal being approved and enacted.
	///
	/// It should generally be a little more than the unstake period to ensure that
	/// voting stakers have an opportunity to remove themselves from the system in the case where
	/// they are on the losing side of a vote.
	type EnactmentPeriod = EnactmentPeriod;
	/// A unanimous council can have the next scheduled referendum be a straight default-carries
	/// (NTB) vote.
	type ExternalDefaultOrigin = AllOfCouncil;
	/// A super-majority can have the next scheduled referendum be a straight majority-carries vote.
	type ExternalMajorityOrigin = TwoThirdOfCouncil;
	/// A straight majority of the council can decide what their next motion is.
	type ExternalOrigin = HalfOfCouncil;
	/// Two thirds of the council can have an ExternalMajority/ExternalDefault vote
	/// be tabled immediately and with a shorter voting/enactment period.
	type FastTrackOrigin = EnsureRootOr<TwoThirdOfCouncil>;
	type FastTrackVotingPeriod = FastTrackVotingPeriod;
	type InstantAllowed = InstantAllowed;
	type InstantOrigin = EnsureRootOr<AllOfCouncil>;
	// Same as EnactmentPeriod
	/// How often (in blocks) new public referenda are launched.
	type LaunchPeriod = LaunchPeriod;
	type MaxBlacklisted = ConstU32<100>;
	type MaxDeposits = ConstU32<100>;
	type MaxProposals = MaxProposals;
	type MaxVotes = MaxVotes;
	/// The minimum amount to be used as a deposit for a public referendum proposal.
	type MinimumDeposit = MinimumDeposit;
	type PalletsOrigin = OriginCaller;
	type Preimages = Preimage;
	type RuntimeEvent = RuntimeEvent;
	type Scheduler = Scheduler;
	/// Handler for the unbalanced reduction when slashing a preimage deposit.
	type Slash = ();
	// Any single council member may veto a coming council proposal, however they can
	// only do it once and it lasts only for the cooloff period.
	type VetoOrigin = EnsureMember<AccountId, CouncilCollective>;
	type VoteLockingPeriod = EnactmentPeriod;
	/// How often (in blocks) to check for new votes.
	type VotingPeriod = VotingPeriod;
	type WeightInfo = pallet_democracy::weights::SubstrateWeight<Self>;
}

parameter_types! {
	pub const MaxSubAccounts: u32 = 100;
	pub const MaxAdditionalFields: u32 = 100;
	pub const BasicDeposit: Balance = 100 * CFG;
	pub const FieldDeposit: Balance = 25 * CFG;
	pub const SubAccountDeposit: Balance = 20 * CFG;
	pub const MaxRegistrars: u32 = 20;
}

impl pallet_identity::Config for Runtime {
	type BasicDeposit = BasicDeposit;
	type Currency = Tokens;
	type FieldDeposit = FieldDeposit;
	type ForceOrigin = EnsureRootOr<HalfOfCouncil>;
	type MaxAdditionalFields = MaxAdditionalFields;
	type MaxRegistrars = MaxRegistrars;
	type MaxSubAccounts = MaxSubAccounts;
	type RegistrarOrigin = EnsureRootOr<HalfOfCouncil>;
	type RuntimeEvent = RuntimeEvent;
	type Slashed = ();
	type SubAccountDeposit = SubAccountDeposit;
	type WeightInfo = pallet_identity::weights::SubstrateWeight<Self>;
}

parameter_types! {
	pub const MinVestedTransfer: Balance = MIN_VESTING * CFG;
	pub UnvestedFundsAllowedWithdrawReasons: WithdrawReasons =
		WithdrawReasons::except(WithdrawReasons::TRANSFER | WithdrawReasons::RESERVE);
}

impl pallet_vesting::Config for Runtime {
	type BlockNumberToBalance = ConvertInto;
	type Currency = Tokens;
	type MinVestedTransfer = MinVestedTransfer;
	type RuntimeEvent = RuntimeEvent;
	type UnvestedFundsAllowedWithdrawReasons = UnvestedFundsAllowedWithdrawReasons;
	type WeightInfo = pallet_vesting::weights::SubstrateWeight<Self>;

	const MAX_VESTING_SCHEDULES: u32 = 28;
}

parameter_types! {
	// per byte deposit is 0.01 CFG
	pub const DepositPerByte: Balance = CENTI_CFG;
	// Base deposit to add attribute is 0.1 CFG
	pub const AttributeDepositBase: Balance = 10 * CENTI_CFG;
	// Base deposit to add metadata is 0.1 CFG
	pub const MetadataDepositBase: Balance = 10 * CENTI_CFG;
	// Deposit to create a class is 1 CFG
	pub const CollectionDeposit: Balance = CFG;
	// Deposit to create a class is 0.1 CFG
	pub const ItemDeposit: Balance = 10 * CENTI_CFG;
	// Maximum limit of bytes for Metadata, Attribute key and Value
	pub const Limit: u32 = 256;
}

impl pallet_uniques::Config for Runtime {
	type AttributeDepositBase = AttributeDepositBase;
	type CollectionDeposit = CollectionDeposit;
	type CollectionId = CollectionId;
	type CreateOrigin = AsEnsureOriginWithArg<EnsureSigned<AccountId>>;
	type Currency = Tokens;
	type DepositPerByte = DepositPerByte;
	// a straight majority of council can act as force origin
	type ForceOrigin = EnsureRootOr<HalfOfCouncil>;
	#[cfg(feature = "runtime-benchmarks")]
	type Helper = ();
	type ItemDeposit = ItemDeposit;
	type ItemId = ItemId;
	type KeyLimit = Limit;
	type Locker = ();
	type MetadataDepositBase = MetadataDepositBase;
	type RuntimeEvent = RuntimeEvent;
	type StringLimit = Limit;
	type ValueLimit = Limit;
	type WeightInfo = pallet_uniques::weights::SubstrateWeight<Self>;
}

parameter_types! {
	pub const NftSalesPalletId: PalletId = cfg_types::ids::NFT_SALES_PALLET_ID;
}

impl pallet_nft_sales::Config for Runtime {
	type CollectionId = CollectionId;
	type Fungibles = Tokens;
	type ItemId = ItemId;
	type NonFungibles = Uniques;
	type PalletId = NftSalesPalletId;
	type RuntimeEvent = RuntimeEvent;
	type WeightInfo = weights::pallet_nft_sales::WeightInfo<Self>;
}

parameter_types! {
	// 5% of the proposal value need to be bonded. This will be returned
	pub const ProposalBond: Permill = Permill::from_percent(5);

	// Minimum amount to bond per proposal. This will be the least that gets bonded per proposal
	// if the above yields to lower value
	pub const ProposalBondMinimum: Balance = 100 * CFG;

	// Maximum amount to bond per proposal. This will be the most that gets bonded per proposal
	pub const ProposalBondMaximum: Balance = 500 * CFG;

	// periods between treasury spends
	pub const SpendPeriod: BlockNumber = 30 * DAYS;

	// percentage of treasury we burn per Spend period if there is a surplus
	// If the treasury is able to spend on all the approved proposals and didn't miss any
	// then we burn % amount of remaining balance
	// If the treasury couldn't spend on all the approved proposals, then we dont burn any
	pub const Burn: Permill = Permill::from_percent(1);

	// treasury pallet account id
	pub const TreasuryPalletId: PalletId = cfg_types::ids::TREASURY_PALLET_ID;

	// Maximum number of approvals that can be in the spending queue
	pub const MaxApprovals: u32 = 100;
}

impl pallet_treasury::Config for Runtime {
	// either democracy or 75% of council votes
	type ApproveOrigin = EnsureRootOr<
		pallet_collective::EnsureProportionAtLeast<AccountId, CouncilCollective, 3, 4>,
	>;
	type Burn = Burn;
	// we burn and dont handle the unbalance
	type BurnDestination = ();
	type Currency = Tokens;
	type MaxApprovals = MaxApprovals;
	// slashed amount goes to treasury account
	type OnSlash = Treasury;
	type PalletId = TreasuryPalletId;
	type ProposalBond = ProposalBond;
	type ProposalBondMaximum = ProposalBondMaximum;
	type ProposalBondMinimum = ProposalBondMinimum;
	// either democracy or more than 50% council votes
	type RejectOrigin = EnsureRootOr<HalfOfCouncil>;
	type RuntimeEvent = RuntimeEvent;
	type SpendFunds = ();
	type SpendOrigin = frame_support::traits::NeverEnsureOrigin<Balance>;
	type SpendPeriod = SpendPeriod;
	type WeightInfo = pallet_treasury::weights::SubstrateWeight<Self>;
}

// our pallets
parameter_types! {
	pub const DefaultFeeValue: Balance = DEFAULT_FEE_VALUE;
}

impl pallet_fees::Config for Runtime {
	type Currency = Tokens;
	type DefaultFeeValue = DefaultFeeValue;
	type FeeChangeOrigin = EnsureRootOr<HalfOfCouncil>;
	type FeeKey = FeeKey;
	type RuntimeEvent = RuntimeEvent;
	type Treasury = pallet_treasury::Pallet<Self>;
	type WeightInfo = weights::pallet_fees::WeightInfo<Self>;
}

parameter_types! {
	pub const CommitAnchorFeeKey: FeeKey = FeeKey::AnchorsCommit;
	pub const PreCommitDepositFeeKey: FeeKey = FeeKey::AnchorsPreCommit;
}

impl pallet_anchors::Config for Runtime {
	type CommitAnchorFeeKey = CommitAnchorFeeKey;
	type Currency = Balances;
	type Fees = Fees;
	type PreCommitDepositFeeKey = PreCommitDepositFeeKey;
	type WeightInfo = ();
}

impl pallet_collator_allowlist::Config for Runtime {
	type RuntimeEvent = RuntimeEvent;
	type ValidatorId = AccountId;
	type ValidatorRegistration = Session;
	type WeightInfo = weights::pallet_collator_allowlist::WeightInfo<Self>;
}

// Parameterize claims pallet
parameter_types! {
	pub const ClaimsPalletId: PalletId = cfg_types::ids::CLAIMS_PALLET_ID;
	pub const MinimalPayoutAmount: Balance = 5 * CFG;
}

// Implement claims pallet configuration trait for the centrifuge runtime
impl pallet_claims::Config for Runtime {
	type AdminOrigin = EnsureRootOr<HalfOfCouncil>;
	type Currency = Tokens;
	type MinimalPayoutAmount = MinimalPayoutAmount;
	type PalletId = ClaimsPalletId;
	type RuntimeEvent = RuntimeEvent;
	type WeightInfo = ();
}

// Pool config parameters
parameter_types! {
	pub const PoolPalletId: frame_support::PalletId = cfg_types::ids::POOLS_PALLET_ID;

	/// The index with which this pallet is instantiated in this runtime.
	pub PoolPalletIndex: u8 = <PoolSystem as PalletInfoAccess>::index() as u8;

	pub const MinUpdateDelay: u64 = if cfg!(feature = "runtime-benchmarks") {
		// Disable update delay in benchmarks
		0
	} else {
		// Same as Lower bound for epochs.
		1
	};

	pub const ChallengeTime: BlockNumber = if cfg!(feature = "runtime-benchmarks") {
		// Disable challenge time in benchmarks
		0
	} else {
		2 * MINUTES
	};

	// Defaults for pool parameters
	pub const DefaultMinEpochTime: u64 = 5 * SECONDS_PER_MINUTE; // 5 minutes
	pub const DefaultMaxNAVAge: u64 = 1 * SECONDS_PER_MINUTE; // 1 minute

	// Runtime-defined constraints for pool parameters
	pub const MinEpochTimeLowerBound: u64 = 1; // at least 1 second (i.e. do not allow multiple epochs closed in 1 block)
	pub const MinEpochTimeUpperBound: u64 = 30 * SECONDS_PER_DAY; // 1 month
	pub const MaxNAVAgeUpperBound: u64 = SECONDS_PER_HOUR; // 1 hour

	// Pool metadata limit
	#[derive(scale_info::TypeInfo, Eq, PartialEq, Debug, Clone, Copy )]
	pub const MaxSizeMetadata: u32 = 46; // length of IPFS hash

	// Deposit to create a pool. This covers pool data, loan data, and permissions data.
	pub const PoolDeposit: Balance = 100 * CFG;
}

impl pallet_pool_system::Config for Runtime {
	type AssetRegistry = OrmlAssetRegistry;
	type Balance = Balance;
	type ChallengeTime = ChallengeTime;
	type Currency = Balances;
	type CurrencyId = CurrencyId;
	type DefaultMaxNAVAge = DefaultMaxNAVAge;
	type DefaultMinEpochTime = DefaultMinEpochTime;
	type EpochId = PoolEpochId;
	type Investments = Investments;
	type MaxNAVAgeUpperBound = MaxNAVAgeUpperBound;
	type MaxTokenNameLength = MaxTrancheNameLengthBytes;
	type MaxTokenSymbolLength = MaxTrancheSymbolLengthBytes;
	type MaxTranches = MaxTranches;
	type MinEpochTimeLowerBound = MinEpochTimeLowerBound;
	type MinEpochTimeUpperBound = MinEpochTimeUpperBound;
	type MinUpdateDelay = MinUpdateDelay;
	type NAV = Loans;
	type PalletId = PoolPalletId;
	type PalletIndex = PoolPalletIndex;
	type ParachainId = ParachainInfo;
	type Permission = Permissions;
	type PoolCreateOrigin = EnsureSigned<AccountId>;
	type PoolCurrency = PoolCurrency;
	type PoolDeposit = PoolDeposit;
	type PoolId = PoolId;
	type Rate = Rate;
	type RuntimeEvent = RuntimeEvent;
	type Time = Timestamp;
	type Tokens = Tokens;
	type TrancheCurrency = TrancheCurrency;
	type TrancheId = TrancheId;
	type TrancheWeight = TrancheWeight;
	type UpdateGuard = UpdateGuard;
	type WeightInfo = weights::pallet_pool_system::WeightInfo<Runtime>;
}

impl pallet_pool_registry::Config for Runtime {
	type Balance = Balance;
	type CurrencyId = CurrencyId;
	type InterestRate = Rate;
	type MaxSizeMetadata = MaxSizeMetadata;
	type MaxTokenNameLength = MaxTrancheNameLengthBytes;
	type MaxTokenSymbolLength = MaxTrancheSymbolLengthBytes;
	type MaxTranches = MaxTranches;
	type ModifyPool = pallet_pool_system::Pallet<Self>;
	type Permission = Permissions;
	type PoolCreateOrigin = EnsureSigned<AccountId>;
	type PoolId = PoolId;
	type Rate = Rate;
	type RuntimeEvent = RuntimeEvent;
	type TrancheId = TrancheId;
	type WeightInfo = weights::pallet_pool_registry::WeightInfo<Runtime>;
}

pub struct PoolCurrency;
impl Contains<CurrencyId> for PoolCurrency {
	fn contains(id: &CurrencyId) -> bool {
		match id {
			CurrencyId::Tranche(_, _)
			| CurrencyId::Native
			| CurrencyId::KSM
			| CurrencyId::Staking(_) => false,
			CurrencyId::AUSD => true,
			CurrencyId::ForeignAsset(_) => OrmlAssetRegistry::metadata(&id)
				.map(|m| m.additional.pool_currency)
				.unwrap_or(false),
		}
	}
}

pub struct UpdateGuard;
impl PoolUpdateGuard for UpdateGuard {
	type Moment = Moment;
	type PoolDetails = PoolDetails<
		CurrencyId,
		TrancheCurrency,
		u32,
		Balance,
		Rate,
		TrancheWeight,
		TrancheId,
		PoolId,
		MaxTranches,
	>;
	type ScheduledUpdateDetails = ScheduledUpdateDetails<
		Rate,
		MaxTrancheNameLengthBytes,
		MaxTrancheSymbolLengthBytes,
		MaxTranches,
	>;

	fn released(
		pool: &Self::PoolDetails,
		update: &Self::ScheduledUpdateDetails,
		_now: Self::Moment,
	) -> bool {
		// - We check whether between the submission of the
		//   update this call there has been an epoch close
		//   event.
		// - We check for greater equal in order to forbid batching
		//   those two in one block
		if !cfg!(feature = "runtime-benchmarks") && update.submitted_at >= pool.epoch.last_closed {
			return false;
		}

		let pool_id = pool.tranches.of_pool();
		// We do not allow releasing updates during epoch
		// closing.
		//
		// This is needed as:
		// - investment side starts new order round with zero orders at epoch_closing
		// - the pool might only fulfill x < 100% of redemptions
		//         -> not all redemptions would be fulfilled after epoch_execution
		if PoolSystem::epoch_targets(pool_id).is_some() {
			return false;
		}

		// There should be no outstanding redemption orders.
		let acc_outstanding_redemptions = pool
			.tranches
			.ids_non_residual_top()
			.iter()
			.map(|tranche_id| {
				let investment_id = TrancheCurrency::generate(pool_id, *tranche_id);
				Investments::redeem_orders(investment_id).amount
			})
			.fold(Balance::zero(), |acc, redemption| {
				acc.saturating_add(redemption)
			});

		if acc_outstanding_redemptions != 0u128 {
			return false;
		}

		true
	}
}

pub struct CurrencyPriceSource;
impl CurrencyPrice<CurrencyId> for CurrencyPriceSource {
	type Moment = Moment;
	type Rate = Rate;

	fn get_latest(
		base: CurrencyId,
		quote: Option<CurrencyId>,
	) -> Option<PriceValue<CurrencyId, Self::Rate, Self::Moment>> {
		match base {
			CurrencyId::Tranche(pool_id, tranche_id) => {
				match <pallet_pool_system::Pallet<Runtime> as PoolInspect<
				AccountId,
				CurrencyId,
			>>::get_tranche_token_price(pool_id, tranche_id) {
					// If a specific quote is requested, this needs to match the actual quote.
					Some(price) if Some(price.pair.quote) != quote => None,
					Some(price) => Some(price),
					None => None,
				}
			}
			_ => None,
		}
	}
}

parameter_types! {
	pub const MigrationMaxAccounts: u32 = 100;
	pub const MigrationMaxVestings: u32 = 10;
	pub const MigrationMaxProxies: u32 = 10;
}

// Implement the migration manager pallet
// The actual associated type, which executes the migration can be found in the migration folder
impl pallet_migration_manager::Config for Runtime {
	type MigrationMaxAccounts = MigrationMaxAccounts;
	type MigrationMaxProxies = MigrationMaxProxies;
	type MigrationMaxVestings = MigrationMaxVestings;
	type RuntimeEvent = RuntimeEvent;
	type WeightInfo = weights::pallet_migration_manager::WeightInfo<Self>;
}

// Parameterize crowdloan reward pallet configuration
parameter_types! {
	pub const CrowdloanRewardPalletId: PalletId = PalletId(*b"cc/rewrd");
}

// Implement crowdloan reward pallet's configuration trait for the runtime
impl pallet_crowdloan_reward::Config for Runtime {
	type AdminOrigin = EnsureRootOr<HalfOfCouncil>;
	type PalletId = CrowdloanRewardPalletId;
	type RuntimeEvent = RuntimeEvent;
	type WeightInfo = weights::pallet_crowdloan_reward::WeightInfo<Self>;
}

// Parameterize crowdloan claim pallet
parameter_types! {
	pub const CrowdloanClaimPalletId: PalletId = PalletId(*b"cc/claim");
	pub const MaxProofLength: u32 = 30;
}

// Implement crowdloan claim pallet configuration trait for the runtime
impl pallet_crowdloan_claim::Config for Runtime {
	type AdminOrigin = EnsureRootOr<HalfOfCouncil>;
	type MaxProofLength = MaxProofLength;
	type PalletId = CrowdloanClaimPalletId;
	type RelayChainAccountId = AccountId;
	type RewardMechanism = CrowdloanReward;
	type RuntimeEvent = RuntimeEvent;
	type WeightInfo = weights::pallet_crowdloan_claim::WeightInfo<Self>;
}

// Parameterize collator selection pallet
parameter_types! {
	pub const PotId: PalletId = cfg_types::ids::STAKE_POT_PALLET_ID;

	#[derive(scale_info::TypeInfo, Debug, PartialEq, Eq, Clone)]
	pub const MaxCandidates: u32 = 1000;
	pub const MinCandidates: u32 = 5;
	pub const MaxVoters: u32 = 10 * 1000;
	pub const SessionLength: BlockNumber = 6 * HOURS;
	pub const MaxInvulnerables: u32 = 100;
}

type CollatorSelectionUpdateOrigin = EitherOfDiverse<
	EnsureRoot<AccountId>,
	pallet_collective::EnsureProportionAtLeast<AccountId, CouncilCollective, 3, 4>,
>;

// Implement Collator Selection pallet configuration trait for the runtime
impl pallet_collator_selection::Config for Runtime {
	type Currency = Tokens;
	// should be a multiple of session or things will get inconsistent
	type KickThreshold = Period;
	type MaxCandidates = MaxCandidates;
	type MaxInvulnerables = MaxInvulnerables;
	type MinCandidates = MinCandidates;
	type PotId = PotId;
	type RuntimeEvent = RuntimeEvent;
	type UpdateOrigin = CollatorSelectionUpdateOrigin;
	type ValidatorId = <Self as frame_system::Config>::AccountId;
	type ValidatorIdOf = pallet_collator_selection::IdentityCollator;
	type ValidatorRegistration = Session;
	type WeightInfo = weights::pallet_collator_selection::WeightInfo<Self>;
}

#[derive(Clone, Eq, Debug, PartialEq, Ord, PartialOrd, Encode, Decode, TypeInfo)]
pub struct NullTransactor {}

impl UtilityEncodeCall for NullTransactor {
	fn encode_call(self, _call: UtilityAvailableCalls) -> Vec<u8> {
		unimplemented!("XcmTransactor feature not used")
	}
}

impl xcm_primitives::XcmTransact for NullTransactor {
	fn destination(self) -> MultiLocation {
		unimplemented!("XcmTransactor feature not used")
	}
}

parameter_types! {
	// 1 ROC should be enough to cover for fees opening/accepting hrmp channels
	pub MaxHrmpRelayFee: MultiAsset = (MultiLocation::parent(), 1_000_000_000_000u128).into();
}

impl pallet_xcm_transactor::Config for Runtime {
	type AccountIdToMultiLocation = xcm::AccountIdToMultiLocation;
	type AssetTransactor = xcm::FungiblesTransactor;
	type Balance = Balance;
	type BaseXcmWeight = BaseXcmWeight;
	type CurrencyId = CurrencyId;
	type CurrencyIdToMultiLocation = xcm::CurrencyIdConvert;
	type DerivativeAddressRegistrationOrigin = EnsureRoot<AccountId>;
	type HrmpEncoder = moonbeam_relay_encoder::westend::WestendEncoder;
	type HrmpManipulatorOrigin = EnsureRootOr<HalfOfCouncil>;
	type LocationInverter = xcm_builder::LocationInverter<Ancestry>;
	type MaxHrmpFee = xcm_builder::Case<MaxHrmpRelayFee>;
	type ReserveProvider = xcm_primitives::AbsoluteAndRelativeReserve<SelfLocation>;
	type RuntimeEvent = RuntimeEvent;
	type SelfLocation = SelfLocation;
	type SovereignAccountDispatcherOrigin = EnsureRoot<AccountId>;
	type Transactor = NullTransactor;
	type Weigher = xcm_builder::FixedWeightBounds<UnitWeightCost, RuntimeCall, MaxInstructions>;
	type WeightInfo = ();
	type XcmSender = XcmRouter;
}

parameter_types! {
	pub const MaxActiveLoansPerPool: u32 = 50;
	pub const MaxWriteOffPolicySize: u32 = 10;
}

impl pallet_loans_ref::Config for Runtime {
	type Balance = Balance;
	type CollectionId = CollectionId;
	type CurrencyId = CurrencyId;
	type InterestAccrual = InterestAccrual;
	type ItemId = ItemId;
	type LoanId = LoanId;
	type MaxActiveLoansPerPool = MaxActiveLoansPerPool;
	type MaxWriteOffPolicySize = MaxWriteOffPolicySize;
	type NonFungible = Uniques;
	type Permissions = Permissions;
	type Pool = PoolSystem;
	type Rate = Rate;
	type RuntimeEvent = RuntimeEvent;
	type Time = Timestamp;
	type WeightInfo = weights::pallet_loans_ref::WeightInfo<Self>;
}

parameter_types! {
	#[derive(Encode, Decode, Debug, Eq, PartialEq, PartialOrd, scale_info::TypeInfo, Clone)]
	#[cfg_attr(feature = "std", derive(frame_support::Serialize, frame_support::Deserialize))]
	pub const MaxTranches: u32 = 5;

	// How much time should lapse before a tranche investor can be removed
	#[derive(Debug, Eq, PartialEq, scale_info::TypeInfo, Clone)]
	pub const MinDelay: Moment = 7 * SECONDS_PER_DAY;

	#[derive(Debug, Eq, PartialEq, scale_info::TypeInfo, Clone)]
	pub const MaxRolesPerPool: u32 = 1_000;
}

impl pallet_permissions::Config for Runtime {
	type AdminOrigin = EnsureRootOr<HalfOfCouncil>;
	type Editors = Editors;
	type MaxRolesPerScope = MaxRolesPerPool;
	type Role = Role<TrancheId, Moment>;
	type RuntimeEvent = RuntimeEvent;
	type Scope = PermissionScope<PoolId, CurrencyId>;
	type Storage =
		PermissionRoles<TimeProvider<Timestamp>, MinDelay, TrancheId, MaxTranches, Moment>;
	type WeightInfo = weights::pallet_permissions::WeightInfo<Runtime>;
}

pub struct Editors;
impl
	Contains<(
		AccountId,
		Option<Role<TrancheId, Moment>>,
		PermissionScope<PoolId, CurrencyId>,
		Role<TrancheId, Moment>,
	)> for Editors
{
	fn contains(
		t: &(
			AccountId,
			Option<Role<TrancheId, Moment>>,
			PermissionScope<PoolId, CurrencyId>,
			Role<TrancheId, Moment>,
		),
	) -> bool {
		let (_editor, maybe_role, _scope, role) = t;
		if let Some(with_role) = maybe_role {
			match *with_role {
				Role::PoolRole(PoolRole::PoolAdmin) => match *role {
					// PoolAdmins can manage all other admins, but not tranche investors
					Role::PoolRole(PoolRole::TrancheInvestor(_, _)) => false,
					Role::PoolRole(..) => true,
					_ => false,
				},
				Role::PoolRole(PoolRole::MemberListAdmin) => matches!(
					*role,
					// MemberlistAdmins can manage tranche investors
					Role::PoolRole(PoolRole::TrancheInvestor(_, _))
				),
				Role::PermissionedCurrencyRole(PermissionedCurrencyRole::Manager) => matches!(
					*role,
					Role::PermissionedCurrencyRole(PermissionedCurrencyRole::Holder(_))
				),
				_ => false,
			}
		} else {
			false
		}
	}
}

pub struct RestrictedTokens<P>(PhantomData<P>);
impl<P> PreConditions<TransferDetails<AccountId, CurrencyId, Balance>> for RestrictedTokens<P>
where
	P: PermissionsT<AccountId, Scope = PermissionScope<PoolId, CurrencyId>, Role = Role>,
{
	type Result = bool;

	fn check(details: TransferDetails<AccountId, CurrencyId, Balance>) -> bool {
		let TransferDetails {
			send,
			recv,
			id,
			amount: _amount,
		} = details;

		match id {
			CurrencyId::Tranche(pool_id, tranche_id) => {
				P::has(
					PermissionScope::Pool(pool_id),
					send,
					Role::PoolRole(PoolRole::TrancheInvestor(tranche_id, UNION)),
				) && P::has(
					PermissionScope::Pool(pool_id),
					recv,
					Role::PoolRole(PoolRole::TrancheInvestor(tranche_id, UNION)),
				)
			}
			_ => true,
		}
	}
}

parameter_types! {
	pub const NativeToken: CurrencyId = CurrencyId::Native;
}

impl pallet_restricted_tokens::Config for Runtime {
	type Balance = Balance;
	type CurrencyId = CurrencyId;
	type Fungibles = OrmlTokens;
	type NativeFungible = Balances;
	type NativeToken = NativeToken;
	type PreCurrency = cfg_traits::Always;
	type PreExtrTransfer = RestrictedTokens<Permissions>;
	type PreFungibleInspect = FungibleInspectPassthrough;
	type PreFungibleInspectHold = cfg_traits::Always;
	type PreFungibleMutate = cfg_traits::Always;
	type PreFungibleMutateHold = cfg_traits::Always;
	type PreFungibleTransfer = cfg_traits::Always;
	type PreFungiblesInspect = FungiblesInspectPassthrough;
	type PreFungiblesInspectHold = cfg_traits::Always;
	type PreFungiblesMutate = cfg_traits::Always;
	type PreFungiblesMutateHold = cfg_traits::Always;
	type PreFungiblesTransfer = cfg_traits::Always;
	type PreReservableCurrency = cfg_traits::Always;
	type RuntimeEvent = RuntimeEvent;
	type WeightInfo = weights::pallet_restricted_tokens::WeightInfo<Self>;
}

parameter_type_with_key! {
	pub ExistentialDeposits: |_currency_id: CurrencyId| -> Balance {
		// every currency has a zero existential deposit
		0
	};
}

parameter_types! {
	pub TreasuryAccount: AccountId = TreasuryPalletId::get().into_account_truncating();
}

pub struct CurrencyHooks<R>(PhantomData<R>);
impl<C: orml_tokens::Config> MutationHooks<AccountId, CurrencyId, Balance> for CurrencyHooks<C> {
	type OnDust = orml_tokens::TransferDust<Runtime, TreasuryAccount>;
	type OnKilledTokenAccount = ();
	type OnNewTokenAccount = ();
	type OnSlash = ();
	type PostDeposit = ();
	type PostTransfer = ();
	type PreDeposit = ();
	type PreTransfer = ();
}

impl orml_tokens::Config for Runtime {
	type Amount = IBalance;
	type Balance = Balance;
	type CurrencyHooks = CurrencyHooks<Runtime>;
	type CurrencyId = CurrencyId;
	type DustRemovalWhitelist = frame_support::traits::Nothing;
	type ExistentialDeposits = ExistentialDeposits;
	type MaxLocks = MaxLocks;
	type MaxReserves = MaxReserves;
	type ReserveIdentifier = [u8; 8];
	type RuntimeEvent = RuntimeEvent;
	type WeightInfo = ();
}

impl orml_asset_registry::Config for Runtime {
	type AssetId = CurrencyId;
	type AssetProcessor = asset_registry::CustomAssetProcessor;
	type AuthorityOrigin =
		asset_registry::AuthorityOrigin<RuntimeOrigin, EnsureRootOr<HalfOfCouncil>>;
	type Balance = Balance;
	type CustomMetadata = CustomMetadata;
	type RuntimeEvent = RuntimeEvent;
	type WeightInfo = ();
}

impl pallet_interest_accrual::Config for Runtime {
	type Balance = Balance;
	type InterestRate = Rate;
	// TODO: This is a stopgap value until we can calculate it correctly with updated benchmarks. See #1024
	type MaxRateCount = MaxActiveLoansPerPool;
	type RuntimeEvent = RuntimeEvent;
	type Time = Timestamp;
	type Weights = ();
}

impl pallet_connectors::Config for Runtime {
	type AdminOrigin = EnsureRoot<AccountId>;
	type AssetRegistry = OrmlAssetRegistry;
	type Balance = Balance;
	type Permission = Permissions;
	type PoolInspect = PoolSystem;
	type Rate = Rate;
	type RuntimeEvent = RuntimeEvent;
	type Time = Timestamp;
	type Tokens = Tokens;
	type TrancheCurrency = TrancheCurrency;
	type WeightInfo = ();
}

parameter_types! {
	pub NativeTokenId: chainbridge::ResourceId = chainbridge::derive_resource_id(1, &sp_io::hashing::blake2_128(b"xRAD"));
	pub const NativeTokenTransferFeeKey: FeeKey = FeeKey::BridgeNativeTransfer;
}

impl pallet_bridge::Config for Runtime {
	type BridgeOrigin = chainbridge::EnsureBridge<Runtime>;
	type BridgePalletId = ChainBridgePalletId;
	type Currency = Balances;
	type Fees = Fees;
	type NativeTokenId = NativeTokenId;
	type NativeTokenTransferFeeKey = NativeTokenTransferFeeKey;
	type RuntimeEvent = RuntimeEvent;
	type WeightInfo = ();
}

parameter_types! {
	pub const ChainId: chainbridge::ChainId = 1;
	pub const ProposalLifetime: u32 = 500;
	pub const ChainBridgePalletId: PalletId = cfg_types::ids::CHAIN_BRIDGE_PALLET_ID;
	pub const RelayerVoteThreshold: u32 = DEFAULT_RELAYER_VOTE_THRESHOLD;
}

impl chainbridge::Config for Runtime {
	/// A 75% majority of the council can update bridge settings.
	type AdminOrigin =
		pallet_collective::EnsureProportionAtLeast<AccountId, CouncilCollective, 3, 4>;
	type ChainId = ChainId;
	type PalletId = ChainBridgePalletId;
	type Proposal = RuntimeCall;
	type ProposalLifetime = ProposalLifetime;
	type RelayerVoteThreshold = RelayerVoteThreshold;
	type RuntimeEvent = RuntimeEvent;
	type WeightInfo = ();
}

parameter_types! {
	pub ResourceHashId: chainbridge::ResourceId = chainbridge::derive_resource_id(1, &sp_io::hashing::blake2_128(&cfg_types::ids::CHAIN_BRIDGE_HASH_ID));
	pub const NftProofValidationFeeKey: FeeKey = FeeKey::NftProofValidation;
}

impl pallet_nft::Config for Runtime {
	type ChainId = chainbridge::ChainId;
	type NftProofValidationFeeKey = NftProofValidationFeeKey;
	type ResourceHashId = ResourceHashId;
	type RuntimeEvent = RuntimeEvent;
	type WeightInfo = ();
}

// admin stuff
impl pallet_sudo::Config for Runtime {
	type RuntimeCall = RuntimeCall;
	type RuntimeEvent = RuntimeEvent;
}

parameter_types! {
	pub const MaxKeys: u32 = 10;
	pub const DefaultKeyDeposit: Balance = 100 * CFG;
}

impl pallet_keystore::pallet::Config for Runtime {
	type AdminOrigin = EnsureRootOr<AllOfCouncil>;
	type Balance = Balance;
	type Currency = Balances;
	type DefaultKeyDeposit = DefaultKeyDeposit;
	type MaxKeys = MaxKeys;
	type RuntimeEvent = RuntimeEvent;
	type WeightInfo = weights::pallet_keystore::WeightInfo<Runtime>;
}

parameter_types! {
	pub const MaxOutstandingCollects: u32 = 10;
}
impl pallet_investments::Config for Runtime {
	type Accountant = PoolSystem;
	type Amount = Balance;
	type BalanceRatio = Rate;
	type InvestmentId = TrancheCurrency;
	type MaxOutstandingCollects = MaxOutstandingCollects;
	type PreConditions = IsTrancheInvestor<Permissions, Timestamp>;
	type RuntimeEvent = RuntimeEvent;
	type Tokens = Tokens;
	type WeightInfo = ();
}

/// Checks whether the given `who` has the role
/// of a `TrancheInvestor` for the given pool.
pub struct IsTrancheInvestor<P, T>(PhantomData<(P, T)>);
impl<
		P: PermissionsT<AccountId, Scope = PermissionScope<PoolId, CurrencyId>, Role = Role>,
		T: UnixTime,
	> PreConditions<OrderType<AccountId, TrancheCurrency, Balance>> for IsTrancheInvestor<P, T>
{
	type Result = DispatchResult;

	fn check(order: OrderType<AccountId, TrancheCurrency, Balance>) -> Self::Result {
		let is_tranche_investor = match order {
			OrderType::Investment {
				who,
				investment_id: tranche,
				..
			} => P::has(
				PermissionScope::Pool(tranche.of_pool()),
				who,
				Role::PoolRole(PoolRole::TrancheInvestor(
					tranche.of_tranche(),
					T::now().as_secs(),
				)),
			),
			OrderType::Redemption {
				who,
				investment_id: tranche,
				..
			} => P::has(
				PermissionScope::Pool(tranche.of_pool()),
				who,
				Role::PoolRole(PoolRole::TrancheInvestor(
					tranche.of_tranche(),
					T::now().as_secs(),
				)),
			),
		};

		if is_tranche_investor {
			Ok(())
		} else {
			// TODO: We should adapt the permissions pallets interface to return an error instead of a boolen. This makes the redundant has not role error
			//       that downstream pallets always need to generate not needed anymore.
			Err(DispatchError::Other(
				"Account does not have the TrancheInvestor permission.",
			))
		}
	}
}

#[derive(Clone, Copy, PartialEq, Eq, Encode, Decode, TypeInfo, MaxEncodedLen, RuntimeDebug)]
#[cfg_attr(feature = "std", derive(Serialize, Deserialize))]
pub enum RewardDomain {
	Liquidity,
	Block,
}

frame_support::parameter_types! {
	pub const RewardsPalletId: PalletId = PalletId(*b"d/reward");
	pub const RewardCurrency: CurrencyId = CurrencyId::Native;

	#[derive(scale_info::TypeInfo)]
	pub const MaxCurrencyMovements: u32 = 50;
}

impl pallet_rewards::Config<pallet_rewards::Instance1> for Runtime {
	type Currency = Tokens;
	type CurrencyId = CurrencyId;
	type DomainId = RewardDomain;
	type GroupId = u32;
	type PalletId = RewardsPalletId;
	type RewardCurrency = RewardCurrency;
	type RewardIssuance =
		pallet_rewards::issuance::MintReward<AccountId, Balance, CurrencyId, Tokens>;
	type RewardMechanism = pallet_rewards::mechanism::base::Mechanism<
		Balance,
		IBalance,
		FixedI128,
		MaxCurrencyMovements,
	>;
	type RuntimeEvent = RuntimeEvent;
}

frame_support::parameter_types! {
	// BlockRewards have exactly one group and currency
	#[derive(scale_info::TypeInfo)]
	pub const SingleCurrencyMovement: u32 = 1;
}

impl pallet_rewards::Config<pallet_rewards::Instance2> for Runtime {
	type Currency = Tokens;
	type CurrencyId = CurrencyId;
	type DomainId = RewardDomain;
	type GroupId = u32;
	type PalletId = RewardsPalletId;
	type RewardCurrency = RewardCurrency;
	type RewardIssuance =
		pallet_rewards::issuance::MintReward<AccountId, Balance, CurrencyId, Tokens>;
	type RewardMechanism = pallet_rewards::mechanism::base::Mechanism<
		Balance,
		IBalance,
		FixedI128,
		SingleCurrencyMovement,
	>;
	type RuntimeEvent = RuntimeEvent;
}

frame_support::parameter_types! {
	#[derive(scale_info::TypeInfo)]
	pub const MaxGroups: u32 = 20;

	#[derive(scale_info::TypeInfo, Debug, PartialEq, Eq, Clone)]
	pub const MaxChangesPerEpoch: u32 = 50;

	pub const InitialEpochDuration: BlockNumber = 1 * MINUTES;

	pub const LiquidityDomain: RewardDomain = RewardDomain::Liquidity;
}

impl pallet_liquidity_rewards::Config for Runtime {
	type AdminOrigin = EnsureRootOr<HalfOfCouncil>;
	type Balance = Balance;
	type CurrencyId = CurrencyId;
	type Domain = LiquidityDomain;
	type GroupId = u32;
	type InitialEpochDuration = InitialEpochDuration;
	type MaxChangesPerEpoch = MaxChangesPerEpoch;
	type MaxGroups = MaxGroups;
	type Rewards = Rewards;
	type RuntimeEvent = RuntimeEvent;
	type Weight = u64;
	type WeightInfo = ();
}

frame_support::parameter_types! {
	pub const BlockRewardsDomain: RewardDomain = RewardDomain::Block;
	pub const BlockRewardCurrency: CurrencyId = CurrencyId::Staking(BlockRewardsCurrency);
	pub const StakeAmount: Balance = cfg_types::consts::rewards::DEFAULT_COLLATOR_STAKE;
	pub const CollatorGroupId: u32 = cfg_types::ids::COLLATOR_GROUP_ID;
}

impl pallet_block_rewards::Config for Runtime {
	type AdminOrigin = EnsureRootOr<HalfOfCouncil>;
	type AuthorityId = AuraId;
	type Balance = Balance;
	type Beneficiary = Treasury;
	type Currency = Tokens;
	type CurrencyId = CurrencyId;
	type Domain = BlockRewardsDomain;
	type MaxChangesPerSession = MaxChangesPerEpoch;
	type MaxCollators = MaxAuthorities;
	type Rewards = BlockRewardsBase;
	type RuntimeEvent = RuntimeEvent;
	type StakeAmount = StakeAmount;
	type StakeCurrencyId = BlockRewardCurrency;
	type StakeGroupId = CollatorGroupId;
	type Weight = u64;
	type WeightInfo = weights::pallet_block_rewards::WeightInfo<Runtime>;
}

// Frame Order in this block dictates the index of each one in the metadata
// Any addition should be done at the bottom
// Any deletion affects the following frames during runtime upgrades
construct_runtime!(
	pub enum Runtime where
		Block = Block,
		NodeBlock = cfg_primitives::Block,
		UncheckedExtrinsic = UncheckedExtrinsic
	{
		// basic system stuff
		System: frame_system::{Pallet, Call, Config, Storage, Event<T>} = 0,
		ParachainSystem: cumulus_pallet_parachain_system::{Pallet, Call, Config, Storage, Inherent, Event<T>} = 1,
		RandomnessCollectiveFlip: pallet_randomness_collective_flip::{Pallet, Storage} = 2,
		Timestamp: pallet_timestamp::{Pallet, Call, Storage, Inherent} = 3,
		ParachainInfo: parachain_info::{Pallet, Storage, Config} = 4,

		// money stuff
		Balances: pallet_balances::{Pallet, Call, Storage, Config<T>, Event<T>} = 20,
		TransactionPayment: pallet_transaction_payment::{Event<T>, Pallet, Storage} = 21,

		// authoring stuff
		// collator_selection must go here in order for the storage to be available to pallet_session
		CollatorSelection: pallet_collator_selection::{Pallet, Call, Storage, Event<T>, Config<T>} = 71,
		Authorship: pallet_authorship::{Pallet, Call, Storage} = 30,
		Session: pallet_session::{Pallet, Call, Storage, Event, Config<T>} = 31,
		Aura: pallet_aura::{Pallet, Storage, Config<T>} = 32,
		AuraExt: cumulus_pallet_aura_ext::{Pallet, Storage, Config} = 33,

		// substrate pallets
		Multisig: pallet_multisig::{Pallet, Call, Storage, Event<T>} = 60,
		Proxy: pallet_proxy::{Pallet, Call, Storage, Event<T>} = 61,
		Utility: pallet_utility::{Pallet, Call, Event} = 62,
		Scheduler: pallet_scheduler::{Pallet, Call, Storage, Event<T>} = 63,
		Council: pallet_collective::<Instance1>::{Pallet, Call, Storage, Origin<T>, Event<T>, Config<T>} = 64,
		Elections: pallet_elections_phragmen::{Pallet, Call, Storage, Event<T>, Config<T>} = 65,
		Democracy: pallet_democracy::{Pallet, Call, Storage, Config<T>, Event<T>} = 66,
		Identity: pallet_identity::{Pallet, Call, Storage, Event<T>} = 67,
		Vesting: pallet_vesting::{Pallet, Call, Storage, Event<T>, Config<T>} = 68,
		Treasury: pallet_treasury::{Pallet, Call, Storage, Config, Event<T>} = 69,
		Uniques: pallet_uniques::{Pallet, Call, Storage, Event<T>} = 70,
		Preimage: pallet_preimage::{Pallet, Call, Storage, Event<T>} = 72,

		// our pallets
		Fees: pallet_fees::{Pallet, Call, Storage, Config<T>, Event<T>} = 90,
		Anchor: pallet_anchors::{Pallet, Call, Storage} = 91,
		Claims: pallet_claims::{Pallet, Call, Storage, Event<T>} = 92,
		CrowdloanClaim: pallet_crowdloan_claim::{Pallet, Call, Storage, Event<T>} = 93,
		CrowdloanReward: pallet_crowdloan_reward::{Pallet, Call, Storage, Event<T>} = 94,
		PoolSystem: pallet_pool_system::{Pallet, Call, Storage, Event<T>} = 95,
		Loans: pallet_loans_ref::{Pallet, Call, Storage, Event<T>} = 96,
		Permissions: pallet_permissions::{Pallet, Call, Storage, Event<T>} = 97,
		CollatorAllowlist: pallet_collator_allowlist::{Pallet, Call, Storage, Config<T>, Event<T>} = 98,
		Tokens: pallet_restricted_tokens::{Pallet, Call, Event<T>} = 99,
		NftSales: pallet_nft_sales::{Pallet, Call, Storage, Event<T>} = 100,
		Bridge: pallet_bridge::{Pallet, Call, Storage, Config<T>, Event<T>} = 101,
		InterestAccrual: pallet_interest_accrual::{Pallet, Storage, Event<T>, Config<T>} = 102,
		Nfts: pallet_nft::{Pallet, Call, Event<T>} = 103,
		Keystore: pallet_keystore::{Pallet, Call, Storage, Event<T>} = 104,
		Investments: pallet_investments::{Pallet, Call, Storage, Event<T>} = 105,
		Rewards: pallet_rewards::<Instance1>::{Pallet, Storage, Event<T>} = 106,
		LiquidityRewards: pallet_liquidity_rewards::{Pallet, Call, Storage, Event<T>} = 107,
		Connectors: pallet_connectors::{Pallet, Call, Storage, Event<T>} = 108,
		PoolRegistry: pallet_pool_registry::{Pallet, Call, Storage, Event<T>} = 109,
		BlockRewardsBase: pallet_rewards::<Instance2>::{Pallet, Storage, Event<T>} = 110,
		BlockRewards: pallet_block_rewards::{Pallet, Call, Storage, Event<T>, Config<T>} = 111,

		// XCM
		XcmpQueue: cumulus_pallet_xcmp_queue::{Pallet, Call, Storage, Event<T>} = 120,
		PolkadotXcm: pallet_xcm::{Pallet, Call, Event<T>, Origin} = 121,
		CumulusXcm: cumulus_pallet_xcm::{Pallet, Event<T>, Origin} = 122,
		DmpQueue: cumulus_pallet_dmp_queue::{Pallet, Call, Storage, Event<T>} = 123,
		XTokens: orml_xtokens::{Pallet, Storage, Call, Event<T>} = 124,
		XcmTransactor: pallet_xcm_transactor::{Pallet, Call, Storage, Event<T>} = 125,

		// 3rd party pallets
		OrmlTokens: orml_tokens::{Pallet, Storage, Event<T>, Config<T>} = 150,
		ChainBridge: chainbridge::{Pallet, Call, Storage, Event<T>} = 151,
		OrmlAssetRegistry: orml_asset_registry::{Pallet, Storage, Call, Event<T>, Config<T>} = 152,
		OrmlXcm: orml_xcm::{Pallet, Storage, Call, Event<T>} = 153,

		// migration pallet
		Migration: pallet_migration_manager::{Pallet, Call, Storage, Event<T>} = 199,
		// admin stuff
		Sudo: pallet_sudo::{Pallet, Call, Config<T>, Storage, Event<T>} = 200,

		// EVM pallets
		EVM: pallet_evm::{Pallet, Config, Call, Storage, Event<T>} = 160,
		EVMChainId: pallet_evm_chain_id::{Pallet, Config, Storage} = 161,
		BaseFee: pallet_base_fee::{Pallet, Call, Config<T>, Storage, Event} = 162,
		Ethereum: pallet_ethereum::{Pallet, Config, Call, Storage, Event, Origin} = 163,
	}
);

/// The config for the Downward Message Passing Queue, i.e., how messages coming from the
/// relay-chain are handled.
impl cumulus_pallet_dmp_queue::Config for Runtime {
	type ExecuteOverweightOrigin = EnsureRoot<AccountId>;
	type RuntimeEvent = RuntimeEvent;
	type XcmExecutor = XcmExecutor<XcmConfig>;
}

parameter_types! {
	pub UnitWeightCost: u64 = 100_000_000;
	pub const MaxInstructions: u32 = 100;
}

/// XCMP Queue is responsible to handle XCM messages coming directly from sibling parachains.
impl cumulus_pallet_xcmp_queue::Config for Runtime {
	type ChannelInfo = ParachainSystem;
	type ControllerOrigin = EnsureRoot<AccountId>;
	type ControllerOriginConverter = XcmOriginToTransactDispatchOrigin;
	type ExecuteOverweightOrigin = EnsureRoot<AccountId>;
	type RuntimeEvent = RuntimeEvent;
	type VersionWrapper = PolkadotXcm;
	type WeightInfo = cumulus_pallet_xcmp_queue::weights::SubstrateWeight<Self>;
	type XcmExecutor = XcmExecutor<XcmConfig>;
}

/// Block type as expected by this runtime.
pub type Block = generic::Block<Header, UncheckedExtrinsic>;
/// A Block signed with a Justification
pub type SignedBlock = generic::SignedBlock<Block>;
/// BlockId type as expected by this runtime.
pub type BlockId = generic::BlockId<Block>;
/// The SignedExtension to the basic transaction logic.
pub type SignedExtra = (
	frame_system::CheckNonZeroSender<Runtime>,
	frame_system::CheckSpecVersion<Runtime>,
	frame_system::CheckTxVersion<Runtime>,
	frame_system::CheckGenesis<Runtime>,
	frame_system::CheckEra<Runtime>,
	frame_system::CheckNonce<Runtime>,
	frame_system::CheckWeight<Runtime>,
	pallet_transaction_payment::ChargeTransactionPayment<Runtime>,
);
/// Unchecked extrinsic type as expected by this runtime.
pub type UncheckedExtrinsic =
	fp_self_contained::UncheckedExtrinsic<Address, RuntimeCall, Signature, SignedExtra>;
/// Extrinsic type that has already been checked.
pub type CheckedExtrinsic =
	fp_self_contained::CheckedExtrinsic<AccountId, RuntimeCall, SignedExtra, H160>;

parameter_types! {
	// = 16.65 CFG per epoch (12h)
	pub const CollatorRewards: Balance = 8_325 * MILLI_CFG;
	// = 20,096 CFG per epoch (12h)
	pub const TotalRewards: Balance = 10_048 * CFG;
}

/// Executive: handles dispatch to the various modules.
pub type Executive = frame_executive::Executive<
	Runtime,
	Block,
	frame_system::ChainContext<Runtime>,
	Runtime,
	AllPalletsWithSystem,
	UpgradeDev1020,
>;

<<<<<<< HEAD
type UpgradeDev1020 =
	pallet_block_rewards::migrations::InitBlockRewards<Runtime, CollatorRewards, TotalRewards>;
=======
type UpgradeDev1019 = SchedulerMigrationV4;

impl fp_self_contained::SelfContainedCall for RuntimeCall {
	type SignedInfo = H160;

	fn is_self_contained(&self) -> bool {
		match self {
			RuntimeCall::Ethereum(call) => call.is_self_contained(),
			_ => false,
		}
	}

	fn check_self_contained(&self) -> Option<Result<Self::SignedInfo, TransactionValidityError>> {
		match self {
			RuntimeCall::Ethereum(call) => call.check_self_contained(),
			_ => None,
		}
	}

	fn validate_self_contained(
		&self,
		info: &Self::SignedInfo,
		dispatch_info: &DispatchInfoOf<RuntimeCall>,
		len: usize,
	) -> Option<TransactionValidity> {
		match self {
			RuntimeCall::Ethereum(call) => call.validate_self_contained(info, dispatch_info, len),
			_ => None,
		}
	}

	fn pre_dispatch_self_contained(
		&self,
		info: &Self::SignedInfo,
		dispatch_info: &DispatchInfoOf<RuntimeCall>,
		len: usize,
	) -> Option<Result<(), TransactionValidityError>> {
		match self {
			RuntimeCall::Ethereum(call) => {
				call.pre_dispatch_self_contained(info, dispatch_info, len)
			}
			_ => None,
		}
	}

	fn apply_self_contained(
		self,
		info: Self::SignedInfo,
	) -> Option<sp_runtime::DispatchResultWithInfo<PostDispatchInfoOf<Self>>> {
		match self {
			call @ RuntimeCall::Ethereum(pallet_ethereum::Call::transact { .. }) => {
				Some(call.dispatch(RuntimeOrigin::from(
					pallet_ethereum::RawOrigin::EthereumTransaction(info),
				)))
			}
			_ => None,
		}
	}
}

pub struct TransactionConverter;

impl fp_rpc::ConvertTransaction<UncheckedExtrinsic> for TransactionConverter {
	fn convert_transaction(&self, transaction: pallet_ethereum::Transaction) -> UncheckedExtrinsic {
		UncheckedExtrinsic::new_unsigned(
			pallet_ethereum::Call::<Runtime>::transact { transaction }.into(),
		)
	}
}

impl fp_rpc::ConvertTransaction<sp_runtime::OpaqueExtrinsic> for TransactionConverter {
	fn convert_transaction(
		&self,
		transaction: pallet_ethereum::Transaction,
	) -> sp_runtime::OpaqueExtrinsic {
		let extrinsic = UncheckedExtrinsic::new_unsigned(
			pallet_ethereum::Call::<Runtime>::transact { transaction }.into(),
		);
		let encoded = extrinsic.encode();
		sp_runtime::OpaqueExtrinsic::decode(&mut &encoded[..])
			.expect("Encoded extrinsic is always valid")
	}
}

// Migration for scheduler pallet to move from a plain Call to a CallOrHash.
pub struct SchedulerMigrationV4;
impl frame_support::traits::OnRuntimeUpgrade for SchedulerMigrationV4 {
	fn on_runtime_upgrade() -> frame_support::weights::Weight {
		Scheduler::migrate_v3_to_v4()
	}
}
>>>>>>> b3a240bf

#[cfg(not(feature = "disable-runtime-api"))]
impl_runtime_apis! {
	impl sp_api::Core<Block> for Runtime {
		fn version() -> RuntimeVersion {
			VERSION
		}

		fn execute_block(block: Block) {
			Executive::execute_block(block)
		}

		fn initialize_block(header: &<Block as BlockT>::Header) {
			Executive::initialize_block(header)
		}
	}

	impl sp_api::Metadata<Block> for Runtime {
		fn metadata() -> OpaqueMetadata {
			OpaqueMetadata::new(Runtime::metadata().into())
		}
	}

	impl sp_block_builder::BlockBuilder<Block> for Runtime {
		fn apply_extrinsic(extrinsic: <Block as BlockT>::Extrinsic) -> ApplyExtrinsicResult {
			Executive::apply_extrinsic(extrinsic)
		}

		fn finalize_block() -> <Block as BlockT>::Header {
			Executive::finalize_block()
		}

		fn inherent_extrinsics(data: InherentData) -> Vec<<Block as BlockT>::Extrinsic> {
			data.create_extrinsics()
		}

		fn check_inherents(block: Block, data: InherentData) -> CheckInherentsResult {
			data.check_extrinsics(&block)
		}
	}

	impl sp_transaction_pool::runtime_api::TaggedTransactionQueue<Block> for Runtime {
		fn validate_transaction(
			source: TransactionSource,
			tx: <Block as BlockT>::Extrinsic,
			block_hash: <Block as BlockT>::Hash,
		) -> TransactionValidity {
			Executive::validate_transaction(source, tx, block_hash)
		}
	}

	impl sp_offchain::OffchainWorkerApi<Block> for Runtime {
		fn offchain_worker(header: &<Block as BlockT>::Header) {
			Executive::offchain_worker(header)
		}
	}

	impl sp_session::SessionKeys<Block> for Runtime {
		fn decode_session_keys(
			encoded: Vec<u8>,
		) -> Option<Vec<(Vec<u8>, sp_core::crypto::KeyTypeId)>> {
			SessionKeys::decode_into_raw_public_keys(&encoded)
		}

		fn generate_session_keys(seed: Option<Vec<u8>>) -> Vec<u8> {
			SessionKeys::generate(seed)
		}
	}

	impl sp_consensus_aura::AuraApi<Block, AuraId> for Runtime {
		fn slot_duration() -> sp_consensus_aura::SlotDuration {
			sp_consensus_aura::SlotDuration::from_millis(Aura::slot_duration())
		}

		fn authorities() -> Vec<AuraId> {
			Aura::authorities().into_inner()
		}
	}

	impl frame_system_rpc_runtime_api::AccountNonceApi<Block, AccountId, Index> for Runtime {
		fn account_nonce(account: AccountId) -> Index {
			System::account_nonce(account)
		}
	}

	impl pallet_transaction_payment_rpc_runtime_api::TransactionPaymentApi<
		Block,
		Balance,
	> for Runtime {
		fn query_info(uxt: <Block as BlockT>::Extrinsic, len: u32) -> RuntimeDispatchInfo<Balance> {
			TransactionPayment::query_info(uxt, len)
		}
		fn query_fee_details(uxt: <Block as BlockT>::Extrinsic, len: u32) -> FeeDetails<Balance> {
			TransactionPayment::query_fee_details(uxt, len)
		}
	}

	impl cumulus_primitives_core::CollectCollationInfo<Block> for Runtime {
		fn collect_collation_info(header: &<Block as BlockT>::Header) -> cumulus_primitives_core::CollationInfo {
			ParachainSystem::collect_collation_info(header)
		}
	}

	/* Runtime Apis impls */

	// AnchorApi
	impl runtime_common::apis::AnchorApi<Block, Hash, BlockNumber> for Runtime {
		fn get_anchor_by_id(id: Hash) -> Option<AnchorData<Hash, BlockNumber>> {
			Anchor::get_anchor_by_id(id)
		}
	}

	// PoolsApi
	impl runtime_common::apis::PoolsApi<Block, PoolId, TrancheId, Balance, CurrencyId, Rate, MaxTranches> for Runtime {
		fn currency(pool_id: PoolId) -> Option<CurrencyId>{
			pallet_pool_system::Pool::<Runtime>::get(pool_id).map(|details| details.currency)
		}

		fn inspect_epoch_solution(pool_id: PoolId, solution: Vec<TrancheSolution>) -> Option<EpochSolution<Balance, MaxTranches>>{
			let pool = pallet_pool_system::Pool::<Runtime>::get(pool_id)?;
			let epoch_execution_info = pallet_pool_system::EpochExecution::<Runtime>::get(pool_id)?;
			pallet_pool_system::Pallet::<Runtime>::score_solution(
				&pool,
				&epoch_execution_info,
				&solution
			).ok()
		}

		fn tranche_token_price(pool_id: PoolId, tranche: TrancheLoc<TrancheId>) -> Option<Rate>{
			let now = <Timestamp as UnixTime>::now().as_secs();
			let mut pool = PoolSystem::pool(pool_id)?;
			let nav = Loans::update_nav(pool_id).ok()?;
			let total_assets = pool.reserve.total.saturating_add(nav);
			let index: usize = pool.tranches.tranche_index(&tranche)?.try_into().ok()?;
			let prices = pool
				.tranches
				.calculate_prices::<_, OrmlTokens, _>(total_assets, now)
				.ok()?;
			prices.get(index).cloned()
		}

		fn tranche_token_prices(pool_id: PoolId) -> Option<Vec<Rate>>{
			let now = <Timestamp as UnixTime>::now().as_secs();
			let mut pool = PoolSystem::pool(pool_id)?;
			let nav = Loans::update_nav(pool_id).ok()?;
			let total_assets = pool.reserve.total.saturating_add(nav);
			pool
				.tranches
				.calculate_prices::<Rate, OrmlTokens, AccountId>(total_assets, now)
				.ok()
		}

		fn tranche_ids(pool_id: PoolId) -> Option<Vec<TrancheId>>{
			let pool = pallet_pool_system::Pool::<Runtime>::get(pool_id)?;
			Some(pool.tranches.ids_residual_top())
		}

		fn tranche_id(pool_id: PoolId, tranche_index: TrancheIndex) -> Option<TrancheId>{
			let pool = pallet_pool_system::Pool::<Runtime>::get(pool_id)?;
			let index: usize = tranche_index.try_into().ok()?;
			pool.tranches.ids_residual_top().get(index).cloned()
		}

		fn tranche_currency(pool_id: PoolId, tranche_loc: TrancheLoc<TrancheId>) -> Option<CurrencyId>{
			let pool = pallet_pool_system::Pool::<Runtime>::get(pool_id)?;
			pool.tranches.tranche_currency(tranche_loc).map(Into::into)
		}
	}

	// RewardsApi
	impl runtime_common::apis::RewardsApi<Block, AccountId, Balance, RewardDomain, CurrencyId> for Runtime {
		fn list_currencies(account_id: AccountId) -> Vec<(RewardDomain, CurrencyId)> {
			pallet_rewards::Pallet::<Runtime, pallet_rewards::Instance1>::list_currencies(&account_id)
			.into_iter().chain(
				pallet_rewards::Pallet::<Runtime, pallet_rewards::Instance2>::list_currencies(&account_id).into_iter()
			).collect()
		}

		fn compute_reward(currency_id: (RewardDomain, CurrencyId), account_id: AccountId) -> Option<Balance> {
			<pallet_rewards::Pallet::<Runtime, pallet_rewards::Instance1> as AccountRewards<AccountId>>::compute_reward(currency_id, &account_id)
			.or_else(|_|
				<pallet_rewards::Pallet::<Runtime, pallet_rewards::Instance2> as AccountRewards<AccountId>>::compute_reward(currency_id, &account_id)
			)
			.ok()
		}
	}

	// Frontier APIs
	impl fp_rpc::EthereumRuntimeRPCApi<Block> for Runtime {
		fn chain_id() -> u64 {
			<Runtime as pallet_evm::Config>::ChainId::get()
		}

		fn account_basic(address: H160) -> EVMAccount {
			let (account, _) = EVM::account_basic(&address);
			account
		}

		fn gas_price() -> U256 {
			let (gas_price, _) = <Runtime as pallet_evm::Config>::FeeCalculator::min_gas_price();
			gas_price
		}

		fn account_code_at(address: H160) -> Vec<u8> {
			EVM::account_codes(address)
		}

		fn author() -> H160 {
			<pallet_evm::Pallet<Runtime>>::find_author()
		}

		fn storage_at(address: H160, index: U256) -> H256 {
			let mut tmp = [0u8; 32];
			index.to_big_endian(&mut tmp);
			EVM::account_storages(address, H256::from_slice(&tmp[..]))
		}

		fn call(
			from: H160,
			to: H160,
			data: Vec<u8>,
			value: U256,
			gas_limit: U256,
			max_fee_per_gas: Option<U256>,
			max_priority_fee_per_gas: Option<U256>,
			nonce: Option<U256>,
			estimate: bool,
			access_list: Option<Vec<(H160, Vec<H256>)>>,
		) -> Result<pallet_evm::CallInfo, sp_runtime::DispatchError> {
			let config = if estimate {
				let mut config = <Runtime as pallet_evm::Config>::config().clone();
				config.estimate = true;
				Some(config)
			} else {
				None
			};

			let is_transactional = false;
			let validate = true;
			let evm_config = config.as_ref().unwrap_or_else(|| <Runtime as pallet_evm::Config>::config());
			<Runtime as pallet_evm::Config>::Runner::call(
				from,
				to,
				data,
				value,
				gas_limit.unique_saturated_into(),
				max_fee_per_gas,
				max_priority_fee_per_gas,
				nonce,
				access_list.unwrap_or_default(),
				is_transactional,
				validate,
				evm_config,
			).map_err(|err| err.error.into())
		}

		fn create(
			from: H160,
			data: Vec<u8>,
			value: U256,
			gas_limit: U256,
			max_fee_per_gas: Option<U256>,
			max_priority_fee_per_gas: Option<U256>,
			nonce: Option<U256>,
			estimate: bool,
			access_list: Option<Vec<(H160, Vec<H256>)>>,
		) -> Result<pallet_evm::CreateInfo, sp_runtime::DispatchError> {
			let config = if estimate {
				let mut config = <Runtime as pallet_evm::Config>::config().clone();
				config.estimate = true;
				Some(config)
			} else {
				None
			};

			let is_transactional = false;
			let validate = true;
			let evm_config = config.as_ref().unwrap_or_else(|| <Runtime as pallet_evm::Config>::config());
			<Runtime as pallet_evm::Config>::Runner::create(
				from,
				data,
				value,
				gas_limit.unique_saturated_into(),
				max_fee_per_gas,
				max_priority_fee_per_gas,
				nonce,
				access_list.unwrap_or_default(),
				is_transactional,
				validate,
				evm_config,
			).map_err(|err| err.error.into())
		}

		fn current_transaction_statuses() -> Option<Vec<TransactionStatus>> {
			Ethereum::current_transaction_statuses()
		}

		fn current_block() -> Option<pallet_ethereum::Block> {
			Ethereum::current_block()
		}

		fn current_receipts() -> Option<Vec<pallet_ethereum::Receipt>> {
			Ethereum::current_receipts()
		}

		fn current_all() -> (
			Option<pallet_ethereum::Block>,
			Option<Vec<pallet_ethereum::Receipt>>,
			Option<Vec<TransactionStatus>>
		) {
			(
				Ethereum::current_block(),
				Ethereum::current_receipts(),
				Ethereum::current_transaction_statuses()
			)
		}

		fn extrinsic_filter(
			xts: Vec<<Block as BlockT>::Extrinsic>,
		) -> Vec<EthereumTransaction> {
			xts.into_iter().filter_map(|xt| match xt.0.function {
				RuntimeCall::Ethereum(transact { transaction }) => Some(transaction),
				_ => None
			}).collect::<Vec<EthereumTransaction>>()
		}

		fn elasticity() -> Option<Permill> {
			Some(BaseFee::elasticity())
		}

		fn gas_limit_multiplier_support() {}
	}

	impl fp_rpc::ConvertTransactionRuntimeApi<Block> for Runtime {
		fn convert_transaction(transaction: EthereumTransaction) -> <Block as BlockT>::Extrinsic {
			UncheckedExtrinsic::new_unsigned(
				pallet_ethereum::Call::<Runtime>::transact { transaction }.into(),
			)
		}
	}

	#[cfg(feature = "runtime-benchmarks")]
	impl frame_benchmarking::Benchmark<Block> for Runtime {
		fn dispatch_benchmark(
				config: frame_benchmarking::BenchmarkConfig
		) -> Result<Vec<frame_benchmarking::BenchmarkBatch>, sp_runtime::RuntimeString> {
			use frame_benchmarking::{Benchmarking, BenchmarkBatch, TrackedStorageKey, add_benchmark};
			use frame_system_benchmarking::Pallet as SystemBench;
			use cumulus_pallet_session_benchmarking::Pallet as SessionBench;

			impl frame_system_benchmarking::Config for Runtime {}
			impl cumulus_pallet_session_benchmarking::Config for Runtime {}

			// you can whitelist any storage keys you do not want to track here
			let whitelist: Vec<TrackedStorageKey> = vec![
				// Block Number
				hex_literal::hex!("26aa394eea5630e07c48ae0c9558cef702a5c1b19ab7a04f536c519aca4983ac").to_vec().into(),
				// Total Issuance
				hex_literal::hex!("c2261276cc9d1f8598ea4b6a74b15c2f57c875e4cff74148e4628f264b974c80").to_vec().into(),
				// Execution Phase
				hex_literal::hex!("26aa394eea5630e07c48ae0c9558cef7ff553b5a9862a516939d82b3d3d8661a").to_vec().into(),
				// Event Count
				hex_literal::hex!("26aa394eea5630e07c48ae0c9558cef70a98fdbe9ce6c55837576c60c7af3850").to_vec().into(),
				// System Events
				hex_literal::hex!("26aa394eea5630e07c48ae0c9558cef780d41e5e16056765bc8461851072c9d7").to_vec().into(),
			];

			let mut batches = Vec::<BenchmarkBatch>::new();
			let params = (&config, &whitelist);

			// It should be called Anchors to make the runtime_benchmarks.sh script works
			type Anchors = Anchor;

			add_benchmark!(params, batches, pallet_fees, Fees);
			add_benchmark!(params, batches, pallet_anchors, Anchors);
			add_benchmark!(params, batches, pallet_migration_manager, Migration);
			add_benchmark!(params, batches, pallet_crowdloan_claim, CrowdloanClaim);
			add_benchmark!(params, batches, pallet_crowdloan_reward, CrowdloanReward);
			add_benchmark!(params, batches, pallet_collator_allowlist, CollatorAllowlist);
			add_benchmark!(params, batches, pallet_collator_selection, CollatorSelection);
			add_benchmark!(params, batches, pallet_permissions, Permissions);
			add_benchmark!(params, batches, pallet_nft_sales, NftSales);
			add_benchmark!(params, batches, pallet_balances, Balances);
			add_benchmark!(params, batches, frame_system, SystemBench::<Runtime>);
			add_benchmark!(params, batches, pallet_pool_system, PoolSystem);
			add_benchmark!(params, batches, pallet_pool_registry, PoolRegistry);
			add_benchmark!(params, batches, pallet_loans_ref, Loans);
			add_benchmark!(params, batches, pallet_interest_accrual, InterestAccrual);
			add_benchmark!(params, batches, pallet_keystore, Keystore);
			add_benchmark!(params, batches, pallet_restricted_tokens, Tokens);
			add_benchmark!(params, batches, pallet_session, SessionBench::<Runtime>);
			add_benchmark!(params, batches, pallet_block_rewards, BlockRewards);

			if batches.is_empty() { return Err("Benchmark not found for this pallet.".into()) }
			Ok(batches)

		}

		fn benchmark_metadata(extra: bool) -> (
			Vec<frame_benchmarking::BenchmarkList>,
			Vec<frame_support::traits::StorageInfo>,
		) {
			use frame_benchmarking::{list_benchmark, Benchmarking, BenchmarkList};
			use frame_support::traits::StorageInfoTrait;
			use frame_system_benchmarking::Pallet as SystemBench;
			use cumulus_pallet_session_benchmarking::Pallet as SessionBench;


			let mut list = Vec::<BenchmarkList>::new();

			list_benchmark!(list, extra, pallet_fees, Fees);
			list_benchmark!(list, extra, pallet_anchors, Anchor);
			list_benchmark!(list, extra, pallet_migration_manager, Migration);
			list_benchmark!(list, extra, pallet_crowdloan_claim, CrowdloanClaim);
			list_benchmark!(list, extra, pallet_crowdloan_reward, CrowdloanReward);
			list_benchmark!(list, extra, pallet_collator_allowlist, CollatorAllowlist);
			list_benchmark!(list, extra, pallet_collator_selection, CollatorSelection);
			list_benchmark!(list, extra, pallet_permissions, Permissions);
			list_benchmark!(list, extra, pallet_nft_sales, NftSales);
			list_benchmark!(list, extra, pallet_balances, Balances);
			list_benchmark!(list, extra, frame_system, SystemBench::<Runtime>);
			list_benchmark!(list, extra, pallet_pool_system, PoolSystem);
			list_benchmark!(list, extra, pallet_pool_registry, PoolRegistry);
			list_benchmark!(list, extra, pallet_loans_ref, Loans);
			list_benchmark!(list, extra, pallet_interest_accrual, InterestAccrual);
			list_benchmark!(list, extra, pallet_keystore, Keystore);
			list_benchmark!(list, extra, pallet_restricted_tokens, Tokens);
			list_benchmark!(list, extra, pallet_session, SessionBench::<Runtime>);
			list_benchmark!(list, extra, pallet_block_rewards, BlockRewards);

			let storage_info = AllPalletsWithSystem::storage_info();

			return (list, storage_info)
		}
	}

	#[cfg(feature = "try-runtime")]
	impl frame_try_runtime::TryRuntime<Block> for Runtime {
		fn on_runtime_upgrade() -> (Weight, Weight) {
			let weight = Executive::try_runtime_upgrade().unwrap();
			(weight, RuntimeBlockWeights::get().max_block)
		}
		fn execute_block(block: Block, state_root_check: bool, select: frame_try_runtime::TryStateSelect) -> Weight {
			Executive::try_execute_block(block, state_root_check, select).expect("execute-block failed")
		}
	}
}
struct CheckInherents;

impl cumulus_pallet_parachain_system::CheckInherents<Block> for CheckInherents {
	fn check_inherents(
		block: &Block,
		relay_state_proof: &cumulus_pallet_parachain_system::RelayChainStateProof,
	) -> sp_inherents::CheckInherentsResult {
		let relay_chain_slot = relay_state_proof
			.read_slot()
			.expect("Could not read the relay chain slot from the proof");

		let inherent_data =
			cumulus_primitives_timestamp::InherentDataProvider::from_relay_chain_slot_and_duration(
				relay_chain_slot,
				sp_std::time::Duration::from_secs(6),
			)
			.create_inherent_data()
			.expect("Could not create the timestamp inherent data");

		inherent_data.check_extrinsics(block)
	}
}

cumulus_pallet_parachain_system::register_validate_block! {
	Runtime = Runtime,
	BlockExecutor = cumulus_pallet_aura_ext::BlockExecutor::<Runtime, Executive>,
	CheckInherents = CheckInherents,
}<|MERGE_RESOLUTION|>--- conflicted
+++ resolved
@@ -1910,11 +1910,8 @@
 	UpgradeDev1020,
 >;
 
-<<<<<<< HEAD
 type UpgradeDev1020 =
 	pallet_block_rewards::migrations::InitBlockRewards<Runtime, CollatorRewards, TotalRewards>;
-=======
-type UpgradeDev1019 = SchedulerMigrationV4;
 
 impl fp_self_contained::SelfContainedCall for RuntimeCall {
 	type SignedInfo = H160;
@@ -1997,15 +1994,6 @@
 			.expect("Encoded extrinsic is always valid")
 	}
 }
-
-// Migration for scheduler pallet to move from a plain Call to a CallOrHash.
-pub struct SchedulerMigrationV4;
-impl frame_support::traits::OnRuntimeUpgrade for SchedulerMigrationV4 {
-	fn on_runtime_upgrade() -> frame_support::weights::Weight {
-		Scheduler::migrate_v3_to_v4()
-	}
-}
->>>>>>> b3a240bf
 
 #[cfg(not(feature = "disable-runtime-api"))]
 impl_runtime_apis! {
