// Copyright 2021 Centrifuge Foundation (centrifuge.io).
//
// This file is part of the Centrifuge chain project.
// Centrifuge is free software: you can redistribute it and/or modify
// it under the terms of the GNU General Public License as published by
// the Free Software Foundation, either version 3 of the License, or
// (at your option) any later version (see http://www.gnu.org/licenses).
// Centrifuge is distributed in the hope that it will be useful,
// but WITHOUT ANY WARRANTY; without even the implied warranty of
// MERCHANTABILITY or FITNESS FOR A PARTICULAR PURPOSE.  See the
// GNU General Public License for more details.

//! The Substrate runtime. This can be compiled with `#[no_std]`, ready for
//! Wasm.

#![cfg_attr(not(feature = "std"), no_std)]
// `construct_runtime!` does a lot of recursion and requires us to increase the limit to 256.
#![recursion_limit = "256"]
// Allow things like `1 * CFG`
#![allow(clippy::identity_op)]

pub use cfg_primitives::{
	constants::*,
	types::{PoolId, *},
};
use cfg_traits::{
	investments::{OrderManager, TrancheCurrency as _},
	Millis, Permissions as PermissionsT, PoolNAV, PoolUpdateGuard, PreConditions, Seconds,
	TryConvert as _,
};
use cfg_types::{
	consts::pools::*,
	fee_keys::{Fee, FeeKey},
	fixed_point::{Quantity, Rate, Ratio},
	investments::InvestmentPortfolio,
	locations::Location,
	oracles::OracleKey,
	permissions::{
		PermissionRoles, PermissionScope, PermissionedCurrencyRole, PoolRole, Role, UNION,
	},
	time::TimeProvider,
	tokens::{
		CustomMetadata, StakingCurrency::BlockRewards as BlockRewardsCurrency, TrancheCurrency,
	},
};
use chainbridge::constants::DEFAULT_RELAYER_VOTE_THRESHOLD;
use fp_rpc::TransactionStatus;
use frame_support::{
	construct_runtime,
	dispatch::DispatchClass,
	pallet_prelude::{DispatchError, DispatchResult},
	sp_std::marker::PhantomData,
	traits::{
		AsEnsureOriginWithArg, ConstU32, EitherOfDiverse, EqualPrivilegeOnly, InstanceFilter,
		LockIdentifier, OnFinalize, PalletInfoAccess, U128CurrencyToVote, UnixTime,
		WithdrawReasons,
	},
	weights::{
		constants::{BlockExecutionWeight, ExtrinsicBaseWeight, RocksDbWeight},
		ConstantMultiplier,
	},
	PalletId, RuntimeDebug,
};
use frame_system::{
	limits::{BlockLength, BlockWeights},
	EnsureRoot, EnsureSigned,
};
use orml_traits::currency::MutationHooks;
use pallet_anchors::AnchorData;
pub use pallet_balances::Call as BalancesCall;
use pallet_collective::EnsureMember;
use pallet_ethereum::{Call::transact, Transaction as EthTransaction};
use pallet_evm::{Account as EVMAccount, FeeCalculator, GasWeightMapping, Runner};
use pallet_investments::OrderType;
use pallet_pool_system::{
	pool_types::{PoolDetails, ScheduledUpdateDetails},
	tranches::{TrancheIndex, TrancheLoc, TrancheSolution},
	EpochSolution,
};
use pallet_restricted_tokens::{
	FungibleInspectPassthrough, FungiblesInspectPassthrough, TransferDetails,
};
pub use pallet_timestamp::Call as TimestampCall;
pub use pallet_transaction_payment::{CurrencyAdapter, Multiplier, TargetedFeeAdjustment};
use pallet_transaction_payment_rpc_runtime_api::{FeeDetails, RuntimeDispatchInfo};
use parity_scale_codec::{Decode, Encode, MaxEncodedLen};
use polkadot_runtime_common::{BlockHashCount, SlowAdjustingFeeUpdate};
use runtime_common::{
	account_conversion::AccountConverter,
	asset_registry,
	changes::FastDelay,
	fees::{DealWithFees, FeeToTreasury, WeightToFee},
	oracle::{Feeder, OracleConverterBridge},
	permissions::PoolAdminCheck,
	xcm::AccountIdToMultiLocation,
	xcm_transactor, AllowanceDeposit, CurrencyED, HoldId, NativeCurrency,
};
use scale_info::TypeInfo;
use sp_api::impl_runtime_apis;
use sp_core::{OpaqueMetadata, H160, H256, U256};
use sp_inherents::{CheckInherentsResult, InherentData};
#[cfg(any(feature = "std", test))]
pub use sp_runtime::BuildStorage;
use sp_runtime::{
	create_runtime_str, generic, impl_opaque_keys,
	traits::{
		AccountIdConversion, BlakeTwo256, Block as BlockT, ConvertInto, DispatchInfoOf,
		Dispatchable, PostDispatchInfoOf, UniqueSaturatedInto, Zero,
	},
	transaction_validity::{TransactionSource, TransactionValidity, TransactionValidityError},
	ApplyExtrinsicResult, FixedI128, Perbill, Permill, Perquintill,
};
use sp_std::prelude::*;
#[cfg(any(feature = "std", test))]
use sp_version::NativeVersion;
use sp_version::RuntimeVersion;
use static_assertions::const_assert;
use strum::IntoEnumIterator;
use xcm_executor::XcmExecutor;

pub use crate::xcm::*;

pub mod evm;
pub mod liquidity_pools;
mod migrations;
mod weights;
pub mod xcm;

// Make the WASM binary available.
#[cfg(feature = "std")]
include!(concat!(env!("OUT_DIR"), "/wasm_binary.rs"));

impl_opaque_keys! {
	pub struct SessionKeys {
		pub aura: Aura,
		pub block_rewards: BlockRewards,
	}
}

/// Runtime version.
#[sp_version::runtime_version]
pub const VERSION: RuntimeVersion = RuntimeVersion {
	spec_name: create_runtime_str!("centrifuge-devel"),
	impl_name: create_runtime_str!("centrifuge-devel"),
	authoring_version: 1,
	spec_version: 1035,
	impl_version: 1,
	#[cfg(not(feature = "disable-runtime-api"))]
	apis: RUNTIME_API_VERSIONS,
	#[cfg(feature = "disable-runtime-api")]
	apis: version::create_apis_vec![[]],
	transaction_version: 2,
	state_version: 0,
};

/// Native version.
#[cfg(any(feature = "std", test))]
pub fn native_version() -> NativeVersion {
	NativeVersion {
		runtime_version: VERSION,
		can_author_with: Default::default(),
	}
}

parameter_types! {
  // we'll pull the max pov size from the relay chain in the near future
  pub const MaximumBlockWeight: Weight = MAXIMUM_BLOCK_WEIGHT;
	pub const Version: RuntimeVersion = VERSION;
	pub RuntimeBlockLength: BlockLength =
		BlockLength::max_with_normal_ratio(5 * 1024 * 1024, NORMAL_DISPATCH_RATIO);
	pub RuntimeBlockWeights: BlockWeights = BlockWeights::builder()
		.base_block(BlockExecutionWeight::get())
		.for_class(DispatchClass::all(), |weights| {
			weights.base_extrinsic = ExtrinsicBaseWeight::get();
		})
		.for_class(DispatchClass::Normal, |weights| {
			  weights.max_total = Some(NORMAL_DISPATCH_RATIO * MAXIMUM_BLOCK_WEIGHT);
		})
		.for_class(DispatchClass::Operational, |weights| {
			  weights.max_total = Some(MAXIMUM_BLOCK_WEIGHT);
			// Operational transactions have some extra reserved space, so that they
			// are included even if block reached `MAXIMUM_BLOCK_WEIGHT`.
			weights.reserved = Some(
				  MAXIMUM_BLOCK_WEIGHT - NORMAL_DISPATCH_RATIO * MAXIMUM_BLOCK_WEIGHT
			);
		})
		.avg_block_initialization(AVERAGE_ON_INITIALIZE_RATIO)
		.build_or_panic();
	pub const SS58Prefix: u8 = 136;
}

// system support impls
impl frame_system::Config for Runtime {
	/// Data to be associated with an account (other than nonce/transaction
	/// counter, which this module does regardless).
	type AccountData = pallet_balances::AccountData<Balance>;
	/// The identifier used to distinguish between accounts.
	type AccountId = AccountId;
	type BaseCallFilter = BaseCallFilter;
	/// Maximum number of block number to block hash mappings to keep (oldest
	/// pruned first).
	type BlockHashCount = BlockHashCount;
	type BlockLength = RuntimeBlockLength;
	/// The index type for blocks.
	type BlockNumber = BlockNumber;
	type BlockWeights = RuntimeBlockWeights;
	type DbWeight = RocksDbWeight;
	/// The type for hashing blocks and tries.
	type Hash = Hash;
	/// The hashing algorithm used.
	type Hashing = Hashing;
	/// The header type.
	type Header = Header;
	/// The index type for storing how many extrinsics an account has signed.
	type Index = Index;
	/// The lookup mechanism to get account ID from whatever is passed in
	/// dispatchers.
	type Lookup = sp_runtime::traits::AccountIdLookup<AccountId, ()>;
	type MaxConsumers = frame_support::traits::ConstU32<16>;
	/// A function that is invoked when an account has been determined to be
	/// dead. All resources should be cleaned up associated with the given
	/// account.
	type OnKilledAccount = ();
	/// Handler for when a new account has just been created.
	type OnNewAccount = ();
	type OnSetCode = cumulus_pallet_parachain_system::ParachainSetCode<Self>;
	type PalletInfo = PalletInfo;
	/// The aggregated dispatch type that is available for extrinsics.
	type RuntimeCall = RuntimeCall;
	/// The overarching event type.
	type RuntimeEvent = RuntimeEvent;
	/// The ubiquitous origin type.
	type RuntimeOrigin = RuntimeOrigin;
	type SS58Prefix = SS58Prefix;
	type SystemWeightInfo = weights::frame_system::WeightInfo<Runtime>;
	/// Get the chain's current version.
	type Version = Version;
}

/// Base Call Filter
pub struct BaseCallFilter;
impl Contains<RuntimeCall> for BaseCallFilter {
	fn contains(c: &RuntimeCall) -> bool {
		match c {
			RuntimeCall::PolkadotXcm(method) => match method {
				// Block these calls when called by a signed extrinsic.
				// Root will still be able to execute these.
				pallet_xcm::Call::send { .. }
				| pallet_xcm::Call::execute { .. }
				| pallet_xcm::Call::teleport_assets { .. }
				| pallet_xcm::Call::reserve_transfer_assets { .. }
				| pallet_xcm::Call::limited_reserve_transfer_assets { .. }
				| pallet_xcm::Call::limited_teleport_assets { .. } => false,
				pallet_xcm::Call::__Ignore { .. } => {
					unimplemented!()
				}
				pallet_xcm::Call::force_xcm_version { .. }
				| pallet_xcm::Call::force_suspension { .. }
				| pallet_xcm::Call::force_default_xcm_version { .. }
				| pallet_xcm::Call::force_subscribe_version_notify { .. }
				| pallet_xcm::Call::force_unsubscribe_version_notify { .. } => true,
			},
			// We block this call since it includes Moonbeam trait implementations such
			// as UtilityEncodeCall and XcmTransact that we don't implement and don't want
			// arbitrary users calling it.
			RuntimeCall::XcmTransactor(
				pallet_xcm_transactor::Call::transact_through_derivative { .. },
			) => false,
			_ => true,
		}
	}
}

parameter_types! {
	pub const ReservedXcmpWeight: Weight = MAXIMUM_BLOCK_WEIGHT.saturating_div(4);
	pub const ReservedDmpWeight: Weight = MAXIMUM_BLOCK_WEIGHT.saturating_div(4);
}

impl cumulus_pallet_parachain_system::Config for Runtime {
	// Using AnyRelayNumber only for the development & demo environments,
	// to be able to recover quickly from a relay chains issue
	type CheckAssociatedRelayNumber = cumulus_pallet_parachain_system::AnyRelayNumber;
	type DmpMessageHandler = DmpQueue;
	type OnSystemEvent = ();
	type OutboundXcmpMessageSource = XcmpQueue;
	type ReservedDmpWeight = ReservedDmpWeight;
	type ReservedXcmpWeight = ReservedXcmpWeight;
	type RuntimeEvent = RuntimeEvent;
	type SelfParaId = parachain_info::Pallet<Runtime>;
	type XcmpMessageHandler = XcmpQueue;
}

impl parachain_info::Config for Runtime {}

parameter_types! {
	pub const MinimumPeriod: Millis = SLOT_DURATION / 2;
}
impl pallet_timestamp::Config for Runtime {
	type MinimumPeriod = MinimumPeriod;
	/// A timestamp: milliseconds since the unix epoch.
	type Moment = Millis;
	type OnTimestampSet = Aura;
	type WeightInfo = weights::pallet_timestamp::WeightInfo<Runtime>;
}

// money stuff
parameter_types! {
	/// TransactionByteFee is set to 0.01 MicroCFG
	pub const TransactionByteFee: Balance = 1 * (MICRO_CFG / 100);
	/// This value increases the priority of `Operational` transactions by adding
	/// a "virtual tip" that's equal to the `OperationalFeeMultiplier * final_fee`.
	pub const OperationalFeeMultiplier: u8 = 5;
}

impl pallet_transaction_payment::Config for Runtime {
	type FeeMultiplierUpdate = SlowAdjustingFeeUpdate<Self>;
	type LengthToFee = ConstantMultiplier<Balance, TransactionByteFee>;
	type OnChargeTransaction = CurrencyAdapter<Balances, DealWithFees<Runtime>>;
	type OperationalFeeMultiplier = OperationalFeeMultiplier;
	type RuntimeEvent = RuntimeEvent;
	type WeightToFee = WeightToFee;
}

parameter_types! {
	// the minimum fee for an anchor is 500,000ths of a CFG.
	// This is set to a value so you can still get some return without getting your account removed.
	pub const ExistentialDeposit: Balance = 1 * MICRO_CFG;
	// For weight estimation, we assume that the most locks on an individual account will be 50.
	pub const MaxLocks: u32 = 50;
	pub const MaxReserves: u32 = 50;
}

impl pallet_balances::Config for Runtime {
	/// The means of storing the balances of an account.
	type AccountStore = System;
	/// The type for recording an account's balance.
	type Balance = Balance;
	/// Handler for the unbalanced reduction when removing a dust account.
	type DustRemoval = ();
	/// The minimum amount required to keep an account open.
	type ExistentialDeposit = ExistentialDeposit;
	type FreezeIdentifier = ();
	type HoldIdentifier = ();
	type MaxFreezes = ConstU32<10>;
	type MaxHolds = ConstU32<10>;
	type MaxLocks = MaxLocks;
	type MaxReserves = MaxReserves;
	type ReserveIdentifier = [u8; 8];
	/// The overarching event type.
	type RuntimeEvent = RuntimeEvent;
	type WeightInfo = weights::pallet_balances::WeightInfo<Self>;
}

parameter_types! {
	pub const UncleGenerations: BlockNumber = 5;
}

// We only use find_author to pay in anchor pallet
impl pallet_authorship::Config for Runtime {
	type EventHandler = (CollatorSelection,);
	type FindAuthor = pallet_session::FindAccountFromAuthorIndex<Self, Aura>;
}

parameter_types! {
	pub Period: u32 = polkadot_runtime_common::prod_or_fast!(6 * HOURS, 1 * MINUTES, "DEV_SESSION_PERIOD");
	pub const Offset: u32 = 0;
}

impl pallet_session::Config for Runtime {
	type Keys = SessionKeys;
	type NextSessionRotation = pallet_session::PeriodicSessions<Period, Offset>;
	type RuntimeEvent = RuntimeEvent;
	type SessionHandler = <SessionKeys as sp_runtime::traits::OpaqueKeys>::KeyTypeIdProviders;
	type SessionManager = CollatorSelection;
	type ShouldEndSession = pallet_session::PeriodicSessions<Period, Offset>;
	type ValidatorId = <Self as frame_system::Config>::AccountId;
	// we don't have stash and controller, thus we don't need the convert as well.
	type ValidatorIdOf = pallet_collator_selection::IdentityCollator;
	type WeightInfo = weights::pallet_session::WeightInfo<Self>;
}

parameter_types! {
	#[derive(scale_info::TypeInfo, Debug, PartialEq, Eq, Clone)]
	pub const MaxAuthorities: u32 = 32;
}

impl pallet_aura::Config for Runtime {
	type AuthorityId = AuraId;
	type DisabledValidators = ();
	type MaxAuthorities = MaxAuthorities;
}

impl cumulus_pallet_aura_ext::Config for Runtime {}

// substrate pallets
parameter_types! {
	// One storage item; value is size 4+4+16+32 bytes = 56 bytes.
	pub const DepositBase: Balance = 30 * CENTI_CFG;
	// Additional storage item size of 32 bytes.
	pub const DepositFactor: Balance = 5 * CENTI_CFG;
	pub const MaxSignatories: u16 = 100;
}

impl pallet_multisig::Config for Runtime {
	type Currency = Balances;
	type DepositBase = DepositBase;
	type DepositFactor = DepositFactor;
	type MaxSignatories = MaxSignatories;
	type RuntimeCall = RuntimeCall;
	type RuntimeEvent = RuntimeEvent;
	type WeightInfo = weights::pallet_multisig::WeightInfo<Runtime>;
}

parameter_types! {
	// One storage item; value is size 4+4+16+32 bytes = 56 bytes.
	pub const ProxyDepositBase: Balance = 30 * CENTI_CFG;
	// Additional storage item size of 32 bytes.
	pub const ProxyDepositFactor: Balance = 5 * CENTI_CFG;
	pub const MaxProxies: u16 = 32;
	pub const AnnouncementDepositBase: Balance = deposit(1, 8);
	pub const AnnouncementDepositFactor: Balance = deposit(0, 66);
	pub const MaxPending: u16 = 32;
}

/// The type used to represent the kinds of proxying allowed.
#[derive(
	Copy,
	Clone,
	Eq,
	PartialEq,
	Ord,
	PartialOrd,
	Encode,
	Decode,
	RuntimeDebug,
	MaxEncodedLen,
	TypeInfo,
)]
pub enum ProxyType {
	Any,
	NonTransfer,
	Governance,
	_Staking, // Deprecated ProxyType, that we are keeping due to the migration
	NonProxy,
	Borrow,
	Invest,
	ProxyManagement,
	KeystoreManagement,
	PodOperation,
	PodAuth,
	PermissionManagement,
	Transfer,
}
impl Default for ProxyType {
	fn default() -> Self {
		Self::Any
	}
}

impl InstanceFilter<RuntimeCall> for ProxyType {
	fn filter(&self, c: &RuntimeCall) -> bool {
		match self {
			ProxyType::Any => true,
			ProxyType::NonTransfer => {
				matches!(
					c,
					RuntimeCall::System(..) |
					RuntimeCall::ParachainSystem(..) |
					RuntimeCall::Timestamp(..) |
					// Specifically omitting Balances
					RuntimeCall::CollatorSelection(..) |
					RuntimeCall::Session(..) |
					RuntimeCall::Multisig(..) |
					// The internal logic prevents upgrading
					// this proxy to a `ProxyType::Any` proxy
					// as long as the `is_superset` is correctly
					// configured
					RuntimeCall::Proxy(..) |
					RuntimeCall::Utility(..) |
					RuntimeCall::Scheduler(..) |
					RuntimeCall::Council(..) |
					RuntimeCall::Elections(..) |
					RuntimeCall::Democracy(..) |
					RuntimeCall::Identity(..) |
					RuntimeCall::Vesting(pallet_vesting::Call::vest {..}) |
					RuntimeCall::Vesting(pallet_vesting::Call::vest_other {..}) |
					// Specifically omitting Vesting `vested_transfer`, and `force_vested_transfer`
					RuntimeCall::Treasury(..) |
					RuntimeCall::Uniques(..) |
					RuntimeCall::Preimage(..) |
					RuntimeCall::Fees(..) |
					RuntimeCall::Anchor(..) |
					RuntimeCall::Claims(..) |
					RuntimeCall::CrowdloanClaim(..) |
					RuntimeCall::CrowdloanReward(..) |
					RuntimeCall::PoolSystem(..) |
					// Specifically omitting Loans `repay` & `borrow` for pallet_loans
					RuntimeCall::Loans(pallet_loans::Call::create{..}) |
					RuntimeCall::Loans(pallet_loans::Call::write_off{..}) |
					RuntimeCall::Loans(pallet_loans::Call::admin_write_off{..}) |
					RuntimeCall::Loans(pallet_loans::Call::propose_loan_mutation{..}) |
					RuntimeCall::Loans(pallet_loans::Call::apply_loan_mutation{..}) |
					RuntimeCall::Loans(pallet_loans::Call::close{..}) |
					RuntimeCall::Loans(pallet_loans::Call::propose_write_off_policy{..}) |
					RuntimeCall::Loans(pallet_loans::Call::apply_write_off_policy{..}) |
					RuntimeCall::Loans(pallet_loans::Call::update_portfolio_valuation{..}) |
                    RuntimeCall::Loans(pallet_loans::Call::propose_transfer_debt { .. }) |
                    RuntimeCall::Loans(pallet_loans::Call::apply_transfer_debt { .. }) |
					RuntimeCall::Permissions(..) |
					RuntimeCall::CollatorAllowlist(..) |
					// Specifically omitting Tokens
					RuntimeCall::NftSales(pallet_nft_sales::Call::add {..}) |
					RuntimeCall::NftSales(pallet_nft_sales::Call::remove {..}) |
					// Specifically omitting NftSales `buy`
					// Specifically omitting Bridge
					// Specifically omitting Nfts
					RuntimeCall::Keystore(..) |
					RuntimeCall::Investments(pallet_investments::Call::collect_investments_for {..}) |
					RuntimeCall::Investments(pallet_investments::Call::collect_redemptions_for {..}) |
					// Specifically omitting Investments `update_invest_order`, `update_redeem_order`,
					// `collect_investments`, `collect_redemptions`
					RuntimeCall::LiquidityRewards(..) |
					RuntimeCall::BlockRewards(..) |
					// Specifically omitting LiquidityPools
					// Specifically omitting ALL XCM related pallets
					// Specifically omitting OrmlTokens
					// Specifically omitting ChainBridge
					// Specifically omitting Migration
					// Specifically omitting PoolRegistry `register`, `update`, `set_metadata`
					RuntimeCall::PoolRegistry(pallet_pool_registry::Call::execute_update {..})
				)
			}
			ProxyType::Governance => matches!(
				c,
				RuntimeCall::Democracy(..)
					| RuntimeCall::Council(..)
					| RuntimeCall::Elections(..)
					| RuntimeCall::Utility(..)
			),
			// TODO: Should be no change when adding BlockRewards, right?
			ProxyType::_Staking => false,
			ProxyType::NonProxy => {
				matches!(c, RuntimeCall::Proxy(pallet_proxy::Call::proxy { .. }))
					|| !matches!(c, RuntimeCall::Proxy(..))
			}
			ProxyType::Borrow => matches!(
				c,
				RuntimeCall::Loans(pallet_loans::Call::create { .. }) |
                RuntimeCall::Loans(pallet_loans::Call::borrow { .. }) |
                RuntimeCall::Loans(pallet_loans::Call::repay { .. }) |
                RuntimeCall::Loans(pallet_loans::Call::write_off { .. }) |
                RuntimeCall::Loans(pallet_loans::Call::apply_loan_mutation { .. }) |
                RuntimeCall::Loans(pallet_loans::Call::close { .. }) |
                RuntimeCall::Loans(pallet_loans::Call::apply_write_off_policy { .. }) |
                RuntimeCall::Loans(pallet_loans::Call::update_portfolio_valuation { .. }) |
                RuntimeCall::Loans(pallet_loans::Call::propose_transfer_debt { .. }) |
                RuntimeCall::Loans(pallet_loans::Call::apply_transfer_debt { .. }) |
                // Borrowers should be able to close and execute an epoch
                // in order to get liquidity from repayments in previous epochs.
                RuntimeCall::PoolSystem(pallet_pool_system::Call::close_epoch { .. }) |
                RuntimeCall::PoolSystem(pallet_pool_system::Call::submit_solution { .. }) |
                RuntimeCall::PoolSystem(pallet_pool_system::Call::execute_epoch { .. }) |
                RuntimeCall::Utility(pallet_utility::Call::batch_all { .. }) |
                RuntimeCall::Utility(pallet_utility::Call::batch { .. })
			),
			ProxyType::Invest => matches!(
				c,
				RuntimeCall::Investments(pallet_investments::Call::update_invest_order{..}) |
				RuntimeCall::Investments(pallet_investments::Call::update_redeem_order{..}) |
				RuntimeCall::Investments(pallet_investments::Call::collect_investments{..}) |
				RuntimeCall::Investments(pallet_investments::Call::collect_redemptions{..}) |
				// Investors should be able to close and execute an epoch
				// in order to get their orders fulfilled.
				RuntimeCall::Loans(pallet_loans::Call::update_portfolio_valuation{..}) |
				RuntimeCall::PoolSystem(pallet_pool_system::Call::close_epoch{..}) |
				RuntimeCall::PoolSystem(pallet_pool_system::Call::submit_solution{..}) |
				RuntimeCall::PoolSystem(pallet_pool_system::Call::execute_epoch{..}) |
				RuntimeCall::Utility(pallet_utility::Call::batch_all{..}) |
				RuntimeCall::Utility(pallet_utility::Call::batch{..})
			),
			ProxyType::ProxyManagement => matches!(c, RuntimeCall::Proxy(..)),
			ProxyType::KeystoreManagement => matches!(
				c,
				RuntimeCall::Keystore(pallet_keystore::Call::add_keys { .. })
					| RuntimeCall::Keystore(pallet_keystore::Call::revoke_keys { .. })
			),
			ProxyType::PodOperation => matches!(
				c,
				RuntimeCall::Uniques(..)
					| RuntimeCall::Anchor(..)
					| RuntimeCall::Utility(pallet_utility::Call::batch_all { .. })
			),
			// This type of proxy is used only for authenticating with the centrifuge POD,
			// having it here also allows us to validate authentication with on-chain data.
			ProxyType::PodAuth => false,
			ProxyType::PermissionManagement => matches!(
				c,
				RuntimeCall::Permissions(pallet_permissions::Call::add { .. })
					| RuntimeCall::Permissions(pallet_permissions::Call::remove { .. })
			),
			ProxyType::Transfer => {
				matches!(
					c,
					RuntimeCall::XTokens(..)
						| RuntimeCall::Balances(..)
						| RuntimeCall::Tokens(..)
						| RuntimeCall::LiquidityPools(
							pallet_liquidity_pools::Call::transfer { .. }
								| pallet_liquidity_pools::Call::transfer_tranche_tokens { .. }
						)
				)
			}
		}
	}

	fn is_superset(&self, o: &Self) -> bool {
		match (self, o) {
			(x, y) if x == y => true,
			(ProxyType::Any, _) => true,
			(_, ProxyType::Any) => false,
			(_, ProxyType::NonProxy) => false,
			(ProxyType::NonTransfer, _) => true,
			_ => false,
		}
	}
}

impl pallet_proxy::Config for Runtime {
	type AnnouncementDepositBase = AnnouncementDepositBase;
	type AnnouncementDepositFactor = AnnouncementDepositFactor;
	type CallHasher = BlakeTwo256;
	type Currency = Tokens;
	type MaxPending = MaxPending;
	type MaxProxies = MaxProxies;
	type ProxyDepositBase = ProxyDepositBase;
	type ProxyDepositFactor = ProxyDepositFactor;
	type ProxyType = ProxyType;
	type RuntimeCall = RuntimeCall;
	type RuntimeEvent = RuntimeEvent;
	type WeightInfo = weights::pallet_proxy::WeightInfo<Runtime>;
}

impl pallet_utility::Config for Runtime {
	type PalletsOrigin = OriginCaller;
	type RuntimeCall = RuntimeCall;
	type RuntimeEvent = RuntimeEvent;
	type WeightInfo = weights::pallet_utility::WeightInfo<Runtime>;
}

parameter_types! {
	pub MaximumSchedulerWeight: Weight = Perbill::from_percent(80) * MaximumBlockWeight::get();
	pub const MaxScheduledPerBlock: u32 = 50;
	// Retry a scheduled item every 10 blocks (2 minutes) until the preimage exists.
	pub const NoPreimagePostponement: Option<u32> = Some(10);
}

impl pallet_scheduler::Config for Runtime {
	type MaxScheduledPerBlock = MaxScheduledPerBlock;
	type MaximumWeight = MaximumSchedulerWeight;
	type OriginPrivilegeCmp = EqualPrivilegeOnly;
	type PalletsOrigin = OriginCaller;
	type Preimages = Preimage;
	type RuntimeCall = RuntimeCall;
	type RuntimeEvent = RuntimeEvent;
	type RuntimeOrigin = RuntimeOrigin;
	type ScheduleOrigin = EnsureRoot<AccountId>;
	type WeightInfo = weights::pallet_scheduler::WeightInfo<Runtime>;
}

parameter_types! {
	pub const PreimageMaxSize: u32 = 4096 * 1024;
	pub PreimageBaseDeposit: Balance = deposit(2, 64);
	pub PreimageByteDeposit: Balance = deposit(0, 1);
}

impl pallet_preimage::Config for Runtime {
	type BaseDeposit = PreimageBaseDeposit;
	type ByteDeposit = PreimageByteDeposit;
	type Currency = Balances;
	type ManagerOrigin = EnsureRoot<AccountId>;
	type RuntimeEvent = RuntimeEvent;
	type WeightInfo = ();
}

parameter_types! {
	pub const CouncilMotionDuration: BlockNumber = 5 * DAYS;
	pub const CouncilMaxProposals: u32 = 100;
	pub const CouncilMaxMembers: u32 = 100;
	pub MaxProposalWeight: Weight = Perbill::from_percent(50) * RuntimeBlockWeights::get().max_block;
}

impl pallet_collective::Config<CouncilCollective> for Runtime {
	type DefaultVote = pallet_collective::PrimeDefaultVote;
	type MaxMembers = CouncilMaxMembers;
	type MaxProposalWeight = MaxProposalWeight;
	type MaxProposals = CouncilMaxProposals;
	type MotionDuration = CouncilMotionDuration;
	type Proposal = RuntimeCall;
	type RuntimeEvent = RuntimeEvent;
	type RuntimeOrigin = RuntimeOrigin;
	type SetMembersOrigin = EnsureRoot<AccountId>;
	type WeightInfo = weights::pallet_collective::WeightInfo<Runtime>;
}

parameter_types! {
	pub const CandidacyBond: Balance = 1000 * CFG;
	pub const VotingBond: Balance = 50 * CENTI_CFG;
	pub const VotingBondBase: Balance = 50 * CENTI_CFG;
	pub const TermDuration: BlockNumber = 7 * DAYS;
	pub const DesiredMembers: u32 = 7;
	pub const DesiredRunnersUp: u32 = 3;
	pub const ElectionsPhragmenModuleId: LockIdentifier = *b"phrelect";
	pub const MaxVotesPerVoter: u32 = 5;
}

// Make sure that there are no more than `MAX_MEMBERS` members elected via
// elections-phragmen.
const_assert!(DesiredMembers::get() <= CouncilMaxMembers::get());

impl pallet_elections_phragmen::Config for Runtime {
	/// How much should be locked up in order to submit one's candidacy.
	type CandidacyBond = CandidacyBond;
	type ChangeMembers = Council;
	type Currency = Tokens;
	type CurrencyToVote = U128CurrencyToVote;
	/// Number of members to elect.
	type DesiredMembers = DesiredMembers;
	/// Number of runners_up to keep.
	type DesiredRunnersUp = DesiredRunnersUp;
	type InitializeMembers = Council;
	type KickedMember = ();
	type LoserCandidate = ();
	type MaxCandidates = MaxCandidates;
	type MaxVoters = MaxVoters;
	type MaxVotesPerVoter = MaxVotesPerVoter;
	type PalletId = ElectionsPhragmenModuleId;
	type RuntimeEvent = RuntimeEvent;
	/// How long each seat is kept. This defines the next block number at which
	/// an election round will happen. If set to zero, no elections are ever
	/// triggered and the module will be in passive mode.
	type TermDuration = TermDuration;
	/// Base deposit associated with voting
	type VotingBondBase = VotingBondBase;
	/// How much should be locked up in order to be able to submit votes.
	type VotingBondFactor = VotingBond;
	type WeightInfo = weights::pallet_elections_phragmen::WeightInfo<Runtime>;
}

#[cfg(feature = "instant-voting")]
parameter_types! {
	pub const InstantAllowed: bool = true;
}

#[cfg(not(feature = "instant-voting"))]
parameter_types! {
	pub const InstantAllowed: bool = false;
}

parameter_types! {
	pub const LaunchPeriod: BlockNumber = 7 * DAYS;
	pub const VotingPeriod: BlockNumber = 7 * DAYS;
	pub const FastTrackVotingPeriod: BlockNumber = 3 * HOURS;
	pub const MinimumDeposit: Balance = 10 * CFG;
	pub const EnactmentPeriod: BlockNumber = 8 * DAYS;
	pub const CooloffPeriod: BlockNumber = 7 * DAYS;
	pub const MaxProposals: u32 = 100;
	pub const MaxVotes: u32 = 100;
}

impl pallet_democracy::Config for Runtime {
	type BlacklistOrigin = EnsureRoot<AccountId>;
	// To cancel a proposal before it has been passed, must be root.
	type CancelProposalOrigin = EnsureRoot<AccountId>;
	// To cancel a proposal which has been passed, 2/3 of the council must agree to
	// it.
	type CancellationOrigin = EnsureRootOr<TwoThirdOfCouncil>;
	/// Period in blocks where an external proposal may not be re-submitted
	/// after being vetoed.
	type CooloffPeriod = CooloffPeriod;
	type Currency = Balances;
	/// The minimum period of locking and the period between a proposal being
	/// approved and enacted.
	///
	/// It should generally be a little more than the unstake period to ensure
	/// that voting stakers have an opportunity to remove themselves from the
	/// system in the case where they are on the losing side of a vote.
	type EnactmentPeriod = EnactmentPeriod;
	/// A unanimous council can have the next scheduled referendum be a straight
	/// default-carries (NTB) vote.
	type ExternalDefaultOrigin = AllOfCouncil;
	/// A super-majority can have the next scheduled referendum be a straight
	/// majority-carries vote.
	type ExternalMajorityOrigin = TwoThirdOfCouncil;
	/// A straight majority of the council can decide what their next motion is.
	type ExternalOrigin = HalfOfCouncil;
	/// Two thirds of the council can have an ExternalMajority/ExternalDefault
	/// vote be tabled immediately and with a shorter voting/enactment period.
	type FastTrackOrigin = EnsureRootOr<TwoThirdOfCouncil>;
	type FastTrackVotingPeriod = FastTrackVotingPeriod;
	type InstantAllowed = InstantAllowed;
	type InstantOrigin = EnsureRootOr<AllOfCouncil>;
	// Same as EnactmentPeriod
	/// How often (in blocks) new public referenda are launched.
	type LaunchPeriod = LaunchPeriod;
	type MaxBlacklisted = ConstU32<100>;
	type MaxDeposits = ConstU32<100>;
	type MaxProposals = MaxProposals;
	type MaxVotes = MaxVotes;
	/// The minimum amount to be used as a deposit for a public referendum
	/// proposal.
	type MinimumDeposit = MinimumDeposit;
	type PalletsOrigin = OriginCaller;
	type Preimages = Preimage;
	type RuntimeEvent = RuntimeEvent;
	type Scheduler = Scheduler;
	/// Handler for the unbalanced reduction when slashing a preimage deposit.
	type Slash = ();
	type SubmitOrigin = EnsureSigned<AccountId>;
	// Any single council member may veto a coming council proposal, however they
	// can only do it once and it lasts only for the cooloff period.
	type VetoOrigin = EnsureMember<AccountId, CouncilCollective>;
	type VoteLockingPeriod = EnactmentPeriod;
	/// How often (in blocks) to check for new votes.
	type VotingPeriod = VotingPeriod;
	type WeightInfo = weights::pallet_democracy::WeightInfo<Runtime>;
}

parameter_types! {
	pub const MaxSubAccounts: u32 = 100;
	pub const MaxAdditionalFields: u32 = 100;
	pub const BasicDeposit: Balance = 100 * CFG;
	pub const FieldDeposit: Balance = 25 * CFG;
	pub const SubAccountDeposit: Balance = 20 * CFG;
	pub const MaxRegistrars: u32 = 20;
}

impl pallet_identity::Config for Runtime {
	type BasicDeposit = BasicDeposit;
	type Currency = Tokens;
	type FieldDeposit = FieldDeposit;
	type ForceOrigin = EnsureRootOr<HalfOfCouncil>;
	type MaxAdditionalFields = MaxAdditionalFields;
	type MaxRegistrars = MaxRegistrars;
	type MaxSubAccounts = MaxSubAccounts;
	type RegistrarOrigin = EnsureRootOr<HalfOfCouncil>;
	type RuntimeEvent = RuntimeEvent;
	type Slashed = ();
	type SubAccountDeposit = SubAccountDeposit;
	type WeightInfo = weights::pallet_identity::WeightInfo<Runtime>;
}

parameter_types! {
	pub const MinVestedTransfer: Balance = MIN_VESTING * CFG;
	pub UnvestedFundsAllowedWithdrawReasons: WithdrawReasons =
		WithdrawReasons::except(WithdrawReasons::TRANSFER | WithdrawReasons::RESERVE);
}

impl pallet_vesting::Config for Runtime {
	type BlockNumberToBalance = ConvertInto;
	type Currency = Tokens;
	type MinVestedTransfer = MinVestedTransfer;
	type RuntimeEvent = RuntimeEvent;
	type UnvestedFundsAllowedWithdrawReasons = UnvestedFundsAllowedWithdrawReasons;
	type WeightInfo = weights::pallet_vesting::WeightInfo<Runtime>;

	const MAX_VESTING_SCHEDULES: u32 = 28;
}

parameter_types! {
	// per byte deposit is 0.01 CFG
	pub const DepositPerByte: Balance = CENTI_CFG;
	// Base deposit to add attribute is 0.1 CFG
	pub const AttributeDepositBase: Balance = 10 * CENTI_CFG;
	// Base deposit to add metadata is 0.1 CFG
	pub const MetadataDepositBase: Balance = 10 * CENTI_CFG;
	// Deposit to create a class is 1 CFG
	pub const CollectionDeposit: Balance = CFG;
	// Deposit to create a class is 0.1 CFG
	pub const ItemDeposit: Balance = 10 * CENTI_CFG;
	// Maximum limit of bytes for Metadata, Attribute key and Value
	pub const Limit: u32 = 256;
}

impl pallet_uniques::Config for Runtime {
	type AttributeDepositBase = AttributeDepositBase;
	type CollectionDeposit = CollectionDeposit;
	type CollectionId = CollectionId;
	type CreateOrigin = AsEnsureOriginWithArg<EnsureSigned<AccountId>>;
	type Currency = Tokens;
	type DepositPerByte = DepositPerByte;
	// a straight majority of council can act as force origin
	type ForceOrigin = EnsureRootOr<HalfOfCouncil>;
	#[cfg(feature = "runtime-benchmarks")]
	type Helper = ();
	type ItemDeposit = ItemDeposit;
	type ItemId = ItemId;
	type KeyLimit = Limit;
	type Locker = ();
	type MetadataDepositBase = MetadataDepositBase;
	type RuntimeEvent = RuntimeEvent;
	type StringLimit = Limit;
	type ValueLimit = Limit;
	type WeightInfo = weights::pallet_uniques::WeightInfo<Runtime>;
}

parameter_types! {
	pub const NftSalesPalletId: PalletId = cfg_types::ids::NFT_SALES_PALLET_ID;
}

impl pallet_nft_sales::Config for Runtime {
	type CollectionId = CollectionId;
	type Fungibles = Tokens;
	type ItemId = ItemId;
	type NonFungibles = Uniques;
	type PalletId = NftSalesPalletId;
	type RuntimeEvent = RuntimeEvent;
	type WeightInfo = weights::pallet_nft_sales::WeightInfo<Self>;
}

parameter_types! {
	// 5% of the proposal value need to be bonded. This will be returned
	pub const ProposalBond: Permill = Permill::from_percent(5);

	// Minimum amount to bond per proposal. This will be the least that gets bonded per proposal
	// if the above yields to lower value
	pub const ProposalBondMinimum: Balance = 100 * CFG;

	// Maximum amount to bond per proposal. This will be the most that gets bonded per proposal
	pub const ProposalBondMaximum: Balance = 500 * CFG;

	// periods between treasury spends
	pub const SpendPeriod: BlockNumber = 30 * DAYS;

	// percentage of treasury we burn per Spend period if there is a surplus
	// If the treasury is able to spend on all the approved proposals and didn't miss any
	// then we burn % amount of remaining balance
	// If the treasury couldn't spend on all the approved proposals, then we dont burn any
	pub const Burn: Permill = Permill::from_percent(1);

	// treasury pallet account id
	pub const TreasuryPalletId: PalletId = cfg_types::ids::TREASURY_PALLET_ID;

	// Maximum number of approvals that can be in the spending queue
	pub const MaxApprovals: u32 = 100;
}

impl pallet_treasury::Config for Runtime {
	// either democracy or 75% of council votes
	type ApproveOrigin = EnsureRootOr<
		pallet_collective::EnsureProportionAtLeast<AccountId, CouncilCollective, 3, 4>,
	>;
	type Burn = Burn;
	// we burn and dont handle the unbalance
	type BurnDestination = ();
	type Currency = Tokens;
	type MaxApprovals = MaxApprovals;
	// slashed amount goes to treasury account
	type OnSlash = Treasury;
	type PalletId = TreasuryPalletId;
	type ProposalBond = ProposalBond;
	type ProposalBondMaximum = ProposalBondMaximum;
	type ProposalBondMinimum = ProposalBondMinimum;
	// either democracy or more than 50% council votes
	type RejectOrigin = EnsureRootOr<HalfOfCouncil>;
	type RuntimeEvent = RuntimeEvent;
	type SpendFunds = ();
	type SpendOrigin = frame_support::traits::NeverEnsureOrigin<Balance>;
	type SpendPeriod = SpendPeriod;
	type WeightInfo = weights::pallet_treasury::WeightInfo<Runtime>;
}

// our pallets
parameter_types! {
	pub const DefaultFeeValue: Balance = DEFAULT_FEE_VALUE;
}

impl pallet_fees::Config for Runtime {
	type Currency = Tokens;
	type DefaultFeeValue = DefaultFeeValue;
	type FeeChangeOrigin = EnsureRootOr<HalfOfCouncil>;
	type FeeKey = FeeKey;
	type RuntimeEvent = RuntimeEvent;
	type Treasury = pallet_treasury::Pallet<Self>;
	type WeightInfo = weights::pallet_fees::WeightInfo<Self>;
}

parameter_types! {
	pub const CommitAnchorFeeKey: FeeKey = FeeKey::AnchorsCommit;
	pub const PreCommitDepositFeeKey: FeeKey = FeeKey::AnchorsPreCommit;
}

impl pallet_anchors::Config for Runtime {
	type CommitAnchorFeeKey = CommitAnchorFeeKey;
	type Currency = Balances;
	type Fees = Fees;
	type PreCommitDepositFeeKey = PreCommitDepositFeeKey;
	type WeightInfo = weights::pallet_anchors::WeightInfo<Runtime>;
}

impl pallet_collator_allowlist::Config for Runtime {
	type RuntimeEvent = RuntimeEvent;
	type ValidatorId = AccountId;
	type ValidatorRegistration = Session;
	type WeightInfo = weights::pallet_collator_allowlist::WeightInfo<Self>;
}

// Parameterize claims pallet
parameter_types! {
	pub const ClaimsPalletId: PalletId = cfg_types::ids::CLAIMS_PALLET_ID;
	pub const MinimalPayoutAmount: Balance = 5 * CFG;
}

// Implement claims pallet configuration trait for the centrifuge runtime
impl pallet_claims::Config for Runtime {
	type AdminOrigin = EnsureRootOr<HalfOfCouncil>;
	type Currency = Tokens;
	type MinimalPayoutAmount = MinimalPayoutAmount;
	type PalletId = ClaimsPalletId;
	type RuntimeEvent = RuntimeEvent;
	type WeightInfo = ();
}

// Pool config parameters
parameter_types! {
	pub const PoolPalletId: frame_support::PalletId = cfg_types::ids::POOLS_PALLET_ID;

	/// The index with which this pallet is instantiated in this runtime.
	pub PoolPalletIndex: u8 = <PoolSystem as PalletInfoAccess>::index() as u8;

	pub const MinUpdateDelay: u64 = if cfg!(feature = "runtime-benchmarks") {
		// Disable update delay in benchmarks
		0
	} else {
		// Same as Lower bound for epochs.
		1
	};

	pub const ChallengeTime: BlockNumber = if cfg!(feature = "runtime-benchmarks") {
		// Disable challenge time in benchmarks
		0
	} else {
		2 * MINUTES
	};

	// Defaults for pool parameters
	pub const DefaultMinEpochTime: u64 = 5 * SECONDS_PER_MINUTE; // 5 minutes
	pub const DefaultMaxNAVAge: u64 = 1 * SECONDS_PER_MINUTE; // 1 minute

	// Runtime-defined constraints for pool parameters
	pub const MinEpochTimeLowerBound: u64 = 1; // at least 1 second (i.e. do not allow multiple epochs closed in 1 block)
	pub const MinEpochTimeUpperBound: u64 = 30 * SECONDS_PER_DAY; // 1 month
	pub const MaxNAVAgeUpperBound: u64 = SECONDS_PER_HOUR; // 1 hour

	// Pool metadata limit
	#[derive(scale_info::TypeInfo, Eq, PartialEq, Debug, Clone, Copy )]
	pub const MaxSizeMetadata: u32 = 46; // length of IPFS hash

	// Deposit to create a pool. This covers pool data, loan data, and permissions data.
	pub const PoolDeposit: Balance = 100 * CFG;
}

impl pallet_pool_system::Config for Runtime {
	type AddFees = PoolFees;
	type AssetRegistry = OrmlAssetRegistry;
	type Balance = Balance;
	type BalanceRatio = Quantity;
	type ChallengeTime = ChallengeTime;
	type Currency = Balances;
	type CurrencyId = CurrencyId;
	type DefaultMaxNAVAge = DefaultMaxNAVAge;
	type DefaultMinEpochTime = DefaultMinEpochTime;
	type EpochId = PoolEpochId;
	type Investments = Investments;
	type MaxNAVAgeUpperBound = MaxNAVAgeUpperBound;
	type MaxTokenNameLength = MaxTrancheNameLengthBytes;
	type MaxTokenSymbolLength = MaxTrancheSymbolLengthBytes;
	type MaxTranches = MaxTranches;
	type MinEpochTimeLowerBound = MinEpochTimeLowerBound;
	type MinEpochTimeUpperBound = MinEpochTimeUpperBound;
	type MinUpdateDelay = MinUpdateDelay;
	type NAV = Loans;
	type OnEpochTransition = PoolFees;
	type PalletId = PoolPalletId;
	type PalletIndex = PoolPalletIndex;
	type Permission = Permissions;
	type PoolCreateOrigin = EnsureSigned<AccountId>;
	type PoolCurrency = PoolCurrency;
	type PoolDeposit = PoolDeposit;
	type PoolId = PoolId;
	type Rate = Rate;
	type RuntimeChange = runtime_common::changes::RuntimeChange<Runtime, FastDelay>;
	type RuntimeEvent = RuntimeEvent;
	type Time = Timestamp;
	type Tokens = Tokens;
	type TrancheCurrency = TrancheCurrency;
	type TrancheId = TrancheId;
	type TrancheWeight = TrancheWeight;
	type UpdateGuard = UpdateGuard;
	type WeightInfo = weights::pallet_pool_system::WeightInfo<Runtime>;
}

impl pallet_pool_registry::Config for Runtime {
	type AssetRegistry = OrmlAssetRegistry;
	type Balance = Balance;
	type CurrencyId = CurrencyId;
	type InterestRate = Rate;
	type MaxSizeMetadata = MaxSizeMetadata;
	type MaxTokenNameLength = MaxTrancheNameLengthBytes;
	type MaxTokenSymbolLength = MaxTrancheSymbolLengthBytes;
	type MaxTranches = MaxTranches;
	type ModifyPool = pallet_pool_system::Pallet<Self>;
	type ModifyWriteOffPolicy = pallet_loans::Pallet<Self>;
	type Permission = Permissions;
	type PoolCreateOrigin = EnsureSigned<AccountId>;
	type PoolId = PoolId;
	type RuntimeEvent = RuntimeEvent;
	type TrancheCurrency = TrancheCurrency;
	type TrancheId = TrancheId;
	type WeightInfo = weights::pallet_pool_registry::WeightInfo<Runtime>;
}

parameter_types! {
	pub const MaxPoolFeesPerBucket: u32 = MAX_POOL_FEES_PER_BUCKET;
	pub const PoolFeesPalletId: PalletId = cfg_types::ids::POOL_FEES_PALLET_ID;
	pub const MaxFeesPerPool: u32 = MAX_POOL_FEES_PER_BUCKET * cfg_types::pools::PoolFeeBucket::iter().count();
	pub const MagAgePosNAV: Seconds = 0;
}

static_assertions::const_assert!(MaxPoolFeesPerBucket <= MaxFeesPerPool);

impl pallet_pool_fees::Config for Runtime {
	type Balance = Balance;
	type ChangeGuard = PoolSystem;
	type CurrencyId = CurrencyId;
	type FeeId = PoolFeeId;
	type IsPoolAdmin = PoolAdminCheck;
	type MaxAgePosNAV = MagAgePosNAV;
	type MaxFeesPerPool = MaxFeesPerPool;
	type MaxPoolFeesPerBucket = MaxPoolFeesPerBucket;
	type PalletId = PoolFeesPalletId;
	type PoolId = PoolId;
	type PoolReserve = PoolSystem;
	type PosNAV = Loans;
	type Rate = Rate;
	type RuntimeChange = runtime_common::changes::RuntimeChange<Runtime, FastDelay>;
	type RuntimeEvent = RuntimeEvent;
	type Time = Timestamp;
	type Tokens = Tokens;
}

pub struct PoolCurrency;
impl Contains<CurrencyId> for PoolCurrency {
	fn contains(id: &CurrencyId) -> bool {
		match id {
			CurrencyId::Tranche(_, _) | CurrencyId::Native | CurrencyId::Staking(_) => false,
			_ => OrmlAssetRegistry::metadata(&id)
				.map(|m| m.additional.pool_currency)
				.unwrap_or(false),
		}
	}
}

pub struct UpdateGuard;
impl PoolUpdateGuard for UpdateGuard {
	type Moment = Seconds;
	type PoolDetails = PoolDetails<
		CurrencyId,
		TrancheCurrency,
		u32,
		Balance,
		Rate,
		TrancheWeight,
		TrancheId,
		PoolId,
		MaxTranches,
	>;
	type ScheduledUpdateDetails = ScheduledUpdateDetails<
		Rate,
		MaxTrancheNameLengthBytes,
		MaxTrancheSymbolLengthBytes,
		MaxTranches,
	>;

	fn released(
		pool: &Self::PoolDetails,
		update: &Self::ScheduledUpdateDetails,
		_now: Self::Moment,
	) -> bool {
		// - We check whether between the submission of the update this call there has
		//   been an epoch close event.
		// - We check for greater equal in order to forbid batching those two in one
		//   block
		if !cfg!(feature = "runtime-benchmarks") && update.submitted_at >= pool.epoch.last_closed {
			return false;
		}

		let pool_id = pool.tranches.of_pool();
		// We do not allow releasing updates during epoch
		// closing.
		//
		// This is needed as:
		// - investment side starts new order round with zero orders at epoch_closing
		// - the pool might only fulfill x < 100% of redemptions -> not all redemptions
		//   would be fulfilled after epoch_execution
		if PoolSystem::epoch_targets(pool_id).is_some() {
			return false;
		}

		// There should be no outstanding redemption orders.
		let acc_outstanding_redemptions = pool
			.tranches
			.ids_non_residual_top()
			.iter()
			.map(|tranche_id| {
				let investment_id = TrancheCurrency::generate(pool_id, *tranche_id);
				Investments::redeem_orders(investment_id).amount
			})
			.fold(Balance::zero(), |acc, redemption| {
				acc.saturating_add(redemption)
			});

		if acc_outstanding_redemptions != 0u128 {
			return false;
		}

		true
	}
}

parameter_types! {
	pub const MigrationMaxAccounts: u32 = 100;
	pub const MigrationMaxVestings: u32 = 10;
	pub const MigrationMaxProxies: u32 = 10;
}

// Implement the migration manager pallet
// The actual associated type, which executes the migration can be found in the
// migration folder
impl pallet_migration_manager::Config for Runtime {
	type MigrationMaxAccounts = MigrationMaxAccounts;
	type MigrationMaxProxies = MigrationMaxProxies;
	type MigrationMaxVestings = MigrationMaxVestings;
	type RuntimeEvent = RuntimeEvent;
	type WeightInfo = weights::pallet_migration_manager::WeightInfo<Self>;
}

// Parameterize crowdloan reward pallet configuration
parameter_types! {
	pub const CrowdloanRewardPalletId: PalletId = PalletId(*b"cc/rewrd");
}

// Implement crowdloan reward pallet's configuration trait for the runtime
impl pallet_crowdloan_reward::Config for Runtime {
	type AdminOrigin = EnsureRootOr<HalfOfCouncil>;
	type PalletId = CrowdloanRewardPalletId;
	type RuntimeEvent = RuntimeEvent;
	type WeightInfo = weights::pallet_crowdloan_reward::WeightInfo<Self>;
}

// Parameterize crowdloan claim pallet
parameter_types! {
	pub const CrowdloanClaimPalletId: PalletId = PalletId(*b"cc/claim");
	pub const MaxProofLength: u32 = 30;
}

// Implement crowdloan claim pallet configuration trait for the runtime
impl pallet_crowdloan_claim::Config for Runtime {
	type AdminOrigin = EnsureRootOr<HalfOfCouncil>;
	type MaxProofLength = MaxProofLength;
	type PalletId = CrowdloanClaimPalletId;
	type RelayChainAccountId = AccountId;
	type RewardMechanism = CrowdloanReward;
	type RuntimeEvent = RuntimeEvent;
	type WeightInfo = weights::pallet_crowdloan_claim::WeightInfo<Self>;
}

// Parameterize collator selection pallet
parameter_types! {
	pub const PotId: PalletId = cfg_types::ids::STAKE_POT_PALLET_ID;

	#[derive(scale_info::TypeInfo, Debug, PartialEq, Eq, Clone)]
	pub const MaxCandidates: u32 = 20;
	pub const MinCandidates: u32 = 5;
	pub const MaxVoters: u32 = 100;
	pub const SessionLength: BlockNumber = 6 * HOURS;
	pub const MaxInvulnerables: u32 = 100;
}

type CollatorSelectionUpdateOrigin = EitherOfDiverse<
	EnsureRoot<AccountId>,
	pallet_collective::EnsureProportionAtLeast<AccountId, CouncilCollective, 3, 4>,
>;

// Implement Collator Selection pallet configuration trait for the runtime
impl pallet_collator_selection::Config for Runtime {
	type Currency = Tokens;
	// should be a multiple of session or things will get inconsistent
	type KickThreshold = Period;
	type MaxCandidates = MaxCandidates;
	type MaxInvulnerables = MaxInvulnerables;
	type MinCandidates = MinCandidates;
	type PotId = PotId;
	type RuntimeEvent = RuntimeEvent;
	type UpdateOrigin = CollatorSelectionUpdateOrigin;
	type ValidatorId = <Self as frame_system::Config>::AccountId;
	type ValidatorIdOf = pallet_collator_selection::IdentityCollator;
	type ValidatorRegistration = Session;
	type WeightInfo = weights::pallet_collator_selection::WeightInfo<Self>;
}

parameter_types! {
	// 1 ROC should be enough to cover for fees opening/accepting hrmp channels
	pub MaxHrmpRelayFee: MultiAsset = (MultiLocation::parent(), 1_000_000_000_000u128).into();
}

impl pallet_xcm_transactor::Config for Runtime {
	type AccountIdToMultiLocation = AccountIdToMultiLocation<AccountId>;
	type AssetTransactor = FungiblesTransactor;
	type Balance = Balance;
	type BaseXcmWeight = BaseXcmWeight;
	type CurrencyId = CurrencyId;
	type CurrencyIdToMultiLocation = xcm::CurrencyIdConvert;
	type DerivativeAddressRegistrationOrigin = EnsureRoot<AccountId>;
	type HrmpEncoder = moonbeam_relay_encoder::westend::WestendEncoder;
	type HrmpManipulatorOrigin = EnsureRootOr<HalfOfCouncil>;
	type MaxHrmpFee = xcm_builder::Case<MaxHrmpRelayFee>;
	type ReserveProvider = xcm_primitives::AbsoluteAndRelativeReserve<SelfLocation>;
	type RuntimeEvent = RuntimeEvent;
	type SelfLocation = SelfLocation;
	type SovereignAccountDispatcherOrigin = EnsureRoot<AccountId>;
	type Transactor = xcm_transactor::NullTransactor;
	type UniversalLocation = UniversalLocation;
	type Weigher = XcmWeigher;
	type WeightInfo = ();
	type XcmSender = XcmRouter;
}

parameter_types! {
	pub const MaxActiveLoansPerPool: u32 = 1000;
	pub const MaxRateCount: u32 = 1000; // See #1024
	pub const FirstValueFee: Fee = Fee::Balance(deposit(1, pallet_oracle_feed::util::size_of_feed::<Runtime>()));
										//
	#[derive(Clone, PartialEq, Eq, Debug, TypeInfo, Encode, Decode, MaxEncodedLen)]
	pub const MaxWriteOffPolicySize: u32 = 10;

	#[derive(Clone, PartialEq, Eq, Debug, TypeInfo, Encode, Decode, MaxEncodedLen)]
	pub const MaxFeedersPerKey: u32 = 10;
}

impl pallet_oracle_feed::Config for Runtime {
	type FeederOrigin = EitherOfDiverse<EnsureRoot<AccountId>, EnsureSigned<AccountId>>;
	type FirstValuePayFee = FeeToTreasury<Fees, FirstValueFee>;
	type OracleKey = OracleKey;
	type OracleValue = Ratio;
	type RuntimeEvent = RuntimeEvent;
	type Time = Timestamp;
	type WeightInfo = weights::pallet_oracle_feed::WeightInfo<Self>;
}

impl pallet_oracle_data_collection::Config for Runtime {
	type AggregationProvider = pallet_oracle_data_collection::util::MedianAggregation;
	type ChangeGuard = PoolSystem;
	type CollectionId = PoolId;
	type FeederId = Feeder<RuntimeOrigin>;
	type IsAdmin = PoolAdminCheck<Permissions>;
	type MaxCollectionSize = MaxActiveLoansPerPool;
	type MaxFeedersPerKey = MaxFeedersPerKey;
	type OracleKey = OracleKey;
	type OracleProvider =
		OracleConverterBridge<RuntimeOrigin, OraclePriceFeed, PoolSystem, OrmlAssetRegistry>;
	type OracleValue = Balance;
	type RuntimeChange = runtime_common::changes::RuntimeChange<Runtime, FastDelay>;
	type RuntimeEvent = RuntimeEvent;
	type Timestamp = Millis;
	type WeightInfo = weights::pallet_oracle_data_collection::WeightInfo<Self>;
}

impl pallet_interest_accrual::Config for Runtime {
	type Balance = Balance;
	type MaxRateCount = MaxRateCount;
	type Rate = Rate;
	type RuntimeEvent = RuntimeEvent;
	type Time = Timestamp;
	type Weights = weights::pallet_interest_accrual::WeightInfo<Self>;
}

impl pallet_loans::Config for Runtime {
	type Balance = Balance;
	type ChangeGuard = PoolSystem;
	type CollectionId = CollectionId;
	type CurrencyId = CurrencyId;
	type InterestAccrual = InterestAccrual;
	type ItemId = ItemId;
	type LoanId = LoanId;
	type MaxActiveLoansPerPool = MaxActiveLoansPerPool;
	type MaxWriteOffPolicySize = MaxWriteOffPolicySize;
	type Moment = Millis;
	type NonFungible = Uniques;
	type PerThing = Perquintill;
	type Permissions = Permissions;
	type Pool = PoolSystem;
	type PoolId = PoolId;
	type PriceId = OracleKey;
	type PriceRegistry = OraclePriceCollection;
	type Quantity = Quantity;
	type Rate = Rate;
	type RuntimeChange = runtime_common::changes::RuntimeChange<Runtime, FastDelay>;
	type RuntimeEvent = RuntimeEvent;
	type Time = Timestamp;
	type WeightInfo = weights::pallet_loans::WeightInfo<Self>;
}

parameter_types! {
	#[derive(Encode, Decode, Debug, Eq, PartialEq, PartialOrd, scale_info::TypeInfo, Clone)]
	#[cfg_attr(feature = "std", derive(frame_support::Serialize, frame_support::Deserialize))]
	pub const MaxTranches: u32 = 5;

	// How much time should lapse before a tranche investor can be removed
	#[derive(Debug, Eq, PartialEq, scale_info::TypeInfo, Clone)]
	pub const MinDelay: Seconds = 7 * SECONDS_PER_DAY;

	#[derive(Debug, Eq, PartialEq, scale_info::TypeInfo, Clone)]
	pub const MaxRolesPerPool: u32 = 1_000;
}

impl pallet_permissions::Config for Runtime {
	type AdminOrigin = EnsureRootOr<HalfOfCouncil>;
	type Editors = Editors;
	type MaxRolesPerScope = MaxRolesPerPool;
	type Role = Role<TrancheId>;
	type RuntimeEvent = RuntimeEvent;
	type Scope = PermissionScope<PoolId, CurrencyId>;
	type Storage = PermissionRoles<TimeProvider<Timestamp>, MinDelay, TrancheId, MaxTranches>;
	type WeightInfo = weights::pallet_permissions::WeightInfo<Runtime>;
}

pub struct Editors;
impl
	Contains<(
		AccountId,
		Option<Role<TrancheId>>,
		PermissionScope<PoolId, CurrencyId>,
		Role<TrancheId>,
	)> for Editors
{
	fn contains(
		t: &(
			AccountId,
			Option<Role<TrancheId>>,
			PermissionScope<PoolId, CurrencyId>,
			Role<TrancheId>,
		),
	) -> bool {
		let (_editor, maybe_role, _scope, role) = t;
		if let Some(with_role) = maybe_role {
			match *with_role {
				Role::PoolRole(PoolRole::PoolAdmin) => match *role {
					// PoolAdmins can manage all other admins, but not tranche investors
					Role::PoolRole(PoolRole::TrancheInvestor(_, _)) => false,
					Role::PoolRole(..) => true,
					_ => false,
				},
				Role::PoolRole(PoolRole::InvestorAdmin) => matches!(
					*role,
					Role::PoolRole(PoolRole::TrancheInvestor(_, _))
						| Role::PoolRole(PoolRole::PODReadAccess)
				),
				Role::PermissionedCurrencyRole(PermissionedCurrencyRole::Manager) => matches!(
					*role,
					Role::PermissionedCurrencyRole(PermissionedCurrencyRole::Holder(_))
				),
				_ => false,
			}
		} else {
			false
		}
	}
}

pub struct RestrictedTokens<P>(PhantomData<P>);
impl<P> PreConditions<TransferDetails<AccountId, CurrencyId, Balance>> for RestrictedTokens<P>
where
	P: PermissionsT<AccountId, Scope = PermissionScope<PoolId, CurrencyId>, Role = Role>,
{
	type Result = bool;

	fn check(details: TransferDetails<AccountId, CurrencyId, Balance>) -> bool {
		let TransferDetails {
			send,
			recv,
			id,
			amount: _amount,
		} = details;

		match id {
			CurrencyId::Tranche(pool_id, tranche_id) => {
				P::has(
					PermissionScope::Pool(pool_id),
					send,
					Role::PoolRole(PoolRole::TrancheInvestor(tranche_id, UNION)),
				) && P::has(
					PermissionScope::Pool(pool_id),
					recv,
					Role::PoolRole(PoolRole::TrancheInvestor(tranche_id, UNION)),
				)
			}
			_ => true,
		}
	}
}

parameter_types! {
	pub const NativeToken: CurrencyId = CurrencyId::Native;
}

impl pallet_restricted_tokens::Config for Runtime {
	type Balance = Balance;
	type CurrencyId = CurrencyId;
	type Fungibles = OrmlTokens;
	type NativeFungible = Balances;
	type NativeToken = NativeToken;
	type PreCurrency = cfg_traits::Always;
	type PreExtrTransfer = (
		RestrictedTokens<Permissions>,
		PreNativeTransfer<TransferAllowList>,
	);
	type PreFungibleInspect = FungibleInspectPassthrough;
	type PreFungibleInspectHold = cfg_traits::Always;
	type PreFungibleMutate = cfg_traits::Always;
	type PreFungibleMutateHold = cfg_traits::Always;
	type PreFungibleTransfer = cfg_traits::Always;
	type PreFungiblesInspect = FungiblesInspectPassthrough;
	type PreFungiblesInspectHold = cfg_traits::Always;
	type PreFungiblesMutate = cfg_traits::Always;
	type PreFungiblesMutateHold = cfg_traits::Always;
	type PreFungiblesTransfer = cfg_traits::Always;
	type PreFungiblesUnbalanced = cfg_traits::Always;
	type PreReservableCurrency = cfg_traits::Always;
	type RuntimeEvent = RuntimeEvent;
	type WeightInfo = weights::pallet_restricted_tokens::WeightInfo<Self>;
}

parameter_types! {
	pub TreasuryAccount: AccountId = TreasuryPalletId::get().into_account_truncating();
}

pub struct CurrencyHooks<R>(PhantomData<R>);
impl<C: orml_tokens::Config> MutationHooks<AccountId, CurrencyId, Balance> for CurrencyHooks<C> {
	type OnDust = orml_tokens::TransferDust<Runtime, TreasuryAccount>;
	type OnKilledTokenAccount = ();
	type OnNewTokenAccount = ();
	type OnSlash = ();
	type PostDeposit = ();
	type PostTransfer = ();
	type PreDeposit = ();
	type PreTransfer = ();
}

impl orml_tokens::Config for Runtime {
	type Amount = IBalance;
	type Balance = Balance;
	type CurrencyHooks = CurrencyHooks<Runtime>;
	type CurrencyId = CurrencyId;
	type DustRemovalWhitelist = frame_support::traits::Nothing;
	type ExistentialDeposits = CurrencyED<Runtime>;
	type MaxLocks = MaxLocks;
	type MaxReserves = MaxReserves;
	type ReserveIdentifier = [u8; 8];
	type RuntimeEvent = RuntimeEvent;
	type WeightInfo = ();
}

impl orml_asset_registry::Config for Runtime {
	type AssetId = CurrencyId;
	type AssetProcessor = asset_registry::CustomAssetProcessor;
	type AuthorityOrigin =
		asset_registry::AuthorityOrigin<RuntimeOrigin, EnsureRootOr<HalfOfCouncil>>;
	type Balance = Balance;
	type CustomMetadata = CustomMetadata;
	type RuntimeEvent = RuntimeEvent;
	type WeightInfo = ();
}

parameter_types! {
	pub NativeTokenId: chainbridge::ResourceId = chainbridge::derive_resource_id(1, &sp_io::hashing::blake2_128(b"xRAD"));
	pub const NativeTokenTransferFeeKey: FeeKey = FeeKey::BridgeNativeTransfer;
}

impl pallet_bridge::Config for Runtime {
	type BridgeOrigin = chainbridge::EnsureBridge<Runtime>;
	type BridgePalletId = ChainBridgePalletId;
	type Currency = Balances;
	type Fees = Fees;
	type NativeTokenId = NativeTokenId;
	type NativeTokenTransferFeeKey = NativeTokenTransferFeeKey;
	type RuntimeEvent = RuntimeEvent;
	type WeightInfo = ();
}

parameter_types! {
	pub const ChainId: chainbridge::ChainId = 1;
	pub const ProposalLifetime: u32 = 500;
	pub const ChainBridgePalletId: PalletId = cfg_types::ids::CHAIN_BRIDGE_PALLET_ID;
	pub const RelayerVoteThreshold: u32 = DEFAULT_RELAYER_VOTE_THRESHOLD;
}

impl chainbridge::Config for Runtime {
	/// A 75% majority of the council can update bridge settings.
	type AdminOrigin =
		pallet_collective::EnsureProportionAtLeast<AccountId, CouncilCollective, 3, 4>;
	type ChainId = ChainId;
	type PalletId = ChainBridgePalletId;
	type Proposal = RuntimeCall;
	type ProposalLifetime = ProposalLifetime;
	type RelayerVoteThreshold = RelayerVoteThreshold;
	type RuntimeEvent = RuntimeEvent;
	type WeightInfo = ();
}

parameter_types! {
	pub ResourceHashId: chainbridge::ResourceId = chainbridge::derive_resource_id(1, &sp_io::hashing::blake2_128(&cfg_types::ids::CHAIN_BRIDGE_HASH_ID));
	pub const NftProofValidationFeeKey: FeeKey = FeeKey::NftProofValidation;
}

impl pallet_nft::Config for Runtime {
	type ChainId = chainbridge::ChainId;
	type NftProofValidationFeeKey = NftProofValidationFeeKey;
	type ResourceHashId = ResourceHashId;
	type RuntimeEvent = RuntimeEvent;
	type WeightInfo = ();
}

// admin stuff
impl pallet_sudo::Config for Runtime {
	type RuntimeCall = RuntimeCall;
	type RuntimeEvent = RuntimeEvent;
	type WeightInfo = ();
}

parameter_types! {
	pub const MaxKeys: u32 = 10;
	pub const DefaultKeyDeposit: Balance = 100 * CFG;
}

impl pallet_keystore::pallet::Config for Runtime {
	type AdminOrigin = EnsureRootOr<AllOfCouncil>;
	type Balance = Balance;
	type Currency = Balances;
	type DefaultKeyDeposit = DefaultKeyDeposit;
	type MaxKeys = MaxKeys;
	type RuntimeEvent = RuntimeEvent;
	type WeightInfo = weights::pallet_keystore::WeightInfo<Runtime>;
}

parameter_types! {
	pub const MaxOutstandingCollects: u32 = 10;
}
impl pallet_investments::Config for Runtime {
	type Accountant = PoolSystem;
	type Amount = Balance;
	type BalanceRatio = Quantity;
	type CollectedInvestmentHook =
		pallet_foreign_investments::hooks::CollectedInvestmentHook<Runtime>;
	type CollectedRedemptionHook =
		pallet_foreign_investments::hooks::CollectedRedemptionHook<Runtime>;
	type InvestmentId = TrancheCurrency;
	type MaxOutstandingCollects = MaxOutstandingCollects;
	type PreConditions = IsTrancheInvestor<Permissions, Timestamp>;
	type RuntimeEvent = RuntimeEvent;
	type Tokens = Tokens;
	type WeightInfo = ();
}

/// Checks whether the given `who` has the role
/// of a `TrancheInvestor` for the given pool.
pub struct IsTrancheInvestor<P, T>(PhantomData<(P, T)>);
impl<
		P: PermissionsT<AccountId, Scope = PermissionScope<PoolId, CurrencyId>, Role = Role>,
		T: UnixTime,
	> PreConditions<OrderType<AccountId, TrancheCurrency, Balance>> for IsTrancheInvestor<P, T>
{
	type Result = DispatchResult;

	fn check(order: OrderType<AccountId, TrancheCurrency, Balance>) -> Self::Result {
		let is_tranche_investor = match order {
			OrderType::Investment {
				who,
				investment_id: tranche,
				..
			} => P::has(
				PermissionScope::Pool(tranche.of_pool()),
				who,
				Role::PoolRole(PoolRole::TrancheInvestor(
					tranche.of_tranche(),
					T::now().as_secs(),
				)),
			),
			OrderType::Redemption {
				who,
				investment_id: tranche,
				..
			} => P::has(
				PermissionScope::Pool(tranche.of_pool()),
				who,
				Role::PoolRole(PoolRole::TrancheInvestor(
					tranche.of_tranche(),
					T::now().as_secs(),
				)),
			),
		};

		if is_tranche_investor || cfg!(feature = "runtime-benchmarks") {
			Ok(())
		} else {
			// TODO: We should adapt the permissions pallets interface to return an error
			// instead of a boolean. This makes the redundant "does not have role" error,
			// which downstream pallets always need to generate, not needed anymore.
			Err(DispatchError::Other(
				"Account does not have the TrancheInvestor permission.",
			))
		}
	}
}

parameter_types! {
	pub const RewardsPalletId: PalletId = cfg_types::ids::BLOCK_REWARDS_PALLET_ID;
	pub const RewardCurrency: CurrencyId = CurrencyId::Native;
	#[derive(scale_info::TypeInfo)]
	pub const MaxCurrencyMovements: u32 = 50;
	#[derive(scale_info::TypeInfo)]
	pub const MaxGroups: u32 = 20;
	#[derive(scale_info::TypeInfo, Debug, PartialEq, Eq, Clone)]
	pub const MaxChangesPerEpoch: u32 = 50;
	pub const InitialEpochDuration: Millis = SECONDS_PER_MINUTE * 1000; // 1 min in milliseconds
}

impl pallet_rewards::mechanism::gap::Config for Runtime {
	type Balance = Balance;
	type DistributionId = u32;
	type IBalance = IBalance;
	type MaxCurrencyMovements = MaxCurrencyMovements;
	type Rate = FixedI128;
}

impl pallet_rewards::Config<pallet_rewards::Instance1> for Runtime {
	type Currency = Tokens;
	type CurrencyId = CurrencyId;
	type GroupId = u32;
	type PalletId = RewardsPalletId;
	type RewardCurrency = RewardCurrency;
	type RewardIssuance =
		pallet_rewards::issuance::MintReward<AccountId, Balance, CurrencyId, Tokens>;
	type RewardMechanism = GapRewardMechanism;
	type RuntimeEvent = RuntimeEvent;
}

impl pallet_liquidity_rewards::Config for Runtime {
	type AdminOrigin = EnsureRootOr<HalfOfCouncil>;
	type Balance = Balance;
	type CurrencyId = CurrencyId;
	type GroupId = u32;
	type InitialEpochDuration = InitialEpochDuration;
	type MaxChangesPerEpoch = MaxChangesPerEpoch;
	type MaxGroups = MaxGroups;
	type Rewards = LiquidityRewardsBase;
	type RuntimeEvent = RuntimeEvent;
	type Timer = Timestamp;
	type Weight = u64;
	type WeightInfo = ();
}

parameter_types! {
	// BlockRewards have exactly one group and currency
	#[derive(scale_info::TypeInfo)]
	pub const SingleCurrencyMovement: u32 = 1;
}

impl pallet_rewards::Config<pallet_rewards::Instance2> for Runtime {
	type Currency = Tokens;
	type CurrencyId = CurrencyId;
	type GroupId = u32;
	type PalletId = RewardsPalletId;
	type RewardCurrency = RewardCurrency;
	type RewardIssuance =
		pallet_rewards::issuance::MintReward<AccountId, Balance, CurrencyId, Tokens>;
	type RewardMechanism = pallet_rewards::mechanism::base::Mechanism<
		Balance,
		IBalance,
		FixedI128,
		SingleCurrencyMovement,
	>;
	type RuntimeEvent = RuntimeEvent;
}

parameter_types! {
	pub const BlockRewardCurrency: CurrencyId = CurrencyId::Staking(BlockRewardsCurrency);
	pub const StakeAmount: Balance = cfg_types::consts::rewards::DEFAULT_COLLATOR_STAKE;
	pub const CollatorGroupId: u32 = cfg_types::ids::COLLATOR_GROUP_ID;
}

impl pallet_block_rewards::Config for Runtime {
	type AdminOrigin = EnsureRootOr<HalfOfCouncil>;
	type AuthorityId = AuraId;
	type Balance = Balance;
	type Beneficiary = Treasury;
	type Currency = Tokens;
	type CurrencyId = CurrencyId;
	type ExistentialDeposit = ExistentialDeposit;
	type MaxChangesPerSession = MaxChangesPerEpoch;
	type MaxCollators = MaxAuthorities;
	type Rewards = BlockRewardsBase;
	type RuntimeEvent = RuntimeEvent;
	type StakeAmount = StakeAmount;
	type StakeCurrencyId = BlockRewardCurrency;
	type StakeGroupId = CollatorGroupId;
	type Weight = u64;
	type WeightInfo = weights::pallet_block_rewards::WeightInfo<Runtime>;
}

impl pallet_transfer_allowlist::Config for Runtime {
	type CurrencyId = CurrencyId;
	type Deposit = AllowanceDeposit<Fees>;
	type HoldId = HoldId;
	type Location = Location;
	type NativeCurrency = NativeCurrency;
	type ReserveCurrency = Balances;
	type RuntimeEvent = RuntimeEvent;
	type WeightInfo = weights::pallet_transfer_allowlist::WeightInfo<Runtime>;
}

parameter_types! {
		pub const OrderPairVecSize: u32 = 1_000u32;
		pub MinFulfillmentAmountNative: Balance = 10 * CFG;
}

impl pallet_order_book::Config for Runtime {
	type AdminOrigin = EnsureRoot<AccountId>;
	type AssetCurrencyId = CurrencyId;
	type AssetRegistry = OrmlAssetRegistry;
	type Balance = Balance;
	type DecimalConverter =
		runtime_common::foreign_investments::NativeBalanceDecimalConverter<OrmlAssetRegistry>;
	type FulfilledOrderHook = pallet_foreign_investments::hooks::FulfilledSwapOrderHook<Runtime>;
	type MinFulfillmentAmountNative = MinFulfillmentAmountNative;
	type OrderIdNonce = u64;
	type OrderPairVecSize = OrderPairVecSize;
	type RuntimeEvent = RuntimeEvent;
	type SellRatio = Ratio;
	type TradeableAsset = Tokens;
	type Weights = weights::pallet_order_book::WeightInfo<Runtime>;
}

// Frame Order in this block dictates the index of each one in the metadata
// Any addition should be done at the bottom
// Any deletion affects the following frames during runtime upgrades
construct_runtime!(
	pub enum Runtime where
		Block = Block,
		NodeBlock = cfg_primitives::Block,
		UncheckedExtrinsic = UncheckedExtrinsic
	{
		// basic system stuff
		System: frame_system::{Pallet, Call, Config, Storage, Event<T>} = 0,
		ParachainSystem: cumulus_pallet_parachain_system::{Pallet, Call, Config, Storage, Inherent, Event<T>} = 1,
		Timestamp: pallet_timestamp::{Pallet, Call, Storage, Inherent} = 3,
		ParachainInfo: parachain_info::{Pallet, Storage, Config} = 4,

		// money stuff
		Balances: pallet_balances::{Pallet, Call, Storage, Config<T>, Event<T>} = 20,
		TransactionPayment: pallet_transaction_payment::{Event<T>, Pallet, Storage} = 21,

		// authoring stuff
		// collator_selection must go here in order for the storage to be available to pallet_session
		CollatorSelection: pallet_collator_selection::{Pallet, Call, Storage, Event<T>, Config<T>} = 71,
		Authorship: pallet_authorship::{Pallet, Storage} = 30,
		Session: pallet_session::{Pallet, Call, Storage, Event, Config<T>} = 31,
		Aura: pallet_aura::{Pallet, Storage, Config<T>} = 32,
		AuraExt: cumulus_pallet_aura_ext::{Pallet, Storage, Config} = 33,

		// substrate pallets
		Multisig: pallet_multisig::{Pallet, Call, Storage, Event<T>} = 60,
		Proxy: pallet_proxy::{Pallet, Call, Storage, Event<T>} = 61,
		Utility: pallet_utility::{Pallet, Call, Event} = 62,
		Scheduler: pallet_scheduler::{Pallet, Call, Storage, Event<T>} = 63,
		Council: pallet_collective::<Instance1>::{Pallet, Call, Storage, Origin<T>, Event<T>, Config<T>} = 64,
		Elections: pallet_elections_phragmen::{Pallet, Call, Storage, Event<T>, Config<T>} = 65,
		Democracy: pallet_democracy::{Pallet, Call, Storage, Config<T>, Event<T>} = 66,
		Identity: pallet_identity::{Pallet, Call, Storage, Event<T>} = 67,
		Vesting: pallet_vesting::{Pallet, Call, Storage, Event<T>, Config<T>} = 68,
		Treasury: pallet_treasury::{Pallet, Call, Storage, Config, Event<T>} = 69,
		Uniques: pallet_uniques::{Pallet, Call, Storage, Event<T>} = 70,
		Preimage: pallet_preimage::{Pallet, Call, Storage, Event<T>} = 72,

		// our pallets
		Fees: pallet_fees::{Pallet, Call, Storage, Config<T>, Event<T>} = 90,
		Anchor: pallet_anchors::{Pallet, Call, Storage} = 91,
		Claims: pallet_claims::{Pallet, Call, Storage, Event<T>} = 92,
		CrowdloanClaim: pallet_crowdloan_claim::{Pallet, Call, Storage, Event<T>} = 93,
		CrowdloanReward: pallet_crowdloan_reward::{Pallet, Call, Storage, Event<T>} = 94,
		PoolSystem: pallet_pool_system::{Pallet, Call, Storage, Event<T>} = 95,
		Loans: pallet_loans::{Pallet, Call, Storage, Event<T>} = 96,
		Permissions: pallet_permissions::{Pallet, Call, Storage, Event<T>} = 97,
		CollatorAllowlist: pallet_collator_allowlist::{Pallet, Call, Storage, Config<T>, Event<T>} = 98,
		Tokens: pallet_restricted_tokens::{Pallet, Call, Event<T>} = 99,
		NftSales: pallet_nft_sales::{Pallet, Call, Storage, Event<T>} = 100,
		Bridge: pallet_bridge::{Pallet, Call, Storage, Config<T>, Event<T>} = 101,
		InterestAccrual: pallet_interest_accrual::{Pallet, Storage, Event<T>} = 102,
		Nfts: pallet_nft::{Pallet, Call, Event<T>} = 103,
		Keystore: pallet_keystore::{Pallet, Call, Storage, Event<T>} = 104,
		Investments: pallet_investments::{Pallet, Call, Storage, Event<T>} = 105,
		LiquidityRewardsBase: pallet_rewards::<Instance1>::{Pallet, Storage, Event<T>, Config<T>} = 106,
		LiquidityRewards: pallet_liquidity_rewards::{Pallet, Call, Storage, Event<T>} = 107,
		LiquidityPools: pallet_liquidity_pools::{Pallet, Call, Storage, Event<T>} = 108,
		PoolRegistry: pallet_pool_registry::{Pallet, Call, Storage, Event<T>} = 109,
		BlockRewardsBase: pallet_rewards::<Instance2>::{Pallet, Storage, Event<T>, Config<T>} = 110,
		BlockRewards: pallet_block_rewards::{Pallet, Call, Storage, Event<T>, Config<T>} = 111,
		TransferAllowList: pallet_transfer_allowlist::{Pallet, Call, Storage, Event<T>} = 112,
		GapRewardMechanism: pallet_rewards::mechanism::gap = 114,
		LiquidityPoolsGateway: pallet_liquidity_pools_gateway::{Pallet, Call, Storage, Event<T>, Origin } = 115,
		OrderBook: pallet_order_book::{Pallet, Call, Storage, Event<T>} = 116,
		ForeignInvestments: pallet_foreign_investments::{Pallet, Storage, Event<T>} = 117,
<<<<<<< HEAD
		PoolFees: pallet_pool_fees::{Pallet, Call, Storage, Event<T>} = 118,
=======
		OraclePriceFeed: pallet_oracle_feed::{Pallet, Call, Storage, Event<T>} = 118,
		OraclePriceCollection: pallet_oracle_data_collection::{Pallet, Call, Storage, Event<T>} = 119,
>>>>>>> 776f7096

		// XCM
		XcmpQueue: cumulus_pallet_xcmp_queue::{Pallet, Call, Storage, Event<T>} = 120,
		PolkadotXcm: pallet_xcm::{Pallet, Call, Storage, Config, Event<T>, Origin} = 121,
		CumulusXcm: cumulus_pallet_xcm::{Pallet, Event<T>, Origin} = 122,
		DmpQueue: cumulus_pallet_dmp_queue::{Pallet, Call, Storage, Event<T>} = 123,
		XTokens: pallet_restricted_xtokens::{Pallet, Call} = 124,
		XcmTransactor: pallet_xcm_transactor::{Pallet, Call, Storage, Event<T>} = 125,
		OrmlXTokens: orml_xtokens::{Pallet, Event<T>} = 126,

		// 3rd party pallets
		OrmlTokens: orml_tokens::{Pallet, Storage, Event<T>, Config<T>} = 150,
		ChainBridge: chainbridge::{Pallet, Call, Storage, Event<T>} = 151,
		OrmlAssetRegistry: orml_asset_registry::{Pallet, Storage, Call, Event<T>, Config<T>} = 152,
		OrmlXcm: orml_xcm::{Pallet, Storage, Call, Event<T>} = 153,

		// EVM pallets
		EVM: pallet_evm::{Pallet, Config, Call, Storage, Event<T>} = 160,
		EVMChainId: pallet_evm_chain_id::{Pallet, Config, Storage} = 161,
		BaseFee: pallet_base_fee::{Pallet, Call, Config<T>, Storage, Event} = 162,
		Ethereum: pallet_ethereum::{Pallet, Config, Call, Storage, Event, Origin} = 163,
		EthereumTransaction: pallet_ethereum_transaction::{Pallet, Storage} = 164,
		LiquidityPoolsAxelarGateway: axelar_gateway_precompile::{Pallet, Call, Storage, Event<T>} = 165,

		// migration pallet
		Migration: pallet_migration_manager::{Pallet, Call, Storage, Event<T>} = 199,
		// admin stuff
		Sudo: pallet_sudo::{Pallet, Call, Config<T>, Storage, Event<T>} = 200,
	}
);

/// The config for the Downward Message Passing Queue, i.e., how messages coming
/// from the relay-chain are handled.
impl cumulus_pallet_dmp_queue::Config for Runtime {
	type ExecuteOverweightOrigin = EnsureRoot<AccountId>;
	type RuntimeEvent = RuntimeEvent;
	type XcmExecutor = XcmExecutor<XcmConfig>;
}

parameter_types! {
	/// The amount of weight an XCM operation takes. This is a safe overestimate.
	pub UnitWeightCost: Weight = Weight::from_parts(200_000_000u64, 0);
	/// Maximum number of instructions in a single XCM message.
	pub MaxInstructions: u32 = 100;
}

/// Xcm Weigher shared between multiple Xcm-related configs.
pub type XcmWeigher = xcm_builder::FixedWeightBounds<UnitWeightCost, RuntimeCall, MaxInstructions>;

/// XCMP Queue is responsible to handle XCM messages coming directly from
/// sibling parachains.
impl cumulus_pallet_xcmp_queue::Config for Runtime {
	type ChannelInfo = ParachainSystem;
	type ControllerOrigin = EnsureRoot<AccountId>;
	type ControllerOriginConverter = XcmOriginToTransactDispatchOrigin;
	type ExecuteOverweightOrigin = EnsureRoot<AccountId>;
	type PriceForSiblingDelivery = ();
	type RuntimeEvent = RuntimeEvent;
	type VersionWrapper = PolkadotXcm;
	type WeightInfo = weights::cumulus_pallet_xcmp_queue::WeightInfo<Runtime>;
	type XcmExecutor = XcmExecutor<XcmConfig>;
}

/// Block type as expected by this runtime.
pub type Block = generic::Block<Header, UncheckedExtrinsic>;
/// A Block signed with a Justification
pub type SignedBlock = generic::SignedBlock<Block>;
/// BlockId type as expected by this runtime.
pub type BlockId = generic::BlockId<Block>;
/// The SignedExtension to the basic transaction logic.
pub type SignedExtra = (
	frame_system::CheckNonZeroSender<Runtime>,
	frame_system::CheckSpecVersion<Runtime>,
	frame_system::CheckTxVersion<Runtime>,
	frame_system::CheckGenesis<Runtime>,
	frame_system::CheckEra<Runtime>,
	frame_system::CheckNonce<Runtime>,
	frame_system::CheckWeight<Runtime>,
	pallet_transaction_payment::ChargeTransactionPayment<Runtime>,
);
/// Unchecked extrinsic type as expected by this runtime.
pub type UncheckedExtrinsic =
	fp_self_contained::UncheckedExtrinsic<Address, RuntimeCall, Signature, SignedExtra>;
/// Extrinsic type that has already been checked.
pub type CheckedExtrinsic =
	fp_self_contained::CheckedExtrinsic<AccountId, RuntimeCall, SignedExtra, H160>;

/// Executive: handles dispatch to the various modules.
pub type Executive = frame_executive::Executive<
	Runtime,
	Block,
	frame_system::ChainContext<Runtime>,
	Runtime,
	AllPalletsWithSystem,
	crate::migrations::UpgradeDevelopment1035,
>;

impl fp_self_contained::SelfContainedCall for RuntimeCall {
	type SignedInfo = H160;

	fn is_self_contained(&self) -> bool {
		match self {
			RuntimeCall::Ethereum(call) => call.is_self_contained(),
			_ => false,
		}
	}

	fn check_self_contained(&self) -> Option<Result<Self::SignedInfo, TransactionValidityError>> {
		match self {
			RuntimeCall::Ethereum(call) => call.check_self_contained(),
			_ => None,
		}
	}

	fn validate_self_contained(
		&self,
		info: &Self::SignedInfo,
		dispatch_info: &DispatchInfoOf<RuntimeCall>,
		len: usize,
	) -> Option<TransactionValidity> {
		match self {
			RuntimeCall::Ethereum(call) => call.validate_self_contained(info, dispatch_info, len),
			_ => None,
		}
	}

	fn pre_dispatch_self_contained(
		&self,
		info: &Self::SignedInfo,
		dispatch_info: &DispatchInfoOf<RuntimeCall>,
		len: usize,
	) -> Option<Result<(), TransactionValidityError>> {
		match self {
			RuntimeCall::Ethereum(call) => {
				call.pre_dispatch_self_contained(info, dispatch_info, len)
			}
			_ => None,
		}
	}

	fn apply_self_contained(
		self,
		info: Self::SignedInfo,
	) -> Option<sp_runtime::DispatchResultWithInfo<PostDispatchInfoOf<Self>>> {
		match self {
			call @ RuntimeCall::Ethereum(pallet_ethereum::Call::transact { .. }) => {
				Some(call.dispatch(RuntimeOrigin::from(
					pallet_ethereum::RawOrigin::EthereumTransaction(info),
				)))
			}
			_ => None,
		}
	}
}

pub struct TransactionConverter;

impl fp_rpc::ConvertTransaction<UncheckedExtrinsic> for TransactionConverter {
	fn convert_transaction(&self, transaction: pallet_ethereum::Transaction) -> UncheckedExtrinsic {
		UncheckedExtrinsic::new_unsigned(
			pallet_ethereum::Call::<Runtime>::transact { transaction }.into(),
		)
	}
}

impl fp_rpc::ConvertTransaction<sp_runtime::OpaqueExtrinsic> for TransactionConverter {
	fn convert_transaction(
		&self,
		transaction: pallet_ethereum::Transaction,
	) -> sp_runtime::OpaqueExtrinsic {
		let extrinsic = UncheckedExtrinsic::new_unsigned(
			pallet_ethereum::Call::<Runtime>::transact { transaction }.into(),
		);
		let encoded = extrinsic.encode();
		sp_runtime::OpaqueExtrinsic::decode(&mut &encoded[..])
			.expect("Encoded extrinsic is always valid")
	}
}

#[cfg(not(feature = "disable-runtime-api"))]
mod __runtime_api_use {
	pub use pallet_loans::entities::loans::ActiveLoanInfo;
}

#[cfg(not(feature = "disable-runtime-api"))]
use __runtime_api_use::*;
use runtime_common::transfer_filter::PreNativeTransfer;

#[cfg(not(feature = "disable-runtime-api"))]
impl_runtime_apis! {
	impl sp_api::Core<Block> for Runtime {
		fn version() -> RuntimeVersion {
			VERSION
		}

		fn execute_block(block: Block) {
			Executive::execute_block(block)
		}

		fn initialize_block(header: &<Block as BlockT>::Header) {
			Executive::initialize_block(header)
		}
	}

	impl sp_api::Metadata<Block> for Runtime {
		fn metadata() -> OpaqueMetadata {
			OpaqueMetadata::new(Runtime::metadata().into())
		}

		fn metadata_at_version(version: u32) -> Option<sp_core::OpaqueMetadata> { Runtime::metadata_at_version(version) }
		fn metadata_versions() -> sp_std::vec::Vec<u32> { Runtime::metadata_versions() }
	}

	impl sp_block_builder::BlockBuilder<Block> for Runtime {
		fn apply_extrinsic(extrinsic: <Block as BlockT>::Extrinsic) -> ApplyExtrinsicResult {
			Executive::apply_extrinsic(extrinsic)
		}

		fn finalize_block() -> <Block as BlockT>::Header {
			Executive::finalize_block()
		}

		fn inherent_extrinsics(data: InherentData) -> Vec<<Block as BlockT>::Extrinsic> {
			data.create_extrinsics()
		}

		fn check_inherents(block: Block, data: InherentData) -> CheckInherentsResult {
			data.check_extrinsics(&block)
		}
	}

	impl sp_transaction_pool::runtime_api::TaggedTransactionQueue<Block> for Runtime {
		fn validate_transaction(
			source: TransactionSource,
			tx: <Block as BlockT>::Extrinsic,
			block_hash: <Block as BlockT>::Hash,
		) -> TransactionValidity {
			Executive::validate_transaction(source, tx, block_hash)
		}
	}

	impl sp_offchain::OffchainWorkerApi<Block> for Runtime {
		fn offchain_worker(header: &<Block as BlockT>::Header) {
			Executive::offchain_worker(header)
		}
	}

	impl sp_session::SessionKeys<Block> for Runtime {
		fn decode_session_keys(
			encoded: Vec<u8>,
		) -> Option<Vec<(Vec<u8>, sp_core::crypto::KeyTypeId)>> {
			SessionKeys::decode_into_raw_public_keys(&encoded)
		}

		fn generate_session_keys(seed: Option<Vec<u8>>) -> Vec<u8> {
			SessionKeys::generate(seed)
		}
	}

	impl sp_consensus_aura::AuraApi<Block, AuraId> for Runtime {
		fn slot_duration() -> sp_consensus_aura::SlotDuration {
			sp_consensus_aura::SlotDuration::from_millis(Aura::slot_duration())
		}

		fn authorities() -> Vec<AuraId> {
			Aura::authorities().into_inner()
		}
	}

	impl frame_system_rpc_runtime_api::AccountNonceApi<Block, AccountId, Index> for Runtime {
		fn account_nonce(account: AccountId) -> Index {
			System::account_nonce(account)
		}
	}

	impl pallet_transaction_payment_rpc_runtime_api::TransactionPaymentApi<
		Block,
		Balance,
	> for Runtime {
		fn query_info(uxt: <Block as BlockT>::Extrinsic, len: u32) -> RuntimeDispatchInfo<Balance> {
			TransactionPayment::query_info(uxt, len)
		}
		fn query_fee_details(uxt: <Block as BlockT>::Extrinsic, len: u32) -> FeeDetails<Balance> {
			TransactionPayment::query_fee_details(uxt, len)
		}
		fn query_weight_to_fee(weight: Weight) -> Balance {
			TransactionPayment::weight_to_fee(weight)
		}
		fn query_length_to_fee(length: u32) -> Balance {
			TransactionPayment::length_to_fee(length)
		}
	}

	impl cumulus_primitives_core::CollectCollationInfo<Block> for Runtime {
		fn collect_collation_info(header: &<Block as BlockT>::Header) -> cumulus_primitives_core::CollationInfo {
			ParachainSystem::collect_collation_info(header)
		}
	}

	/* Runtime Apis impls */

	// AnchorApi
	impl runtime_common::apis::AnchorApi<Block, Hash, BlockNumber> for Runtime {
		fn get_anchor_by_id(id: Hash) -> Option<AnchorData<Hash, BlockNumber>> {
			Anchor::get_anchor_by_id(id)
		}
	}

	// PoolsApi
	impl runtime_common::apis::PoolsApi<Block, PoolId, TrancheId, Balance, CurrencyId, Quantity, MaxTranches> for Runtime {
		fn currency(pool_id: PoolId) -> Option<CurrencyId>{
			pallet_pool_system::Pool::<Runtime>::get(pool_id).map(|details| details.currency)
		}

		fn inspect_epoch_solution(pool_id: PoolId, solution: Vec<TrancheSolution>) -> Option<EpochSolution<Balance, MaxTranches>>{
			let pool = pallet_pool_system::Pool::<Runtime>::get(pool_id)?;
			let epoch_execution_info = pallet_pool_system::EpochExecution::<Runtime>::get(pool_id)?;
			pallet_pool_system::Pallet::<Runtime>::score_solution(
				&pool,
				&epoch_execution_info,
				&solution
			).ok()
		}

		fn tranche_token_price(pool_id: PoolId, tranche: TrancheLoc<TrancheId>) -> Option<Quantity>{
			let now = <Timestamp as UnixTime>::now().as_secs();
			let mut pool = PoolSystem::pool(pool_id)?;
			let nav = Loans::update_nav(pool_id).ok()?;
			let total_assets = pool.reserve.total.saturating_add(nav);
			let index: usize = pool.tranches.tranche_index(&tranche)?.try_into().ok()?;
			let prices = pool
				.tranches
				.calculate_prices::<_, OrmlTokens, _>(total_assets, now)
				.ok()?;
			prices.get(index).cloned()
		}

		fn tranche_token_prices(pool_id: PoolId) -> Option<Vec<Quantity>>{
			let now = <Timestamp as UnixTime>::now().as_secs();
			let mut pool = PoolSystem::pool(pool_id)?;
			let nav = Loans::update_nav(pool_id).ok()?;
			let total_assets = pool.reserve.total.saturating_add(nav);
			pool
				.tranches
				.calculate_prices::<_, OrmlTokens, AccountId>(total_assets, now)
				.ok()
		}

		fn tranche_ids(pool_id: PoolId) -> Option<Vec<TrancheId>>{
			let pool = pallet_pool_system::Pool::<Runtime>::get(pool_id)?;
			Some(pool.tranches.ids_residual_top())
		}

		fn tranche_id(pool_id: PoolId, tranche_index: TrancheIndex) -> Option<TrancheId>{
			let pool = pallet_pool_system::Pool::<Runtime>::get(pool_id)?;
			let index: usize = tranche_index.try_into().ok()?;
			pool.tranches.ids_residual_top().get(index).cloned()
		}

		fn tranche_currency(pool_id: PoolId, tranche_loc: TrancheLoc<TrancheId>) -> Option<CurrencyId>{
			let pool = pallet_pool_system::Pool::<Runtime>::get(pool_id)?;
			pool.tranches.tranche_currency(tranche_loc).map(Into::into)
		}
	}

	// RewardsApi
	impl runtime_common::apis::RewardsApi<Block, AccountId, Balance, CurrencyId> for Runtime {
		fn list_currencies(domain: runtime_common::apis::RewardDomain, account_id: AccountId) -> Vec<CurrencyId> {
			match domain {
				runtime_common::apis::RewardDomain::Block => pallet_rewards::Pallet::<Runtime, pallet_rewards::Instance2>::list_currencies(&account_id),
				runtime_common::apis::RewardDomain::Liquidity => pallet_rewards::Pallet::<Runtime, pallet_rewards::Instance1>::list_currencies(&account_id),
			}
		}

		fn compute_reward(domain: runtime_common::apis::RewardDomain, currency_id: CurrencyId, account_id: AccountId) -> Option<Balance> {
			match domain {
				runtime_common::apis::RewardDomain::Block => <pallet_rewards::Pallet::<Runtime, pallet_rewards::Instance2> as cfg_traits::rewards::AccountRewards<AccountId>>::compute_reward(currency_id, &account_id).ok(),
				runtime_common::apis::RewardDomain::Liquidity => <pallet_rewards::Pallet::<Runtime, pallet_rewards::Instance1> as cfg_traits::rewards::AccountRewards<AccountId>>::compute_reward(currency_id, &account_id).ok(),
			}
		}
	}

	impl runtime_common::apis::LoansApi<Block, PoolId, LoanId, ActiveLoanInfo<Runtime>> for Runtime {
		fn portfolio(
			pool_id: PoolId
		) -> Vec<(LoanId, ActiveLoanInfo<Runtime>)> {
			Loans::get_active_loans_info(pool_id).unwrap_or_default()
		}

		fn portfolio_loan(
			pool_id: PoolId,
			loan_id: LoanId
		) -> Option<ActiveLoanInfo<Runtime>> {
			Loans::get_active_loan_info(pool_id, loan_id).ok().flatten()
		}
	}

	// Investment Runtime APIs
	impl runtime_common::apis::InvestmentsApi<Block, AccountId, TrancheCurrency, InvestmentPortfolio<Balance, CurrencyId>> for Runtime {
		fn investment_portfolio(account_id: AccountId) -> Vec<(TrancheCurrency, InvestmentPortfolio<Balance, CurrencyId>)> {
			runtime_common::investment_portfolios::get_account_portfolio::<Runtime, PoolSystem>(account_id)
		}
	}

	impl runtime_common::apis::AccountConversionApi<Block, AccountId> for Runtime {
		fn conversion_of(location: MultiLocation) -> Option<AccountId> {
			AccountConverter::<Runtime, LocationToAccountId>::try_convert(location).ok()
		}
	}

	// Frontier APIs
	impl fp_rpc::EthereumRuntimeRPCApi<Block> for Runtime {
		fn chain_id() -> u64 {
			<Runtime as pallet_evm::Config>::ChainId::get()
		}

		fn account_basic(address: H160) -> EVMAccount {
			let (account, _) = EVM::account_basic(&address);
			account
		}

		fn gas_price() -> U256 {
			let (gas_price, _) = <Runtime as pallet_evm::Config>::FeeCalculator::min_gas_price();
			gas_price
		}

		fn account_code_at(address: H160) -> Vec<u8> {
			pallet_evm::AccountCodes::<Runtime>::get(address)
		}

		fn author() -> H160 {
			<pallet_evm::Pallet<Runtime>>::find_author()
		}

		fn storage_at(address: H160, index: U256) -> H256 {
			let mut tmp = [0u8; 32];
			index.to_big_endian(&mut tmp);
			pallet_evm::AccountStorages::<Runtime>::get(address, H256::from_slice(&tmp[..]))
		}

		fn call(
			from: H160,
			to: H160,
			data: Vec<u8>,
			value: U256,
			gas_limit: U256,
			max_fee_per_gas: Option<U256>,
			max_priority_fee_per_gas: Option<U256>,
			nonce: Option<U256>,
			estimate: bool,
			access_list: Option<Vec<(H160, Vec<H256>)>>,
		) -> Result<pallet_evm::CallInfo, sp_runtime::DispatchError> {
			let mut config = <Runtime as pallet_evm::Config>::config().clone();
			config.estimate = estimate;

			let is_transactional = false;
			let validate = true;

			// Estimated encoded transaction size must be based on the heaviest transaction
			// type (EIP1559Transaction) to be compatible with all transaction types.
			let mut estimated_transaction_len = data.len() +
				// pallet ethereum index: 1
				// transact call index: 1
				// Transaction enum variant: 1
				// chain_id 8 bytes
				// nonce: 32
				// max_priority_fee_per_gas: 32
				// max_fee_per_gas: 32
				// gas_limit: 32
				// action: 21 (enum variant + call address)
				// value: 32
				// access_list: 1 (empty vec size)
				// 65 bytes signature
				258;

			if access_list.is_some() {
				estimated_transaction_len += access_list.encoded_size();
			}

			let gas_limit = gas_limit.min(u64::MAX.into()).low_u64();
			let without_base_extrinsic_weight = true;

			let (weight_limit, proof_size_base_cost) =
				match <Runtime as pallet_evm::Config>::GasWeightMapping::gas_to_weight(
					gas_limit,
					without_base_extrinsic_weight
				) {
					weight_limit if weight_limit.proof_size() > 0 => {
						(Some(weight_limit), Some(estimated_transaction_len as u64))
					}
					_ => (None, None),
				};

			<Runtime as pallet_evm::Config>::Runner::call(
				from,
				to,
				data,
				value,
				gas_limit.unique_saturated_into(),
				max_fee_per_gas,
				max_priority_fee_per_gas,
				nonce,
				access_list.unwrap_or_default(),
				is_transactional,
				validate,
				weight_limit,
				proof_size_base_cost,
				&config,
			).map_err(|err| err.error.into())
		}

		fn create(
			from: H160,
			data: Vec<u8>,
			value: U256,
			gas_limit: U256,
			max_fee_per_gas: Option<U256>,
			max_priority_fee_per_gas: Option<U256>,
			nonce: Option<U256>,
			estimate: bool,
			access_list: Option<Vec<(H160, Vec<H256>)>>,
		) -> Result<pallet_evm::CreateInfo, sp_runtime::DispatchError> {
			let config = if estimate {
				let mut config = <Runtime as pallet_evm::Config>::config().clone();
				config.estimate = true;
				Some(config)
			} else {
				None
			};

			let is_transactional = false;
			let validate = true;
			let mut estimated_transaction_len = data.len() +
				// from: 20
				// value: 32
				// gas_limit: 32
				// nonce: 32
				// 1 byte transaction action variant
				// chain id 8 bytes
				// 65 bytes signature
				190;

					if max_fee_per_gas.is_some() {
						estimated_transaction_len += 32;
					}
					if max_priority_fee_per_gas.is_some() {
						estimated_transaction_len += 32;
					}
					if access_list.is_some() {
						estimated_transaction_len += access_list.encoded_size();
					}
			let gas_limit = gas_limit.min(u64::MAX.into()).low_u64(); let without_base_extrinsic_weight = true; let (weight_limit, proof_size_base_cost) =

				match <Runtime as pallet_evm::Config>::GasWeightMapping::gas_to_weight(
					gas_limit,
					without_base_extrinsic_weight
				) {
					weight_limit if weight_limit.proof_size() > 0 => {
						(Some(weight_limit), Some(estimated_transaction_len as u64))
					}
					_ => (None, None),
				};
			let evm_config = config.as_ref().unwrap_or_else(|| <Runtime as pallet_evm::Config>::config());
			<Runtime as pallet_evm::Config>::Runner::create(
				from,
				data,
				value,
				gas_limit.unique_saturated_into(),
				max_fee_per_gas,
				max_priority_fee_per_gas,
				nonce,
				access_list.unwrap_or_default(),
				is_transactional,
				validate,
				weight_limit,
				proof_size_base_cost,
				evm_config,
			).map_err(|err| err.error.into())
		}

		fn current_transaction_statuses() -> Option<Vec<TransactionStatus>> {
			pallet_ethereum::CurrentTransactionStatuses::<Runtime>::get()
		}

		fn current_block() -> Option<pallet_ethereum::Block> {
			pallet_ethereum::CurrentBlock::<Runtime>::get()
		}

		fn current_receipts() -> Option<Vec<pallet_ethereum::Receipt>> {
			pallet_ethereum::CurrentReceipts::<Runtime>::get()
		}

		fn current_all() -> (
			Option<pallet_ethereum::Block>,
			Option<Vec<pallet_ethereum::Receipt>>,
			Option<Vec<TransactionStatus>>,
		) {
			(
				pallet_ethereum::CurrentBlock::<Runtime>::get(),
				pallet_ethereum::CurrentReceipts::<Runtime>::get(),
				pallet_ethereum::CurrentTransactionStatuses::<Runtime>::get(),
			)
		}

		fn extrinsic_filter(
			xts: Vec<<Block as BlockT>::Extrinsic>,
		) -> Vec<pallet_ethereum::Transaction> {
			xts.into_iter().filter_map(|xt| match xt.0.function {
				RuntimeCall::Ethereum(transact { transaction }) => Some(transaction),
				_ => None
			}).collect::<Vec<pallet_ethereum::Transaction>>()
		}

		fn elasticity() -> Option<Permill> {
			None
		}

		fn gas_limit_multiplier_support() {}

		fn pending_block(
					xts: Vec<<Block as sp_api::BlockT>::Extrinsic>
				) -> (
					Option<pallet_ethereum::Block>, Option<sp_std::prelude::Vec<TransactionStatus>>
				) {
					for ext in xts.into_iter() {
						let _ = Executive::apply_extrinsic(ext);
					}

					Ethereum::on_finalize(System::block_number() + 1);

					(
						pallet_ethereum::CurrentBlock::<Runtime>::get(),
						pallet_ethereum::CurrentTransactionStatuses::<Runtime>::get()
					)
				 }
	}

	impl fp_rpc::ConvertTransactionRuntimeApi<Block> for Runtime {
		fn convert_transaction(transaction: EthTransaction) -> <Block as BlockT>::Extrinsic {
			UncheckedExtrinsic::new_unsigned(
				pallet_ethereum::Call::<Runtime>::transact { transaction }.into(),
			)
		}
	}

	#[cfg(feature = "runtime-benchmarks")]
	impl frame_benchmarking::Benchmark<Block> for Runtime {
		fn dispatch_benchmark(
				config: frame_benchmarking::BenchmarkConfig
		) -> Result<Vec<frame_benchmarking::BenchmarkBatch>, sp_runtime::RuntimeString> {
			use frame_benchmarking::{Benchmarking, BenchmarkBatch, TrackedStorageKey, add_benchmark};
			use frame_system_benchmarking::Pallet as SystemBench;
			use cumulus_pallet_session_benchmarking::Pallet as SessionBench;

			impl frame_system_benchmarking::Config for Runtime {}
			impl cumulus_pallet_session_benchmarking::Config for Runtime {}

			// you can whitelist any storage keys you do not want to track here
			let whitelist: Vec<TrackedStorageKey> = vec![
				// Block Number
				hex_literal::hex!("26aa394eea5630e07c48ae0c9558cef702a5c1b19ab7a04f536c519aca4983ac").to_vec().into(),
				// Total Issuance
				hex_literal::hex!("c2261276cc9d1f8598ea4b6a74b15c2f57c875e4cff74148e4628f264b974c80").to_vec().into(),
				// Execution Phase
				hex_literal::hex!("26aa394eea5630e07c48ae0c9558cef7ff553b5a9862a516939d82b3d3d8661a").to_vec().into(),
				// Event Count
				hex_literal::hex!("26aa394eea5630e07c48ae0c9558cef70a98fdbe9ce6c55837576c60c7af3850").to_vec().into(),
				// System Events
				hex_literal::hex!("26aa394eea5630e07c48ae0c9558cef780d41e5e16056765bc8461851072c9d7").to_vec().into(),
			];

			let mut batches = Vec::<BenchmarkBatch>::new();
			let params = (&config, &whitelist);

			// It should be called Anchors to make the runtime_benchmarks.sh script works
			type Anchors = Anchor;

			add_benchmark!(params, batches, frame_system, SystemBench::<Runtime>);
			add_benchmark!(params, batches, pallet_timestamp, Timestamp);
			add_benchmark!(params, batches, pallet_balances, Balances);
			add_benchmark!(params, batches, pallet_multisig, Multisig);
			add_benchmark!(params, batches, pallet_proxy, Proxy);
			add_benchmark!(params, batches, pallet_utility, Utility);
			add_benchmark!(params, batches, pallet_scheduler, Scheduler);
			add_benchmark!(params, batches, pallet_collective, Council);
			add_benchmark!(params, batches, pallet_democracy, Democracy);
			add_benchmark!(params, batches, pallet_elections_phragmen, Elections);
			add_benchmark!(params, batches, pallet_identity, Identity);
			add_benchmark!(params, batches, pallet_vesting, Vesting);
			add_benchmark!(params, batches, pallet_treasury, Treasury);
			add_benchmark!(params, batches, pallet_preimage, Preimage);
			add_benchmark!(params, batches, pallet_fees, Fees);
			add_benchmark!(params, batches, pallet_anchors, Anchors);
			add_benchmark!(params, batches, pallet_block_rewards, BlockRewards);
			add_benchmark!(params, batches, pallet_migration_manager, Migration);
			add_benchmark!(params, batches, pallet_crowdloan_claim, CrowdloanClaim);
			add_benchmark!(params, batches, pallet_crowdloan_reward, CrowdloanReward);
			add_benchmark!(params, batches, pallet_collator_allowlist, CollatorAllowlist);
			add_benchmark!(params, batches, pallet_collator_selection, CollatorSelection);
			add_benchmark!(params, batches, pallet_pool_registry, PoolRegistry);
			add_benchmark!(params, batches, pallet_pool_system, PoolSystem);
			add_benchmark!(params, batches, pallet_permissions, Permissions);
			add_benchmark!(params, batches, pallet_interest_accrual, InterestAccrual);
			add_benchmark!(params, batches, pallet_uniques, Uniques);
			add_benchmark!(params, batches, pallet_keystore, Keystore);
			add_benchmark!(params, batches, pallet_restricted_tokens, Tokens);
			add_benchmark!(params, batches, pallet_session, SessionBench::<Runtime>);
			add_benchmark!(params, batches, pallet_loans, Loans);
			add_benchmark!(params, batches, pallet_collator_selection, CollatorSelection);
			add_benchmark!(params, batches,	cumulus_pallet_xcmp_queue, XcmpQueue);
			add_benchmark!(params, batches, pallet_transfer_allowlist, TransferAllowList);
			add_benchmark!(params, batches, pallet_order_book, OrderBook);
			add_benchmark!(params, batches, pallet_liquidity_pools, LiquidityPools);
			add_benchmark!(params, batches, pallet_nft_sales, NftSales);
			add_benchmark!(params, batches, pallet_investments, Investments);
			add_benchmark!(params, batches,	pallet_xcm, PolkadotXcm);
			add_benchmark!(params, batches, pallet_oracle_feed, OraclePriceFeed);
			add_benchmark!(params, batches, pallet_oracle_data_collection, OraclePriceCollection);

			if batches.is_empty() { return Err("Benchmark not found for this pallet.".into()) }
			Ok(batches)

		}

		fn benchmark_metadata(extra: bool) -> (
			Vec<frame_benchmarking::BenchmarkList>,
			Vec<frame_support::traits::StorageInfo>,
		) {
			use frame_benchmarking::{list_benchmark, Benchmarking, BenchmarkList};
			use frame_support::traits::StorageInfoTrait;
			use frame_system_benchmarking::Pallet as SystemBench;
			use cumulus_pallet_session_benchmarking::Pallet as SessionBench;


			let mut list = Vec::<BenchmarkList>::new();

			list_benchmark!(list, extra, frame_system, SystemBench::<Runtime>);
			list_benchmark!(list, extra, pallet_timestamp, Timestamp);
			list_benchmark!(list, extra, pallet_balances, Balances);
			list_benchmark!(list, extra, pallet_multisig, Multisig);
			list_benchmark!(list, extra, pallet_proxy, Proxy);
			list_benchmark!(list, extra, pallet_utility, Utility);
			list_benchmark!(list, extra, pallet_scheduler, Scheduler);
			list_benchmark!(list, extra, pallet_collective, Council);
			list_benchmark!(list, extra, pallet_democracy, Democracy);
			list_benchmark!(list, extra, pallet_elections_phragmen, Elections);
			list_benchmark!(list, extra, pallet_identity, Identity);
			list_benchmark!(list, extra, pallet_vesting, Vesting);
			list_benchmark!(list, extra, pallet_treasury, Treasury);
			list_benchmark!(list, extra, pallet_preimage, Preimage);
			list_benchmark!(list, extra, pallet_fees, Fees);
			list_benchmark!(list, extra, pallet_anchors, Anchor);
			list_benchmark!(list, extra, pallet_block_rewards, BlockRewards);
			list_benchmark!(list, extra, pallet_migration_manager, Migration);
			list_benchmark!(list, extra, pallet_crowdloan_claim, CrowdloanClaim);
			list_benchmark!(list, extra, pallet_crowdloan_reward, CrowdloanReward);
			list_benchmark!(list, extra, pallet_collator_allowlist, CollatorAllowlist);
			list_benchmark!(list, extra, pallet_collator_selection, CollatorSelection);
			list_benchmark!(list, extra, pallet_pool_registry, PoolRegistry);
			list_benchmark!(list, extra, pallet_pool_system, PoolSystem);
			list_benchmark!(list, extra, pallet_permissions, Permissions);
			list_benchmark!(list, extra, pallet_interest_accrual, InterestAccrual);
			list_benchmark!(list, extra, pallet_session, SessionBench::<Runtime>);
			list_benchmark!(list, extra, pallet_uniques, Uniques);
			list_benchmark!(list, extra, pallet_keystore, Keystore);
			list_benchmark!(list, extra, pallet_restricted_tokens, Tokens);
			list_benchmark!(list, extra, pallet_loans, Loans);
			list_benchmark!(list, extra, pallet_collator_selection, CollatorSelection);
			list_benchmark!(list, extra, cumulus_pallet_xcmp_queue, XcmpQueue);
			list_benchmark!(list, extra, pallet_transfer_allowlist, TransferAllowList);
			list_benchmark!(list, extra, pallet_order_book, OrderBook);
			list_benchmark!(list, extra, pallet_liquidity_pools, LiquidityPools);
			list_benchmark!(list, extra, pallet_nft_sales, NftSales);
			list_benchmark!(list, extra, pallet_investments, Investments);
			list_benchmark!(list, extra, pallet_xcm, PolkadotXcm);
			list_benchmark!(list, extra, pallet_oracle_feed, OraclePriceFeed);
			list_benchmark!(list, extra, pallet_oracle_data_collection, OraclePriceCollection);

			let storage_info = AllPalletsWithSystem::storage_info();

			return (list, storage_info)
		}
	}

	#[cfg(feature = "try-runtime")]
	impl frame_try_runtime::TryRuntime<Block> for Runtime {
		fn on_runtime_upgrade(checks: frame_try_runtime::UpgradeCheckSelect) -> (Weight, Weight) {
			let weight = Executive::try_runtime_upgrade(checks).unwrap();
			(weight, RuntimeBlockWeights::get().max_block)
		}

		fn execute_block(block: Block, state_root_check: bool, signature_check: bool, select: frame_try_runtime::TryStateSelect) -> Weight {
			Executive::try_execute_block(block, state_root_check, signature_check, select).expect("execute-block failed")
		}
	}
}
struct CheckInherents;

impl cumulus_pallet_parachain_system::CheckInherents<Block> for CheckInherents {
	fn check_inherents(
		block: &Block,
		relay_state_proof: &cumulus_pallet_parachain_system::RelayChainStateProof,
	) -> sp_inherents::CheckInherentsResult {
		let relay_chain_slot = relay_state_proof
			.read_slot()
			.expect("Could not read the relay chain slot from the proof");

		let inherent_data =
			cumulus_primitives_timestamp::InherentDataProvider::from_relay_chain_slot_and_duration(
				relay_chain_slot,
				sp_std::time::Duration::from_secs(6),
			)
			.create_inherent_data()
			.expect("Could not create the timestamp inherent data");

		inherent_data.check_extrinsics(block)
	}
}

cumulus_pallet_parachain_system::register_validate_block! {
	Runtime = Runtime,
	BlockExecutor = cumulus_pallet_aura_ext::BlockExecutor::<Runtime, Executive>,
	CheckInherents = CheckInherents,
}<|MERGE_RESOLUTION|>--- conflicted
+++ resolved
@@ -1919,12 +1919,9 @@
 		LiquidityPoolsGateway: pallet_liquidity_pools_gateway::{Pallet, Call, Storage, Event<T>, Origin } = 115,
 		OrderBook: pallet_order_book::{Pallet, Call, Storage, Event<T>} = 116,
 		ForeignInvestments: pallet_foreign_investments::{Pallet, Storage, Event<T>} = 117,
-<<<<<<< HEAD
-		PoolFees: pallet_pool_fees::{Pallet, Call, Storage, Event<T>} = 118,
-=======
 		OraclePriceFeed: pallet_oracle_feed::{Pallet, Call, Storage, Event<T>} = 118,
 		OraclePriceCollection: pallet_oracle_data_collection::{Pallet, Call, Storage, Event<T>} = 119,
->>>>>>> 776f7096
+		PoolFees: pallet_pool_fees::{Pallet, Call, Storage, Event<T>} = 120,
 
 		// XCM
 		XcmpQueue: cumulus_pallet_xcmp_queue::{Pallet, Call, Storage, Event<T>} = 120,
