--- conflicted
+++ resolved
@@ -2667,12 +2667,9 @@
 			add_benchmark!(params, batches, pallet_liquidity_pools, LiquidityPools);
 			add_benchmark!(params, batches, pallet_nft_sales, NftSales);
 			add_benchmark!(params, batches, pallet_investments, Investments);
-<<<<<<< HEAD
+			add_benchmark!(params, batches,	pallet_xcm, PolkadotXcm);
 			add_benchmark!(params, batches, pallet_oracle_feed, OraclePriceFeed);
 			add_benchmark!(params, batches, pallet_oracle_data_collection, OraclePriceCollection);
-=======
-			add_benchmark!(params, batches,	pallet_xcm, PolkadotXcm);
->>>>>>> 6d6cd799
 
 			if batches.is_empty() { return Err("Benchmark not found for this pallet.".into()) }
 			Ok(batches)
@@ -2729,12 +2726,9 @@
 			list_benchmark!(list, extra, pallet_liquidity_pools, LiquidityPools);
 			list_benchmark!(list, extra, pallet_nft_sales, NftSales);
 			list_benchmark!(list, extra, pallet_investments, Investments);
-<<<<<<< HEAD
+			list_benchmark!(list, extra, pallet_xcm, PolkadotXcm);
 			list_benchmark!(list, extra, pallet_oracle_feed, OraclePriceFeed);
 			list_benchmark!(list, extra, pallet_oracle_data_collection, OraclePriceCollection);
-=======
-			list_benchmark!(list, extra, pallet_xcm, PolkadotXcm);
->>>>>>> 6d6cd799
 
 			let storage_info = AllPalletsWithSystem::storage_info();
 
