--- conflicted
+++ resolved
@@ -18,22 +18,10 @@
 static_assertions = "1.1.0"
 
 # parachain
-<<<<<<< HEAD
-cumulus-pallet-aura-ext = { git = "https://github.com/paritytech/cumulus", default-features = false, branch = "polkadot-v0.9.32" }
-cumulus-pallet-dmp-queue = { git = "https://github.com/paritytech/cumulus", default-features = false, branch = "polkadot-v0.9.32" }
-cumulus-pallet-parachain-system = { git = "https://github.com/paritytech/cumulus", default-features = false, branch = "polkadot-v0.9.32" }
-cumulus-pallet-session-benchmarking = { git = "https://github.com/paritytech/cumulus", default-features = false, branch = "polkadot-v0.9.32", optional = true }
-cumulus-pallet-xcm = { git = "https://github.com/paritytech/cumulus", default-features = false, branch = "polkadot-v0.9.32" }
-cumulus-pallet-xcmp-queue = { git = "https://github.com/paritytech/cumulus", default-features = false, branch = "polkadot-v0.9.32" }
-cumulus-primitives-core = { git = "https://github.com/paritytech/cumulus", default-features = false, branch = "polkadot-v0.9.32" }
-cumulus-primitives-timestamp = { git = "https://github.com/paritytech/cumulus", default-features = false, branch = "polkadot-v0.9.32" }
-cumulus-primitives-utility = { git = "https://github.com/paritytech/cumulus", default-features = false, branch = "polkadot-v0.9.32" }
-pallet-collator-selection = { git = "https://github.com/paritytech/cumulus", default-features = false, branch = "polkadot-v0.9.32" }
-parachain-info = { git = "https://github.com/paritytech/cumulus", default-features = false, branch = "polkadot-v0.9.32" }
-=======
 cumulus-pallet-aura-ext = { git = "https://github.com/paritytech/cumulus", default-features = false, branch = "polkadot-v0.9.37" }
 cumulus-pallet-dmp-queue = { git = "https://github.com/paritytech/cumulus", default-features = false, branch = "polkadot-v0.9.37" }
 cumulus-pallet-parachain-system = { git = "https://github.com/paritytech/cumulus", default-features = false, branch = "polkadot-v0.9.37" }
+cumulus-pallet-session-benchmarking = { git = "https://github.com/paritytech/cumulus", default-features = false, branch = "polkadot-v0.9.37", optional = true }
 cumulus-pallet-xcm = { git = "https://github.com/paritytech/cumulus", default-features = false, branch = "polkadot-v0.9.37" }
 cumulus-pallet-xcmp-queue = { git = "https://github.com/paritytech/cumulus", default-features = false, branch = "polkadot-v0.9.37" }
 cumulus-primitives-core = { git = "https://github.com/paritytech/cumulus", default-features = false, branch = "polkadot-v0.9.37" }
@@ -41,7 +29,6 @@
 cumulus-primitives-utility = { git = "https://github.com/paritytech/cumulus", default-features = false, branch = "polkadot-v0.9.37" }
 pallet-collator-selection = { git = "https://github.com/paritytech/cumulus", default-features = false, branch = "polkadot-v0.9.37" }
 parachain-info = { git = "https://github.com/paritytech/cumulus", default-features = false, branch = "polkadot-v0.9.37" }
->>>>>>> 96cd8b6a
 
 # polkadot dependencies
 pallet-xcm = { git = "https://github.com/paritytech/polkadot", default-features = false, branch = "release-v0.9.37" }
