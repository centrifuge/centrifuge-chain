[package]
name = "development-runtime"
version = "2.0.0"
authors = ["Centrifuge <admin@centrifuge.io>"]
edition = "2018"
build = "build.rs"
license = "LGPL-3.0"
homepage = "https://centrifuge.io/"
repository = "https://github.com/centrifuge/centrifuge-chain"

[dependencies]
# third-party dependencies
codec = { package = "parity-scale-codec", version = "2.0.0", default-features = false, features = ["derive"] }
scale-info = { version = "1.0", default-features = false, features = ["derive"] }
integer-sqrt = { version = "0.1.2" }
safe-mix = { version = "1.0", default-features = false }
smallvec = "1.4.0"
static_assertions = "1.1.0"
hex-literal = { version = "0.2.1", optional = true }
rustc-hex = { version = "2.0", optional = true }
serde = { version = "1.0.102", optional = true }

# parachain
parachain-info = { git = "https://github.com/paritytech/cumulus", default-features = false, branch = "polkadot-v0.9.12" }
cumulus-pallet-parachain-system = { git = "https://github.com/paritytech/cumulus", default-features = false, branch = "polkadot-v0.9.12" }
cumulus-primitives-core = {git = "https://github.com/paritytech/cumulus", default-features = false, branch = "polkadot-v0.9.12" }
cumulus-primitives-utility = {git = "https://github.com/paritytech/cumulus", default-features = false, branch = "polkadot-v0.9.12" }
cumulus-pallet-xcm = {git = "https://github.com/paritytech/cumulus", default-features = false, branch = "polkadot-v0.9.12" }
cumulus-pallet-xcmp-queue = {git = "https://github.com/paritytech/cumulus", default-features = false, branch = "polkadot-v0.9.12" }
cumulus-pallet-dmp-queue = {git = "https://github.com/paritytech/cumulus", default-features = false, branch = "polkadot-v0.9.12" }
cumulus-pallet-aura-ext = {git = "https://github.com/paritytech/cumulus", default-features = false, branch = "polkadot-v0.9.12" }
cumulus-primitives-timestamp = {git = "https://github.com/paritytech/cumulus", default-features = false, branch = "polkadot-v0.9.12" }
pallet-collator-selection = {git = "https://github.com/paritytech/cumulus", default-features = false, branch = "polkadot-v0.9.12" }

# polkadot dependencies
polkadot-parachain = { git = "https://github.com/paritytech/polkadot", default-features = false , branch = "release-v0.9.12" }
polkadot-runtime-common = { git = "https://github.com/paritytech/polkadot", default-features = false , branch = "release-v0.9.12" }
xcm = { git = "https://github.com/paritytech/polkadot", default-features = false , branch = "release-v0.9.12" }
pallet-xcm = { git = "https://github.com/paritytech/polkadot", default-features = false , branch = "release-v0.9.12" }
xcm-executor = { git = "https://github.com/paritytech/polkadot", default-features = false , branch = "release-v0.9.12" }
xcm-builder = { git = "https://github.com/paritytech/polkadot", default-features = false , branch = "release-v0.9.12" }

# primitives
sp-authority-discovery = { git = "https://github.com/paritytech/substrate",  default-features = false , branch = "polkadot-v0.9.12" }
sp-consensus-babe = { git = "https://github.com/paritytech/substrate",  default-features = false , branch = "polkadot-v0.9.12" }
sp-block-builder = { git = "https://github.com/paritytech/substrate",  default-features = false, branch = "polkadot-v0.9.12" }
sp-inherents = { git = "https://github.com/paritytech/substrate",  default-features = false , branch = "polkadot-v0.9.12" }
node-primitives = { git = "https://github.com/paritytech/substrate",  default-features = false , branch = "polkadot-v0.9.12" }
sp-offchain = { git = "https://github.com/paritytech/substrate",  default-features = false , branch = "polkadot-v0.9.12" }
sp-core = { git = "https://github.com/paritytech/substrate",  default-features = false , branch = "polkadot-v0.9.12" }
sp-io = { git = "https://github.com/paritytech/substrate",  default-features = false , branch = "polkadot-v0.9.12" }
sp-std = { git = "https://github.com/paritytech/substrate",  default-features = false , branch = "polkadot-v0.9.12" }
sp-api = { git = "https://github.com/paritytech/substrate",  default-features = false , branch = "polkadot-v0.9.12" }
sp-runtime = { git = "https://github.com/paritytech/substrate",  default-features = false , branch = "polkadot-v0.9.12" }
sp-staking = { git = "https://github.com/paritytech/substrate",  default-features = false , branch = "polkadot-v0.9.12" }
sp-session = { git = "https://github.com/paritytech/substrate",  default-features = false , branch = "polkadot-v0.9.12" }
sp-transaction-pool = { git = "https://github.com/paritytech/substrate",  default-features = false , branch = "polkadot-v0.9.12" }
sp-version = { git = "https://github.com/paritytech/substrate",  default-features = false , branch = "polkadot-v0.9.12" }
sp-arithmetic = { git = "https://github.com/paritytech/substrate",  default-features = false , branch = "polkadot-v0.9.12" }
sp-consensus-aura = { git = "https://github.com/paritytech/substrate", default-features = false, branch = "polkadot-v0.9.12" }

# frame dependencies
frame-executive = { git = "https://github.com/paritytech/substrate",  default-features = false , branch = "polkadot-v0.9.12" }
frame-support = { git = "https://github.com/paritytech/substrate",  default-features = false , branch = "polkadot-v0.9.12" }
frame-system = { git = "https://github.com/paritytech/substrate",  default-features = false , branch = "polkadot-v0.9.12" }
frame-benchmarking = { git = "https://github.com/paritytech/substrate",  default-features = false , optional = true , branch = "polkadot-v0.9.12" }
frame-system-rpc-runtime-api = { git = "https://github.com/paritytech/substrate",  default-features = false , branch = "polkadot-v0.9.12" }
pallet-authority-discovery = { git = "https://github.com/paritytech/substrate",  default-features = false , branch = "polkadot-v0.9.12" }
pallet-authorship = { git = "https://github.com/paritytech/substrate",  default-features = false , branch = "polkadot-v0.9.12" }
pallet-babe = { git = "https://github.com/paritytech/substrate",  default-features = false , branch = "polkadot-v0.9.12" }
pallet-balances = { git = "https://github.com/paritytech/substrate",  default-features = false , branch = "polkadot-v0.9.12" }
pallet-collective = { git = "https://github.com/paritytech/substrate",  default-features = false , branch = "polkadot-v0.9.12" }
pallet-democracy = { git = "https://github.com/paritytech/substrate",  default-features = false , branch = "polkadot-v0.9.12" }
pallet-elections-phragmen = { git = "https://github.com/paritytech/substrate",  default-features = false , branch = "polkadot-v0.9.12" }
pallet-grandpa = { git = "https://github.com/paritytech/substrate",  default-features = false , branch = "polkadot-v0.9.12" }
pallet-im-online = { git = "https://github.com/paritytech/substrate",  default-features = false , branch = "polkadot-v0.9.12" }
pallet-indices = { git = "https://github.com/paritytech/substrate",  default-features = false , branch = "polkadot-v0.9.12" }
pallet-membership = { git = "https://github.com/paritytech/substrate",  default-features = false , branch = "polkadot-v0.9.12" }
pallet-multisig = { git = "https://github.com/paritytech/substrate",  default-features = false , branch = "polkadot-v0.9.12" }
pallet-offences = { git = "https://github.com/paritytech/substrate",  default-features = false , branch = "polkadot-v0.9.12" }
pallet-proxy = { git = "https://github.com/paritytech/substrate",  default-features = false , branch = "polkadot-v0.9.12" }
pallet-randomness-collective-flip = { git = "https://github.com/paritytech/substrate",  default-features = false , branch = "polkadot-v0.9.12" }
pallet-session = { git = "https://github.com/paritytech/substrate",  default-features = false, features = ["historical"] , branch = "polkadot-v0.9.12" }
pallet-staking = { git = "https://github.com/paritytech/substrate",  default-features = false , branch = "polkadot-v0.9.12" }
pallet-staking-reward-curve = { git = "https://github.com/paritytech/substrate", branch = "polkadot-v0.9.12" }
pallet-timestamp = { git = "https://github.com/paritytech/substrate",  default-features = false , branch = "polkadot-v0.9.12" }
pallet-utility = { git = "https://github.com/paritytech/substrate",  default-features = false , branch = "polkadot-v0.9.12" }
pallet-transaction-payment = { git = "https://github.com/paritytech/substrate",  default-features = false , branch = "polkadot-v0.9.12" }
pallet-transaction-payment-rpc-runtime-api = { git = "https://github.com/paritytech/substrate",  default-features = false , branch = "polkadot-v0.9.12" }
pallet-identity = { git = "https://github.com/paritytech/substrate",  default-features = false , branch = "polkadot-v0.9.12" }
pallet-scheduler = { git = "https://github.com/paritytech/substrate",  default-features = false , branch = "polkadot-v0.9.12" }
pallet-vesting = { git = "https://github.com/paritytech/substrate",  default-features = false , branch = "polkadot-v0.9.12" }
pallet-sudo = { git = "https://github.com/paritytech/substrate",  default-features = false , branch = "polkadot-v0.9.12" }
pallet-aura = { git = "https://github.com/paritytech/substrate", default-features = false, branch = "polkadot-v0.9.12" }
pallet-society = { git = "https://github.com/paritytech/substrate", default-features = false, branch = "polkadot-v0.9.12" }
pallet-uniques = { git = "https://github.com/paritytech/substrate",  default-features = false , branch = "polkadot-v0.9.12" }
pallet-treasury = { git = "https://github.com/paritytech/substrate", default-features = false, branch = "polkadot-v0.9.12" }

# orml pallets
orml-tokens = { git = "https://github.com/open-web3-stack/open-runtime-module-library", default-features = false, branch = "polkadot-v0.9.12" }
orml-traits = { git = "https://github.com/open-web3-stack/open-runtime-module-library", default-features = false, branch = "polkadot-v0.9.12" }

runtime-common = { path = "../common", default-features = false }
common-types = { path = "../../libs/common-types", default-features = false }
primitives-tokens = { path = "../../primitives/tokens", default-features = false }

pallet-anchors = { path = "../../pallets/anchors", default-features = false }
pallet-fees = { path = "../../pallets/fees", default-features = false }
pallet-collator-allowlist = { path = "../../pallets/collator-allowlist", default-features = false }
pallet-claims = { path = "../../pallets/claims", default-features = false }
pallet-pools = { path = "../../pallets/pools", default-features = false }
pallet-migration-manager = { path = "../../pallets/migration", default-features = false }
pallet-crowdloan-claim = { path = "../../pallets/crowdloan-claim", default-features = false }
pallet-crowdloan-reward = { path = "../../pallets/crowdloan-reward", default-features = false }
pallet-loans = { path = "../../pallets/loans", default-features = false }
pallet-permissions = { path = "../../pallets/permissions", default-features = false }

[build-dependencies]
substrate-wasm-builder = { git = "https://github.com/paritytech/substrate", branch = "polkadot-v0.9.12" }

[features]
default = ["std"]
std = [
    "common-types/std",
    "pallet-migration-manager/std",
    "pallet-permissions/std",
    "pallet-crowdloan-claim/std",
    "pallet-crowdloan-reward/std",
    "sp-authority-discovery/std",
    "pallet-authority-discovery/std",
    "pallet-authorship/std",
    "sp-consensus-babe/std",
    "pallet-babe/std",
    "pallet-balances/std",
    "sp-block-builder/std",
    "codec/std",
    "pallet-collective/std",
    "pallet-democracy/std",
    "pallet-elections-phragmen/std",
    "frame-executive/std",
    "pallet-grandpa/std",
    "pallet-im-online/std",
    "pallet-indices/std",
    "sp-inherents/std",
    "pallet-membership/std",
    "pallet-multisig/std",
    "pallet-identity/std",
    "pallet-scheduler/std",
    "node-primitives/std",
    "sp-offchain/std",
    "pallet-offences/std",
    "pallet-proxy/std",
    "sp-core/std",
    "pallet-randomness-collective-flip/std",
    "sp-std/std",
    "serde",
    "pallet-session/std",
    "sp-api/std",
    "sp-runtime/std",
    "sp-staking/std",
    "pallet-staking/std",
    "sp-session/std",
    "frame-support/std",
    "frame-system-rpc-runtime-api/std",
    "frame-system/std",
    "pallet-timestamp/std",
    "pallet-transaction-payment-rpc-runtime-api/std",
    "pallet-transaction-payment/std",
    "pallet-vesting/std",
    "sp-transaction-pool/std",
    "pallet-utility/std",
    "sp-version/std",
    "sp-arithmetic/std",
    "sp-io/std",
    "rustc-hex",
    "safe-mix/std",
    "cumulus-pallet-parachain-system/std",
    "cumulus-primitives-timestamp/std",
    "cumulus-pallet-xcmp-queue/std",
    "pallet-collator-selection/std",
    "parachain-info/std",
    "xcm/std",
    "xcm-executor/std",
    "xcm-builder/std",
    "cumulus-pallet-xcm/std",
    "cumulus-pallet-aura-ext/std",
    "pallet-aura/std",
    "sp-consensus-aura/std",
    "pallet-fees/std",
    "pallet-anchors/std",
    "pallet-claims/std",
    "pallet-sudo/std",
    "pallet-society/std",
    "runtime-common/std",
    "pallet-uniques/std",
    "orml-tokens/std",
<<<<<<< HEAD
    "pallet-loans/std",
=======
    "pallet-loan/std",
    "pallet-uniques/std",
>>>>>>> 8a2e548c
    "primitives-tokens/std",
    "pallet-treasury/std"
]
runtime-benchmarks = [
    "frame-benchmarking",
    "hex-literal",
    "pallet-fees/runtime-benchmarks",
    "frame-support/runtime-benchmarks",
    "frame-system/runtime-benchmarks",
    "pallet-xcm/runtime-benchmarks",
    "xcm-builder/runtime-benchmarks",
    "pallet-collective/runtime-benchmarks",
    "pallet-society/runtime-benchmarks",
    "pallet-migration-manager/runtime-benchmarks",
    "pallet-collator-allowlist/runtime-benchmarks",
    "pallet-crowdloan-reward/runtime-benchmarks",
    "pallet-crowdloan-claim/runtime-benchmarks",
<<<<<<< HEAD
    "pallet-loans/runtime-benchmarks"
=======
    "pallet-loan/runtime-benchmarks",
    'pallet-collator-selection/runtime-benchmarks'
>>>>>>> 8a2e548c
]

# A feature that should be enabled when the runtime should be build for on-chain
# deployment. This will disable stuff that shouldn't be part of the on-chain wasm
# to make it smaller like logging for example.
on-chain-release-build = [
    "sp-api/disable-logging",
]<|MERGE_RESOLUTION|>--- conflicted
+++ resolved
@@ -194,12 +194,8 @@
     "runtime-common/std",
     "pallet-uniques/std",
     "orml-tokens/std",
-<<<<<<< HEAD
     "pallet-loans/std",
-=======
-    "pallet-loan/std",
     "pallet-uniques/std",
->>>>>>> 8a2e548c
     "primitives-tokens/std",
     "pallet-treasury/std"
 ]
@@ -217,12 +213,8 @@
     "pallet-collator-allowlist/runtime-benchmarks",
     "pallet-crowdloan-reward/runtime-benchmarks",
     "pallet-crowdloan-claim/runtime-benchmarks",
-<<<<<<< HEAD
     "pallet-loans/runtime-benchmarks"
-=======
-    "pallet-loan/runtime-benchmarks",
     'pallet-collator-selection/runtime-benchmarks'
->>>>>>> 8a2e548c
 ]
 
 # A feature that should be enabled when the runtime should be build for on-chain
