--- conflicted
+++ resolved
@@ -117,12 +117,7 @@
 pallet-anchors = { path = "../../pallets/anchors", default-features = false }
 pallet-bridge = { path = "../../pallets/bridge", default-features = false }
 pallet-claims = { path = "../../pallets/claims", default-features = false }
-<<<<<<< HEAD
-pallet-pools-system = { path = "../../pallets/pools-system", default-features = false }
-pallet-migration-manager = { path = "../../pallets/migration", default-features = false }
-=======
 pallet-collator-allowlist = { path = "../../pallets/collator-allowlist", default-features = false }
->>>>>>> 0032ab35
 pallet-crowdloan-claim = { path = "../../pallets/crowdloan-claim", default-features = false }
 pallet-crowdloan-reward = { path = "../../pallets/crowdloan-reward", default-features = false }
 pallet-fees = { path = "../../pallets/fees", default-features = false }
@@ -135,7 +130,7 @@
 pallet-nft = { path = "../../pallets/nft", default-features = false }
 pallet-nft-sales = { path = "../../pallets/nft-sales", default-features = false }
 pallet-permissions = { path = "../../pallets/permissions", default-features = false }
-pallet-pools = { path = "../../pallets/pools", default-features = false }
+pallet-pools-system = { path = "../../pallets/pools-system", default-features = false }
 pallet-restricted-tokens = { path = "../../pallets/restricted-tokens", default-features = false }
 pallet-rewards = { path = "../../pallets/rewards", default-features = false }
 
@@ -240,91 +235,6 @@
 ]
 
 runtime-benchmarks = [
-<<<<<<< HEAD
-    "cfg-types/runtime-benchmarks",
-    "chainbridge/runtime-benchmarks",
-    "frame-benchmarking/runtime-benchmarks",
-    "frame-support/runtime-benchmarks",
-    "frame-system-benchmarking",
-    "frame-system/runtime-benchmarks",
-    "hex-literal",
-    "pallet-anchors/runtime-benchmarks",
-    "pallet-balances/runtime-benchmarks",
-    "pallet-collator-allowlist/runtime-benchmarks",
-    "pallet-collator-selection/runtime-benchmarks",
-    "pallet-collective/runtime-benchmarks",
-    "pallet-crowdloan-claim/runtime-benchmarks",
-    "pallet-crowdloan-reward/runtime-benchmarks",
-    "pallet-fees/runtime-benchmarks",
-    "pallet-interest-accrual/runtime-benchmarks",
-    "pallet-investments/runtime-benchmarks",
-    "pallet-keystore/runtime-benchmarks",
-    "pallet-liquidity-rewards/runtime-benchmarks",
-    "pallet-loans/runtime-benchmarks",
-    "pallet-migration-manager/runtime-benchmarks",
-    "pallet-nft-sales/runtime-benchmarks",
-    "pallet-permissions/runtime-benchmarks",
-    "pallet-pools-system/runtime-benchmarks",
-    "pallet-restricted-tokens/runtime-benchmarks",
-    "pallet-society/runtime-benchmarks",
-    "pallet-uniques/runtime-benchmarks",
-    "pallet-xcm/runtime-benchmarks",
-    "runtime-common/runtime-benchmarks",
-    "xcm-builder/runtime-benchmarks",
-]
-
-try-runtime = [
-    "cumulus-pallet-aura-ext/try-runtime",
-    "cumulus-pallet-dmp-queue/try-runtime",
-    "cumulus-pallet-parachain-system/try-runtime",
-    "cumulus-pallet-xcm/try-runtime",
-    "cumulus-pallet-xcmp-queue/try-runtime",
-    "frame-executive/try-runtime",
-    "frame-support/try-runtime",
-    "frame-system/try-runtime",
-    "orml-asset-registry/try-runtime",
-    "orml-tokens/try-runtime",
-    "orml-xcm/try-runtime",
-    "orml-xtokens/try-runtime",
-    "pallet-anchors/try-runtime",
-    "pallet-aura/try-runtime",
-    "pallet-authorship/try-runtime",
-    "pallet-balances/try-runtime",
-    "pallet-collator-allowlist/try-runtime",
-    "pallet-collator-selection/try-runtime",
-    "pallet-collective/try-runtime",
-    "pallet-crowdloan-claim/try-runtime",
-    "pallet-crowdloan-reward/try-runtime",
-    "pallet-democracy/try-runtime",
-    "pallet-elections-phragmen/try-runtime",
-    "pallet-fees/try-runtime",
-    "pallet-identity/try-runtime",
-    "pallet-interest-accrual/try-runtime",
-    "pallet-investments/try-runtime",
-    "pallet-liquidity-rewards/try-runtime",
-    "pallet-loans/try-runtime",
-    "pallet-migration-manager/try-runtime",
-    "pallet-multisig/try-runtime",
-    "pallet-nft-sales/try-runtime",
-    "pallet-permissions/try-runtime",
-    "pallet-pools-system/try-runtime",
-    "pallet-preimage/try-runtime",
-    "pallet-proxy/try-runtime",
-    "pallet-randomness-collective-flip/try-runtime",
-    "pallet-restricted-tokens/try-runtime",
-    "pallet-scheduler/try-runtime",
-    "pallet-session/try-runtime",
-    "pallet-society/try-runtime",
-    "pallet-timestamp/try-runtime",
-    "pallet-transaction-payment/try-runtime",
-    "pallet-treasury/try-runtime",
-    "pallet-uniques/try-runtime",
-    "pallet-utility/try-runtime",
-    "pallet-vesting/try-runtime",
-    "pallet-xcm/try-runtime",
-    "parachain-info/try-runtime",
-    "runtime-common/try-runtime",
-=======
   "cfg-types/runtime-benchmarks",
   "chainbridge/runtime-benchmarks",
   "frame-benchmarking/runtime-benchmarks",
@@ -348,7 +258,7 @@
   "pallet-migration-manager/runtime-benchmarks",
   "pallet-nft-sales/runtime-benchmarks",
   "pallet-permissions/runtime-benchmarks",
-  "pallet-pools/runtime-benchmarks",
+  "pallet-pools-system/runtime-benchmarks",
   "pallet-restricted-tokens/runtime-benchmarks",
   "pallet-society/runtime-benchmarks",
   "pallet-uniques/runtime-benchmarks",
@@ -391,7 +301,7 @@
   "pallet-multisig/try-runtime",
   "pallet-nft-sales/try-runtime",
   "pallet-permissions/try-runtime",
-  "pallet-pools/try-runtime",
+  "pallet-pools-system/try-runtime",
   "pallet-preimage/try-runtime",
   "pallet-proxy/try-runtime",
   "pallet-randomness-collective-flip/try-runtime",
@@ -408,7 +318,6 @@
   "pallet-xcm/try-runtime",
   "parachain-info/try-runtime",
   "runtime-common/try-runtime",
->>>>>>> 0032ab35
 ]
 
 # A feature that should be enabled when the runtime should be build for on-chain
