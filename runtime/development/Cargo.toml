--- conflicted
+++ resolved
@@ -30,10 +30,7 @@
 cumulus-pallet-dmp-queue = {git = "https://github.com/paritytech/cumulus", default-features = false, branch = "polkadot-v0.9.12" }
 cumulus-pallet-aura-ext = {git = "https://github.com/paritytech/cumulus", default-features = false, branch = "polkadot-v0.9.12" }
 cumulus-primitives-timestamp = {git = "https://github.com/paritytech/cumulus", default-features = false, branch = "polkadot-v0.9.12" }
-<<<<<<< HEAD
 pallet-collator-selection = {git = "https://github.com/paritytech/cumulus", default-features = false, branch = "polkadot-v0.9.12" }
-=======
->>>>>>> 14ed9ef9
 
 # polkadot dependencies
 polkadot-parachain = { git = "https://github.com/paritytech/polkadot", default-features = false , branch = "release-v0.9.12" }
@@ -96,17 +93,12 @@
 pallet-sudo = { git = "https://github.com/paritytech/substrate",  default-features = false , branch = "polkadot-v0.9.12" }
 pallet-aura = { git = "https://github.com/paritytech/substrate", default-features = false, branch = "polkadot-v0.9.12" }
 pallet-society = { git = "https://github.com/paritytech/substrate", default-features = false, branch = "polkadot-v0.9.12" }
-<<<<<<< HEAD
-pallet-uniques = { git = "https://github.com/paritytech/substrate", default-features = false, branch = "polkadot-v0.9.12" }
-pallet-treasury = { git = "https://github.com/paritytech/substrate", default-features = false, branch = "polkadot-v0.9.12" }
-=======
 pallet-uniques = { git = "https://github.com/paritytech/substrate",  default-features = false , branch = "polkadot-v0.9.12" }
 pallet-treasury = { git = "https://github.com/paritytech/substrate", default-features = false, branch = "polkadot-v0.9.12" }
 
 # orml pallets
 orml-tokens = { git = "https://github.com/open-web3-stack/open-runtime-module-library", default-features = false, branch = "polkadot-v0.9.12" }
 orml-traits = { git = "https://github.com/open-web3-stack/open-runtime-module-library", default-features = false, branch = "polkadot-v0.9.12" }
->>>>>>> 14ed9ef9
 
 runtime-common = { path = "../common", default-features = false }
 primitives-tokens = { path = "../../primitives/tokens", default-features = false }
@@ -190,7 +182,6 @@
     "cumulus-pallet-aura-ext/std",
     "pallet-aura/std",
     "sp-consensus-aura/std",
-    "orml-tokens/std",
     "pallet-fees/std",
     "pallet-anchors/std",
     "pallet-claims/std",
@@ -198,12 +189,10 @@
     "pallet-society/std",
     "runtime-common/std",
     "pallet-uniques/std",
-<<<<<<< HEAD
-=======
     "orml-tokens/std",
     "pallet-loan/std",
+    "pallet-uniques/std",
     "primitives-tokens/std",
->>>>>>> 14ed9ef9
     "pallet-treasury/std"
 ]
 runtime-benchmarks = [
@@ -220,11 +209,8 @@
     "pallet-collator-allowlist/runtime-benchmarks",
     "pallet-crowdloan-reward/runtime-benchmarks",
     "pallet-crowdloan-claim/runtime-benchmarks",
-<<<<<<< HEAD
-    'pallet-collator-selection/runtime-benchmarks',
-=======
-    "pallet-loan/runtime-benchmarks"
->>>>>>> 14ed9ef9
+    "pallet-loan/runtime-benchmarks",
+    'pallet-collator-selection/runtime-benchmarks'
 ]
 
 # A feature that should be enabled when the runtime should be build for on-chain
