[package]
name = "development-runtime"
version = "0.10.4"
authors = ["Centrifuge <admin@centrifuge.io>"]
edition = "2021"
build = "build.rs"
license = "LGPL-3.0"
homepage = "https://centrifuge.io/"
repository = "https://github.com/centrifuge/centrifuge-chain"

[dependencies]
# third-party dependencies
codec = { package = "parity-scale-codec", version = "3.0", default-features = false, features = ["derive"] }
scale-info = { version = "2.0", default-features = false, features = ["derive"] }
integer-sqrt = { version = "0.1.2" }
safe-mix = { version = "1.0", default-features = false }
smallvec = "1.6.1"
static_assertions = "1.1.0"
hex-literal = { version = "0.3.4", optional = true }
rustc-hex = { version = "2.0", optional = true }
serde = { version = "1.0.119", optional = true }

# parachain
parachain-info = { git = "https://github.com/paritytech/cumulus", default-features = false, branch = "polkadot-v0.9.29" }
cumulus-pallet-parachain-system = { git = "https://github.com/paritytech/cumulus", default-features = false, branch = "polkadot-v0.9.29" }
cumulus-primitives-core = {git = "https://github.com/paritytech/cumulus", default-features = false, branch = "polkadot-v0.9.29" }
cumulus-primitives-utility = {git = "https://github.com/paritytech/cumulus", default-features = false, branch = "polkadot-v0.9.29" }
cumulus-pallet-xcm = {git = "https://github.com/paritytech/cumulus", default-features = false, branch = "polkadot-v0.9.29" }
cumulus-pallet-xcmp-queue = {git = "https://github.com/paritytech/cumulus", default-features = false, branch = "polkadot-v0.9.29" }
cumulus-pallet-dmp-queue = {git = "https://github.com/paritytech/cumulus", default-features = false, branch = "polkadot-v0.9.29" }
cumulus-pallet-aura-ext = {git = "https://github.com/paritytech/cumulus", default-features = false, branch = "polkadot-v0.9.29" }
cumulus-primitives-timestamp = {git = "https://github.com/paritytech/cumulus", default-features = false, branch = "polkadot-v0.9.29" }
pallet-collator-selection = {git = "https://github.com/paritytech/cumulus", default-features = false, branch = "polkadot-v0.9.29" }

# polkadot dependencies
polkadot-parachain = { git = "https://github.com/paritytech/polkadot", default-features = false , branch = "release-v0.9.29" }
polkadot-runtime-common = { git = "https://github.com/paritytech/polkadot", default-features = false , branch = "release-v0.9.29" }
xcm = { git = "https://github.com/paritytech/polkadot", default-features = false , branch = "release-v0.9.29" }
pallet-xcm = { git = "https://github.com/paritytech/polkadot", default-features = false , branch = "release-v0.9.29" }
xcm-executor = { git = "https://github.com/paritytech/polkadot", default-features = false , branch = "release-v0.9.29" }
xcm-builder = { git = "https://github.com/paritytech/polkadot", default-features = false , branch = "release-v0.9.29" }

# primitives
sp-authority-discovery = { git = "https://github.com/paritytech/substrate",  default-features = false , branch = "polkadot-v0.9.29" }
sp-consensus-babe = { git = "https://github.com/paritytech/substrate",  default-features = false , branch = "polkadot-v0.9.29" }
sp-block-builder = { git = "https://github.com/paritytech/substrate",  default-features = false, branch = "polkadot-v0.9.29" }
sp-inherents = { git = "https://github.com/paritytech/substrate",  default-features = false , branch = "polkadot-v0.9.29" }
sp-offchain = { git = "https://github.com/paritytech/substrate",  default-features = false , branch = "polkadot-v0.9.29" }
sp-core = { git = "https://github.com/paritytech/substrate",  default-features = false , branch = "polkadot-v0.9.29" }
sp-io = { git = "https://github.com/paritytech/substrate",  default-features = false , branch = "polkadot-v0.9.29" }
sp-std = { git = "https://github.com/paritytech/substrate",  default-features = false , branch = "polkadot-v0.9.29" }
sp-api = { git = "https://github.com/paritytech/substrate",  default-features = false , branch = "polkadot-v0.9.29" }
sp-runtime = { git = "https://github.com/paritytech/substrate",  default-features = false , branch = "polkadot-v0.9.29" }
sp-staking = { git = "https://github.com/paritytech/substrate",  default-features = false , branch = "polkadot-v0.9.29" }
sp-session = { git = "https://github.com/paritytech/substrate",  default-features = false , branch = "polkadot-v0.9.29" }
sp-transaction-pool = { git = "https://github.com/paritytech/substrate",  default-features = false , branch = "polkadot-v0.9.29" }
sp-version = { git = "https://github.com/paritytech/substrate",  default-features = false , branch = "polkadot-v0.9.29" }
sp-arithmetic = { git = "https://github.com/paritytech/substrate",  default-features = false , branch = "polkadot-v0.9.29" }
sp-consensus-aura = { git = "https://github.com/paritytech/substrate", default-features = false, branch = "polkadot-v0.9.29" }

# frame dependencies
frame-executive = { git = "https://github.com/paritytech/substrate",  default-features = false , branch = "polkadot-v0.9.29" }
frame-support = { git = "https://github.com/paritytech/substrate",  default-features = false , branch = "polkadot-v0.9.29" }
frame-system = { git = "https://github.com/paritytech/substrate",  default-features = false , branch = "polkadot-v0.9.29" }
frame-system-benchmarking = { git = "https://github.com/paritytech/substrate", default-features = false, optional = true , branch = "polkadot-v0.9.29" }
frame-benchmarking = { git = "https://github.com/paritytech/substrate",  default-features = false , optional = true , branch = "polkadot-v0.9.29" }
frame-system-rpc-runtime-api = { git = "https://github.com/paritytech/substrate",  default-features = false , branch = "polkadot-v0.9.29" }
pallet-authority-discovery = { git = "https://github.com/paritytech/substrate",  default-features = false , branch = "polkadot-v0.9.29" }
pallet-authorship = { git = "https://github.com/paritytech/substrate",  default-features = false , branch = "polkadot-v0.9.29" }
pallet-babe = { git = "https://github.com/paritytech/substrate",  default-features = false , branch = "polkadot-v0.9.29" }
pallet-balances = { git = "https://github.com/paritytech/substrate",  default-features = false , branch = "polkadot-v0.9.29" }
pallet-collective = { git = "https://github.com/paritytech/substrate",  default-features = false , branch = "polkadot-v0.9.29" }
pallet-democracy = { git = "https://github.com/paritytech/substrate",  default-features = false , branch = "polkadot-v0.9.29" }
pallet-elections-phragmen = { git = "https://github.com/paritytech/substrate",  default-features = false , branch = "polkadot-v0.9.29" }
pallet-grandpa = { git = "https://github.com/paritytech/substrate",  default-features = false , branch = "polkadot-v0.9.29" }
pallet-im-online = { git = "https://github.com/paritytech/substrate",  default-features = false , branch = "polkadot-v0.9.29" }
pallet-indices = { git = "https://github.com/paritytech/substrate",  default-features = false , branch = "polkadot-v0.9.29" }
pallet-membership = { git = "https://github.com/paritytech/substrate",  default-features = false , branch = "polkadot-v0.9.29" }
pallet-multisig = { git = "https://github.com/paritytech/substrate",  default-features = false , branch = "polkadot-v0.9.29" }
pallet-offences = { git = "https://github.com/paritytech/substrate",  default-features = false , branch = "polkadot-v0.9.29" }
pallet-preimage = { git = "https://github.com/paritytech/substrate", default-features = false , branch = "polkadot-v0.9.29" }
pallet-proxy = { git = "https://github.com/paritytech/substrate",  default-features = false , branch = "polkadot-v0.9.29" }
pallet-randomness-collective-flip = { git = "https://github.com/paritytech/substrate",  default-features = false , branch = "polkadot-v0.9.29" }
pallet-session = { git = "https://github.com/paritytech/substrate",  default-features = false, features = ["historical"] , branch = "polkadot-v0.9.29" }
pallet-staking = { git = "https://github.com/paritytech/substrate",  default-features = false , branch = "polkadot-v0.9.29" }
pallet-staking-reward-curve = { git = "https://github.com/paritytech/substrate", branch = "polkadot-v0.9.29" }
pallet-timestamp = { git = "https://github.com/paritytech/substrate",  default-features = false , branch = "polkadot-v0.9.29" }
pallet-utility = { git = "https://github.com/paritytech/substrate",  default-features = false , branch = "polkadot-v0.9.29" }
pallet-transaction-payment = { git = "https://github.com/paritytech/substrate",  default-features = false , branch = "polkadot-v0.9.29" }
pallet-transaction-payment-rpc-runtime-api = { git = "https://github.com/paritytech/substrate",  default-features = false , branch = "polkadot-v0.9.29" }
pallet-identity = { git = "https://github.com/paritytech/substrate",  default-features = false , branch = "polkadot-v0.9.29" }
pallet-scheduler = { git = "https://github.com/paritytech/substrate",  default-features = false , branch = "polkadot-v0.9.29" }
pallet-vesting = { git = "https://github.com/paritytech/substrate",  default-features = false , branch = "polkadot-v0.9.29" }
pallet-sudo = { git = "https://github.com/paritytech/substrate",  default-features = false , branch = "polkadot-v0.9.29" }
pallet-aura = { git = "https://github.com/paritytech/substrate", default-features = false, branch = "polkadot-v0.9.29" }
pallet-society = { git = "https://github.com/paritytech/substrate", default-features = false, branch = "polkadot-v0.9.29" }
pallet-uniques = { git = "https://github.com/paritytech/substrate",  default-features = false , branch = "polkadot-v0.9.29" }
pallet-treasury = { git = "https://github.com/paritytech/substrate", default-features = false, branch = "polkadot-v0.9.29" }

# orml pallets
orml-asset-registry = {  git = "https://github.com/open-web3-stack/open-runtime-module-library", default-features = false, branch = "polkadot-v0.9.29" }
orml-tokens = {  git = "https://github.com/open-web3-stack/open-runtime-module-library", default-features = false, branch = "polkadot-v0.9.29" }
orml-traits = {  git = "https://github.com/open-web3-stack/open-runtime-module-library", default-features = false, branch = "polkadot-v0.9.29" }
orml-xcm = {  git = "https://github.com/open-web3-stack/open-runtime-module-library", default-features = false, branch = "polkadot-v0.9.29" }
orml-xcm-support = {  git = "https://github.com/open-web3-stack/open-runtime-module-library", default-features = false, branch = "polkadot-v0.9.29" }
orml-xtokens = {  git = "https://github.com/open-web3-stack/open-runtime-module-library", default-features = false, branch = "polkadot-v0.9.29" }

runtime-common = { path = "../common", default-features = false }
cfg-types = { path = "../../libs/types", default-features = false }
cfg-traits = { path = "../../libs/traits", default-features = false }
cfg-primitives = { path = "../../libs/primitives", default-features = false }

# bridge pallets
chainbridge = { git = "https://github.com/centrifuge/chainbridge-substrate.git", default-features = false, branch = "polkadot-v0.9.29" }

# our custom pallets
pallet-anchors = { path = "../../pallets/anchors", default-features = false }
pallet-restricted-tokens = { path = "../../pallets/restricted-tokens", default-features = false }
pallet-fees = { path = "../../pallets/fees", default-features = false }
pallet-collator-allowlist = { path = "../../pallets/collator-allowlist", default-features = false }
pallet-claims = { path = "../../pallets/claims", default-features = false }
pallet-pools = { path = "../../pallets/pools", default-features = false }
pallet-migration-manager = { path = "../../pallets/migration", default-features = false }
pallet-crowdloan-claim = { path = "../../pallets/crowdloan-claim", default-features = false }
pallet-crowdloan-reward = { path = "../../pallets/crowdloan-reward", default-features = false }
pallet-loans = { path = "../../pallets/loans", default-features = false }
pallet-permissions = { path = "../../pallets/permissions", default-features = false }
pallet-nft-sales = { path = "../../pallets/nft-sales", default-features = false }
pallet-bridge = { path = "../../pallets/bridge", default-features = false }
pallet-nft = { path = "../../pallets/nft", default-features = false }
pallet-interest-accrual = { path = "../../pallets/interest-accrual", default-features = false }
pallet-keystore = { path = "../../pallets/keystore", default-features = false }
<<<<<<< HEAD
pallet-investments = { path = "../../pallets/investments", default-features = false }
=======
pallet-rewards = { path = "../../pallets/rewards", default-features = false }
pallet-liquidity-rewards = { path = "../../pallets/liquidity-rewards", default-features = false }
>>>>>>> d3369ec3

[build-dependencies]
substrate-wasm-builder = { git = "https://github.com/paritytech/substrate", branch = "polkadot-v0.9.29" }

[features]
default = ["std"]
std = [
    "cfg-primitives/std",
    "cfg-types/std",
    "chainbridge/std",
    "chainbridge/std",
    "codec/std",
    "cumulus-pallet-aura-ext/std",
    "cumulus-pallet-parachain-system/std",
    "cumulus-pallet-xcm/std",
    "cumulus-pallet-xcmp-queue/std",
    "cumulus-primitives-timestamp/std",
    "frame-executive/std",
    "frame-support/std",
    "frame-system-rpc-runtime-api/std",
    "frame-system/std",
    "orml-asset-registry/std",
    "orml-tokens/std",
    "orml-xtokens/std",
    "pallet-anchors/std",
    "pallet-aura/std",
    "pallet-authority-discovery/std",
    "pallet-authorship/std",
    "pallet-babe/std",
    "pallet-balances/std",
    "pallet-bridge/std",
    "pallet-claims/std",
    "pallet-collator-allowlist/std",
    "pallet-collator-selection/std",
    "pallet-collective/std",
    "pallet-crowdloan-claim/std",
    "pallet-crowdloan-reward/std",
    "pallet-democracy/std",
    "pallet-elections-phragmen/std",
    "pallet-fees/std",
    "pallet-grandpa/std",
    "pallet-identity/std",
    "pallet-im-online/std",
    "pallet-indices/std",
    "pallet-interest-accrual/std",
    "pallet-investments/std",
    "pallet-keystore/std",
    "pallet-liquidity-rewards/std",
    "pallet-loans/std",
    "pallet-membership/std",
    "pallet-migration-manager/std",
    "pallet-multisig/std",
    "pallet-nft-sales/std",
    "pallet-nft/std",
    "pallet-offences/std",
    "pallet-permissions/std",
    "pallet-preimage/std",
    "pallet-proxy/std",
    "pallet-randomness-collective-flip/std",
    "pallet-restricted-tokens/std",
    "pallet-rewards/std",
    "pallet-scheduler/std",
    "pallet-session/std",
    "pallet-society/std",
    "pallet-society/std",
    "pallet-staking/std",
    "pallet-sudo/std",
    "pallet-timestamp/std",
    "pallet-transaction-payment-rpc-runtime-api/std",
    "pallet-transaction-payment/std",
    "pallet-treasury/std",
    "pallet-uniques/std",
    "pallet-utility/std",
    "pallet-vesting/std",
    "parachain-info/std",
    "polkadot-runtime-common/std",
    "runtime-common/std",
    "rustc-hex",
    "safe-mix/std",
    "serde",
    "sp-api/std",
    "sp-arithmetic/std",
    "sp-authority-discovery/std",
    "sp-block-builder/std",
    "sp-consensus-aura/std",
    "sp-consensus-babe/std",
    "sp-core/std",
    "sp-inherents/std",
    "sp-io/std",
    "sp-offchain/std",
    "sp-runtime/std",
    "sp-session/std",
    "sp-staking/std",
    "sp-std/std",
    "sp-transaction-pool/std",
    "sp-version/std",
    "xcm-builder/std",
    "xcm-executor/std",
    "xcm/std",
]

runtime-benchmarks = [
    "cfg-types/runtime-benchmarks",
    "chainbridge/runtime-benchmarks",
    "frame-benchmarking/runtime-benchmarks",
    "frame-support/runtime-benchmarks",
    "frame-system-benchmarking",
    "frame-system/runtime-benchmarks",
    "hex-literal",
    "pallet-anchors/runtime-benchmarks",
    "pallet-balances/runtime-benchmarks",
    "pallet-collator-allowlist/runtime-benchmarks",
    "pallet-collator-selection/runtime-benchmarks",
    "pallet-collective/runtime-benchmarks",
    "pallet-crowdloan-claim/runtime-benchmarks",
    "pallet-crowdloan-reward/runtime-benchmarks",
    "pallet-fees/runtime-benchmarks",
    "pallet-interest-accrual/runtime-benchmarks",
    "pallet-investments/runtime-benchmarks",
    "pallet-keystore/runtime-benchmarks",
    "pallet-liquidity-rewards/runtime-benchmarks",
    "pallet-loans/runtime-benchmarks",
    "pallet-migration-manager/runtime-benchmarks",
    "pallet-nft-sales/runtime-benchmarks",
    "pallet-permissions/runtime-benchmarks",
    "pallet-pools/runtime-benchmarks",
    "pallet-restricted-tokens/runtime-benchmarks",
    "pallet-society/runtime-benchmarks",
    "pallet-uniques/runtime-benchmarks",
    "pallet-xcm/runtime-benchmarks",
    "runtime-common/runtime-benchmarks",
    "xcm-builder/runtime-benchmarks",
]

try-runtime = [
    "cumulus-pallet-aura-ext/try-runtime",
    "cumulus-pallet-dmp-queue/try-runtime",
    "cumulus-pallet-parachain-system/try-runtime",
    "cumulus-pallet-xcm/try-runtime",
    "cumulus-pallet-xcmp-queue/try-runtime",
    "frame-executive/try-runtime",
    "frame-support/try-runtime",
    "frame-system/try-runtime",
    "orml-asset-registry/try-runtime",
    "orml-tokens/try-runtime",
    "orml-xcm/try-runtime",
    "orml-xtokens/try-runtime",
    "pallet-anchors/try-runtime",
    "pallet-anchors/try-runtime",
    "pallet-aura/try-runtime",
    "pallet-authorship/try-runtime",
    "pallet-balances/try-runtime",
    "pallet-collator-allowlist/try-runtime",
    "pallet-collator-selection/try-runtime",
    "pallet-collective/try-runtime",
    "pallet-collective/try-runtime",
    "pallet-crowdloan-claim/try-runtime",
    "pallet-crowdloan-reward/try-runtime",
    "pallet-democracy/try-runtime",
    "pallet-elections-phragmen/try-runtime",
    "pallet-fees/try-runtime",
    "pallet-identity/try-runtime",
    "pallet-interest-accrual/try-runtime",
<<<<<<< HEAD
    "pallet-investments/try-runtime",
=======
    "pallet-liquidity-rewards/runtime-benchmarks",
>>>>>>> d3369ec3
    "pallet-loans/try-runtime",
    "pallet-migration-manager/try-runtime",
    "pallet-multisig/try-runtime",
    "pallet-nft-sales/try-runtime",
    "pallet-permissions/try-runtime",
    "pallet-pools/try-runtime",
    "pallet-preimage/try-runtime",
    "pallet-proxy/try-runtime",
    "pallet-randomness-collective-flip/try-runtime",
    "pallet-restricted-tokens/try-runtime",
    "pallet-scheduler/try-runtime",
    "pallet-session/try-runtime",
    "pallet-society/try-runtime",
    "pallet-timestamp/try-runtime",
    "pallet-transaction-payment/try-runtime",
    "pallet-treasury/try-runtime",
    "pallet-uniques/try-runtime",
    "pallet-utility/try-runtime",
    "pallet-vesting/try-runtime",
    "pallet-xcm/try-runtime",
    "parachain-info/try-runtime",
    "runtime-common/try-runtime",
]

# A feature that should be enabled when the runtime should be build for on-chain
# deployment. This will disable stuff that shouldn't be part of the on-chain wasm
# to make it smaller like logging for example.
on-chain-release-build = [
    "sp-api/disable-logging",
]<|MERGE_RESOLUTION|>--- conflicted
+++ resolved
@@ -130,12 +130,9 @@
 pallet-nft = { path = "../../pallets/nft", default-features = false }
 pallet-interest-accrual = { path = "../../pallets/interest-accrual", default-features = false }
 pallet-keystore = { path = "../../pallets/keystore", default-features = false }
-<<<<<<< HEAD
 pallet-investments = { path = "../../pallets/investments", default-features = false }
-=======
 pallet-rewards = { path = "../../pallets/rewards", default-features = false }
 pallet-liquidity-rewards = { path = "../../pallets/liquidity-rewards", default-features = false }
->>>>>>> d3369ec3
 
 [build-dependencies]
 substrate-wasm-builder = { git = "https://github.com/paritytech/substrate", branch = "polkadot-v0.9.29" }
@@ -284,13 +281,11 @@
     "orml-xcm/try-runtime",
     "orml-xtokens/try-runtime",
     "pallet-anchors/try-runtime",
-    "pallet-anchors/try-runtime",
     "pallet-aura/try-runtime",
     "pallet-authorship/try-runtime",
     "pallet-balances/try-runtime",
     "pallet-collator-allowlist/try-runtime",
     "pallet-collator-selection/try-runtime",
-    "pallet-collective/try-runtime",
     "pallet-collective/try-runtime",
     "pallet-crowdloan-claim/try-runtime",
     "pallet-crowdloan-reward/try-runtime",
@@ -299,11 +294,8 @@
     "pallet-fees/try-runtime",
     "pallet-identity/try-runtime",
     "pallet-interest-accrual/try-runtime",
-<<<<<<< HEAD
     "pallet-investments/try-runtime",
-=======
-    "pallet-liquidity-rewards/runtime-benchmarks",
->>>>>>> d3369ec3
+    "pallet-liquidity-rewards/try-runtime",
     "pallet-loans/try-runtime",
     "pallet-migration-manager/try-runtime",
     "pallet-multisig/try-runtime",
