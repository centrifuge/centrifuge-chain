--- conflicted
+++ resolved
@@ -1,10 +1,6 @@
 [package]
 name = "development-runtime"
-<<<<<<< HEAD
-version = "0.10.23"
-=======
 version = "0.10.24"
->>>>>>> 597eb772
 authors = ["Centrifuge <admin@centrifuge.io>"]
 edition = "2021"
 build = "build.rs"
