[package]
name = "development-runtime"
version = "0.10.20"
authors = ["Centrifuge <admin@centrifuge.io>"]
edition = "2021"
build = "build.rs"
license = "LGPL-3.0"
homepage = "https://centrifuge.io/"
repository = "https://github.com/centrifuge/centrifuge-chain"

[dependencies]
# third-party dependencies
codec = { package = "parity-scale-codec", version = "3.0", default-features = false, features = ["derive"] }
getrandom = { version = "0.2", features = ["js"] }
hex = { version = "0.4.3", default_features = false }
hex-literal = { version = "0.3.4", optional = true }
scale-info = { version = "2.3.0", default-features = false, features = ["derive"] }
serde = { version = "1.0.119", optional = true }
static_assertions = "1.1.0"

# parachain
cumulus-pallet-aura-ext = { git = "https://github.com/paritytech/cumulus", default-features = false, branch = "polkadot-v0.9.38" }
cumulus-pallet-dmp-queue = { git = "https://github.com/paritytech/cumulus", default-features = false, branch = "polkadot-v0.9.38" }
cumulus-pallet-parachain-system = { git = "https://github.com/paritytech/cumulus", default-features = false, branch = "polkadot-v0.9.38" }
cumulus-pallet-session-benchmarking = { git = "https://github.com/paritytech/cumulus", default-features = false, optional = true, branch = "polkadot-v0.9.38" }
cumulus-pallet-xcm = { git = "https://github.com/paritytech/cumulus", default-features = false, branch = "polkadot-v0.9.38" }
cumulus-pallet-xcmp-queue = { git = "https://github.com/paritytech/cumulus", default-features = false, branch = "polkadot-v0.9.38" }
cumulus-primitives-core = { git = "https://github.com/paritytech/cumulus", default-features = false, branch = "polkadot-v0.9.38" }
cumulus-primitives-timestamp = { git = "https://github.com/paritytech/cumulus", default-features = false, branch = "polkadot-v0.9.38" }
cumulus-primitives-utility = { git = "https://github.com/paritytech/cumulus", default-features = false, branch = "polkadot-v0.9.38" }
pallet-collator-selection = { git = "https://github.com/paritytech/cumulus", default-features = false, branch = "polkadot-v0.9.38" }
parachain-info = { git = "https://github.com/paritytech/cumulus", default-features = false, branch = "polkadot-v0.9.38" }

# polkadot dependencies
pallet-xcm = { git = "https://github.com/paritytech/polkadot", default-features = false, branch = "release-v0.9.38" }
polkadot-parachain = { git = "https://github.com/paritytech/polkadot", default-features = false, branch = "release-v0.9.38" }
polkadot-runtime-common = { git = "https://github.com/paritytech/polkadot", default-features = false, branch = "release-v0.9.38" }
xcm = { git = "https://github.com/paritytech/polkadot", default-features = false, branch = "release-v0.9.38" }
xcm-builder = { git = "https://github.com/paritytech/polkadot", default-features = false, branch = "release-v0.9.38" }
xcm-executor = { git = "https://github.com/paritytech/polkadot", default-features = false, branch = "release-v0.9.38" }

# primitives
sp-api = { git = "https://github.com/paritytech/substrate", default-features = false, branch = "polkadot-v0.9.38" }
sp-block-builder = { git = "https://github.com/paritytech/substrate", default-features = false, branch = "polkadot-v0.9.38" }
sp-consensus-aura = { git = "https://github.com/paritytech/substrate", default-features = false, branch = "polkadot-v0.9.38" }
sp-core = { git = "https://github.com/paritytech/substrate", default-features = false, branch = "polkadot-v0.9.38" }
sp-inherents = { git = "https://github.com/paritytech/substrate", default-features = false, branch = "polkadot-v0.9.38" }
sp-io = { git = "https://github.com/paritytech/substrate", default-features = false, branch = "polkadot-v0.9.38" }
sp-offchain = { git = "https://github.com/paritytech/substrate", default-features = false, branch = "polkadot-v0.9.38" }
sp-runtime = { git = "https://github.com/paritytech/substrate", default-features = false, branch = "polkadot-v0.9.38" }
sp-session = { git = "https://github.com/paritytech/substrate", default-features = false, branch = "polkadot-v0.9.38" }
sp-std = { git = "https://github.com/paritytech/substrate", default-features = false, branch = "polkadot-v0.9.38" }
sp-transaction-pool = { git = "https://github.com/paritytech/substrate", default-features = false, branch = "polkadot-v0.9.38" }
sp-version = { git = "https://github.com/paritytech/substrate", default-features = false, branch = "polkadot-v0.9.38" }

# frame dependencies
frame-benchmarking = { git = "https://github.com/paritytech/substrate", default-features = false, optional = true, branch = "polkadot-v0.9.38" }
frame-executive = { git = "https://github.com/paritytech/substrate", default-features = false, branch = "polkadot-v0.9.38" }
frame-support = { git = "https://github.com/paritytech/substrate", default-features = false, branch = "polkadot-v0.9.38", features = [
  "tuples-96",
] } # tuples feature can be remove on 0.9.42
frame-system = { git = "https://github.com/paritytech/substrate", default-features = false, branch = "polkadot-v0.9.38" }
frame-system-benchmarking = { git = "https://github.com/paritytech/substrate", default-features = false, optional = true, branch = "polkadot-v0.9.38" }
frame-system-rpc-runtime-api = { git = "https://github.com/paritytech/substrate", default-features = false, branch = "polkadot-v0.9.38" }
frame-try-runtime = { git = "https://github.com/paritytech/substrate", default-features = false, optional = true, branch = "polkadot-v0.9.38" }
pallet-aura = { git = "https://github.com/paritytech/substrate", default-features = false, branch = "polkadot-v0.9.38" }
pallet-authorship = { git = "https://github.com/paritytech/substrate", default-features = false, branch = "polkadot-v0.9.38" }
pallet-balances = { git = "https://github.com/paritytech/substrate", default-features = false, branch = "polkadot-v0.9.38" }
pallet-collective = { git = "https://github.com/paritytech/substrate", default-features = false, branch = "polkadot-v0.9.38" }
pallet-democracy = { git = "https://github.com/paritytech/substrate", default-features = false, branch = "polkadot-v0.9.38" }
pallet-elections-phragmen = { git = "https://github.com/paritytech/substrate", default-features = false, branch = "polkadot-v0.9.38" }
pallet-identity = { git = "https://github.com/paritytech/substrate", default-features = false, branch = "polkadot-v0.9.38" }
pallet-membership = { git = "https://github.com/paritytech/substrate", default-features = false, branch = "polkadot-v0.9.38" }
pallet-multisig = { git = "https://github.com/paritytech/substrate", default-features = false, branch = "polkadot-v0.9.38" }
pallet-preimage = { git = "https://github.com/paritytech/substrate", default-features = false, branch = "polkadot-v0.9.38" }
pallet-proxy = { git = "https://github.com/paritytech/substrate", default-features = false, branch = "polkadot-v0.9.38" }
pallet-randomness-collective-flip = { git = "https://github.com/paritytech/substrate", default-features = false, branch = "polkadot-v0.9.38" }
pallet-scheduler = { git = "https://github.com/paritytech/substrate", default-features = false, branch = "polkadot-v0.9.38" }
pallet-session = { git = "https://github.com/paritytech/substrate", default-features = false, features = ["historical"], branch = "polkadot-v0.9.38" }
pallet-sudo = { git = "https://github.com/paritytech/substrate", default-features = false, branch = "polkadot-v0.9.38" }
pallet-timestamp = { git = "https://github.com/paritytech/substrate", default-features = false, branch = "polkadot-v0.9.38" }
pallet-transaction-payment = { git = "https://github.com/paritytech/substrate", default-features = false, branch = "polkadot-v0.9.38" }
pallet-transaction-payment-rpc-runtime-api = { git = "https://github.com/paritytech/substrate", default-features = false, branch = "polkadot-v0.9.38" }
pallet-treasury = { git = "https://github.com/paritytech/substrate", default-features = false, branch = "polkadot-v0.9.38" }
pallet-uniques = { git = "https://github.com/paritytech/substrate", default-features = false, branch = "polkadot-v0.9.38" }
pallet-utility = { git = "https://github.com/paritytech/substrate", default-features = false, branch = "polkadot-v0.9.38" }
pallet-vesting = { git = "https://github.com/paritytech/substrate", default-features = false, branch = "polkadot-v0.9.38" }

# orml pallets
orml-asset-registry = { git = "https://github.com/open-web3-stack/open-runtime-module-library", default-features = false, branch = "polkadot-v0.9.38" }
orml-oracle = { git = "https://github.com/open-web3-stack/open-runtime-module-library", default-features = false, branch = "polkadot-v0.9.38" }
orml-tokens = { git = "https://github.com/open-web3-stack/open-runtime-module-library", default-features = false, branch = "polkadot-v0.9.38" }
orml-traits = { git = "https://github.com/open-web3-stack/open-runtime-module-library", default-features = false, branch = "polkadot-v0.9.38" }
orml-xcm = { git = "https://github.com/open-web3-stack/open-runtime-module-library", default-features = false, branch = "polkadot-v0.9.38" }
orml-xcm-support = { git = "https://github.com/open-web3-stack/open-runtime-module-library", default-features = false, branch = "polkadot-v0.9.38" }
orml-xtokens = { git = "https://github.com/open-web3-stack/open-runtime-module-library", default-features = false, branch = "polkadot-v0.9.38" }

# frontier pallets
fp-rpc = { git = "https://github.com/PureStake/frontier", default-features = false, branch = "moonbeam-polkadot-v0.9.38" }
fp-self-contained = { git = "https://github.com/PureStake/frontier", default-features = false, branch = "moonbeam-polkadot-v0.9.38" }
pallet-base-fee = { git = "https://github.com/PureStake/frontier", default-features = false, branch = "moonbeam-polkadot-v0.9.38" }
pallet-ethereum = { git = "https://github.com/PureStake/frontier", default-features = false, branch = "moonbeam-polkadot-v0.9.38" }
pallet-evm = { git = "https://github.com/PureStake/frontier", default-features = false, branch = "moonbeam-polkadot-v0.9.38" }
pallet-evm-chain-id = { git = "https://github.com/PureStake/frontier", default-features = false, branch = "moonbeam-polkadot-v0.9.38" }
pallet-evm-precompile-dispatch = { git = "https://github.com/PureStake/frontier", default-features = false, branch = "moonbeam-polkadot-v0.9.38" }

cfg-primitives = { path = "../../libs/primitives", default-features = false }
cfg-traits = { path = "../../libs/traits", default-features = false }
cfg-types = { path = "../../libs/types", default-features = false }
runtime-common = { path = "../common", default-features = false }

# bridge pallets
chainbridge = { git = "https://github.com/centrifuge/chainbridge-substrate.git", default-features = false, branch = "polkadot-v0.9.38" }

# our custom pallets
axelar-gateway-precompile = { path = "../../pallets/liquidity-pools-gateway/axelar-gateway-precompile", default-features = false }
liquidity-pools-gateway-routers = { path = "../../pallets/liquidity-pools-gateway/routers", default-features = false }
pallet-anchors = { path = "../../pallets/anchors", default-features = false }
pallet-block-rewards = { path = "../../pallets/block-rewards", default-features = false }
pallet-bridge = { path = "../../pallets/bridge", default-features = false }
pallet-claims = { path = "../../pallets/claims", default-features = false }
pallet-collator-allowlist = { path = "../../pallets/collator-allowlist", default-features = false }
pallet-crowdloan-claim = { path = "../../pallets/crowdloan-claim", default-features = false }
pallet-crowdloan-reward = { path = "../../pallets/crowdloan-reward", default-features = false }
pallet-data-collector = { path = "../../pallets/data-collector", default-features = false }
pallet-ethereum-transaction = { path = "../../pallets/ethereum-transaction", default-features = false }
pallet-fees = { path = "../../pallets/fees", default-features = false }
pallet-interest-accrual = { path = "../../pallets/interest-accrual", default-features = false }
pallet-investments = { path = "../../pallets/investments", default-features = false }
pallet-keystore = { path = "../../pallets/keystore", default-features = false }
pallet-liquidity-pools = { path = "../../pallets/liquidity-pools", default-features = false }
pallet-liquidity-pools-gateway = { path = "../../pallets/liquidity-pools-gateway", default-features = false }
pallet-liquidity-rewards = { path = "../../pallets/liquidity-rewards", default-features = false }
pallet-loans = { path = "../../pallets/loans", default-features = false }
pallet-migration-manager = { path = "../../pallets/migration", default-features = false }
pallet-nft = { path = "../../pallets/nft", default-features = false }
pallet-nft-sales = { path = "../../pallets/nft-sales", default-features = false }
pallet-order-book = { path = "../../pallets/order-book", default-features = false }
pallet-permissions = { path = "../../pallets/permissions", default-features = false }
pallet-pool-registry = { path = "../../pallets/pool-registry", default-features = false }
pallet-pool-system = { path = "../../pallets/pool-system", default-features = false }
pallet-restricted-tokens = { path = "../../pallets/restricted-tokens", default-features = false }
pallet-rewards = { path = "../../pallets/rewards", default-features = false }
pallet-transfer-allowlist = { path = "../../pallets/transfer-allowlist", default-features = false }

# LiquidityPools 3rd-party dependencies
moonbeam-relay-encoder = { git = "https://github.com/PureStake/moonbeam", default-features = false, rev = "00b3e3d97806e889b02e1bcb4b69e65433dd805d" }
pallet-xcm-transactor = { git = "https://github.com/PureStake/moonbeam", default-features = false, rev = "00b3e3d97806e889b02e1bcb4b69e65433dd805d" }
xcm-primitives = { git = "https://github.com/PureStake/moonbeam", default-features = false, rev = "00b3e3d97806e889b02e1bcb4b69e65433dd805d" }

[build-dependencies]
substrate-wasm-builder = { git = "https://github.com/paritytech/substrate", branch = "polkadot-v0.9.38" }

[features]
default = ["std"]
instant-voting = []
fast-runtime = []
std = [
  "cfg-primitives/std",
  "cfg-types/std",
  "chainbridge/std",
  "chainbridge/std",
  "codec/std",
  "cumulus-pallet-aura-ext/std",
  "cumulus-pallet-parachain-system/std",
  "cumulus-pallet-xcm/std",
  "cumulus-pallet-xcmp-queue/std",
  "cumulus-pallet-session-benchmarking?/std",
  "cumulus-primitives-timestamp/std",
  "fp-rpc/std",
  "fp-self-contained/std",
  "frame-executive/std",
  "frame-support/std",
  "frame-system-rpc-runtime-api/std",
  "frame-system/std",
  "frame-system-benchmarking?/std",
  "frame-try-runtime/std",
  "hex/std",
<<<<<<< HEAD
=======
  "liquidity-pools-gateway-routers/std",
  "moonbeam-relay-encoder/std",
>>>>>>> c779c2dc
  "orml-asset-registry/std",
  "orml-tokens/std",
  "orml-xtokens/std",
  "orml-oracle/std",
  "pallet-anchors/std",
  "pallet-aura/std",
  "pallet-authorship/std",
  "pallet-balances/std",
  "pallet-base-fee/std",
  "pallet-bridge/std",
  "pallet-block-rewards/std",
  "pallet-claims/std",
  "pallet-collator-allowlist/std",
  "pallet-collator-selection/std",
  "pallet-collective/std",
  "pallet-liquidity-pools/std",
  "pallet-liquidity-pools-gateway/std",
  "pallet-crowdloan-claim/std",
  "pallet-crowdloan-reward/std",
  "pallet-data-collector/std",
  "pallet-democracy/std",
  "pallet-elections-phragmen/std",
  "pallet-ethereum/std",
  "pallet-ethereum-transaction/std",
  "pallet-evm/std",
  "pallet-evm-precompile-dispatch/std",
  "pallet-evm-chain-id/std",
  "pallet-fees/std",
  "pallet-identity/std",
  "pallet-interest-accrual/std",
  "pallet-investments/std",
  "pallet-keystore/std",
  "pallet-liquidity-rewards/std",
  "pallet-loans/std",
  "pallet-migration-manager/std",
  "pallet-multisig/std",
  "pallet-membership/std",
  "pallet-nft-sales/std",
  "pallet-nft/std",
  "pallet-order-book/std",
  "pallet-permissions/std",
  "pallet-preimage/std",
  "pallet-proxy/std",
  "pallet-pool-registry/std",
  "pallet-randomness-collective-flip/std",
  "pallet-restricted-tokens/std",
  "pallet-rewards/std",
  "pallet-scheduler/std",
  "pallet-session/std",
  "pallet-sudo/std",
  "pallet-timestamp/std",
  "pallet-transaction-payment-rpc-runtime-api/std",
  "pallet-transaction-payment/std",
  "pallet-transfer-allowlist/std",
  "pallet-treasury/std",
  "pallet-uniques/std",
  "pallet-utility/std",
  "pallet-vesting/std",
  "parachain-info/std",
  "polkadot-runtime-common/std",
  "runtime-common/std",
  "serde",
  "sp-api/std",
  "sp-block-builder/std",
  "sp-consensus-aura/std",
  "sp-core/std",
  "sp-inherents/std",
  "sp-io/std",
  "sp-offchain/std",
  "sp-runtime/std",
  "sp-session/std",
  "sp-std/std",
  "sp-transaction-pool/std",
  "sp-version/std",
  "xcm-builder/std",
  "xcm-executor/std",
  "xcm/std",
  "xcm-primitives/std",
  "pallet-xcm-transactor/std",
  "cfg-traits/std",
  "cumulus-pallet-dmp-queue/std",
  "cumulus-primitives-core/std",
  "cumulus-primitives-utility/std",
  "frame-benchmarking/std",
  "orml-traits/std",
  "orml-xcm/std",
  "orml-xcm-support/std",
  "pallet-pool-system/std",
  "polkadot-parachain/std",
  "scale-info/std",
  "fp-rpc/std",
  "fp-self-contained/std",
  "moonbeam-relay-encoder/std",
  "getrandom/std",
  "axelar-gateway-precompile/std",
]

runtime-benchmarks = [
  "cfg-types/runtime-benchmarks",
  "chainbridge/runtime-benchmarks",
  "cumulus-pallet-session-benchmarking/runtime-benchmarks",
  "frame-benchmarking/runtime-benchmarks",
  "frame-support/runtime-benchmarks",
  "frame-system-benchmarking/runtime-benchmarks",
  "frame-system/runtime-benchmarks",
  "hex-literal",
  "liquidity-pools-gateway-routers/runtime-benchmarks",
  "pallet-anchors/runtime-benchmarks",
  "pallet-balances/runtime-benchmarks",
  "pallet-block-rewards/runtime-benchmarks",
  "pallet-collator-allowlist/runtime-benchmarks",
  "pallet-collator-selection/runtime-benchmarks",
  "pallet-collective/runtime-benchmarks",
  "pallet-crowdloan-claim/runtime-benchmarks",
  "pallet-crowdloan-reward/runtime-benchmarks",
  "pallet-data-collector/runtime-benchmarks",
  "pallet-ethereum/runtime-benchmarks",
  "pallet-ethereum-transaction/runtime-benchmarks",
  "pallet-evm/runtime-benchmarks",
  "pallet-fees/runtime-benchmarks",
  "pallet-interest-accrual/runtime-benchmarks",
  "pallet-investments/runtime-benchmarks",
  "pallet-keystore/runtime-benchmarks",
  "pallet-liquidity-rewards/runtime-benchmarks",
  "pallet-loans/runtime-benchmarks",
  "pallet-migration-manager/runtime-benchmarks",
  "pallet-nft-sales/runtime-benchmarks",
  "pallet-order-book/runtime-benchmarks",
  "pallet-permissions/runtime-benchmarks",
  "pallet-pool-system/runtime-benchmarks",
  "pallet-pool-registry/runtime-benchmarks",
  "pallet-restricted-tokens/runtime-benchmarks",
  "pallet-transfer-allowlist/runtime-benchmarks",
  "pallet-uniques/runtime-benchmarks",
  "pallet-xcm/runtime-benchmarks",
  "runtime-common/runtime-benchmarks",
  "xcm-builder/runtime-benchmarks",
  "cfg-primitives/runtime-benchmarks",
  "cfg-traits/runtime-benchmarks",
  "cumulus-pallet-parachain-system/runtime-benchmarks",
  "cumulus-pallet-xcmp-queue/runtime-benchmarks",
  "orml-asset-registry/runtime-benchmarks",
  "orml-tokens/runtime-benchmarks",
  "orml-xtokens/runtime-benchmarks",
  "pallet-bridge/runtime-benchmarks",
  "pallet-democracy/runtime-benchmarks",
  "pallet-elections-phragmen/runtime-benchmarks",
  "pallet-identity/runtime-benchmarks",
  "pallet-liquidity-pools/runtime-benchmarks",
  "pallet-liquidity-pools-gateway/runtime-benchmarks",
  "pallet-multisig/runtime-benchmarks",
  "pallet-membership/runtime-benchmarks",
  "pallet-preimage/runtime-benchmarks",
  "pallet-proxy/runtime-benchmarks",
  "pallet-scheduler/runtime-benchmarks",
  "pallet-timestamp/runtime-benchmarks",
  "pallet-treasury/runtime-benchmarks",
  "pallet-utility/runtime-benchmarks",
  "pallet-vesting/runtime-benchmarks",
  "pallet-xcm-transactor/runtime-benchmarks",
  "polkadot-parachain/runtime-benchmarks",
  "polkadot-runtime-common/runtime-benchmarks",
  "sp-runtime/runtime-benchmarks",
  "xcm-executor/runtime-benchmarks",
  "xcm-primitives/runtime-benchmarks",
  "axelar-gateway-precompile/runtime-benchmarks",
]

try-runtime = [
  "cfg-primitives/try-runtime",
  "cfg-traits/try-runtime",
  "cfg-primitives/try-runtime",
  "cfg-traits/try-runtime",
  "cfg-types/try-runtime",
  "liquidity-pools-gateway-routers/try-runtime",
  "pallet-interest-accrual/try-runtime",
  "pallet-investments/try-runtime",
  "pallet-keystore/try-runtime",
  "pallet-liquidity-pools/try-runtime",
  "pallet-liquidity-pools-gateway/try-runtime",
  "pallet-liquidity-rewards/try-runtime",
  "pallet-loans/try-runtime",
  "pallet-nft-sales/try-runtime",
  "pallet-order-book/try-runtime",
  "pallet-permissions/try-runtime",
  "pallet-pool-registry/try-runtime",
  "pallet-pool-system/try-runtime",
  "pallet-rewards/try-runtime",
  "pallet-sudo/try-runtime",
  "pallet-transfer-allowlist/try-runtime",
  "pallet-uniques/try-runtime",
  "pallet-xcm-transactor/try-runtime",
  "polkadot-runtime-common/try-runtime",
  "cumulus-pallet-aura-ext/try-runtime",
  "cumulus-pallet-dmp-queue/try-runtime",
  "cumulus-pallet-parachain-system/try-runtime",
  "cumulus-pallet-xcm/try-runtime",
  "cumulus-pallet-xcmp-queue/try-runtime",
  "fp-self-contained/try-runtime",
  "frame-executive/try-runtime",
  "frame-support/try-runtime",
  "frame-system/try-runtime",
  "frame-try-runtime",
  "chainbridge/try-runtime",
  "orml-asset-registry/try-runtime",
  "orml-tokens/try-runtime",
  "orml-xcm/try-runtime",
  "orml-xtokens/try-runtime",
  "orml-oracle/try-runtime",
  "pallet-anchors/try-runtime",
  "pallet-aura/try-runtime",
  "pallet-authorship/try-runtime",
  "pallet-balances/try-runtime",
  "pallet-bridge/try-runtime",
  "pallet-claims/try-runtime",
  "pallet-collator-allowlist/try-runtime",
  "pallet-collator-selection/try-runtime",
  "pallet-collective/try-runtime",
  "pallet-crowdloan-claim/try-runtime",
  "pallet-crowdloan-reward/try-runtime",
  "pallet-data-collector/try-runtime",
  "pallet-democracy/try-runtime",
  "pallet-elections-phragmen/try-runtime",
  "pallet-fees/try-runtime",
  "pallet-identity/try-runtime",
  "pallet-migration-manager/try-runtime",
  "pallet-multisig/try-runtime",
  "pallet-membership/try-runtime",
  "pallet-nft/try-runtime",
  "pallet-preimage/try-runtime",
  "pallet-proxy/try-runtime",
  "pallet-randomness-collective-flip/try-runtime",
  "pallet-restricted-tokens/try-runtime",
  "pallet-scheduler/try-runtime",
  "pallet-session/try-runtime",
  "pallet-timestamp/try-runtime",
  "pallet-transaction-payment/try-runtime",
  "pallet-treasury/try-runtime",
  "pallet-utility/try-runtime",
  "pallet-vesting/try-runtime",
  "pallet-xcm/try-runtime",
  "parachain-info/try-runtime",
  "pallet-block-rewards/try-runtime",
  "pallet-evm/try-runtime",
  "pallet-evm-chain-id/try-runtime",
  "pallet-base-fee/try-runtime",
  "pallet-ethereum/try-runtime",
  "pallet-ethereum-transaction/try-runtime",
  "fp-self-contained/try-runtime",
  "runtime-common/try-runtime",
  "sp-runtime/try-runtime",
  "axelar-gateway-precompile/try-runtime",
]

# A feature that should be enabled when the runtime should be build for on-chain
# deployment. This will disable stuff that shouldn't be part of the on-chain wasm
# to make it smaller like logging for example.
on-chain-release-build = [
  "sp-api/disable-logging",
]<|MERGE_RESOLUTION|>--- conflicted
+++ resolved
@@ -176,11 +176,8 @@
   "frame-system-benchmarking?/std",
   "frame-try-runtime/std",
   "hex/std",
-<<<<<<< HEAD
-=======
   "liquidity-pools-gateway-routers/std",
   "moonbeam-relay-encoder/std",
->>>>>>> c779c2dc
   "orml-asset-registry/std",
   "orml-tokens/std",
   "orml-xtokens/std",
