--- conflicted
+++ resolved
@@ -94,10 +94,7 @@
 pallet-scheduler = { git = "https://github.com/paritytech/substrate",  default-features = false , branch = "polkadot-v0.9.20" }
 pallet-vesting = { git = "https://github.com/paritytech/substrate",  default-features = false , branch = "polkadot-v0.9.20" }
 pallet-aura = { git = "https://github.com/paritytech/substrate", default-features = false, branch = "polkadot-v0.9.20" }
-<<<<<<< HEAD
-=======
 pallet-treasury = { git = "https://github.com/paritytech/substrate", default-features = false, branch = "polkadot-v0.9.20" }
->>>>>>> 01ca69ee
 
 
 # Our pallets and modules
