// Copyright 2021 Centrifuge Foundation (centrifuge.io).
//
// This file is part of the Centrifuge chain project.
// Centrifuge is free software: you can redistribute it and/or modify
// it under the terms of the GNU General Public License as published by
// the Free Software Foundation, either version 3 of the License, or
// (at your option) any later version (see http://www.gnu.org/licenses).
// Centrifuge is distributed in the hope that it will be useful,
// but WITHOUT ANY WARRANTY; without even the implied warranty of
// MERCHANTABILITY or FITNESS FOR A PARTICULAR PURPOSE.  See the
// GNU General Public License for more details.

pub type UpgradeCentrifuge1025 = (
<<<<<<< HEAD
	// Burns tokens from other domains that are falsly not burned when they were transferred back
	// to their domain
	burn_unburned::Migration<super::Runtime>,
	// Migrates the currency used in `pallet-transfer-allowlist` from our global currency to a
	// special filter currency enum
	runtime_common::migrations::transfer_allowlist_currency::Migration<crate::Runtime>,
=======
	burn_unburned::Migration<super::Runtime>,
	runtime_common::migrations::epoch_execution::Migration<super::Runtime>,
>>>>>>> 0426f76d
);

// Copyright 2021 Centrifuge Foundation (centrifuge.io).
//
// This file is part of the Centrifuge chain project.
// Centrifuge is free software: you can redistribute it and/or modify
// it under the terms of the GNU General Public License as published by
// the Free Software Foundation, either version 3 of the License, or
// (at your option) any later version (see http://www.gnu.org/licenses).
// Centrifuge is distributed in the hope that it will be useful,
// but WITHOUT ANY WARRANTY; without even the implied warranty of
// MERCHANTABILITY or FITNESS FOR A PARTICULAR PURPOSE.  See the
// GNU General Public License for more details.

mod burn_unburned {
	const LOG_PREFIX: &str = "BurnUnburnedMigration: ";
	const LP_ETH_USDC: CurrencyId = CurrencyId::ForeignAsset(100_001);
	const ETH_DOMAIN: Domain = Domain::EVM(1);

	use cfg_types::{domain_address::Domain, tokens::CurrencyId};
	use frame_support::traits::{
		fungibles::Mutate,
		tokens::{Fortitude, Precision},
		OnRuntimeUpgrade,
	};
	use pallet_order_book::weights::Weight;
	use sp_runtime::traits::{Convert, Get};

	pub struct Migration<T>
	where
		T: orml_tokens::Config + frame_system::Config,
	{
		_phantom: sp_std::marker::PhantomData<T>,
	}

	impl<T> OnRuntimeUpgrade for Migration<T>
	where
		T: orml_tokens::Config<CurrencyId = CurrencyId> + frame_system::Config,
	{
		#[cfg(feature = "try-runtime")]
		fn pre_upgrade() -> Result<sp_std::vec::Vec<u8>, sp_runtime::TryRuntimeError> {
			use sp_runtime::traits::Zero;

			let pre_data = orml_tokens::Accounts::<T>::get(
				<Domain as Convert<_, T::AccountId>>::convert(ETH_DOMAIN),
				LP_ETH_USDC,
			);

			if !pre_data.frozen.is_zero() || !pre_data.reserved.is_zero() {
				log::error!(
					"{LOG_PREFIX} AccountData of Ethereum domain account has non free balances..."
				);
			}

			log::info!(
				"{LOG_PREFIX} AccountData of Ethereum domain account has free balance of: {:?}",
				pre_data.free
			);

			Ok(sp_std::vec::Vec::new())
		}

		fn on_runtime_upgrade() -> Weight {
			let data = orml_tokens::Accounts::<T>::get(
				<Domain as Convert<_, T::AccountId>>::convert(ETH_DOMAIN),
				LP_ETH_USDC,
			);

			if let Err(e) = orml_tokens::Pallet::<T>::burn_from(
				LP_ETH_USDC,
				&<Domain as Convert<_, T::AccountId>>::convert(ETH_DOMAIN),
				data.free,
				Precision::Exact,
				Fortitude::Force,
			) {
				log::error!(
					"{LOG_PREFIX} Burning from Ethereum domain account failed with: {:?}. Migration failed...",
					e
				);
			} else {
				log::info!(
					"{LOG_PREFIX} Successfully burned {:?} LP_ETH_USDC from Ethereum domain account",
					data.free
				);
			}

			T::DbWeight::get().reads(1)
		}

		#[cfg(feature = "try-runtime")]
		fn post_upgrade(_state: sp_std::vec::Vec<u8>) -> Result<(), sp_runtime::TryRuntimeError> {
			use sp_runtime::traits::Zero;

			let post_data = orml_tokens::Accounts::<T>::get(
				<Domain as Convert<_, T::AccountId>>::convert(ETH_DOMAIN),
				LP_ETH_USDC,
			);

			if !post_data.free.is_zero()
				|| !post_data.frozen.is_zero()
				|| !post_data.reserved.is_zero()
			{
				log::error!(
					"{LOG_PREFIX} AccountData of Ethereum domain account SHOULD be zero. Migration failed."
				);
			} else {
				log::info!("{LOG_PREFIX} Migration successfully finished.")
			}

			Ok(())
		}
	}
}<|MERGE_RESOLUTION|>--- conflicted
+++ resolved
@@ -11,17 +11,13 @@
 // GNU General Public License for more details.
 
 pub type UpgradeCentrifuge1025 = (
-<<<<<<< HEAD
 	// Burns tokens from other domains that are falsly not burned when they were transferred back
 	// to their domain
 	burn_unburned::Migration<super::Runtime>,
+	runtime_common::migrations::epoch_execution::Migration<super::Runtime>,
 	// Migrates the currency used in `pallet-transfer-allowlist` from our global currency to a
 	// special filter currency enum
 	runtime_common::migrations::transfer_allowlist_currency::Migration<crate::Runtime>,
-=======
-	burn_unburned::Migration<super::Runtime>,
-	runtime_common::migrations::epoch_execution::Migration<super::Runtime>,
->>>>>>> 0426f76d
 );
 
 // Copyright 2021 Centrifuge Foundation (centrifuge.io).
