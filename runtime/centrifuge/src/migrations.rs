--- conflicted
+++ resolved
@@ -19,8 +19,6 @@
 // Number of identities on Centrifuge Chain on 29.05.2024 was 34
 const IDENTITY_MIGRATION_KEY_LIMIT: u64 = 1000;
 
-<<<<<<< HEAD
-=======
 parameter_types! {
 	// Address used by Anemoy to withdraw in AssetHub
 	// 4dTeMxuPJCK7zQGhFcgCivSJqBs9Wo2SuMSQeYCCuVJ9xrE2 --> 5CSfibAR9HHEwKpXbdsDHguAmLgKS6yKat2joTLA75DZ152L
@@ -32,7 +30,6 @@
 	];
 }
 
->>>>>>> de2886f2
 /// The migration set for Centrifuge @ Polkadot.
 /// It includes all the migrations that have to be applied on that chain.
 pub type UpgradeCentrifuge1100 = (
@@ -50,11 +47,8 @@
 	cumulus_pallet_xcmp_queue::migration::v4::MigrationToV4<crate::Runtime>,
 	pallet_identity::migration::versioned::V0ToV1<crate::Runtime, IDENTITY_MIGRATION_KEY_LIMIT>,
 	pallet_uniques::migration::MigrateV0ToV1<crate::Runtime, ()>,
-<<<<<<< HEAD
-=======
 	runtime_common::migrations::restricted_location::MigrateRestrictedTransferLocation<
 		crate::Runtime,
 		AccountMap,
 	>,
->>>>>>> de2886f2
 );