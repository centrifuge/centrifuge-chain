// Copyright 2021 Centrifuge Foundation (centrifuge.io).
//
// This file is part of the Centrifuge chain project.
// Centrifuge is free software: you can redistribute it and/or modify
// it under the terms of the GNU General Public License as published by
// the Free Software Foundation, either version 3 of the License, or
// (at your option) any later version (see http://www.gnu.org/licenses).
// Centrifuge is distributed in the hope that it will be useful,
// but WITHOUT ANY WARRANTY; without even the implied warranty of
// MERCHANTABILITY or FITNESS FOR A PARTICULAR PURPOSE.  See the
// GNU General Public License for more details.

//! The Substrate runtime. This can be compiled with `#[no_std]`, ready for
//! Wasm.

#![cfg_attr(not(feature = "std"), no_std)]
// `construct_runtime!` does a lot of recursion and requires us to increase the limit to 512.
#![recursion_limit = "512"]
// Allow things like `1 * CFG`
#![allow(clippy::identity_op)]

use cfg_primitives::{
	constants::*,
	liquidity_pools::GeneralCurrencyPrefix,
	types::{
		AccountId, Address, AuraId, Balance, BlockNumber, CollectionId, Hash, Hashing, Header,
		IBalance, InvestmentId, ItemId, LoanId, Nonce, OrderId, OutboundMessageNonce, PalletIndex,
		PoolEpochId, PoolFeeId, PoolId, Signature, TrancheId, TrancheWeight,
	},
};
use cfg_traits::{
	investments::OrderManager, Millis, Permissions as PermissionsT, PoolUpdateGuard, PreConditions,
	Seconds,
};
use cfg_types::{
	fee_keys::{Fee, FeeKey},
	fixed_point::{Quantity, Rate, Ratio},
	investments::InvestmentPortfolio,
	locations::RestrictedTransferLocation,
	oracles::OracleKey,
	permissions::{
		PermissionRoles, PermissionScope, PermissionedCurrencyRole, PoolRole, Role, UNION,
	},
	pools::PoolNav,
	time::TimeProvider,
	tokens::{
		AssetStringLimit, CurrencyId, CustomMetadata, FilterCurrency, LocalAssetId, StakingCurrency,
	},
};
use cumulus_primitives_core::{AggregateMessageOrigin, ParaId};
use fp_rpc::TransactionStatus;
use frame_support::{
	construct_runtime,
	dispatch::DispatchClass,
	genesis_builder_helper::{build_config, create_default_config},
	pallet_prelude::{DispatchError, DispatchResult, RuntimeDebug},
	parameter_types,
	traits::{
		fungible::HoldConsideration,
		tokens::{PayFromAccount, UnityAssetBalanceConversion},
		AsEnsureOriginWithArg, ConstBool, ConstU32, ConstU64, Contains, EitherOfDiverse,
		EqualPrivilegeOnly, Get, InstanceFilter, LinearStoragePrice, LockIdentifier, OnFinalize,
		PalletInfoAccess, TransformOrigin, UnixTime, WithdrawReasons,
	},
	weights::{
		constants::{BlockExecutionWeight, ExtrinsicBaseWeight, RocksDbWeight},
		ConstantMultiplier, Weight,
	},
	PalletId,
};
use frame_system::{
	limits::{BlockLength, BlockWeights},
	EnsureRoot, EnsureSigned,
};
use orml_traits::currency::MutationHooks;
use pallet_anchors::AnchorData;
use pallet_collective::{EnsureMember, EnsureProportionAtLeast, EnsureProportionMoreThan};
use pallet_ethereum::{Call::transact, PostLogContent, Transaction as EthTransaction};
use pallet_evm::{
	Account as EVMAccount, EnsureAddressNever, EnsureAddressRoot, FeeCalculator, GasWeightMapping,
	Runner,
};
use pallet_investments::OrderType;
pub use pallet_loans::entities::{input::PriceCollectionInput, loans::ActiveLoanInfo};
use pallet_loans::types::cashflow::CashflowPayment;
use pallet_pool_system::{
	pool_types::{PoolDetails, ScheduledUpdateDetails},
	tranches::{TrancheIndex, TrancheLoc, TrancheSolution},
	EpochSolution,
};
use pallet_restricted_tokens::{
	FungibleInspectPassthrough, FungiblesInspectPassthrough, TransferDetails,
};
use pallet_transaction_payment::CurrencyAdapter;
use pallet_transaction_payment_rpc_runtime_api::{FeeDetails, RuntimeDispatchInfo};
use parity_scale_codec::{Decode, Encode, MaxEncodedLen};
use polkadot_runtime_common::{
	prod_or_fast, xcm_sender::NoPriceForMessageDelivery, BlockHashCount, SlowAdjustingFeeUpdate,
};
use runtime_common::{
	account_conversion::{AccountConverter, RuntimeAccountConverter},
	asset_registry,
	evm::{
		self, BaseFeeThreshold, FindAuthorTruncated, GAS_LIMIT_POV_SIZE_RATIO,
		GAS_LIMIT_STORAGE_GROWTH_RATIO, WEIGHT_PER_GAS,
	},
	fees::{DealWithFees, FeeToTreasury, WeightToFee},
	gateway, instances,
	instances::CouncilCollective,
	message_queue::{NarrowOriginToSibling, ParaIdToSibling},
	oracle::{DigestedOracleRatioProvider, Feeder, OracleConverterBridge, OracleRatioProvider},
	origin::EnsureAccountOrRootOr,
	origins::gov::types::{
		AllOfCouncil, EnsureRootOr, HalfOfCouncil, ThreeFourthOfCouncil, TwoThirdOfCouncil,
	},
	permissions::PoolAdminCheck,
	rewards::SingleCurrencyMovement,
	transfer_filter::{PreLpTransfer, PreNativeTransfer},
	xcm::AccountIdToLocation,
	xcm_transactor, AllowanceDeposit, CurrencyED,
};
use scale_info::TypeInfo;
use sp_api::impl_runtime_apis;
use sp_core::{OpaqueMetadata, H160, H256, U256};
use sp_inherents::{CheckInherentsResult, InherentData};
use sp_runtime::{
	create_runtime_str, generic, impl_opaque_keys,
	traits::{
		AccountIdConversion, BlakeTwo256, Block as BlockT, ConvertInto, DispatchInfoOf,
		Dispatchable, IdentityLookup, PostDispatchInfoOf, UniqueSaturatedInto, Verify, Zero,
	},
	transaction_validity::{TransactionSource, TransactionValidity, TransactionValidityError},
	ApplyExtrinsicResult, FixedI128, Perbill, Permill, Perquintill,
};
use sp_staking::currency_to_vote::U128CurrencyToVote;
use sp_std::{marker::PhantomData, prelude::*, vec::Vec};
use sp_version::RuntimeVersion;
use staging_xcm::v4::{Asset, Location};
use static_assertions::const_assert;

use crate::xcm::*;

mod migrations;
mod weights;
pub mod xcm;

// Make the WASM binary available.
#[cfg(feature = "std")]
include!(concat!(env!("OUT_DIR"), "/wasm_binary.rs"));

impl_opaque_keys! {
	pub struct SessionKeys {
		pub aura: Aura,
		pub block_rewards: BlockRewards,
	}
}

/// Runtime version.
#[sp_version::runtime_version]
pub const VERSION: RuntimeVersion = RuntimeVersion {
	spec_name: create_runtime_str!("centrifuge"),
	impl_name: create_runtime_str!("centrifuge"),
	authoring_version: 1,
	spec_version: 1301,
	impl_version: 1,
	apis: RUNTIME_API_VERSIONS,
	transaction_version: 2,
	state_version: 0,
};

/// Native version.
#[cfg(any(feature = "std", test))]
pub fn native_version() -> sp_version::NativeVersion {
	sp_version::NativeVersion {
		runtime_version: VERSION,
		can_author_with: Default::default(),
	}
}

parameter_types! {
	pub const MaximumBlockWeight: Weight = MAXIMUM_BLOCK_WEIGHT;
	pub const Version: RuntimeVersion = VERSION;
	pub RuntimeBlockLength: BlockLength =
		BlockLength::max_with_normal_ratio(5 * 1024 * 1024, NORMAL_DISPATCH_RATIO);
	pub RuntimeBlockWeights: BlockWeights = BlockWeights::builder()
		.base_block(BlockExecutionWeight::get())
		.for_class(DispatchClass::all(), |weights| {
			weights.base_extrinsic = ExtrinsicBaseWeight::get();
		})
		.for_class(DispatchClass::Normal, |weights| {
			  weights.max_total = Some(NORMAL_DISPATCH_RATIO * MAXIMUM_BLOCK_WEIGHT);
		})
		.for_class(DispatchClass::Operational, |weights| {
			 weights.max_total = Some(MAXIMUM_BLOCK_WEIGHT);
			// Operational transactions have some extra reserved space, so that they
			// are included even if block reached `MAXIMUM_BLOCK_WEIGHT`.
			weights.reserved = Some(
				  MAXIMUM_BLOCK_WEIGHT - NORMAL_DISPATCH_RATIO * MAXIMUM_BLOCK_WEIGHT
			);
		})
		.avg_block_initialization(AVERAGE_ON_INITIALIZE_RATIO)
		.build_or_panic();
	pub const SS58Prefix: u8 = 36;
}

// system support impls
impl frame_system::Config for Runtime {
	/// Data to be associated with an account (other than nonce/transaction
	/// counter, which this module does regardless).
	type AccountData = pallet_balances::AccountData<Balance>;
	/// The identifier used to distinguish between accounts.
	type AccountId = AccountId;
	type BaseCallFilter = BaseCallFilter;
	/// The block type.
	type Block = Block;
	/// Maximum number of block number to block hash mappings to keep (oldest
	/// pruned first).
	type BlockHashCount = BlockHashCount;
	type BlockLength = RuntimeBlockLength;
	type BlockWeights = RuntimeBlockWeights;
	type DbWeight = RocksDbWeight;
	/// The type for hashing blocks and tries.
	type Hash = Hash;
	/// The hashing algorithm used.
	type Hashing = Hashing;
	/// The lookup mechanism to get account ID from whatever is passed in
	/// dispatchers.
	type Lookup = sp_runtime::traits::AccountIdLookup<AccountId, ()>;
	type MaxConsumers = frame_support::traits::ConstU32<16>;
	/// The nonce type for storing how many extrinsics an account has signed.
	type Nonce = Nonce;
	/// A function that is invoked when an account has been determined to be
	/// dead. All resources should be cleaned up associated with the given
	/// account.
	type OnKilledAccount = ();
	/// Handler for when a new account has just been created.
	type OnNewAccount = ();
	type OnSetCode = cumulus_pallet_parachain_system::ParachainSetCode<Self>;
	type PalletInfo = PalletInfo;
	/// The aggregated dispatch type that is available for extrinsics.
	type RuntimeCall = RuntimeCall;
	/// The overarching event type.
	type RuntimeEvent = RuntimeEvent;
	/// The ubiquitous origin type.
	type RuntimeOrigin = RuntimeOrigin;
	type RuntimeTask = RuntimeTask;
	type SS58Prefix = SS58Prefix;
	type SystemWeightInfo = weights::frame_system::WeightInfo<Runtime>;
	/// Get the chain's current version.
	type Version = Version;
}

/// Base Call Filter
pub struct BaseCallFilter;
impl Contains<RuntimeCall> for BaseCallFilter {
	fn contains(c: &RuntimeCall) -> bool {
		match c {
			RuntimeCall::PolkadotXcm(method) => match method {
				// Block these calls when called by a signed extrinsic.
				// Root will still be able to execute these.
				pallet_xcm::Call::execute { .. }
				| pallet_xcm::Call::transfer_assets { .. }
				| pallet_xcm::Call::teleport_assets { .. }
				| pallet_xcm::Call::reserve_transfer_assets { .. }
				| pallet_xcm::Call::limited_reserve_transfer_assets { .. }
				| pallet_xcm::Call::limited_teleport_assets { .. } => false,
				pallet_xcm::Call::__Ignore { .. } => {
					unimplemented!()
				}
				// Allow all these calls. Only send(..) is callable by signed the rest needs root.
				pallet_xcm::Call::send { .. }
				| pallet_xcm::Call::force_xcm_version { .. }
				| pallet_xcm::Call::force_suspension { .. }
				| pallet_xcm::Call::force_default_xcm_version { .. }
				| pallet_xcm::Call::force_subscribe_version_notify { .. }
				| pallet_xcm::Call::force_unsubscribe_version_notify { .. } => true,
			},
			// Disable all non-root EVM access
			RuntimeCall::EVM(_) => false,
			// We block this call since it includes Moonbeam trait implementations such
			// as UtilityEncodeCall and XcmTransact that we don't implement and don't want
			// arbitrary users calling it.
			RuntimeCall::XcmTransactor(
				pallet_xcm_transactor::Call::transact_through_derivative { .. },
			) => false,
			_ => true,
		}
	}
}

parameter_types! {
	pub const ReservedXcmpWeight: Weight = MAXIMUM_BLOCK_WEIGHT .saturating_div(4);
	pub const ReservedDmpWeight: Weight = MAXIMUM_BLOCK_WEIGHT.saturating_div(4);
	pub const RelayOrigin: AggregateMessageOrigin = AggregateMessageOrigin::Parent;
}

impl cumulus_pallet_parachain_system::Config for Runtime {
	type CheckAssociatedRelayNumber = cumulus_pallet_parachain_system::RelayNumberStrictlyIncreases;
	// Using weights for recomended hardware
	type DmpQueue = frame_support::traits::EnqueueWithOrigin<MessageQueue, RelayOrigin>;
	type OnSystemEvent = ();
	type OutboundXcmpMessageSource = XcmpQueue;
	type ReservedDmpWeight = ReservedDmpWeight;
	type ReservedXcmpWeight = ReservedXcmpWeight;
	type RuntimeEvent = RuntimeEvent;
	type SelfParaId = staging_parachain_info::Pallet<Runtime>;
	type WeightInfo = cumulus_pallet_parachain_system::weights::SubstrateWeight<Runtime>;
	type XcmpMessageHandler = XcmpQueue;
}

impl staging_parachain_info::Config for Runtime {}

parameter_types! {
	pub MessageQueueServiceWeight: Weight = Perbill::from_percent(35) * RuntimeBlockWeights::get().max_block;
}

impl pallet_message_queue::Config for Runtime {
	type HeapSize = sp_core::ConstU32<{ 64 * 1024 }>;
	type MaxStale = sp_core::ConstU32<8>;
	// Using weights for recomended hardware
	#[cfg(feature = "runtime-benchmarks")]
	type MessageProcessor =
		pallet_message_queue::mock_helpers::NoopMessageProcessor<AggregateMessageOrigin>;
	#[cfg(not(feature = "runtime-benchmarks"))]
	type MessageProcessor = staging_xcm_builder::ProcessXcmMessage<
		AggregateMessageOrigin,
		staging_xcm_executor::XcmExecutor<XcmConfig>,
		RuntimeCall,
	>;
	type QueueChangeHandler = NarrowOriginToSibling<XcmpQueue>;
	type QueuePausedQuery = NarrowOriginToSibling<XcmpQueue>;
	type RuntimeEvent = RuntimeEvent;
	type ServiceWeight = MessageQueueServiceWeight;
	type Size = u32;
	type WeightInfo = pallet_message_queue::weights::SubstrateWeight<Runtime>;
}

/// XCMP Queue is responsible to handle XCM messages coming directly from
/// sibling parachains.
impl cumulus_pallet_xcmp_queue::Config for Runtime {
	type ChannelInfo = ParachainSystem;
	type ControllerOrigin = EnsureRoot<AccountId>;
	type ControllerOriginConverter = XcmOriginToTransactDispatchOrigin;
	type MaxInboundSuspended = sp_core::ConstU32<1_000>;
	type PriceForSiblingDelivery = NoPriceForMessageDelivery<ParaId>;
	type RuntimeEvent = RuntimeEvent;
	type VersionWrapper = PolkadotXcm;
	type WeightInfo = weights::cumulus_pallet_xcmp_queue::WeightInfo<Runtime>;
	type XcmpQueue = TransformOrigin<MessageQueue, AggregateMessageOrigin, ParaId, ParaIdToSibling>;
}

impl cumulus_pallet_dmp_queue::Config for Runtime {
	type DmpSink = frame_support::traits::EnqueueWithOrigin<MessageQueue, RelayOrigin>;
	type RuntimeEvent = RuntimeEvent;
	type WeightInfo = cumulus_pallet_dmp_queue::weights::SubstrateWeight<Runtime>;
}

parameter_types! {
	pub const NativeToken: CurrencyId = CurrencyId::Native;
}

impl pallet_restricted_tokens::Config for Runtime {
	type Balance = Balance;
	type CurrencyId = CurrencyId;
	type Fungibles = OrmlTokens;
	type NativeFungible = Balances;
	type NativeToken = NativeToken;
	type PreCurrency = cfg_traits::Always;
	type PreExtrTransfer = (
		RestrictedTokens<Permissions>,
		PreNativeTransfer<TransferAllowList>,
	);
	type PreFungibleInspect = FungibleInspectPassthrough;
	type PreFungibleInspectHold = cfg_traits::Always;
	type PreFungibleMutate = cfg_traits::Always;
	type PreFungibleMutateHold = cfg_traits::Always;
	type PreFungibleTransfer = cfg_traits::Always;
	type PreFungiblesInspect = FungiblesInspectPassthrough;
	type PreFungiblesInspectHold = cfg_traits::Always;
	type PreFungiblesMutate = cfg_traits::Always;
	type PreFungiblesMutateHold = cfg_traits::Always;
	type PreFungiblesTransfer = cfg_traits::Always;
	type PreFungiblesUnbalanced = cfg_traits::Always;
	type PreReservableCurrency = cfg_traits::Always;
	type RuntimeEvent = RuntimeEvent;
	type RuntimeHoldReason = RuntimeHoldReason;
	type WeightInfo = weights::pallet_restricted_tokens::WeightInfo<Runtime>;
}

pub struct RestrictedTokens<P>(PhantomData<P>);
impl<P> PreConditions<TransferDetails<AccountId, CurrencyId, Balance>> for RestrictedTokens<P>
where
	P: PermissionsT<AccountId, Scope = PermissionScope<PoolId, CurrencyId>, Role = Role>,
{
	type Result = bool;

	fn check(details: TransferDetails<AccountId, CurrencyId, Balance>) -> bool {
		let TransferDetails {
			send,
			recv,
			id,
			amount: _amount,
		} = details;

		match id {
			CurrencyId::Tranche(pool_id, tranche_id) => {
				P::has(
					PermissionScope::Pool(pool_id),
					send,
					Role::PoolRole(PoolRole::TrancheInvestor(tranche_id, UNION)),
				) && P::has(
					PermissionScope::Pool(pool_id),
					recv,
					Role::PoolRole(PoolRole::TrancheInvestor(tranche_id, UNION)),
				)
			}
			_ => true,
		}
	}
}

parameter_types! {
	pub TreasuryAccount: AccountId = TreasuryPalletId::get().into_account_truncating();
}

pub struct CurrencyHooks<R>(sp_std::marker::PhantomData<R>);
impl<C: orml_tokens::Config> MutationHooks<AccountId, CurrencyId, Balance> for CurrencyHooks<C> {
	type OnDust = orml_tokens::TransferDust<Runtime, TreasuryAccount>;
	type OnKilledTokenAccount = ();
	type OnNewTokenAccount = ();
	type OnSlash = ();
	type PostDeposit = ();
	type PostTransfer = ();
	type PreDeposit = ();
	type PreTransfer = ();
}

impl orml_tokens::Config for Runtime {
	type Amount = IBalance;
	type Balance = Balance;
	type CurrencyHooks = CurrencyHooks<Runtime>;
	type CurrencyId = CurrencyId;
	type DustRemovalWhitelist = frame_support::traits::Nothing;
	type ExistentialDeposits = CurrencyED<Runtime>;
	type MaxLocks = MaxLocks;
	type MaxReserves = MaxReserves;
	type ReserveIdentifier = [u8; 8];
	type RuntimeEvent = RuntimeEvent;
	// NOTE: Call NOT exposed, default weights are fine
	type WeightInfo = ();
}

impl orml_asset_registry::module::Config for Runtime {
	type AssetId = CurrencyId;
	type AssetProcessor = asset_registry::CustomAssetProcessor;
	type AuthorityOrigin =
		asset_registry::AuthorityOrigin<RuntimeOrigin, EnsureRootOr<HalfOfCouncil>>;
	type Balance = Balance;
	type CustomMetadata = CustomMetadata;
	type RuntimeEvent = RuntimeEvent;
	type StringLimit = AssetStringLimit;
	// NOTE: Need no weights as spamming is not possible as the
	//       calls are only callable by `AuthorityOrigin`. In our
	//       case, pallet-pools and democracy
	type WeightInfo = ();
}

parameter_types! {
	pub const MinimumPeriod: Millis = SLOT_DURATION / 2;
}
impl pallet_timestamp::Config for Runtime {
	type MinimumPeriod = MinimumPeriod;
	/// A timestamp: milliseconds since the unix epoch.
	type Moment = Millis;
	type OnTimestampSet = Aura;
	type WeightInfo = weights::pallet_timestamp::WeightInfo<Runtime>;
}

// money stuff
parameter_types! {
	/// TransactionByteFee is set to 0.01 MicroCFG
	pub const TransactionByteFee: Balance = 1 * (MICRO_CFG / 100);
	/// This value increases the priority of `Operational` transactions by adding
	/// a "virtual tip" that's equal to the `OperationalFeeMultiplier * final_fee`.
	pub const OperationalFeeMultiplier: u8 = 5;
}

impl pallet_transaction_payment::Config for Runtime {
	type FeeMultiplierUpdate = SlowAdjustingFeeUpdate<Self>;
	type LengthToFee = ConstantMultiplier<Balance, TransactionByteFee>;
	type OnChargeTransaction = CurrencyAdapter<Balances, DealWithFees<Runtime>>;
	type OperationalFeeMultiplier = OperationalFeeMultiplier;
	type RuntimeEvent = RuntimeEvent;
	type WeightToFee = WeightToFee;
}

parameter_types! {
	// the minimum fee for an anchor is 500,000ths of a RAD.
	// This is set to a value so you can still get some return without getting your account removed.
	pub const ExistentialDeposit: Balance = 1 * MICRO_CFG;
	// For weight estimation, we assume that the most locks on an individual account will be 50.
	pub const MaxLocks: u32 = 50;
	pub const MaxReserves: u32 = 50;
}

impl pallet_balances::Config for Runtime {
	/// The means of storing the balances of an account.
	type AccountStore = System;
	/// The type for recording an account's balance.
	type Balance = Balance;
	/// Handler for the unbalanced reduction when removing a dust account.
	type DustRemoval = ();
	/// The minimum amount required to keep an account open.
	type ExistentialDeposit = ExistentialDeposit;
	type FreezeIdentifier = ();
	type MaxFreezes = ConstU32<10>;
	type MaxLocks = MaxLocks;
	type MaxReserves = MaxReserves;
	type ReserveIdentifier = [u8; 8];
	/// The overarching event type.
	type RuntimeEvent = RuntimeEvent;
	type RuntimeFreezeReason = RuntimeFreezeReason;
	type RuntimeHoldReason = RuntimeHoldReason;
	type WeightInfo = weights::pallet_balances::WeightInfo<Runtime>;
}

parameter_types! {
	pub const UncleGenerations: BlockNumber = 5;
}

// We only use find_author to pay in anchor pallet
impl pallet_authorship::Config for Runtime {
	type EventHandler = CollatorSelection;
	type FindAuthor = pallet_session::FindAccountFromAuthorIndex<Self, Aura>;
}

parameter_types! {
	pub Period: u32 = prod_or_fast!(6 * HOURS, 1 * MINUTES, "CFG_SESSION_PERIOD");
	pub const Offset: u32 = 0;
}

impl pallet_session::Config for Runtime {
	type Keys = SessionKeys;
	type NextSessionRotation = pallet_session::PeriodicSessions<Period, Offset>;
	type RuntimeEvent = RuntimeEvent;
	// Essentially just Aura, but lets be pedantic.
	type SessionHandler = <SessionKeys as sp_runtime::traits::OpaqueKeys>::KeyTypeIdProviders;
	type SessionManager = CollatorSelection;
	type ShouldEndSession = pallet_session::PeriodicSessions<Period, Offset>;
	type ValidatorId = <Self as frame_system::Config>::AccountId;
	// we don't have stash and controller, thus we don't need the convert as well.
	type ValidatorIdOf = pallet_collator_selection::IdentityCollator;
	type WeightInfo = weights::pallet_session::WeightInfo<Self>;
}

parameter_types! {
	#[derive(scale_info::TypeInfo, Debug, PartialEq, Eq, Clone)]
	pub const MaxAuthorities: u32 = 32;
}

impl pallet_aura::Config for Runtime {
	type AllowMultipleBlocksPerSlot = ConstBool<false>;
	type AuthorityId = AuraId;
	type DisabledValidators = ();
	type MaxAuthorities = MaxAuthorities;
}

impl cumulus_pallet_aura_ext::Config for Runtime {}

// substrate pallets
parameter_types! {
	// One storage item; value is size 4+4+16+32 bytes = 56 bytes.
	pub const DepositBase: Balance = 30 * CENTI_CFG;
	// Additional storage item size of 32 bytes.
	pub const DepositFactor: Balance = 5 * CENTI_CFG;
	pub const MaxSignatories: u16 = 100;
}

impl pallet_multisig::Config for Runtime {
	type Currency = Balances;
	type DepositBase = DepositBase;
	type DepositFactor = DepositFactor;
	type MaxSignatories = MaxSignatories;
	type RuntimeCall = RuntimeCall;
	type RuntimeEvent = RuntimeEvent;
	type WeightInfo = weights::pallet_multisig::WeightInfo<Runtime>;
}

parameter_types! {
	// One storage item; value is size 4+4+16+32 bytes = 56 bytes.
	pub const ProxyDepositBase: Balance = 30 * CENTI_CFG;
	// Additional storage item size of 32 bytes.
	pub const ProxyDepositFactor: Balance = 5 * CENTI_CFG;
	pub const MaxProxies: u16 = 32;
	pub const AnnouncementDepositBase: Balance = deposit(1, 8);
	pub const AnnouncementDepositFactor: Balance = deposit(0, 66);
	pub const MaxPending: u16 = 32;
}

/// The type used to represent the kinds of proxying allowed.
#[derive(
	Copy,
	Clone,
	Eq,
	PartialEq,
	Ord,
	PartialOrd,
	Encode,
	Decode,
	RuntimeDebug,
	MaxEncodedLen,
	TypeInfo,
)]
pub enum ProxyType {
	Any,
	NonTransfer,
	Governance,
	/// Deprecated ProxyType, that we are keeping due to the migration
	_Staking,
	NonProxy,
	Borrow,
	Invest,
	ProxyManagement,
	KeystoreManagement,
	PodOperation,
	PodAuth,
	PermissionManagement,
	Transfer,
}
impl Default for ProxyType {
	fn default() -> Self {
		Self::Any
	}
}

impl InstanceFilter<RuntimeCall> for ProxyType {
	fn filter(&self, c: &RuntimeCall) -> bool {
		match self {
			ProxyType::Any => true,
			ProxyType::NonTransfer => {
				matches!(
					c,
					RuntimeCall::System(..) |
					RuntimeCall::ParachainSystem(..) |
					RuntimeCall::Timestamp(..) |
					// Specifically omitting Balances
					RuntimeCall::CollatorSelection(..) |
					RuntimeCall::Session(..) |
					RuntimeCall::Multisig(..) |
					// The internal logic prevents upgrading
					// this proxy to a `ProxyType::Any` proxy
					// as long as the `is_superset` is correctly
					// configured
					RuntimeCall::Proxy(..) |
					RuntimeCall::Utility(..) |
					RuntimeCall::Scheduler(..) |
					RuntimeCall::Council(..) |
					RuntimeCall::Elections(..) |
					RuntimeCall::Democracy(..) |
					RuntimeCall::Identity(..) |
					RuntimeCall::Vesting(pallet_vesting::Call::vest {..}) |
					RuntimeCall::Vesting(pallet_vesting::Call::vest_other {..}) |
					// Specifically omitting Vesting `vested_transfer`, and `force_vested_transfer`
					RuntimeCall::Treasury(..) |
					RuntimeCall::Preimage(..) |
					RuntimeCall::Fees(..) |
					RuntimeCall::Anchor(..) |
					RuntimeCall::PoolSystem(..) |
					// Specifically omitting Loans `repay` & `borrow` for pallet_loans
					RuntimeCall::Loans(pallet_loans::Call::create{..}) |
					RuntimeCall::Loans(pallet_loans::Call::write_off{..}) |
					RuntimeCall::Loans(pallet_loans::Call::admin_write_off{..}) |
					RuntimeCall::Loans(pallet_loans::Call::propose_loan_mutation{..}) |
					RuntimeCall::Loans(pallet_loans::Call::apply_loan_mutation{..}) |
					RuntimeCall::Loans(pallet_loans::Call::close{..}) |
					RuntimeCall::Loans(pallet_loans::Call::propose_write_off_policy{..}) |
					RuntimeCall::Loans(pallet_loans::Call::apply_write_off_policy{..}) |
					RuntimeCall::Loans(pallet_loans::Call::update_portfolio_valuation{..}) |
                    RuntimeCall::Loans(pallet_loans::Call::propose_transfer_debt { .. }) |
                    RuntimeCall::Loans(pallet_loans::Call::apply_transfer_debt { .. }) |
					RuntimeCall::Permissions(..) |
					RuntimeCall::CollatorAllowlist(..) |
					// Specifically omitting Tokens
					// Specifically omitting Bridge
					RuntimeCall::Investments(pallet_investments::Call::collect_investments_for {..}) |
					RuntimeCall::Investments(pallet_investments::Call::collect_redemptions_for {..}) |
					// Specifically omitting Investments `update_invest_order`, `update_redeem_order`,
					// `collect_investments`, `collect_redemptions`
					// Specifically omitting LiquidityPools
					// Specifically omitting ALL XCM related pallets
					// Specifically omitting OrmlTokens
					// Specifically omitting ChainBridge
					// Specifically omitting Migration
					// Specifically omitting PoolRegistry `register`, `update`, `set_metadata`
					RuntimeCall::PoolRegistry(pallet_pool_registry::Call::execute_update {..}) |
					RuntimeCall::BlockRewards(..)
				)
			}
			ProxyType::Governance => matches!(
				c,
				RuntimeCall::Democracy(..)
					| RuntimeCall::Council(..)
					| RuntimeCall::Elections(..)
					| RuntimeCall::Utility(..)
			),
			ProxyType::_Staking => false,
			ProxyType::NonProxy => {
				matches!(c, RuntimeCall::Proxy(pallet_proxy::Call::proxy { .. }))
					|| !matches!(c, RuntimeCall::Proxy(..))
			}
			ProxyType::Borrow => {
				matches!(
					c,
					RuntimeCall::Loans(pallet_loans::Call::create { .. }) |
					RuntimeCall::Loans(pallet_loans::Call::borrow { .. }) |
					RuntimeCall::Loans(pallet_loans::Call::repay { .. }) |
					RuntimeCall::Loans(pallet_loans::Call::write_off { .. }) |
					RuntimeCall::Loans(pallet_loans::Call::apply_loan_mutation { .. }) |
					RuntimeCall::Loans(pallet_loans::Call::close { .. }) |
					RuntimeCall::Loans(pallet_loans::Call::apply_write_off_policy { .. }) |
					RuntimeCall::Loans(pallet_loans::Call::update_portfolio_valuation { .. }) |
					RuntimeCall::Loans(pallet_loans::Call::propose_transfer_debt { .. }) |
					RuntimeCall::Loans(pallet_loans::Call::apply_transfer_debt { .. }) |
					// Borrowers should be able to close and execute an epoch
					// in order to get liquidity from repayments in previous epochs.
					RuntimeCall::PoolSystem(pallet_pool_system::Call::close_epoch{..}) |
					RuntimeCall::PoolSystem(pallet_pool_system::Call::submit_solution{..}) |
					RuntimeCall::PoolSystem(pallet_pool_system::Call::execute_epoch{..}) |
					RuntimeCall::Utility(pallet_utility::Call::batch_all{..}) |
					RuntimeCall::Utility(pallet_utility::Call::batch{..}) |
					// Borrowers should be able to swap back and forth between local currencies and their variants
					RuntimeCall::TokenMux(pallet_token_mux::Call::burn {..}) |
					RuntimeCall::TokenMux(pallet_token_mux::Call::deposit {..}) |
					RuntimeCall::TokenMux(pallet_token_mux::Call::match_swap {..}) |
					// Borrowers should be able to (un)charge fees as part of the borrow flow
					RuntimeCall::PoolFees(pallet_pool_fees::Call::charge_fee { .. }) |
					RuntimeCall::PoolFees(pallet_pool_fees::Call::uncharge_fee { .. }) |
					RuntimeCall::Remarks(pallet_remarks::Call::remark { .. })
				) | ProxyType::PodOperation.filter(c)
			}
			ProxyType::Invest => matches!(
				c,
				RuntimeCall::Investments(pallet_investments::Call::update_invest_order{..}) |
				RuntimeCall::Investments(pallet_investments::Call::update_redeem_order{..}) |
				RuntimeCall::Investments(pallet_investments::Call::collect_investments{..}) |
				RuntimeCall::Investments(pallet_investments::Call::collect_redemptions{..}) |
				// Investors should be able to close and execute an epoch
				// in order to get their orders fulfilled.
				RuntimeCall::Loans(pallet_loans::Call::update_portfolio_valuation{..}) |
				RuntimeCall::PoolSystem(pallet_pool_system::Call::close_epoch{..}) |
				RuntimeCall::PoolSystem(pallet_pool_system::Call::submit_solution{..}) |
				RuntimeCall::PoolSystem(pallet_pool_system::Call::execute_epoch{..}) |
				RuntimeCall::Utility(pallet_utility::Call::batch_all{..}) |
				RuntimeCall::Utility(pallet_utility::Call::batch{..})
			),
			ProxyType::ProxyManagement => matches!(c, RuntimeCall::Proxy(..)),
			ProxyType::KeystoreManagement => matches!(
				c,
				RuntimeCall::Keystore(pallet_keystore::Call::add_keys { .. })
					| RuntimeCall::Keystore(pallet_keystore::Call::revoke_keys { .. })
			),
			ProxyType::PodOperation => matches!(
				c,
				RuntimeCall::Uniques(..)
					| RuntimeCall::Anchor(..)
					| RuntimeCall::Utility(pallet_utility::Call::batch_all { .. })
			),
			// This type of proxy is used only for authenticating with the centrifuge POD,
			// having it here also allows us to validate authentication with on-chain data.
			ProxyType::PodAuth => false,
			ProxyType::PermissionManagement => matches!(
				c,
				RuntimeCall::Permissions(pallet_permissions::Call::add { .. })
					| RuntimeCall::Permissions(pallet_permissions::Call::remove { .. })
					| RuntimeCall::Utility(pallet_utility::Call::batch_all { .. })
					| RuntimeCall::Utility(pallet_utility::Call::batch { .. })
			),
			ProxyType::Transfer => {
				matches!(
					c,
					RuntimeCall::XTokens(..)
						| RuntimeCall::Balances(..)
						| RuntimeCall::Tokens(..)
						| RuntimeCall::LiquidityPools(
							pallet_liquidity_pools::Call::transfer { .. }
								| pallet_liquidity_pools::Call::transfer_tranche_tokens { .. }
						)
				)
			}
		}
	}

	fn is_superset(&self, o: &Self) -> bool {
		match (self, o) {
			(x, y) if x == y => true,
			(ProxyType::Any, _) => true,
			(_, ProxyType::Any) => false,
			(_, ProxyType::NonProxy) => false,
			(ProxyType::NonTransfer, _) => true,
			_ => false,
		}
	}
}

impl pallet_proxy::Config for Runtime {
	type AnnouncementDepositBase = AnnouncementDepositBase;
	type AnnouncementDepositFactor = AnnouncementDepositFactor;
	type CallHasher = BlakeTwo256;
	type Currency = Balances;
	type MaxPending = MaxPending;
	type MaxProxies = MaxProxies;
	type ProxyDepositBase = ProxyDepositBase;
	type ProxyDepositFactor = ProxyDepositFactor;
	type ProxyType = ProxyType;
	type RuntimeCall = RuntimeCall;
	type RuntimeEvent = RuntimeEvent;
	type WeightInfo = weights::pallet_proxy::WeightInfo<Runtime>;
}

impl pallet_utility::Config for Runtime {
	type PalletsOrigin = OriginCaller;
	type RuntimeCall = RuntimeCall;
	type RuntimeEvent = RuntimeEvent;
	type WeightInfo = weights::pallet_utility::WeightInfo<Runtime>;
}

parameter_types! {
	pub MaximumSchedulerWeight: Weight = Perbill::from_percent(80) * MaximumBlockWeight::get();
	pub const MaxScheduledPerBlock: u32 = 50;
	// Retry a scheduled item every 10 blocks (2 minutes) until the preimage exists.
	pub const NoPreimagePostponement: Option<u32> = Some(10);
}

impl pallet_scheduler::Config for Runtime {
	type MaxScheduledPerBlock = MaxScheduledPerBlock;
	type MaximumWeight = MaximumSchedulerWeight;
	type OriginPrivilegeCmp = EqualPrivilegeOnly;
	type PalletsOrigin = OriginCaller;
	type Preimages = Preimage;
	type RuntimeCall = RuntimeCall;
	type RuntimeEvent = RuntimeEvent;
	type RuntimeOrigin = RuntimeOrigin;
	type ScheduleOrigin = EnsureRoot<AccountId>;
	type WeightInfo = weights::pallet_scheduler::WeightInfo<Runtime>;
}

parameter_types! {
	pub const PreimageMaxSize: u32 = 4096 * 1024;
	pub PreimageBaseDeposit: Balance = deposit(2, 64);
	pub PreimageByteDeposit: Balance = deposit(0, 1);
	pub const PreimageHoldReason: RuntimeHoldReason = RuntimeHoldReason::Preimage(pallet_preimage::HoldReason::Preimage);
}

impl pallet_preimage::Config for Runtime {
	type Consideration = HoldConsideration<
		AccountId,
		Balances,
		PreimageHoldReason,
		LinearStoragePrice<PreimageBaseDeposit, PreimageByteDeposit, Balance>,
	>;
	type Currency = Balances;
	type ManagerOrigin = EnsureRoot<AccountId>;
	type RuntimeEvent = RuntimeEvent;
	type WeightInfo = weights::pallet_preimage::WeightInfo<Runtime>;
}

parameter_types! {
	pub CouncilMotionDuration: BlockNumber = prod_or_fast!(5 * DAYS, 1 * MINUTES, "CFG_MOTION_DURATION");
	pub const CouncilMaxProposals: u32 = 100;
	pub const CouncilMaxMembers: u32 = 100;
	pub MaxProposalWeight: Weight = Perbill::from_percent(50) * RuntimeBlockWeights::get().max_block;
}

impl pallet_collective::Config<CouncilCollective> for Runtime {
	type DefaultVote = pallet_collective::PrimeDefaultVote;
	type MaxMembers = CouncilMaxMembers;
	type MaxProposalWeight = MaxProposalWeight;
	type MaxProposals = CouncilMaxProposals;
	type MotionDuration = CouncilMotionDuration;
	type Proposal = RuntimeCall;
	type RuntimeEvent = RuntimeEvent;
	type RuntimeOrigin = RuntimeOrigin;
	type SetMembersOrigin = EnsureRoot<AccountId>;
	type WeightInfo = weights::pallet_collective::WeightInfo<Runtime>;
}

parameter_types! {
	pub const CandidacyBond: Balance = 1000 * CFG;
	pub const VotingBond: Balance = 50 * CENTI_CFG;
	pub const VotingBondBase: Balance = 50 * CENTI_CFG;
	pub TermDuration: BlockNumber = prod_or_fast!(7 * DAYS, 1 * MINUTES, "CFG_TERM_DURATION");
	pub const DesiredMembers: u32 = 9;
	pub const DesiredRunnersUp: u32 = 9;
	pub const ElectionsPhragmenModuleId: LockIdentifier = *b"phrelect";

	pub const MaxVoters: u32 = 100;
	pub const MaxVotesPerVoter: u32 = 5;
}

// Make sure that there are no more than `MAX_MEMBERS` members elected via
// elections-phragmen.
const_assert!(DesiredMembers::get() <= CouncilMaxMembers::get());
impl pallet_elections_phragmen::Config for Runtime {
	/// How much should be locked up in order to submit one's candidacy.
	type CandidacyBond = CandidacyBond;
	type ChangeMembers = Council;
	type Currency = Balances;
	type CurrencyToVote = U128CurrencyToVote;
	/// Number of members to elect.
	type DesiredMembers = DesiredMembers;
	/// Number of runners_up to keep.
	type DesiredRunnersUp = DesiredRunnersUp;
	type InitializeMembers = Council;
	type KickedMember = Treasury;
	type LoserCandidate = Treasury;
	type MaxCandidates = MaxCandidates;
	type MaxVoters = MaxVoters;
	type MaxVotesPerVoter = MaxVotesPerVoter;
	type PalletId = ElectionsPhragmenModuleId;
	type RuntimeEvent = RuntimeEvent;
	/// How long each seat is kept. This defines the next block number at which
	/// an election round will happen. If set to zero, no elections are ever
	/// triggered and the module will be in passive mode.
	type TermDuration = TermDuration;
	/// Base deposit associated with voting
	type VotingBondBase = VotingBondBase;
	/// How much should be locked up in order to be able to submit votes.
	type VotingBondFactor = VotingBond;
	// NOTE: Benchmarks are failing with
	//       "Error: Input("failed to submit candidacy")"
	type WeightInfo = weights::pallet_elections_phragmen::WeightInfo<Runtime>;
}

parameter_types! {
	pub  LaunchPeriod: BlockNumber = prod_or_fast!(7 * DAYS, 1 * MINUTES, "CFG_LAUNCH_PERIOD");
	pub  VotingPeriod: BlockNumber = prod_or_fast!(7 * DAYS, 1 * MINUTES, "CFG_VOTING_PERIOD");
	pub  FastTrackVotingPeriod: BlockNumber = prod_or_fast!(3 * HOURS, 1 * MINUTES, "CFG_FAST_TRACK_VOTING_PERIOD");
	pub const InstantAllowed: bool = false;
	pub const MinimumDeposit: Balance = 1000 * CFG;
	pub  EnactmentPeriod: BlockNumber = prod_or_fast!(8 * DAYS, 1 * MINUTES, "CFG_ENACTMENT_PERIOD");
	pub  CooloffPeriod: BlockNumber = prod_or_fast!(7 * DAYS, 1 * MINUTES, "CFG_COOLOFF_PERIOD");
	pub const MaxProposals: u32 = 100;
	pub const MaxVotes: u32 = 100;
}

impl pallet_democracy::Config for Runtime {
	type BlacklistOrigin = EnsureRoot<AccountId>;
	// To cancel a proposal before it has been passed, must be root.
	type CancelProposalOrigin = EnsureRoot<AccountId>;
	// To cancel a proposal which has been passed, 2/3 of the council must agree to
	// it.
	type CancellationOrigin = EnsureRootOr<TwoThirdOfCouncil>;
	/// Period in blocks where an external proposal may not be re-submitted
	/// after being vetoed.
	type CooloffPeriod = CooloffPeriod;
	type Currency = Balances;
	/// The minimum period of locking and the period between a proposal being
	/// approved and enacted.
	///
	/// It should generally be a little more than the unstake period to ensure
	/// that voting stakers have an opportunity to remove themselves from the
	/// system in the case where they are on the losing side of a vote.
	type EnactmentPeriod = EnactmentPeriod;
	/// A unanimous council can have the next scheduled referendum be a straight
	/// default-carries (NTB) vote.
	type ExternalDefaultOrigin = AllOfCouncil;
	/// A simple-majority can have the next scheduled referendum be a straight
	/// majority-carries vote.
	type ExternalMajorityOrigin = EnsureProportionAtLeast<AccountId, CouncilCollective, 1, 2>;
	/// A straight majority of the council can decide what their next motion is.
	type ExternalOrigin = HalfOfCouncil;
	/// Half of the council can have an ExternalMajority/ExternalDefault vote
	/// be tabled immediately and with a shorter voting/enactment period.
	type FastTrackOrigin = EnsureRootOr<HalfOfCouncil>;
	type FastTrackVotingPeriod = FastTrackVotingPeriod;
	type InstantAllowed = InstantAllowed;
	type InstantOrigin = EnsureRootOr<AllOfCouncil>;
	// Same as EnactmentPeriod
	/// How often (in blocks) new public referenda are launched.
	type LaunchPeriod = LaunchPeriod;
	type MaxBlacklisted = ConstU32<100>;
	type MaxDeposits = ConstU32<100>;
	type MaxProposals = MaxProposals;
	type MaxVotes = MaxVotes;
	/// The minimum amount to be used as a deposit for a public referendum
	/// proposal.
	type MinimumDeposit = MinimumDeposit;
	type PalletsOrigin = OriginCaller;
	type Preimages = Preimage;
	type RuntimeEvent = RuntimeEvent;
	type Scheduler = Scheduler;
	/// Handler for the unbalanced reduction when slashing a preimage deposit.
	type Slash = Treasury;
	type SubmitOrigin = EnsureSigned<AccountId>;
	// Any single council member may veto a coming council proposal, however they
	// can only do it once and it lasts only for the cooloff period.
	type VetoOrigin = EnsureMember<AccountId, CouncilCollective>;
	type VoteLockingPeriod = EnactmentPeriod;
	/// How often (in blocks) to check for new votes.
	type VotingPeriod = VotingPeriod;
	type WeightInfo = weights::pallet_democracy::WeightInfo<Runtime>;
}

parameter_types! {
	pub const MaxSubAccounts: u32 = 100;
	pub const MaxAdditionalFields: u32 = 100;
	pub const BasicDeposit: Balance = 100 * CFG;
	pub const ByteDeposit: Balance = deposit(0, 1);
	pub const SubAccountDeposit: Balance = 20 * CFG;
	pub const MaxRegistrars: u32 = 20;
}

impl pallet_identity::Config for Runtime {
	type BasicDeposit = BasicDeposit;
	type ByteDeposit = ByteDeposit;
	type Currency = Balances;
	type ForceOrigin = EnsureRootOr<EnsureProportionMoreThan<AccountId, CouncilCollective, 1, 2>>;
	type IdentityInformation = pallet_identity::legacy::IdentityInfo<MaxAdditionalFields>;
	type MaxRegistrars = MaxRegistrars;
	type MaxSubAccounts = MaxSubAccounts;
	type MaxSuffixLength = ConstU32<7>;
	type MaxUsernameLength = ConstU32<32>;
	type OffchainSignature = Signature;
	type PendingUsernameExpiration = ConstU32<{ 7 * DAYS }>;
	type RegistrarOrigin =
		EnsureRootOr<EnsureProportionMoreThan<AccountId, CouncilCollective, 1, 2>>;
	type RuntimeEvent = RuntimeEvent;
	type SigningPublicKey = <Signature as Verify>::Signer;
	type Slashed = Treasury;
	type SubAccountDeposit = SubAccountDeposit;
	type UsernameAuthorityOrigin = EnsureRoot<Self::AccountId>;
	type WeightInfo = weights::pallet_identity::WeightInfo<Runtime>;
}

parameter_types! {
	pub const MinVestedTransfer: Balance = MIN_VESTING * CFG;
	pub UnvestedFundsAllowedWithdrawReasons: WithdrawReasons =
		 WithdrawReasons::except(WithdrawReasons::TRANSFER | WithdrawReasons::RESERVE);
}

impl pallet_vesting::Config for Runtime {
	type BlockNumberProvider = System;
	type BlockNumberToBalance = ConvertInto;
	type Currency = Balances;
	type MinVestedTransfer = MinVestedTransfer;
	type RuntimeEvent = RuntimeEvent;
	type UnvestedFundsAllowedWithdrawReasons = UnvestedFundsAllowedWithdrawReasons;
	type WeightInfo = weights::pallet_vesting::WeightInfo<Runtime>;

	const MAX_VESTING_SCHEDULES: u32 = 3;
}

parameter_types! {
	// 5% of the proposal value need to be bonded. This will be returned
	pub const ProposalBond: Permill = Permill::from_percent(5);

	// Minimum amount to bond per proposal. This will be the least that gets bonded per proposal
	// if the above yields to lower value
	pub const ProposalBondMinimum: Balance = 1000 * CFG;

	// Maximum amount to bond per proposal. This will be the most that gets bonded per proposal
	pub const ProposalBondMaximum: Balance = 5000 * CFG;

	// periods between treasury spends
	pub const SpendPeriod: BlockNumber = 14 * DAYS;
	pub const PayoutPeriod: BlockNumber = 30 * DAYS;

	// percentage of treasury we burn per Spend period if there is a surplus
	// If the treasury is able to spend on all the approved proposals and didn't miss any
	// then we burn % amount of remaining balance
	// If the treasury couldn't spend on all the approved proposals, then we dont burn any
	pub const Burn: Permill = Permill::from_percent(0);

	// treasury pallet account id
	pub const TreasuryPalletId: PalletId = cfg_types::ids::TREASURY_PALLET_ID;

	// Maximum number of approvals that can be in the spending queue
	pub const MaxApprovals: u32 = 100;
}

impl pallet_treasury::Config for Runtime {
	type ApproveOrigin = EnsureRootOr<HalfOfCouncil>;
	type AssetKind = ();
	type BalanceConverter = UnityAssetBalanceConversion;
	#[cfg(feature = "runtime-benchmarks")]
	type BenchmarkHelper = ();
	type Beneficiary = Self::AccountId;
	type BeneficiaryLookup = IdentityLookup<Self::Beneficiary>;
	type Burn = Burn;
	type BurnDestination = ();
	type Currency = Tokens;
	type MaxApprovals = MaxApprovals;
	type OnSlash = Treasury;
	type PalletId = TreasuryPalletId;
	type Paymaster = PayFromAccount<Balances, TreasuryAccount>;
	type PayoutPeriod = PayoutPeriod;
	type ProposalBond = ProposalBond;
	type ProposalBondMaximum = ProposalBondMaximum;
	type ProposalBondMinimum = ProposalBondMinimum;
	type RejectOrigin = EnsureRootOr<HalfOfCouncil>;
	type RuntimeEvent = RuntimeEvent;
	type SpendFunds = ();
	type SpendOrigin = frame_support::traits::NeverEnsureOrigin<Balance>;
	type SpendPeriod = SpendPeriod;
	type WeightInfo = pallet_treasury::weights::SubstrateWeight<Runtime>;
}

// our pallets
parameter_types! {
	pub const DefaultFeeValue: Balance = DEFAULT_FEE_VALUE;
}

impl pallet_fees::Config for Runtime {
	type Currency = Balances;
	type DefaultFeeValue = DefaultFeeValue;
	type FeeChangeOrigin = EnsureRootOr<HalfOfCouncil>;
	type FeeKey = FeeKey;
	type RuntimeEvent = RuntimeEvent;
	type Treasury = pallet_treasury::Pallet<Self>;
	type WeightInfo = weights::pallet_fees::WeightInfo<Self>;
}

parameter_types! {
	pub const CommitAnchorFeeKey: FeeKey = FeeKey::AnchorsCommit;
	pub const PreCommitDepositFeeKey: FeeKey = FeeKey::AnchorsPreCommit;
}

impl pallet_anchors::Config for Runtime {
	type CommitAnchorFeeKey = CommitAnchorFeeKey;
	type Currency = Balances;
	type Fees = Fees;
	type PreCommitDepositFeeKey = PreCommitDepositFeeKey;
	type WeightInfo = weights::pallet_anchors::WeightInfo<Self>;
}

impl pallet_collator_allowlist::Config for Runtime {
	type RuntimeEvent = RuntimeEvent;
	type ValidatorId = AccountId;
	type ValidatorRegistration = Session;
	type WeightInfo = weights::pallet_collator_allowlist::WeightInfo<Self>;
}

parameter_types! {
	pub NativeTokenId: chainbridge::ResourceId = chainbridge::derive_resource_id(1, &sp_io::hashing::blake2_128(&cfg_types::ids::CHAIN_BRIDGE_NATIVE_TOKEN_ID));
	pub const NativeTokenTransferFeeKey: FeeKey = FeeKey::BridgeNativeTransfer;
}

impl pallet_bridge::Config for Runtime {
	type BridgeOrigin = chainbridge::EnsureBridge<Runtime>;
	type BridgePalletId = ChainBridgePalletId;
	type Currency = Balances;
	type Fees = Fees;
	type NativeTokenId = NativeTokenId;
	type NativeTokenTransferFeeKey = NativeTokenTransferFeeKey;
	type RuntimeEvent = RuntimeEvent;
	// NOTE: No benchmarks available.
	//       Might need to do that if we
	//       extend the bridge usage
	//       For now fine.
	type WeightInfo = ();
}

parameter_types! {
	pub const ChainId: chainbridge::ChainId = 1;
	pub const ProposalLifetime: u32 = 500;
	pub const ChainBridgePalletId: PalletId = cfg_types::ids::CHAIN_BRIDGE_PALLET_ID;
	pub const RelayerVoteThreshold: u32 = chainbridge::constants::DEFAULT_RELAYER_VOTE_THRESHOLD;
}

impl chainbridge::Config for Runtime {
	/// A 75% majority of the council can update bridge settings.
	type AdminOrigin =
		pallet_collective::EnsureProportionAtLeast<AccountId, CouncilCollective, 3, 4>;
	type ChainId = ChainId;
	type PalletId = ChainBridgePalletId;
	type Proposal = RuntimeCall;
	type ProposalLifetime = ProposalLifetime;
	type RelayerVoteThreshold = RelayerVoteThreshold;
	type RuntimeEvent = RuntimeEvent;
	// NOTE: No benchmarks available.
	//       External pallet, we use a fork of.
	//       If we extend using this bridge
	//       we need to write appropriate benches.
	type WeightInfo = ();
}

// Parameterize collator selection pallet
parameter_types! {
	pub const PotId: PalletId = cfg_types::ids::STAKE_POT_PALLET_ID;
	#[derive(scale_info::TypeInfo, Debug, PartialEq, Eq, Clone)]
	pub const MaxCandidates: u32 = 20;
	pub const MinEligibleCollators: u32 = 5;
	pub const SessionLength: BlockNumber = 6 * HOURS;
	pub const MaxInvulnerables: u32 = 100;
}

// Implement Collator Selection pallet configuration trait for the runtime
impl pallet_collator_selection::Config for Runtime {
	type Currency = Balances;
	// should be a multiple of session or things will get inconsistent
	type KickThreshold = Period;
	type MaxCandidates = MaxCandidates;
	type MaxInvulnerables = MaxInvulnerables;
	type MinEligibleCollators = MinEligibleCollators;
	type PotId = PotId;
	type RuntimeEvent = RuntimeEvent;
	type UpdateOrigin = EnsureRootOr<ThreeFourthOfCouncil>;
	type ValidatorId = <Self as frame_system::Config>::AccountId;
	type ValidatorIdOf = pallet_collator_selection::IdentityCollator;
	type ValidatorRegistration = CollatorAllowlist;
	type WeightInfo = weights::pallet_collator_selection::WeightInfo<Self>;
}

/// Xcm Weigher shared between multiple Xcm-related configs.
pub type XcmWeigher =
	staging_xcm_builder::FixedWeightBounds<UnitWeightCost, RuntimeCall, MaxInstructions>;

parameter_types! {
	// 1 DOT, which has 10 decimals, should be enough to cover for fees opening/accepting hrmp channels.
	pub MaxHrmpRelayFee: Asset = (Location::parent(), 10_000_000_000u128).into();
}

impl pallet_xcm_transactor::Config for Runtime {
	type AccountIdToLocation = AccountIdToLocation;
	type AssetTransactor = FungiblesTransactor;
	type Balance = Balance;
	type BaseXcmWeight = BaseXcmWeight;
	type CurrencyId = CurrencyId;
	type CurrencyIdToLocation = CurrencyIdConvert;
	type DerivativeAddressRegistrationOrigin = EnsureRootOr<HalfOfCouncil>;
	type HrmpManipulatorOrigin = EnsureRootOr<HalfOfCouncil>;
	type HrmpOpenOrigin = EnsureRoot<AccountId>;
	type MaxHrmpFee = staging_xcm_builder::Case<MaxHrmpRelayFee>;
	type ReserveProvider = xcm_primitives::AbsoluteAndRelativeReserve<SelfLocation>;
	type RuntimeEvent = RuntimeEvent;
	type SelfLocation = SelfLocation;
	type SovereignAccountDispatcherOrigin = EnsureRootOr<HalfOfCouncil>;
	type Transactor = xcm_transactor::NullTransactor;
	type UniversalLocation = UniversalLocation;
	type Weigher = XcmWeigher;
	type WeightInfo = ();
	type XcmSender = XcmRouter;
}

// Block Rewards

parameter_types! {
	#[derive(scale_info::TypeInfo, Debug, PartialEq, Eq, Clone)]
	pub const MaxChangesPerEpoch: u32 = 50;
	pub const BlockRewardsPalletId: PalletId = cfg_types::ids::BLOCK_REWARDS_PALLET_ID;
	pub const RewardCurrency: CurrencyId = CurrencyId::Native;
}

impl pallet_rewards::Config<instances::BlockRewards> for Runtime {
	type Currency = Tokens;
	type CurrencyId = CurrencyId;
	type GroupId = u32;
	type PalletId = BlockRewardsPalletId;
	type RewardCurrency = RewardCurrency;
	// Must not change this to ensure block rewards are minted
	type RewardIssuance =
		pallet_rewards::issuance::MintReward<AccountId, Balance, CurrencyId, Tokens>;
	type RewardMechanism = pallet_rewards::mechanism::base::Mechanism<
		Balance,
		IBalance,
		FixedI128,
		SingleCurrencyMovement,
	>;
	type RuntimeEvent = RuntimeEvent;
}

parameter_types! {
	pub const BlockRewardCurrency: CurrencyId = CurrencyId::Staking(StakingCurrency::BlockRewards);
	pub const StakeAmount: Balance = cfg_types::consts::rewards::DEFAULT_COLLATOR_STAKE;
	pub const CollatorGroupId: u32 = cfg_types::ids::COLLATOR_GROUP_ID;
}

impl pallet_block_rewards::Config for Runtime {
	type AdminOrigin = EnsureRootOr<HalfOfCouncil>;
	type AuthorityId = AuraId;
	type Balance = Balance;
	type CurrencyId = CurrencyId;
	type MaxCollators = MaxAuthorities;
	type Rate = Rate;
	type Rewards = BlockRewardsBase;
	type RuntimeEvent = RuntimeEvent;
	type StakeAmount = StakeAmount;
	type StakeCurrencyId = BlockRewardCurrency;
	type StakeGroupId = CollatorGroupId;
	type Time = Timestamp;
	type Tokens = Tokens;
	// Must not change this as long as we want to mint rewards into the treasury
	type TreasuryPalletId = TreasuryPalletId;
	type Weight = u64;
	type WeightInfo = weights::pallet_block_rewards::WeightInfo<Runtime>;
}

// Liquidity rewards

parameter_types! {
	#[derive(scale_info::TypeInfo)]
	pub const MaxCurrencyMovements: u32 = 50;
	#[derive(scale_info::TypeInfo)]
	pub const MaxGroups: u32 = 20;
	pub const LiquidityRewardsPalletId: PalletId = cfg_types::ids::LIQUIDITY_REWARDS_PALLET_ID;
	pub const InitialEpochDuration: Millis = SECONDS_PER_MINUTE * 1000; // 1 min in milliseconds
}

impl pallet_rewards::mechanism::gap::Config for Runtime {
	type Balance = Balance;
	type DistributionId = u32;
	type IBalance = IBalance;
	type MaxCurrencyMovements = MaxCurrencyMovements;
	type Rate = FixedI128;
}

impl pallet_liquidity_rewards::Config for Runtime {
	type AdminOrigin = EnsureRootOr<HalfOfCouncil>;
	type Balance = Balance;
	type CurrencyId = CurrencyId;
	type GroupId = u32;
	type InitialEpochDuration = InitialEpochDuration;
	type MaxChangesPerEpoch = MaxChangesPerEpoch;
	type MaxGroups = MaxGroups;
	type Rewards = LiquidityRewardsBase;
	type RuntimeEvent = RuntimeEvent;
	type Timer = Timestamp;
	type Weight = u64;
	type WeightInfo = weights::pallet_liquidity_rewards::WeightInfo<Runtime>;
}

impl pallet_rewards::Config<pallet_rewards::Instance2> for Runtime {
	type Currency = Tokens;
	type CurrencyId = CurrencyId;
	type GroupId = u32;
	type PalletId = LiquidityRewardsPalletId;
	type RewardCurrency = RewardCurrency;
	type RewardIssuance =
		pallet_rewards::issuance::MintReward<AccountId, Balance, CurrencyId, Tokens>;
	type RewardMechanism = GapRewardMechanism;
	type RuntimeEvent = RuntimeEvent;
}

// Pool config parameters
parameter_types! {
	pub const PoolPalletId: frame_support::PalletId = cfg_types::ids::POOLS_PALLET_ID;

	/// The index with which this pallet is instantiated in this runtime.
	pub PoolPalletIndex: u8 = <PoolSystem as PalletInfoAccess>::index() as u8;

	pub const MinUpdateDelay: u64 = if cfg!(feature = "runtime-benchmarks") {
		0 // Disable update delay in benchmarks
	} else {
		7 * SECONDS_PER_DAY // 7 days notice
	};

	pub const ChallengeTime: BlockNumber = if cfg!(feature = "runtime-benchmarks") {
		0 // Disable challenge time in benchmarks
	} else {
		30 * MINUTES // half an hour to challenge solutions
	};

	// Defaults for pool parameters
	pub const DefaultMinEpochTime: u64 = if cfg!(feature = "runtime-benchmarks") {
		0 // Allow short epoch time in benchmarks and multiple close in one block
	} else {
		23 * SECONDS_PER_HOUR + 50 * SECONDS_PER_MINUTE // 23h and 50 minutes
	};

	pub const DefaultMaxNAVAge: u64 = if cfg!(feature = "runtime-benchmarks") {
		1 * SECONDS_PER_HOUR // 1 hour
	} else {
		0 // forcing update_nav + close epoch in same block
	};

	// Runtime-defined constraints for pool parameters
	pub const MinEpochTimeLowerBound: u64 = if cfg!(feature = "runtime-benchmarks") {
		0 // Allow short epoch time in benchmarks and multiple close in one block
	} else {
		1 * SECONDS_PER_HOUR // 1 hour
	};
	pub const MinEpochTimeUpperBound: u64 = 30 * SECONDS_PER_DAY; // 1 month
	pub const MaxNAVAgeUpperBound: u64 = if cfg!(feature = "runtime-benchmarks") {
		1 * SECONDS_PER_HOUR // Allow an aged NAV in benchmarks
	} else {
		0
	};

	// Pool metadata limit
	#[derive(scale_info::TypeInfo, Eq, PartialEq, Debug, Clone, Copy )]
	pub const MaxSizeMetadata: u32 = 46; // length of IPFS hash

	// Deposit to create a pool. This covers pool data, loan data, and permissions data.
	pub const PoolDeposit: Balance = 1000 * CFG;
}

pub struct PoolCurrency;
impl Contains<CurrencyId> for PoolCurrency {
	fn contains(id: &CurrencyId) -> bool {
		match id {
			CurrencyId::Tranche(_, _) | CurrencyId::Native | CurrencyId::Staking(_) => false,
			_ => OrmlAssetRegistry::metadata(&id)
				.map(|m| m.additional.pool_currency)
				.unwrap_or(false),
		}
	}
}

pub struct UpdateGuard;
impl PoolUpdateGuard for UpdateGuard {
	type Moment = Seconds;
	type PoolDetails = PoolDetails<
		CurrencyId,
		InvestmentId,
		u32,
		Balance,
		Rate,
		TrancheWeight,
		TrancheId,
		PoolId,
		MaxTranches,
	>;
	type ScheduledUpdateDetails = ScheduledUpdateDetails<Rate, AssetStringLimit, MaxTranches>;

	fn released(
		pool: &Self::PoolDetails,
		update: &Self::ScheduledUpdateDetails,
		_now: Self::Moment,
	) -> bool {
		// - We check whether between the submission of the update this call there has
		//   been an epoch close event.
		// - We check for greater equal in order to forbid batching those two in one
		//   block
		if !cfg!(feature = "runtime-benchmarks") && update.submitted_at >= pool.epoch.last_closed {
			return false;
		}

		let pool_id = pool.tranches.of_pool();
		// We do not allow releasing updates during epoch
		// closing.
		//
		// This is needed as:
		// - investment side starts new order round with zero orders at epoch_closing
		// - the pool might only fulfill x < 100% of redemptions -> not all redemptions
		//   would be fulfilled after epoch_execution
		if PoolSystem::epoch_targets(pool_id).is_some() {
			return false;
		}

		// There should be no outstanding redemption orders.
		let acc_outstanding_redemptions = pool
			.tranches
			.ids_non_residual_top()
			.iter()
			.map(|tranche_id| {
				let investment_id = (pool_id, *tranche_id);
				Investments::redeem_orders(investment_id).amount
			})
			.fold(Balance::zero(), |acc, redemption| {
				acc.saturating_add(redemption)
			});

		if acc_outstanding_redemptions != 0u128 {
			return false;
		}

		true
	}
}

impl pallet_pool_registry::Config for Runtime {
	type AssetRegistry = OrmlAssetRegistry;
	type Balance = Balance;
	type CurrencyId = CurrencyId;
	type InterestRate = Rate;
	type MaxSizeMetadata = MaxSizeMetadata;
	type MaxTranches = MaxTranches;
	type ModifyPool = pallet_pool_system::Pallet<Self>;
	type ModifyWriteOffPolicy = pallet_loans::Pallet<Self>;
	type Permission = Permissions;
	type PoolCreateOrigin = EnsureRoot<AccountId>;
	type PoolFeesInspect = PoolFees;
	type PoolId = PoolId;
	type RuntimeEvent = RuntimeEvent;
	type TrancheId = TrancheId;
	type WeightInfo = weights::pallet_pool_registry::WeightInfo<Runtime>;
}

impl pallet_pool_system::Config for Runtime {
	type AdminOrigin = runtime_common::pool::LiquidityAndPoolAdminOrRoot<Runtime>;
	type AssetRegistry = OrmlAssetRegistry;
	type AssetsUnderManagementNAV = Loans;
	type Balance = Balance;
	type BalanceRatio = Quantity;
	type ChallengeTime = ChallengeTime;
	type Currency = Balances;
	type CurrencyId = CurrencyId;
	type DefaultMaxNAVAge = DefaultMaxNAVAge;
	type DefaultMinEpochTime = DefaultMinEpochTime;
	type EpochId = PoolEpochId;
	type Investments = Investments;
	type MaxNAVAgeUpperBound = MaxNAVAgeUpperBound;
	type MaxTranches = MaxTranches;
	type MinEpochTimeLowerBound = MinEpochTimeLowerBound;
	type MinEpochTimeUpperBound = MinEpochTimeUpperBound;
	type MinUpdateDelay = MinUpdateDelay;
	type OnEpochTransition = PoolFees;
	type PalletId = PoolPalletId;
	type PalletIndex = PoolPalletIndex;
	type Permission = Permissions;
	type PoolCreateOrigin = EnsureRoot<AccountId>;
	type PoolCurrency = PoolCurrency;
	type PoolDeposit = PoolDeposit;
	type PoolFees = PoolFees;
	type PoolFeesNAV = PoolFees;
	type PoolId = PoolId;
	type Rate = Rate;
	type RuntimeChange = runtime_common::changes::RuntimeChange<Runtime>;
	type RuntimeEvent = RuntimeEvent;
	type StringLimit = AssetStringLimit;
	type Time = Timestamp;
	type Tokens = Tokens;
	type TrancheCurrency = InvestmentId;
	type TrancheId = TrancheId;
	type TrancheWeight = TrancheWeight;
	type UpdateGuard = UpdateGuard;
	type WeightInfo = weights::pallet_pool_system::WeightInfo<Runtime>;
}

parameter_types! {
	#[derive(Encode, Decode, Debug, Eq, PartialEq, PartialOrd, scale_info::TypeInfo, Clone)]
	#[cfg_attr(feature = "std", derive(frame_support::Serialize, frame_support::Deserialize))]
	pub const MaxTranches: u32 = 5;

	// How much time should lapse before a tranche investor can be removed
	#[derive(Debug, Eq, PartialEq, scale_info::TypeInfo, Clone)]
	pub const MinDelay: Seconds = 7 * SECONDS_PER_DAY;

	#[derive(Debug, Eq, PartialEq, scale_info::TypeInfo, Clone)]
	pub const MaxRolesPerPool: u32 = 10_000;
}

pub struct Editors;
impl
	Contains<(
		AccountId,
		Option<Role<TrancheId>>,
		PermissionScope<PoolId, CurrencyId>,
		Role<TrancheId>,
	)> for Editors
{
	fn contains(
		t: &(
			AccountId,
			Option<Role<TrancheId>>,
			PermissionScope<PoolId, CurrencyId>,
			Role<TrancheId>,
		),
	) -> bool {
		let (_editor, maybe_role, _scope, role) = t;
		if let Some(with_role) = maybe_role {
			match *with_role {
				Role::PoolRole(PoolRole::PoolAdmin) => match *role {
					// PoolAdmins can manage all other admins, but not tranche investors
					Role::PoolRole(PoolRole::TrancheInvestor(_, _)) => false,
					Role::PoolRole(..) => true,
					_ => false,
				},
				Role::PoolRole(PoolRole::InvestorAdmin) => matches!(
					*role,
					Role::PoolRole(PoolRole::TrancheInvestor(_, _))
						| Role::PoolRole(PoolRole::PODReadAccess)
				),
				Role::PermissionedCurrencyRole(PermissionedCurrencyRole::Manager) => matches!(
					*role,
					Role::PermissionedCurrencyRole(PermissionedCurrencyRole::Holder(_))
				),
				_ => false,
			}
		} else {
			false
		}
	}
}

parameter_types! {
	pub const MaxPoolFeesPerBucket: u32 = MAX_POOL_FEES_PER_BUCKET;
	pub const PoolFeesPalletId: PalletId = cfg_types::ids::POOL_FEES_PALLET_ID;
	pub const MaxFeesPerPool: u32 = MAX_FEES_PER_POOL;
}

impl pallet_pool_fees::Config for Runtime {
	type Balance = Balance;
	type ChangeGuard = PoolSystem;
	type CurrencyId = CurrencyId;
	type FeeId = PoolFeeId;
	type IsPoolAdmin = PoolAdminCheck<Permissions>;
	type MaxFeesPerPool = MaxFeesPerPool;
	type MaxPoolFeesPerBucket = MaxPoolFeesPerBucket;
	type PalletId = PoolFeesPalletId;
	type PoolId = PoolId;
	type PoolReserve = PoolSystem;
	type Rate = Rate;
	type RuntimeChange = runtime_common::changes::RuntimeChange<Runtime>;
	type RuntimeEvent = RuntimeEvent;
	type Time = Timestamp;
	type Tokens = Tokens;
	type WeightInfo = weights::pallet_pool_fees::WeightInfo<Self>;
}

impl pallet_permissions::Config for Runtime {
	type AdminOrigin = EnsureRootOr<HalfOfCouncil>;
	type Editors = Editors;
	type MaxRolesPerScope = MaxRolesPerPool;
	type Role = Role<TrancheId>;
	type RuntimeEvent = RuntimeEvent;
	type Scope = PermissionScope<PoolId, CurrencyId>;
	type Storage = PermissionRoles<TimeProvider<Timestamp>, MinDelay, TrancheId, MaxTranches>;
	type WeightInfo = weights::pallet_permissions::WeightInfo<Runtime>;
}

parameter_types! {
	pub const MaxOutstandingCollects: u32 = 10;
}

/// Checks whether the given `who` has the role
/// of a `TrancheInvestor` for the given pool.
pub struct IsTrancheInvestor<P, T>(PhantomData<(P, T)>);
impl<
		P: PermissionsT<AccountId, Scope = PermissionScope<PoolId, CurrencyId>, Role = Role>,
		T: UnixTime,
	> PreConditions<OrderType<AccountId, InvestmentId, Balance>> for IsTrancheInvestor<P, T>
{
	type Result = DispatchResult;

	fn check(order: OrderType<AccountId, InvestmentId, Balance>) -> Self::Result {
		let is_tranche_investor = match order {
			OrderType::Investment {
				who,
				investment_id: (pool_id, tranche_id),
				..
			} => P::has(
				PermissionScope::Pool(pool_id),
				who,
				Role::PoolRole(PoolRole::TrancheInvestor(tranche_id, T::now().as_secs())),
			),
			OrderType::Redemption {
				who,
				investment_id: (pool_id, tranche_id),
				..
			} => P::has(
				PermissionScope::Pool(pool_id),
				who,
				Role::PoolRole(PoolRole::TrancheInvestor(tranche_id, T::now().as_secs())),
			),
		};

		if is_tranche_investor || cfg!(feature = "runtime-benchmarks") {
			Ok(())
		} else {
			// TODO: We should adapt the permissions pallets interface to return an error
			// instead of a boolean. This makes the redundant "does not have role" error,
			// which downstream pallets always need to generate, not needed anymore.
			Err(DispatchError::Other(
				"Account does not have the TrancheInvestor permission.",
			))
		}
	}
}

impl pallet_investments::Config for Runtime {
	type Accountant = PoolSystem;
	type Amount = Balance;
	type BalanceRatio = Quantity;
	type CollectedInvestmentHook = pallet_foreign_investments::CollectedInvestmentHook<Runtime>;
	type CollectedRedemptionHook = pallet_foreign_investments::CollectedRedemptionHook<Runtime>;
	type InvestmentId = InvestmentId;
	type MaxOutstandingCollects = MaxOutstandingCollects;
	type PreConditions = IsTrancheInvestor<Permissions, Timestamp>;
	type RuntimeEvent = RuntimeEvent;
	type Tokens = Tokens;
	type WeightInfo = weights::pallet_investments::WeightInfo<Runtime>;
}

parameter_types! {
	pub const MaxActiveLoansPerPool: u32 = 1000;
	pub const MaxRegisteredPricesPerPool: u32 = 100;
	pub const MaxRateCount: u32 = 1000; // See #1024
	pub FirstValueFee: Fee = Fee::Balance(deposit(1, pallet_oracle_feed::util::size_of_feed::<Runtime>()));

	#[derive(Clone, PartialEq, Eq, Debug, TypeInfo, Encode, Decode, MaxEncodedLen)]
	pub const MaxWriteOffPolicySize: u32 = 100;

	#[derive(Clone, PartialEq, Eq, Debug, TypeInfo, Encode, Decode, MaxEncodedLen)]
	pub const MaxFeedersPerKey: u32 = 5;
}

impl pallet_oracle_feed::Config for Runtime {
	type FeederOrigin = EitherOfDiverse<EnsureRoot<AccountId>, EnsureSigned<AccountId>>;
	type FirstValuePayFee = FeeToTreasury<Fees, FirstValueFee>;
	type OracleKey = OracleKey;
	type OracleValue = Ratio;
	type RuntimeEvent = RuntimeEvent;
	type Time = Timestamp;
	type WeightInfo = weights::pallet_oracle_feed::WeightInfo<Self>;
}

impl pallet_oracle_collection::Config for Runtime {
	type AggregationProvider = pallet_oracle_collection::util::MedianAggregation;
	type ChangeGuard = PoolSystem;
	type CollectionId = PoolId;
	type FeederId = Feeder<RuntimeOrigin>;
	type IsAdmin = PoolAdminCheck<Permissions>;
	type MaxCollectionSize = MaxRegisteredPricesPerPool;
	type MaxFeedersPerKey = MaxFeedersPerKey;
	type OracleKey = OracleKey;
	type OracleProvider =
		OracleConverterBridge<RuntimeOrigin, OraclePriceFeed, PoolSystem, OrmlAssetRegistry>;
	type OracleValue = Balance;
	type RuntimeChange = runtime_common::changes::RuntimeChange<Runtime>;
	type RuntimeEvent = RuntimeEvent;
	type Time = Timestamp;
	type Timestamp = Millis;
	type WeightInfo = weights::pallet_oracle_collection::WeightInfo<Self>;
}

impl pallet_interest_accrual::Config for Runtime {
	type Balance = Balance;
	type MaxRateCount = MaxRateCount;
	type Rate = Rate;
	type RuntimeEvent = RuntimeEvent;
	type Time = Timestamp;
	type Weights = weights::pallet_interest_accrual::WeightInfo<Self>;
}

impl pallet_loans::Config for Runtime {
	type Balance = Balance;
	type ChangeGuard = PoolSystem;
	type CollectionId = CollectionId;
	type CurrencyId = CurrencyId;
	type InterestAccrual = InterestAccrual;
	type ItemId = ItemId;
	type LoanId = LoanId;
	type MaxActiveLoansPerPool = MaxActiveLoansPerPool;
	type MaxWriteOffPolicySize = MaxWriteOffPolicySize;
	type Moment = Millis;
	type NonFungible = Uniques;
	type PerThing = Perquintill;
	type Permissions = Permissions;
	type Pool = PoolSystem;
	type PoolId = PoolId;
	type PriceId = OracleKey;
	type PriceRegistry = OraclePriceCollection;
	type Quantity = Quantity;
	type Rate = Rate;
	type RuntimeChange = runtime_common::changes::RuntimeChange<Runtime>;
	type RuntimeEvent = RuntimeEvent;
	type Time = Timestamp;
	type WeightInfo = weights::pallet_loans::WeightInfo<Self>;
}

parameter_types! {
	pub const MaxKeys: u32 = 10;
	pub const DefaultKeyDeposit: Balance = 100 * CFG;
}

impl pallet_keystore::pallet::Config for Runtime {
	type AdminOrigin = EnsureRootOr<AllOfCouncil>;
	type Balance = Balance;
	type Currency = Balances;
	type DefaultKeyDeposit = DefaultKeyDeposit;
	type MaxKeys = MaxKeys;
	type RuntimeEvent = RuntimeEvent;
	type WeightInfo = weights::pallet_keystore::WeightInfo<Runtime>;
}

parameter_types! {
	// per byte deposit is 0.01 CFG
	pub const DepositPerByte: Balance = 1 * CENTI_CFG;
	// Base deposit to add attribute is 0.1 CFG
	pub const AttributeDepositBase: Balance = 10 * CENTI_CFG;
	// Base deposit to add metadata is 0.1 CFG
	pub const MetadataDepositBase: Balance = 10 * CENTI_CFG;
	// Deposit to create a class is 100 CFG
	pub const CollectionDeposit: Balance = 100 * CFG;
	// Deposit to create a class is 0.1 CFG
	pub const ItemDeposit: Balance = 10 * CENTI_CFG;
	// Maximum limit of bytes for Metadata, Attribute key and Value
	pub const Limit: u32 = 256;
}

impl pallet_uniques::Config for Runtime {
	type AttributeDepositBase = AttributeDepositBase;
	type CollectionDeposit = CollectionDeposit;
	type CollectionId = CollectionId;
	type CreateOrigin = AsEnsureOriginWithArg<EnsureSigned<AccountId>>;
	type Currency = Balances;
	type DepositPerByte = DepositPerByte;
	// a straight majority of council can act as force origin
	type ForceOrigin = EnsureRoot<AccountId>;
	#[cfg(feature = "runtime-benchmarks")]
	type Helper = ();
	type ItemDeposit = ItemDeposit;
	type ItemId = ItemId;
	type KeyLimit = Limit;
	type Locker = ();
	type MetadataDepositBase = MetadataDepositBase;
	type RuntimeEvent = RuntimeEvent;
	type StringLimit = Limit;
	type ValueLimit = Limit;
	type WeightInfo = weights::pallet_uniques::WeightInfo<Runtime>;
}

parameter_types! {
	pub MinFulfillmentAmountNative: Balance = 10 * CFG;
	pub NativeDecimals: u32 = cfg_primitives::currency_decimals::NATIVE;
}

impl pallet_order_book::Config for Runtime {
	type AdminOrigin = EnsureAccountOrRootOr<LpAdminAccount, TwoThirdOfCouncil>;
	type AssetRegistry = OrmlAssetRegistry;
	type BalanceIn = Balance;
	type BalanceOut = Balance;
	type Currency = Tokens;
	type CurrencyId = CurrencyId;
	type FeederId = Feeder<RuntimeOrigin>;
	type FulfilledOrderHook = ForeignInvestments;
	type MinFulfillmentAmountNative = MinFulfillmentAmountNative;
	type NativeDecimals = NativeDecimals;
	type OrderIdNonce = u64;
	type Ratio = Ratio;
	type RatioProvider = DigestedOracleRatioProvider<
		RuntimeOrigin,
		OracleRatioProvider<RuntimeOrigin, OraclePriceFeed>,
		OrmlAssetRegistry,
	>;
	type RuntimeEvent = RuntimeEvent;
	type Weights = weights::pallet_order_book::WeightInfo<Runtime>;
}

impl pallet_foreign_investments::Config for Runtime {
	type CurrencyId = CurrencyId;
	type ForeignBalance = Balance;
	type Hooks = LiquidityPools;
	type Investment = Investments;
<<<<<<< HEAD
	type InvestmentId = TrancheCurrency;
	type OrderBook = OrderBook;
	type OrderId = OrderId;
=======
	type InvestmentId = InvestmentId;
>>>>>>> f647a49c
	type PoolBalance = Balance;
	type PoolInspect = PoolSystem;
	type RuntimeEvent = RuntimeEvent;
	type SwapBalance = Balance;
	type SwapRatio = Ratio;
	type TrancheBalance = Balance;
}

parameter_types! {
	// To be used if we want to register a particular asset in the chain spec, when running the chain locally.
	pub LiquidityPoolsPalletIndex: PalletIndex = <LiquidityPools as PalletInfoAccess>::index() as u8;
}

impl pallet_liquidity_pools::Config for Runtime {
	type AssetRegistry = OrmlAssetRegistry;
	type Balance = Balance;
	type BalanceRatio = Ratio;
	type CurrencyId = CurrencyId;
	type DomainAccountToDomainAddress = AccountConverter;
	type DomainAddressToAccountId = AccountConverter;
	type ForeignInvestment = ForeignInvestments;
	type GeneralCurrencyPrefix = GeneralCurrencyPrefix;
	type MarketRatio = OrderBook;
	type OutboundQueue = LiquidityPoolsGateway;
	type Permission = Permissions;
	type PoolId = PoolId;
	type PoolInspect = PoolSystem;
	type PreTransferFilter = PreLpTransfer<TransferAllowList>;
	type RuntimeEvent = RuntimeEvent;
	type Time = Timestamp;
	type Tokens = Tokens;
	type TrancheId = TrancheId;
	type TrancheTokenPrice = PoolSystem;
	type TreasuryAccount = TreasuryAccount;
	type WeightInfo = ();
}

parameter_types! {
	pub const MaxIncomingMessageSize: u32 = 1024;
	pub Sender: AccountId = gateway::get_gateway_account::<Runtime>();
}

parameter_types! {
	// A temporary admin account for the LP logic
	// This is a multi-sig controlled pure proxy on mainnet
	// - address: "4eEqmbQMbFfNUg6bQnqi9zgUvQvSpNbUgstEM64Xq9FW58Xv" (on Centrifuge)
	//             (pub key 0x80339e91a87b9c082705fd1a6d39b3e00b46e445ad8c80c127f6a56941c6aa57)
	//
	// This account is besides Root and 2/3-council able to
	// - add valid relayer contracts
	// - rm valid relayer contracts
	// - add valid LP instance contracts
	// - rm valid LP instance contracts
	// - add conversions from Axelar `sourceChain` strings to `DomainAddress`
	// - set the Axelar gateway contract in the Axelar gateway precompile
	pub LpAdminAccount: AccountId = AccountId::new(hex_literal::hex!("80339e91a87b9c082705fd1a6d39b3e00b46e445ad8c80c127f6a56941c6aa57"));
}

impl pallet_liquidity_pools_gateway::Config for Runtime {
	type AdminOrigin = EnsureAccountOrRootOr<LpAdminAccount, TwoThirdOfCouncil>;
	type InboundQueue = LiquidityPools;
	type LocalEVMOrigin = pallet_liquidity_pools_gateway::EnsureLocal;
	type MaxIncomingMessageSize = MaxIncomingMessageSize;
	type Message = pallet_liquidity_pools::Message;
	type OriginRecovery = LiquidityPoolsAxelarGateway;
	type OutboundMessageNonce = OutboundMessageNonce;
	type Router = liquidity_pools_gateway_routers::DomainRouter<Runtime>;
	type RuntimeEvent = RuntimeEvent;
	type RuntimeOrigin = RuntimeOrigin;
	type Sender = Sender;
	type WeightInfo = ();
}

parameter_types! {
	pub const TokenMuxPalletId: PalletId = cfg_types::ids::TOKEN_MUX_PALLET_ID;
}

impl pallet_token_mux::Config for Runtime {
	type AssetRegistry = OrmlAssetRegistry;
	type BalanceIn = Balance;
	type BalanceOut = Balance;
	type BalanceRatio = Ratio;
	type CurrencyId = CurrencyId;
	type LocalAssetId = LocalAssetId;
	type OrderBook = OrderBook;
	type OrderId = OrderId;
	type PalletId = TokenMuxPalletId;
	type RuntimeEvent = RuntimeEvent;
	type Tokens = Tokens;
	type WeightInfo = weights::pallet_token_mux::WeightInfo<Runtime>;
}

impl pallet_transfer_allowlist::Config for Runtime {
	type CurrencyId = FilterCurrency;
	type Deposit = AllowanceDeposit<Fees>;
	type Location = RestrictedTransferLocation;
	type ReserveCurrency = Balances;
	type RuntimeEvent = RuntimeEvent;
	type RuntimeHoldReason = RuntimeHoldReason;
	type WeightInfo = weights::pallet_transfer_allowlist::WeightInfo<Runtime>;
}

parameter_types! {
	pub const MaxRemarksPerCall: u32 = 10;
}

impl pallet_remarks::Config for Runtime {
	type MaxRemarksPerCall = MaxRemarksPerCall;
	type Remark = runtime_common::remarks::Remark;
	type RemarkDispatchHandler = pallet_remarks::NoopRemarkDispatchHandler<Runtime>;
	type RuntimeCall = RuntimeCall;
	type RuntimeEvent = RuntimeEvent;
	type WeightInfo = weights::pallet_remarks::WeightInfo<Runtime>;
}

pub type Precompiles = evm::precompile::Precompiles<crate::Runtime, TokenSymbol>;

parameter_types! {
	pub BlockGasLimit: U256 = U256::from(NORMAL_DISPATCH_RATIO * MAXIMUM_BLOCK_WEIGHT.ref_time() / WEIGHT_PER_GAS);
	pub PrecompilesValue: Precompiles = Precompiles::new();
	pub WeightPerGas: Weight = Weight::from_parts(WEIGHT_PER_GAS, 0);
	pub const TokenSymbol: &'static str = "CFG";
}

impl pallet_evm::Config for Runtime {
	type AddressMapping = RuntimeAccountConverter<Runtime>;
	type BlockGasLimit = BlockGasLimit;
	type BlockHashMapping = pallet_ethereum::EthereumBlockHashMapping<Self>;
	type CallOrigin = EnsureAddressRoot<AccountId>;
	type ChainId = EVMChainId;
	type Currency = Balances;
	type FeeCalculator = BaseFee;
	type FindAuthor = FindAuthorTruncated<Self>;
	type GasLimitPovSizeRatio = ConstU64<GAS_LIMIT_POV_SIZE_RATIO>;
	type GasLimitStorageGrowthRatio = ConstU64<GAS_LIMIT_STORAGE_GROWTH_RATIO>;
	type GasWeightMapping = pallet_evm::FixedGasWeightMapping<Self>;
	type OnChargeTransaction = ();
	type OnCreate = ();
	type PrecompilesType = Precompiles;
	type PrecompilesValue = PrecompilesValue;
	type Runner = pallet_evm::runner::stack::Runner<Self>;
	type RuntimeEvent = RuntimeEvent;
	type SuicideQuickClearLimit = ConstU32<0>;
	type Timestamp = Timestamp;
	type WeightInfo = ();
	type WeightPerGas = WeightPerGas;
	type WithdrawOrigin = EnsureAddressNever<AccountId>;
}

impl pallet_evm_chain_id::Config for Runtime {}

parameter_types! {
	pub DefaultBaseFeePerGas: U256 = U256::from(1_000_000_000);
	pub DefaultElasticity: Permill = Permill::from_parts(125_000);
}

impl pallet_base_fee::Config for Runtime {
	type DefaultBaseFeePerGas = DefaultBaseFeePerGas;
	type DefaultElasticity = DefaultElasticity;
	type RuntimeEvent = RuntimeEvent;
	type Threshold = BaseFeeThreshold;
}

parameter_types! {
	pub const PostBlockAndTxnHashes: PostLogContent = PostLogContent::BlockAndTxnHashes;
	pub const ExtraDataLength: u32 = 30;
}

impl pallet_ethereum::Config for Runtime {
	type ExtraDataLength = ExtraDataLength;
	type PostLogContent = PostBlockAndTxnHashes;
	type RuntimeEvent = RuntimeEvent;
	type StateRoot = pallet_ethereum::IntermediateStateRoot<Self>;
}

impl pallet_ethereum_transaction::Config for Runtime {}

impl axelar_gateway_precompile::Config for Runtime {
	type AdminOrigin = EnsureAccountOrRootOr<LpAdminAccount, TwoThirdOfCouncil>;
	type RuntimeEvent = RuntimeEvent;
	type WeightInfo = ();
}

/// Block type as expected by this runtime.
pub type Block = generic::Block<Header, UncheckedExtrinsic>;
/// A Block signed with a Justification
pub type SignedBlock = generic::SignedBlock<Block>;
/// BlockId type as expected by this runtime.
pub type BlockId = generic::BlockId<Block>;
/// The SignedExtension to the basic transaction logic.
pub type SignedExtra = (
	frame_system::CheckNonZeroSender<Runtime>,
	frame_system::CheckSpecVersion<Runtime>,
	frame_system::CheckTxVersion<Runtime>,
	frame_system::CheckGenesis<Runtime>,
	frame_system::CheckEra<Runtime>,
	frame_system::CheckNonce<Runtime>,
	frame_system::CheckWeight<Runtime>,
	pallet_transaction_payment::ChargeTransactionPayment<Runtime>,
	frame_metadata_hash_extension::CheckMetadataHash<Runtime>,
	runtime_common::transfer_filter::PreBalanceTransferExtension<Runtime>,
);

/// Unchecked extrinsic type as expected by this runtime.
pub type UncheckedExtrinsic =
	fp_self_contained::UncheckedExtrinsic<Address, RuntimeCall, Signature, SignedExtra>;
/// Extrinsic type that has already been checked.
pub type CheckedExtrinsic =
	fp_self_contained::CheckedExtrinsic<AccountId, RuntimeCall, SignedExtra, H160>;

/// Executive: handles dispatch to the various modules.
pub type Executive = frame_executive::Executive<
	Runtime,
	Block,
	frame_system::ChainContext<Runtime>,
	Runtime,
	AllPalletsWithSystem,
	migrations::UpgradeCentrifuge1301,
>;

// Frame Order in this block dictates the index of each one in the metadata
// Any addition should be done at the bottom
// Any deletion affects the following frames during runtime upgrades
construct_runtime!(
	pub enum Runtime {
		// basic system stuff
		System: frame_system::{Pallet, Call, Config<T>, Storage, Event<T>} = 0,
		ParachainSystem: cumulus_pallet_parachain_system::{Pallet, Call, Config<T>, Storage, Inherent, Event<T>} = 1,
		Timestamp: pallet_timestamp::{Pallet, Call, Storage, Inherent} = 3,
		ParachainInfo: staging_parachain_info::{Pallet, Storage, Config<T>} = 4,

		// money stuff
		Balances: pallet_balances::{Pallet, Call, Storage, Config<T>, Event<T>} = 20,
		TransactionPayment: pallet_transaction_payment::{Event<T>, Pallet, Storage} = 21,

		// authoring stuff
		// collator_selection must go here in order for the storage to be available to pallet_session
		CollatorSelection: pallet_collator_selection::{Pallet, Call, Storage, Event<T>, Config<T>} = 71,
		Authorship: pallet_authorship::{Pallet, Storage} = 30,
		Session: pallet_session::{Pallet, Call, Storage, Event, Config<T>} = 31,
		Aura: pallet_aura::{Pallet, Storage, Config<T>} = 32,
		AuraExt: cumulus_pallet_aura_ext::{Pallet, Storage, Config<T>} = 33,

		// substrate pallets
		Multisig: pallet_multisig::{Pallet, Call, Storage, Event<T>} = 60,
		Proxy: pallet_proxy::{Pallet, Call, Storage, Event<T>} = 61,
		Utility: pallet_utility::{Pallet, Call, Event} = 62,
		Scheduler: pallet_scheduler::{Pallet, Call, Storage, Event<T>} = 63,
		Council: pallet_collective::<Instance1>::{Pallet, Call, Storage, Origin<T>, Event<T>, Config<T>} = 64,
		Elections: pallet_elections_phragmen::{Pallet, Call, Storage, Event<T>, Config<T>} = 65,
		Democracy: pallet_democracy::{Pallet, Call, Storage, Config<T>, Event<T>} = 66,
		Identity: pallet_identity::{Pallet, Call, Storage, Event<T>} = 67,
		Vesting: pallet_vesting::{Pallet, Call, Storage, Event<T>, Config<T>} = 68,
		Preimage: pallet_preimage::{Pallet, Call, Storage, Event<T>, HoldReason} = 69,
		Treasury: pallet_treasury::{Pallet, Call, Storage, Config<T>, Event<T>} = 70,

		// our pallets
		Fees: pallet_fees::{Pallet, Call, Storage, Config<T>, Event<T>} = 90,
		Anchor: pallet_anchors::{Pallet, Call, Storage} = 91,
		// Removed: Claims = 92
		// Removed: Nfts = 93
		Bridge: pallet_bridge::{Pallet, Call, Storage, Config<T>, Event<T>} = 94,
		// Removed: Migration = 95
		// Removed: CrowdloanClaim = 96
		// Removed: CrowdloanReward = 97
		Tokens: pallet_restricted_tokens::{Pallet, Call, Event<T>, HoldReason} = 98,
		CollatorAllowlist: pallet_collator_allowlist::{Pallet, Call, Storage, Config<T>, Event<T>} = 99,
		BlockRewardsBase: pallet_rewards::<Instance1>::{Pallet, Storage, Event<T>, Config<T>} = 100,
		BlockRewards: pallet_block_rewards::{Pallet, Call, Storage, Event<T>, Config<T>} = 101,
		LiquidityPools: pallet_liquidity_pools::{Pallet, Call, Storage, Event<T>} = 103,
		LiquidityRewardsBase: pallet_rewards::<Instance2>::{Pallet, Storage, Event<T>, Config<T>} = 104,
		LiquidityRewards: pallet_liquidity_rewards::{Pallet, Call, Storage, Event<T>} = 105,
		GapRewardMechanism: pallet_rewards::mechanism::gap = 106,
		LiquidityPoolsGateway: pallet_liquidity_pools_gateway::{Pallet, Call, Storage, Event<T>, Origin } = 107,
		OrderBook: pallet_order_book::{Pallet, Call, Storage, Event<T>} = 108,
		ForeignInvestments: pallet_foreign_investments::{Pallet, Storage, Event<T>} = 109,
		TransferAllowList: pallet_transfer_allowlist::{Pallet, Call, Storage, Event<T>, HoldReason} = 110,
		OraclePriceFeed: pallet_oracle_feed::{Pallet, Call, Storage, Event<T>} = 111,
		OraclePriceCollection: pallet_oracle_collection::{Pallet, Call, Storage, Event<T>} = 112,
		Remarks: pallet_remarks::{Pallet, Call, Event<T>} = 113,
		PoolFees: pallet_pool_fees::{Pallet, Call, Storage, Event<T>} = 114,

		// XCM
		XcmpQueue: cumulus_pallet_xcmp_queue::{Pallet, Call, Storage, Event<T>} = 120,
		PolkadotXcm: pallet_xcm::{Pallet, Call, Storage, Config<T>, Event<T>, Origin} = 121,
		CumulusXcm: cumulus_pallet_xcm::{Pallet, Event<T>, Origin} = 122,
		DmpQueue: cumulus_pallet_dmp_queue::{Pallet, Call, Storage, Event<T>} = 123,
		XTokens: pallet_restricted_xtokens::{Pallet, Call} = 124,
		XcmTransactor: pallet_xcm_transactor::{Pallet, Call, Storage, Event<T>} = 125,
		OrmlXTokens: orml_xtokens::{Pallet, Event<T>} = 126,
		MessageQueue: pallet_message_queue::{Pallet, Call, Storage, Event<T>} = 127,

		// 3rd party pallets
		ChainBridge: chainbridge::{Pallet, Call, Storage, Event<T>} = 150,
		OrmlTokens: orml_tokens::{Pallet, Storage, Event<T>, Config<T>} = 151,
		OrmlAssetRegistry: orml_asset_registry::module::{Pallet, Storage, Call, Event<T>, Config<T>} = 152,
		OrmlXcm: orml_xcm::{Pallet, Storage, Call, Event<T>} = 153,

		// EVM pallets
		EVM: pallet_evm::{Pallet, Config<T>, Call, Storage, Event<T>} = 160,
		EVMChainId: pallet_evm_chain_id::{Pallet, Config<T>, Storage} = 161,
		BaseFee: pallet_base_fee::{Pallet, Call, Config<T>, Storage, Event} = 162,
		Ethereum: pallet_ethereum::{Pallet, Config<T>, Call, Storage, Event, Origin} = 163,
		EthereumTransaction: pallet_ethereum_transaction::{Pallet, Storage} = 164,
		LiquidityPoolsAxelarGateway: axelar_gateway_precompile::{Pallet, Call, Storage, Event<T>} = 165,

		// Synced pallets across all runtimes - Range: 180-240
		// WHY: * integrations like fireblocks will need to know the index in the enum
		//      * makes it easier, without parsing complete metadata
		//      * makes it in-sync for XCM integrations -- same enum variant again
		PoolRegistry: pallet_pool_registry::{Pallet, Call, Storage, Event<T>} = 180,
		PoolSystem: pallet_pool_system::{Pallet, Call, Storage, Event<T>} = 181,
		Permissions: pallet_permissions::{Pallet, Call, Storage, Event<T>} = 182,
		Investments: pallet_investments::{Pallet, Call, Storage, Event<T>} = 183,
		InterestAccrual: pallet_interest_accrual::{Pallet, Storage, Event<T>} = 184,
		Uniques: pallet_uniques::{Pallet, Call, Storage, Event<T>} = 185,
		Keystore: pallet_keystore::{Pallet, Call, Storage, Event<T>} = 186,
		Loans: pallet_loans::{Pallet, Call, Storage, Event<T>} = 187,
		// Removed: Swaps = 188
		TokenMux: pallet_token_mux::{Pallet, Call, Storage, Event<T>} = 189,
	}
);

pub struct TransactionConverter;

impl fp_rpc::ConvertTransaction<UncheckedExtrinsic> for TransactionConverter {
	fn convert_transaction(&self, transaction: pallet_ethereum::Transaction) -> UncheckedExtrinsic {
		UncheckedExtrinsic::new_unsigned(
			pallet_ethereum::Call::<Runtime>::transact { transaction }.into(),
		)
	}
}

impl fp_rpc::ConvertTransaction<sp_runtime::OpaqueExtrinsic> for TransactionConverter {
	fn convert_transaction(
		&self,
		transaction: pallet_ethereum::Transaction,
	) -> sp_runtime::OpaqueExtrinsic {
		let extrinsic = UncheckedExtrinsic::new_unsigned(
			pallet_ethereum::Call::<Runtime>::transact { transaction }.into(),
		);
		let encoded = extrinsic.encode();
		sp_runtime::OpaqueExtrinsic::decode(&mut &encoded[..])
			.expect("Encoded extrinsic is always valid")
	}
}

impl_runtime_apis! {
	impl sp_api::Core<Block> for Runtime {
		fn version() -> RuntimeVersion {
			VERSION
		}

		fn execute_block(block: Block) {
			Executive::execute_block(block)
		}

		fn initialize_block(header: &<Block as BlockT>::Header) {
			Executive::initialize_block(header)
		}
	}

	impl sp_api::Metadata<Block> for Runtime {
		fn metadata() -> OpaqueMetadata {
			OpaqueMetadata::new(Runtime::metadata().into())
		}

		fn metadata_at_version(version: u32) -> Option<sp_core::OpaqueMetadata> { Runtime::metadata_at_version(version) }
		fn metadata_versions() -> sp_std::vec::Vec<u32> { Runtime::metadata_versions() }
	}

	impl sp_block_builder::BlockBuilder<Block> for Runtime {
		fn apply_extrinsic(extrinsic: <Block as BlockT>::Extrinsic) -> ApplyExtrinsicResult {
			Executive::apply_extrinsic(extrinsic)
		}

		fn finalize_block() -> <Block as BlockT>::Header {
			Executive::finalize_block()
		}

		fn inherent_extrinsics(data: InherentData) -> Vec<<Block as BlockT>::Extrinsic> {
			data.create_extrinsics()
		}

		fn check_inherents(block: Block, data: InherentData) -> CheckInherentsResult {
			data.check_extrinsics(&block)
		}
	}

	impl sp_transaction_pool::runtime_api::TaggedTransactionQueue<Block> for Runtime {
		fn validate_transaction(
			source: TransactionSource,
			tx: <Block as BlockT>::Extrinsic,
			block_hash: <Block as BlockT>::Hash,
		) -> TransactionValidity {
			Executive::validate_transaction(source, tx, block_hash)
		}
	}

	impl sp_offchain::OffchainWorkerApi<Block> for Runtime {
		fn offchain_worker(header: &<Block as BlockT>::Header) {
			Executive::offchain_worker(header)
		}
	}

	impl sp_session::SessionKeys<Block> for Runtime {
		fn decode_session_keys(
			encoded: Vec<u8>,
		) -> Option<Vec<(Vec<u8>, sp_core::crypto::KeyTypeId)>> {
			SessionKeys::decode_into_raw_public_keys(&encoded)
		}

		fn generate_session_keys(seed: Option<Vec<u8>>) -> Vec<u8> {
			SessionKeys::generate(seed)
		}
	}

	impl sp_consensus_aura::AuraApi<Block, AuraId> for Runtime {
		fn slot_duration() -> sp_consensus_aura::SlotDuration {
			sp_consensus_aura::SlotDuration::from_millis(Aura::slot_duration())
		}

		fn authorities() -> Vec<AuraId> {
			Aura::authorities().into_inner()
		}
	}

	impl frame_system_rpc_runtime_api::AccountNonceApi<Block, AccountId, Nonce> for Runtime {
		fn account_nonce(account: AccountId) -> Nonce {
			System::account_nonce(account)
		}
	}

	impl pallet_transaction_payment_rpc_runtime_api::TransactionPaymentApi<
		Block,
		Balance,
	> for Runtime {
		fn query_info(uxt: <Block as BlockT>::Extrinsic, len: u32) -> RuntimeDispatchInfo<Balance> {
			TransactionPayment::query_info(uxt, len)
		}
		fn query_fee_details(uxt: <Block as BlockT>::Extrinsic, len: u32) -> FeeDetails<Balance> {
			TransactionPayment::query_fee_details(uxt, len)
		}
		fn query_weight_to_fee(weight: Weight) -> Balance {
			TransactionPayment::weight_to_fee(weight)
		}
		fn query_length_to_fee(length: u32) -> Balance {
			TransactionPayment::length_to_fee(length)
		}
	}

	impl cumulus_primitives_core::CollectCollationInfo<Block> for Runtime {
		fn collect_collation_info(header: &<Block as BlockT>::Header) -> cumulus_primitives_core::CollationInfo {
			ParachainSystem::collect_collation_info(header)
		}
	}

	impl runtime_common::apis::AnchorApi<Block, Hash, BlockNumber> for Runtime {
		fn get_anchor_by_id(id: Hash) -> Option<AnchorData<Hash, BlockNumber>> {
			Anchor::get_anchor_by_id(id)
		}
	}

	// PoolsAPI
	impl runtime_common::apis::PoolsApi<Block, PoolId, TrancheId, Balance, CurrencyId, Quantity, MaxTranches> for Runtime {
		fn currency(pool_id: PoolId) -> Option<CurrencyId>{
			pallet_pool_system::Pool::<Runtime>::get(pool_id).map(|details| details.currency)
		}

		fn inspect_epoch_solution(pool_id: PoolId, solution: Vec<TrancheSolution>) -> Option<EpochSolution<Balance, MaxTranches>>{
			let pool = pallet_pool_system::Pool::<Runtime>::get(pool_id)?;
			let epoch_execution_info = pallet_pool_system::EpochExecution::<Runtime>::get(pool_id)?;
			pallet_pool_system::Pallet::<Runtime>::score_solution(
				&pool,
				&epoch_execution_info,
				&solution
			).ok()
		}

		fn tranche_token_price(pool_id: PoolId, tranche: TrancheLoc<TrancheId>) -> Option<Quantity>{
			let index: usize = PoolSystem::pool(pool_id)?.tranches.tranche_index(&tranche)?.try_into().ok()?;
			Self::tranche_token_prices(pool_id)?.get(index).cloned()
		}

		fn tranche_token_prices(pool_id: PoolId) -> Option<Vec<Quantity>>{
			let now = <Timestamp as UnixTime>::now().as_secs();
			let mut pool = PoolSystem::pool(pool_id)?;
			pool
				.tranches
				.calculate_prices::<_, Tokens, AccountId>(runtime_common::update_nav::<Runtime>(pool_id).ok()?.total, now)
				.ok()
		}

		fn tranche_ids(pool_id: PoolId) -> Option<Vec<TrancheId>>{
			let pool = pallet_pool_system::Pool::<Runtime>::get(pool_id)?;
			Some(pool.tranches.ids_residual_top())
		}

		fn tranche_id(pool_id: PoolId, tranche_index: TrancheIndex) -> Option<TrancheId>{
			let pool = pallet_pool_system::Pool::<Runtime>::get(pool_id)?;
			let index: usize = tranche_index.try_into().ok()?;
			pool.tranches.ids_residual_top().get(index).cloned()
		}

		fn tranche_currency(pool_id: PoolId, tranche_loc: TrancheLoc<TrancheId>) -> Option<CurrencyId>{
			let pool = pallet_pool_system::Pool::<Runtime>::get(pool_id)?;
			pool.tranches.tranche_currency(tranche_loc).map(Into::into)
		}

		fn nav(pool_id: PoolId) -> Option<PoolNav<Balance>> {
			runtime_common::update_nav::<Runtime>(pool_id).ok()
		}
	}


	// RewardsApi
	impl runtime_common::apis::RewardsApi<Block, AccountId, Balance, CurrencyId> for Runtime {
		fn list_currencies(domain: runtime_common::apis::RewardDomain, account_id: AccountId) -> Vec<CurrencyId> {
			match domain {
				runtime_common::apis::RewardDomain::Block => pallet_rewards::Pallet::<Runtime, instances::BlockRewards>::list_currencies(&account_id),
				_ => vec![],
			}
		}

		fn compute_reward(domain: runtime_common::apis::RewardDomain, currency_id: CurrencyId, account_id: AccountId) -> Option<Balance> {
			match domain {
				runtime_common::apis::RewardDomain::Block => <pallet_rewards::Pallet::<Runtime, instances::BlockRewards> as cfg_traits::rewards::AccountRewards<AccountId>>::compute_reward(currency_id, &account_id).ok(),
				_ => None,
			}
		}
	}

	// LoansApi
	impl runtime_common::apis::LoansApi<
		Block,
		PoolId,
		LoanId,
		ActiveLoanInfo<Runtime>,
		Balance,
		PriceCollectionInput<Runtime>
	> for Runtime {
		fn portfolio(
			pool_id: PoolId
		) -> Vec<(LoanId, ActiveLoanInfo<Runtime>)> {
			Loans::get_active_loans_info(pool_id).unwrap_or_default()
		}

		fn portfolio_loan(
			pool_id: PoolId,
			loan_id: LoanId
		) -> Option<ActiveLoanInfo<Runtime>> {
			Loans::get_active_loan_info(pool_id, loan_id).ok().flatten()
		}

		fn portfolio_valuation(
			pool_id: PoolId,
			input_prices: PriceCollectionInput<Runtime>
		) -> Result<Balance, DispatchError> {
			Ok(runtime_common::update_nav_with_input(pool_id, input_prices)?.nav_aum)
		}

		fn expected_cashflows(pool_id: PoolId, loan_id: LoanId) -> Result<Vec<CashflowPayment<Balance>>, DispatchError> {
			Loans::expected_cashflows(pool_id, loan_id)
		}
	}

	// Investment Runtime APIs
	impl runtime_common::apis::InvestmentsApi<Block, AccountId, InvestmentId, InvestmentPortfolio<Balance, CurrencyId>> for Runtime {
		fn investment_portfolio(account_id: AccountId) -> Vec<(InvestmentId, InvestmentPortfolio<Balance, CurrencyId>)> {
			runtime_common::investment_portfolios::get_account_portfolio::<Runtime>(account_id).unwrap_or_default()
		}
	}

	// AccountConversionApi
	impl runtime_common::apis::AccountConversionApi<Block, AccountId> for Runtime {
		fn conversion_of(location: Location) -> Option<AccountId> {
			AccountConverter::location_to_account::<LocationToAccountId>(location)
		}
	}

	// OrderBookApi
	impl runtime_common::apis::OrderBookApi<Block, CurrencyId, Balance> for Runtime {
		fn min_fulfillment_amount(currency_id: CurrencyId) -> Option<Balance> {
			OrderBook::min_fulfillment_amount(currency_id).ok()
		}
	}

	// PoolFeesApi
	impl runtime_common::apis::PoolFeesApi<Block, PoolId, PoolFeeId, AccountId, Balance, Rate> for Runtime {
		fn list_fees(pool_id: PoolId) -> Option<cfg_types::pools::PoolFeesList<PoolFeeId, AccountId, Balance, Rate>> {
			runtime_common::update_nav::<Runtime>(pool_id).ok()?;
			Some(PoolFees::get_pool_fees(pool_id))
		}
	}

	// Frontier APIs
	impl fp_rpc::EthereumRuntimeRPCApi<Block> for Runtime {
		fn chain_id() -> u64 {
			<Runtime as pallet_evm::Config>::ChainId::get()
		}

		fn account_basic(address: H160) -> EVMAccount {
			let (account, _) = EVM::account_basic(&address);
			account
		}

		fn gas_price() -> U256 {
			let (gas_price, _) = <Runtime as pallet_evm::Config>::FeeCalculator::min_gas_price();
			gas_price
		}

		fn account_code_at(address: H160) -> Vec<u8> {
			pallet_evm::AccountCodes::<Runtime>::get(address)
		}

		fn author() -> H160 {
			<pallet_evm::Pallet<Runtime>>::find_author()
		}

		fn storage_at(address: H160, index: U256) -> H256 {
			let mut tmp = [0u8; 32];
			index.to_big_endian(&mut tmp);
			pallet_evm::AccountStorages::<Runtime>::get(address, H256::from_slice(&tmp[..]))
		}

		fn call(
			from: H160,
			to: H160,
			data: Vec<u8>,
			value: U256,
			gas_limit: U256,
			max_fee_per_gas: Option<U256>,
			max_priority_fee_per_gas: Option<U256>,
			nonce: Option<U256>,
			estimate: bool,
			access_list: Option<Vec<(H160, Vec<H256>)>>,
		) -> Result<pallet_evm::CallInfo, sp_runtime::DispatchError> {
			let mut config = <Runtime as pallet_evm::Config>::config().clone();
			config.estimate = estimate;

			let is_transactional = false;
			let validate = true;

			// Estimated encoded transaction size must be based on the heaviest transaction
			// type (EIP1559Transaction) to be compatible with all transaction types.
			let mut estimated_transaction_len = data.len() +
				// pallet ethereum index: 1
				// transact call index: 1
				// Transaction enum variant: 1
				// chain_id 8 bytes
				// nonce: 32
				// max_priority_fee_per_gas: 32
				// max_fee_per_gas: 32
				// gas_limit: 32
				// action: 21 (enum variant + call address)
				// value: 32
				// access_list: 1 (empty vec size)
				// 65 bytes signature
				258;

			if access_list.is_some() {
				estimated_transaction_len += access_list.encoded_size();
			}

			let gas_limit = gas_limit.min(u64::MAX.into()).low_u64();
			let without_base_extrinsic_weight = true;

			let (weight_limit, proof_size_base_cost) =
				match <Runtime as pallet_evm::Config>::GasWeightMapping::gas_to_weight(
					gas_limit,
					without_base_extrinsic_weight
				) {
					weight_limit if weight_limit.proof_size() > 0 => {
						(Some(weight_limit), Some(estimated_transaction_len as u64))
					}
					_ => (None, None),
				};

			<Runtime as pallet_evm::Config>::Runner::call(
				from,
				to,
				data,
				value,
				gas_limit.unique_saturated_into(),
				max_fee_per_gas,
				max_priority_fee_per_gas,
				nonce,
				access_list.unwrap_or_default(),
				is_transactional,
				validate,
				weight_limit,
				proof_size_base_cost,
				&config,
			).map_err(|err| err.error.into())
		}

		fn create(
			from: H160,
			data: Vec<u8>,
			value: U256,
			gas_limit: U256,
			max_fee_per_gas: Option<U256>,
			max_priority_fee_per_gas: Option<U256>,
			nonce: Option<U256>,
			estimate: bool,
			access_list: Option<Vec<(H160, Vec<H256>)>>,
		) -> Result<pallet_evm::CreateInfo, sp_runtime::DispatchError> {
			let config = if estimate {
				let mut config = <Runtime as pallet_evm::Config>::config().clone();
				config.estimate = true;
				Some(config)
			} else {
				None
			};

			let is_transactional = false;
			let validate = true;
			let mut estimated_transaction_len = data.len() +
						// from: 20
						// value: 32
						// gas_limit: 32
						// nonce: 32
						// 1 byte transaction action variant
						// chain id 8 bytes
						// 65 bytes signature
						190;

					if max_fee_per_gas.is_some() {
						estimated_transaction_len += 32;
					}
					if max_priority_fee_per_gas.is_some() {
						estimated_transaction_len += 32;
					}
					if access_list.is_some() {
						estimated_transaction_len += access_list.encoded_size();
					}
			let gas_limit = gas_limit.min(u64::MAX.into()).low_u64(); let without_base_extrinsic_weight = true; let (weight_limit, proof_size_base_cost) =
				match <Runtime as pallet_evm::Config>::GasWeightMapping::gas_to_weight(
					gas_limit,
					without_base_extrinsic_weight
				) {
					weight_limit if weight_limit.proof_size() > 0 => {
						(Some(weight_limit), Some(estimated_transaction_len as u64))
					}
					_ => (None, None),
				};
			let evm_config = config.as_ref().unwrap_or_else(|| <Runtime as pallet_evm::Config>::config());
			<Runtime as pallet_evm::Config>::Runner::create(
				from,
				data,
				value,
				gas_limit.unique_saturated_into(),
				max_fee_per_gas,
				max_priority_fee_per_gas,
				nonce,
				access_list.unwrap_or_default(),
				is_transactional,
				validate,
				weight_limit,
				proof_size_base_cost,
				evm_config,
			).map_err(|err| err.error.into())
		}

		fn current_transaction_statuses() -> Option<Vec<TransactionStatus>> {
					pallet_ethereum::CurrentTransactionStatuses::<Runtime>::get()
		}

		fn current_block() -> Option<pallet_ethereum::Block> {
			pallet_ethereum::CurrentBlock::<Runtime>::get()
		}

		fn current_receipts() -> Option<Vec<pallet_ethereum::Receipt>> {
			pallet_ethereum::CurrentReceipts::<Runtime>::get()
		}

		fn current_all() -> (
			Option<pallet_ethereum::Block>,
			Option<Vec<pallet_ethereum::Receipt>>,
			Option<Vec<TransactionStatus>>,
		) {
			(
				pallet_ethereum::CurrentBlock::<Runtime>::get(),
				pallet_ethereum::CurrentReceipts::<Runtime>::get(),
				pallet_ethereum::CurrentTransactionStatuses::<Runtime>::get(),
			)
		}

		fn extrinsic_filter(
			xts: Vec<<Block as BlockT>::Extrinsic>,
		) -> Vec<pallet_ethereum::Transaction> {
			xts.into_iter().filter_map(|xt| match xt.0.function {
				RuntimeCall::Ethereum(transact { transaction }) => Some(transaction),
				_ => None
			}).collect::<Vec<pallet_ethereum::Transaction>>()
		}

		fn elasticity() -> Option<Permill> {
			None
		}

		fn gas_limit_multiplier_support() {}

		fn pending_block(
			xts: Vec<<Block as BlockT>::Extrinsic>
		) -> (
			Option<pallet_ethereum::Block>, Option<sp_std::prelude::Vec<TransactionStatus>>
		) {
			for ext in xts.into_iter() {
				let _ = Executive::apply_extrinsic(ext);
			}

			Ethereum::on_finalize(System::block_number() + 1);

			(
				pallet_ethereum::CurrentBlock::<Runtime>::get(),
				pallet_ethereum::CurrentTransactionStatuses::<Runtime>::get()
			)
		}

		fn initialize_pending_block(header: &<Block as BlockT>::Header) {
			Executive::initialize_block(header)
		}
	}

	impl fp_rpc::ConvertTransactionRuntimeApi<Block> for Runtime {
		fn convert_transaction(transaction: EthTransaction) -> <Block as BlockT>::Extrinsic {
			UncheckedExtrinsic::new_unsigned(
				pallet_ethereum::Call::<Runtime>::transact { transaction }.into(),
			)
		}
	}


	#[cfg(feature = "try-runtime")]
	impl frame_try_runtime::TryRuntime<Block> for Runtime {
		fn on_runtime_upgrade(checks: frame_try_runtime::UpgradeCheckSelect) -> (Weight, Weight) {
			let weight = Executive::try_runtime_upgrade(checks).unwrap();
			(weight, RuntimeBlockWeights::get().max_block)
		}

		fn execute_block(block: Block, state_root_check: bool, signature_check: bool, select: frame_try_runtime::TryStateSelect) -> Weight {
			Executive::try_execute_block(block, state_root_check, signature_check, select).expect("execute-block failed")
		}
	}

	#[cfg(feature = "runtime-benchmarks")]
	impl frame_benchmarking::Benchmark<Block> for Runtime {
		fn benchmark_metadata(extra: bool) -> (
			Vec<frame_benchmarking::BenchmarkList>,
			Vec<frame_support::traits::StorageInfo>,
		) {
			use frame_benchmarking::{Benchmarking, BenchmarkList};
			use frame_support::traits::StorageInfoTrait;
			use frame_system_benchmarking::Pallet as SystemBench;
			use cumulus_pallet_session_benchmarking::Pallet as SessionBench;
			use pallet_xcm::benchmarking::Pallet as PalletXcmExtrinsicsBenchmark;

			let mut list = Vec::<BenchmarkList>::new();
			list_benchmarks!(list, extra);

			let storage_info = AllPalletsWithSystem::storage_info();
			(list, storage_info)
		}

		fn dispatch_benchmark(
			config: frame_benchmarking::BenchmarkConfig
		) -> Result<Vec<frame_benchmarking::BenchmarkBatch>, sp_runtime::RuntimeString> {
			use frame_benchmarking::{BenchmarkError, Benchmarking, BenchmarkBatch};

			use frame_system_benchmarking::Pallet as SystemBench;
			impl frame_system_benchmarking::Config for Runtime {
				fn setup_set_code_requirements(code: &sp_std::vec::Vec<u8>) -> Result<(), BenchmarkError> {
					ParachainSystem::initialize_for_set_code_benchmark(code.len() as u32);
					Ok(())
				}

				fn verify_set_code() {
					System::assert_last_event(cumulus_pallet_parachain_system::Event::<Runtime>::ValidationFunctionStored.into());
				}
			}

			use cumulus_pallet_session_benchmarking::Pallet as SessionBench;
			impl cumulus_pallet_session_benchmarking::Config for Runtime {}

			use pallet_xcm::benchmarking::Pallet as PalletXcmExtrinsicsBenchmark;
			impl pallet_xcm::benchmarking::Config for Runtime {}

			use frame_support::traits::WhitelistedStorageKeys;
			let whitelist = AllPalletsWithSystem::whitelisted_storage_keys();

			let mut batches = Vec::<BenchmarkBatch>::new();
			let params = (&config, &whitelist);
			add_benchmarks!(params, batches);

			if batches.is_empty() { return Err("Benchmark not found for this pallet.".into()) }
			Ok(batches)
		}
	}

	impl sp_genesis_builder::GenesisBuilder<Block> for Runtime {
		fn create_default_config() -> Vec<u8> {
			create_default_config::<RuntimeGenesisConfig>()
		}

		fn build_config(config: Vec<u8>) -> sp_genesis_builder::Result {
			build_config::<RuntimeGenesisConfig>(config)
		}
	}
}

#[cfg(feature = "runtime-benchmarks")]
mod benches {
	frame_benchmarking::define_benchmarks!(
		[frame_system, SystemBench::<Runtime>]
		[pallet_timestamp, Timestamp]
		[pallet_balances, Balances]
		[pallet_multisig, Multisig]
		[pallet_proxy, Proxy]
		[pallet_utility, Utility]
		[pallet_scheduler, Scheduler]
		[pallet_collective, Council]
		[pallet_democracy, Democracy]
		[pallet_elections_phragmen, Elections]
		[pallet_identity, Identity]
		[pallet_vesting, Vesting]
		[pallet_preimage, Preimage]
		[pallet_fees, Fees]
		[pallet_anchors, Anchor]
		[pallet_block_rewards, BlockRewards]
		[pallet_collator_allowlist, CollatorAllowlist]
		[pallet_collator_selection, CollatorSelection]
		[pallet_pool_registry, PoolRegistry]
		[pallet_pool_system, PoolSystem]
		[pallet_permissions, Permissions]
		[pallet_interest_accrual, InterestAccrual]
		[pallet_uniques, Uniques]
		[pallet_keystore, Keystore]
		[pallet_restricted_tokens, Tokens]
		[pallet_session, SessionBench::<Runtime>]
		[pallet_loans, Loans]
		[pallet_collator_selection, CollatorSelection]
		[cumulus_pallet_xcmp_queue, XcmpQueue]
		[pallet_order_book, OrderBook]
		[pallet_investments, Investments]
		[pallet_xcm, PalletXcmExtrinsicsBenchmark::<Runtime>]
		[pallet_liquidity_rewards, LiquidityRewards]
		[pallet_transfer_allowlist, TransferAllowList]
		[pallet_oracle_feed, OraclePriceFeed]
		[pallet_oracle_collection, OraclePriceCollection]
		[pallet_remarks, Remarks]
		[pallet_pool_fees, PoolFees]
		[pallet_token_mux, TokenMux]
	);
}

struct CheckInherents;

impl cumulus_pallet_parachain_system::CheckInherents<Block> for CheckInherents {
	fn check_inherents(
		block: &Block,
		relay_state_proof: &cumulus_pallet_parachain_system::RelayChainStateProof,
	) -> sp_inherents::CheckInherentsResult {
		let relay_chain_slot = relay_state_proof
			.read_slot()
			.expect("Could not read the relay chain slot from the proof");

		let inherent_data =
			cumulus_primitives_timestamp::InherentDataProvider::from_relay_chain_slot_and_duration(
				relay_chain_slot,
				sp_std::time::Duration::from_secs(6),
			)
			.create_inherent_data()
			.expect("Could not create the timestamp inherent data");

		inherent_data.check_extrinsics(block)
	}
}

cumulus_pallet_parachain_system::register_validate_block! {
	Runtime = Runtime,
	BlockExecutor = cumulus_pallet_aura_ext::BlockExecutor::<Runtime, Executive>,
	CheckInherents = CheckInherents,
}

impl fp_self_contained::SelfContainedCall for RuntimeCall {
	type SignedInfo = H160;

	fn is_self_contained(&self) -> bool {
		match self {
			RuntimeCall::Ethereum(call) => call.is_self_contained(),
			_ => false,
		}
	}

	// This is the only method here which is not a simple passthrough
	// to `pallet_ethereum`. We additionally unpack the included
	// Ethereum transaction in order to filter out contract creation
	// calls.
	fn check_self_contained(&self) -> Option<Result<Self::SignedInfo, TransactionValidityError>> {
		match self {
			RuntimeCall::Ethereum(call) => call.check_self_contained(),
			_ => None,
		}
	}

	fn validate_self_contained(
		&self,
		info: &Self::SignedInfo,
		dispatch_info: &DispatchInfoOf<RuntimeCall>,
		len: usize,
	) -> Option<TransactionValidity> {
		match self {
			RuntimeCall::Ethereum(call) => call.validate_self_contained(info, dispatch_info, len),
			_ => None,
		}
	}

	fn pre_dispatch_self_contained(
		&self,
		info: &Self::SignedInfo,
		dispatch_info: &DispatchInfoOf<RuntimeCall>,
		len: usize,
	) -> Option<Result<(), TransactionValidityError>> {
		match self {
			RuntimeCall::Ethereum(call) => {
				call.pre_dispatch_self_contained(info, dispatch_info, len)
			}
			_ => None,
		}
	}

	fn apply_self_contained(
		self,
		info: Self::SignedInfo,
	) -> Option<sp_runtime::DispatchResultWithInfo<PostDispatchInfoOf<Self>>> {
		match self {
			call @ RuntimeCall::Ethereum(pallet_ethereum::Call::transact { .. }) => {
				Some(call.dispatch(RuntimeOrigin::from(
					pallet_ethereum::RawOrigin::EthereumTransaction(info),
				)))
			}
			_ => None,
		}
	}
}<|MERGE_RESOLUTION|>--- conflicted
+++ resolved
@@ -1843,13 +1843,9 @@
 	type ForeignBalance = Balance;
 	type Hooks = LiquidityPools;
 	type Investment = Investments;
-<<<<<<< HEAD
-	type InvestmentId = TrancheCurrency;
+	type InvestmentId = InvestmentId;
 	type OrderBook = OrderBook;
 	type OrderId = OrderId;
-=======
-	type InvestmentId = InvestmentId;
->>>>>>> f647a49c
 	type PoolBalance = Balance;
 	type PoolInspect = PoolSystem;
 	type RuntimeEvent = RuntimeEvent;
