// Copyright 2021 Centrifuge Foundation (centrifuge.io).
//
// This file is part of the Centrifuge chain project.
// Centrifuge is free software: you can redistribute it and/or modify
// it under the terms of the GNU General Public License as published by
// the Free Software Foundation, either version 3 of the License, or
// (at your option) any later version (see http://www.gnu.org/licenses).
// Centrifuge is distributed in the hope that it will be useful,
// but WITHOUT ANY WARRANTY; without even the implied warranty of
// MERCHANTABILITY or FITNESS FOR A PARTICULAR PURPOSE.  See the
// GNU General Public License for more details.

//! The Substrate runtime. This can be compiled with `#[no_std]`, ready for
//! Wasm.

#![cfg_attr(not(feature = "std"), no_std)]
// `construct_runtime!` does a lot of recursion and requires us to increase the limit to 256.
#![recursion_limit = "256"]
// Allow things like `1 * CFG`
#![allow(clippy::identity_op)]

pub use cfg_primitives::{constants::*, types::*};
use cfg_traits::{
	liquidity_pools::{InboundQueue, OutboundQueue},
	OrderManager, Permissions as PermissionsT, PoolNAV, PoolUpdateGuard, PreConditions,
	TrancheCurrency as _, TryConvert,
};
use cfg_types::{
	consts::pools::{MaxTrancheNameLengthBytes, MaxTrancheSymbolLengthBytes},
	domain_address::{Domain, DomainAddress},
	fee_keys::FeeKey,
	fixed_point::{Quantity, Rate},
	ids::PRICE_ORACLE_PALLET_ID,
	oracles::OracleKey,
	permissions::{
		PermissionRoles, PermissionScope, PermissionedCurrencyRole, PoolRole, Role, UNION,
	},
	time::TimeProvider,
	tokens::{CustomMetadata, StakingCurrency, TrancheCurrency},
};
use codec::{Decode, Encode, MaxEncodedLen};
use fp_rpc::TransactionStatus;
use frame_support::{
	construct_runtime,
	dispatch::DispatchClass,
	pallet_prelude::{DispatchError, DispatchResult},
	parameter_types,
	sp_std::marker::PhantomData,
	traits::{
		AsEnsureOriginWithArg, ConstU32, EqualPrivilegeOnly, InstanceFilter, LockIdentifier,
		PalletInfoAccess, U128CurrencyToVote, UnixTime, WithdrawReasons,
	},
	weights::{
		constants::{BlockExecutionWeight, ExtrinsicBaseWeight, RocksDbWeight},
		ConstantMultiplier, Weight,
	},
	PalletId, RuntimeDebug,
};
use frame_system::{
	limits::{BlockLength, BlockWeights},
	EnsureRoot, EnsureSigned,
};
use orml_traits::{currency::MutationHooks, parameter_type_with_key};
use pallet_anchors::AnchorData;
pub use pallet_balances::Call as BalancesCall;
use pallet_collective::{EnsureMember, EnsureProportionAtLeast, EnsureProportionMoreThan};
use pallet_ethereum::Transaction as EthTransaction;
use pallet_evm::{Account as EVMAccount, FeeCalculator, Runner};
use pallet_investments::OrderType;
use pallet_pool_system::{
	pool_types::{PoolDetails, ScheduledUpdateDetails},
	tranches::{TrancheIndex, TrancheLoc, TrancheSolution},
	EpochSolution,
};
use pallet_restricted_tokens::{
	FungibleInspectPassthrough, FungiblesInspectPassthrough, TransferDetails,
};
pub use pallet_timestamp::Call as TimestampCall;
pub use pallet_transaction_payment::{CurrencyAdapter, Multiplier, TargetedFeeAdjustment};
use pallet_transaction_payment_rpc_runtime_api::{FeeDetails, RuntimeDispatchInfo};
use polkadot_runtime_common::{prod_or_fast, BlockHashCount, SlowAdjustingFeeUpdate};
use runtime_common::{account_conversion::AccountConverter, xcm::AccountIdToMultiLocation};
use scale_info::TypeInfo;
use sp_api::impl_runtime_apis;
use sp_core::{OpaqueMetadata, H160, H256, U256};
use sp_inherents::{CheckInherentsResult, InherentData};
#[cfg(any(feature = "std", test))]
pub use sp_runtime::BuildStorage;
use sp_runtime::{
	create_runtime_str, generic, impl_opaque_keys,
	traits::{
		AccountIdConversion, BlakeTwo256, Block as BlockT, ConvertInto, DispatchInfoOf,
		Dispatchable, PostDispatchInfoOf, UniqueSaturatedInto, Zero,
	},
	transaction_validity::{TransactionSource, TransactionValidity, TransactionValidityError},
	ApplyExtrinsicResult, FixedI128, Perbill, Permill, Perquintill,
};
use sp_std::prelude::*;
#[cfg(any(feature = "std", test))]
use sp_version::NativeVersion;
use sp_version::RuntimeVersion;
use static_assertions::const_assert;
use xcm_executor::XcmExecutor;

use crate::xcm::{MultiAsset, MultiLocation, XcmConfig, XcmOriginToTransactDispatchOrigin};

pub mod evm;
mod migrations;
mod weights;
pub mod xcm;

use runtime_common::fees::{DealWithFees, WeightToFee};
/// common types for the runtime.
pub use runtime_common::*;

pub use crate::xcm::*;

// Make the WASM binary available.
#[cfg(feature = "std")]
include!(concat!(env!("OUT_DIR"), "/wasm_binary.rs"));

impl_opaque_keys! {
	pub struct SessionKeys {
		pub aura: Aura,
		pub block_rewards: BlockRewards,
	}
}

/// Runtime version.
#[sp_version::runtime_version]
pub const VERSION: RuntimeVersion = RuntimeVersion {
	spec_name: create_runtime_str!("centrifuge"),
	impl_name: create_runtime_str!("centrifuge"),
	authoring_version: 1,
	spec_version: 1020,
	impl_version: 1,
	#[cfg(not(feature = "disable-runtime-api"))]
	apis: RUNTIME_API_VERSIONS,
	#[cfg(feature = "disable-runtime-api")]
	apis: version::create_apis_vec![[]],
	transaction_version: 2,
	state_version: 0,
};

/// Native version.
#[cfg(any(feature = "std", test))]
pub fn native_version() -> NativeVersion {
	NativeVersion {
		runtime_version: VERSION,
		can_author_with: Default::default(),
	}
}

parameter_types! {
	pub const MaximumBlockWeight: Weight = MAXIMUM_BLOCK_WEIGHT;
	pub const Version: RuntimeVersion = VERSION;
	pub RuntimeBlockLength: BlockLength =
		BlockLength::max_with_normal_ratio(5 * 1024 * 1024, NORMAL_DISPATCH_RATIO);
	pub RuntimeBlockWeights: BlockWeights = BlockWeights::builder()
		.base_block(BlockExecutionWeight::get())
		.for_class(DispatchClass::all(), |weights| {
			weights.base_extrinsic = ExtrinsicBaseWeight::get();
		})
		.for_class(DispatchClass::Normal, |weights| {
			  weights.max_total = Some(NORMAL_DISPATCH_RATIO * MAXIMUM_BLOCK_WEIGHT);
		})
		.for_class(DispatchClass::Operational, |weights| {
			 weights.max_total = Some(MAXIMUM_BLOCK_WEIGHT);
			// Operational transactions have some extra reserved space, so that they
			// are included even if block reached `MAXIMUM_BLOCK_WEIGHT`.
			weights.reserved = Some(
				  MAXIMUM_BLOCK_WEIGHT - NORMAL_DISPATCH_RATIO * MAXIMUM_BLOCK_WEIGHT
			);
		})
		.avg_block_initialization(AVERAGE_ON_INITIALIZE_RATIO)
		.build_or_panic();
	pub const SS58Prefix: u8 = 36;
}

parameter_types! {
	pub const MigrationMaxAccounts: u32 = 100;
	pub const MigrationMaxVestings: u32 = 10;
	pub const MigrationMaxProxies: u32 = 10;
}

impl pallet_migration_manager::Config for Runtime {
	type MigrationMaxAccounts = MigrationMaxAccounts;
	type MigrationMaxProxies = MigrationMaxProxies;
	type MigrationMaxVestings = MigrationMaxVestings;
	type RuntimeEvent = RuntimeEvent;
	type WeightInfo = weights::pallet_migration_manager::WeightInfo<Self>;
}

// system support impls
impl frame_system::Config for Runtime {
	/// Data to be associated with an account (other than nonce/transaction
	/// counter, which this module does regardless).
	type AccountData = pallet_balances::AccountData<Balance>;
	/// The identifier used to distinguish between accounts.
	type AccountId = AccountId;
	type BaseCallFilter = BaseCallFilter;
	/// Maximum number of block number to block hash mappings to keep (oldest
	/// pruned first).
	type BlockHashCount = BlockHashCount;
	type BlockLength = RuntimeBlockLength;
	/// The index type for blocks.
	type BlockNumber = BlockNumber;
	type BlockWeights = RuntimeBlockWeights;
	type DbWeight = RocksDbWeight;
	/// The type for hashing blocks and tries.
	type Hash = Hash;
	/// The hashing algorithm used.
	type Hashing = Hashing;
	/// The header type.
	type Header = Header;
	/// The index type for storing how many extrinsics an account has signed.
	type Index = Index;
	/// The lookup mechanism to get account ID from whatever is passed in
	/// dispatchers.
	type Lookup = sp_runtime::traits::AccountIdLookup<AccountId, ()>;
	type MaxConsumers = frame_support::traits::ConstU32<16>;
	/// A function that is invoked when an account has been determined to be
	/// dead. All resources should be cleaned up associated with the given
	/// account.
	type OnKilledAccount = ();
	/// Handler for when a new account has just been created.
	type OnNewAccount = ();
	type OnSetCode = cumulus_pallet_parachain_system::ParachainSetCode<Self>;
	type PalletInfo = PalletInfo;
	/// The aggregated dispatch type that is available for extrinsics.
	type RuntimeCall = RuntimeCall;
	/// The overarching event type.
	type RuntimeEvent = RuntimeEvent;
	/// The ubiquitous origin type.
	type RuntimeOrigin = RuntimeOrigin;
	type SS58Prefix = SS58Prefix;
	type SystemWeightInfo = weights::frame_system::WeightInfo<Runtime>;
	/// Get the chain's current version.
	type Version = Version;
}

/// Base Call Filter
pub struct BaseCallFilter;
impl Contains<RuntimeCall> for BaseCallFilter {
	fn contains(c: &RuntimeCall) -> bool {
		match c {
			RuntimeCall::PolkadotXcm(method) => match method {
				// Block these calls when called by a signed extrinsic.
				// Root will still be able to execute these.
				pallet_xcm::Call::send { .. }
				| pallet_xcm::Call::execute { .. }
				| pallet_xcm::Call::teleport_assets { .. }
				| pallet_xcm::Call::reserve_transfer_assets { .. }
				| pallet_xcm::Call::limited_reserve_transfer_assets { .. }
				| pallet_xcm::Call::limited_teleport_assets { .. } => false,
				pallet_xcm::Call::__Ignore { .. } => {
					unimplemented!()
				}
				pallet_xcm::Call::force_xcm_version { .. }
				| pallet_xcm::Call::force_default_xcm_version { .. }
				| pallet_xcm::Call::force_subscribe_version_notify { .. }
				| pallet_xcm::Call::force_unsubscribe_version_notify { .. } => true,
			},
			// Disable all non-root EVM access
			RuntimeCall::EVM(_) => false,
			// We block this call since it includes Moonbeam trait implementations such
			// as UtilityEncodeCall and XcmTransact that we don't implement and don't want
			// arbitrary users calling it.
			RuntimeCall::XcmTransactor(
				pallet_xcm_transactor::Call::transact_through_derivative { .. },
			) => false,
			_ => true,
		}
	}
}

parameter_types! {
	pub const ReservedXcmpWeight: Weight = MAXIMUM_BLOCK_WEIGHT .saturating_div(4);
	pub const ReservedDmpWeight: Weight = MAXIMUM_BLOCK_WEIGHT.saturating_div(4);
}

impl cumulus_pallet_parachain_system::Config for Runtime {
	type CheckAssociatedRelayNumber = cumulus_pallet_parachain_system::RelayNumberStrictlyIncreases;
	type DmpMessageHandler = DmpQueue;
	type OnSystemEvent = ();
	type OutboundXcmpMessageSource = XcmpQueue;
	type ReservedDmpWeight = ReservedDmpWeight;
	type ReservedXcmpWeight = ReservedXcmpWeight;
	type RuntimeEvent = RuntimeEvent;
	type SelfParaId = parachain_info::Pallet<Runtime>;
	type XcmpMessageHandler = XcmpQueue;
}

// XCM

/// XCMP Queue is responsible to handle XCM messages coming directly from
/// sibling parachains.
impl cumulus_pallet_xcmp_queue::Config for Runtime {
	type ChannelInfo = ParachainSystem;
	type ControllerOrigin = EnsureRoot<AccountId>;
	type ControllerOriginConverter = XcmOriginToTransactDispatchOrigin;
	type ExecuteOverweightOrigin = EnsureRoot<AccountId>;
	type PriceForSiblingDelivery = ();
	type RuntimeEvent = RuntimeEvent;
	type VersionWrapper = PolkadotXcm;
	type WeightInfo = weights::cumulus_pallet_xcmp_queue::WeightInfo<Self>;
	type XcmExecutor = XcmExecutor<XcmConfig>;
}

/// The config for the Downward Message Passing Queue, i.e., how messages coming
/// from the relay-chain are handled.
impl cumulus_pallet_dmp_queue::Config for Runtime {
	type ExecuteOverweightOrigin = EnsureRoot<AccountId>;
	type RuntimeEvent = RuntimeEvent;
	type XcmExecutor = XcmExecutor<XcmConfig>;
}

parameter_types! {
	pub const NativeToken: CurrencyId = CurrencyId::Native;
}

impl pallet_restricted_tokens::Config for Runtime {
	type Balance = Balance;
	type CurrencyId = CurrencyId;
	type Fungibles = OrmlTokens;
	type NativeFungible = Balances;
	type NativeToken = NativeToken;
	type PreCurrency = cfg_traits::Always;
	type PreExtrTransfer = RestrictedTokens<Permissions>;
	type PreFungibleInspect = FungibleInspectPassthrough;
	type PreFungibleInspectHold = cfg_traits::Always;
	type PreFungibleMutate = cfg_traits::Always;
	type PreFungibleMutateHold = cfg_traits::Always;
	type PreFungibleTransfer = cfg_traits::Always;
	type PreFungiblesInspect = FungiblesInspectPassthrough;
	type PreFungiblesInspectHold = cfg_traits::Always;
	type PreFungiblesMutate = cfg_traits::Always;
	type PreFungiblesMutateHold = cfg_traits::Always;
	type PreFungiblesTransfer = cfg_traits::Always;
	type PreReservableCurrency = cfg_traits::Always;
	type RuntimeEvent = RuntimeEvent;
	type WeightInfo = weights::pallet_restricted_tokens::WeightInfo<Runtime>;
}

pub struct RestrictedTokens<P>(PhantomData<P>);
impl<P> PreConditions<TransferDetails<AccountId, CurrencyId, Balance>> for RestrictedTokens<P>
where
	P: PermissionsT<AccountId, Scope = PermissionScope<PoolId, CurrencyId>, Role = Role>,
{
	type Result = bool;

	fn check(details: TransferDetails<AccountId, CurrencyId, Balance>) -> bool {
		let TransferDetails {
			send,
			recv,
			id,
			amount: _amount,
		} = details;

		match id {
			CurrencyId::Tranche(pool_id, tranche_id) => {
				P::has(
					PermissionScope::Pool(pool_id),
					send,
					Role::PoolRole(PoolRole::TrancheInvestor(tranche_id, UNION)),
				) && P::has(
					PermissionScope::Pool(pool_id),
					recv,
					Role::PoolRole(PoolRole::TrancheInvestor(tranche_id, UNION)),
				)
			}
			_ => true,
		}
	}
}

parameter_types! {
	pub TreasuryAccount: AccountId = TreasuryPalletId::get().into_account_truncating();
}

parameter_type_with_key! {
	pub ExistentialDeposits: |currency_id: CurrencyId| -> Balance {
		match currency_id {
			CurrencyId::Native => ExistentialDeposit::get(),
			_ => 0,
		}
	};
}

pub struct CurrencyHooks<R>(sp_std::marker::PhantomData<R>);
impl<C: orml_tokens::Config> MutationHooks<AccountId, CurrencyId, Balance> for CurrencyHooks<C> {
	type OnDust = orml_tokens::TransferDust<Runtime, TreasuryAccount>;
	type OnKilledTokenAccount = ();
	type OnNewTokenAccount = ();
	type OnSlash = ();
	type PostDeposit = ();
	type PostTransfer = ();
	type PreDeposit = ();
	type PreTransfer = ();
}

impl orml_tokens::Config for Runtime {
	type Amount = IBalance;
	type Balance = Balance;
	type CurrencyHooks = CurrencyHooks<Runtime>;
	type CurrencyId = CurrencyId;
	type DustRemovalWhitelist = frame_support::traits::Nothing;
	type ExistentialDeposits = ExistentialDeposits;
	type MaxLocks = MaxLocks;
	type MaxReserves = MaxReserves;
	type ReserveIdentifier = [u8; 8];
	type RuntimeEvent = RuntimeEvent;
	// NOTE: Call NOT exposed, default weights are fine
	type WeightInfo = ();
}

impl orml_asset_registry::Config for Runtime {
	type AssetId = CurrencyId;
	type AssetProcessor = asset_registry::CustomAssetProcessor;
	type AuthorityOrigin =
		asset_registry::AuthorityOrigin<RuntimeOrigin, EnsureRootOr<HalfOfCouncil>>;
	type Balance = Balance;
	type CustomMetadata = CustomMetadata;
	type RuntimeEvent = RuntimeEvent;
	// NOTE: Need no weights as spamming is not possible as the
	//       calls are only callable by `AuthorityOrigin`. In our
	//       case, pallet-pools and democracy
	type WeightInfo = ();
}

parameter_types! {
	// To be used if we want to register a particular asset in the chain spec, when running the chain locally.
	pub LiquidityPoolsPalletIndex: PalletIndex = <LiquidityPools as PalletInfoAccess>::index() as u8;
}

impl pallet_liquidity_pools::Config for Runtime {
	type AccountConverter = AccountConverter<Runtime, LocationToAccountId>;
	// NOTE: No need to adapt that. The Router is an artifact and will be removed
	// with FI PR
	type AdminOrigin = EnsureRootOr<TwoThirdOfCouncil>;
	type AssetRegistry = OrmlAssetRegistry;
	type Balance = Balance;
	type BalanceRatio = Quantity;
	type CurrencyId = CurrencyId;
	type ForeignInvestment = Investments;
	type GeneralCurrencyPrefix = cfg_primitives::liquidity_pools::GeneralCurrencyPrefix;
	type OutboundQueue = FilteredOutboundQueue;
	type Permission = Permissions;
	type PoolId = PoolId;
	type PoolInspect = PoolSystem;
	type Time = Timestamp;
	type Tokens = Tokens;
	type TrancheCurrency = TrancheCurrency;
	type TrancheId = TrancheId;
	type TrancheTokenPrice = PoolSystem;
	type TreasuryAccount = TreasuryAccount;
	type WeightInfo = ();
}

type LiquidityPoolsMessage =
	pallet_liquidity_pools::Message<Domain, PoolId, TrancheId, Balance, Quantity>;

/// The FilteredOutboundQueue serves as a filter for outbound LP messages that
/// we want to allow initially.
pub struct FilteredOutboundQueue;

impl OutboundQueue for FilteredOutboundQueue {
	type Destination = Domain;
	type Message = LiquidityPoolsMessage;
	type Sender = AccountId;

	fn submit(
		sender: Self::Sender,
		destination: Self::Destination,
		msg: Self::Message,
	) -> DispatchResult {
		match msg {
			LiquidityPoolsMessage::AddCurrency { .. }
			| LiquidityPoolsMessage::UpdateMember { .. }
			| LiquidityPoolsMessage::AddPool { .. }
			| LiquidityPoolsMessage::AddTranche { .. }
			| LiquidityPoolsMessage::UpdateTrancheTokenPrice { .. } => {
				<LiquidityPoolsGateway as OutboundQueue>::submit(sender, destination, msg)
			}
			_ => Err(DispatchError::Other("unsupported outbound message")),
		}
	}
}

parameter_types! {
	pub const MaxIncomingMessageSize: u32 = 1024;
	pub Sender: AccountId = GatewayAccountProvider::<Runtime, LocationToAccountId>::get_gateway_account();
}

parameter_types! {
	// A temporary admin account for the LP logic
	// This is a multi-sig controlled pure proxy on mainnet
	// - address: "4eEqmbQMbFfNUg6bQnqi9zgUvQvSpNbUgstEM64Xq9FW58Xv" (on Centrifuge)
	//             (pub key 0x80339e91a87b9c082705fd1a6d39b3e00b46e445ad8c80c127f6a56941c6aa57)
	//
	// This account is besides Root and 2/3-council able to
	// - add valid relayer contracts
	// - rm valid relayer contracts
	// - add valid LP instance contracts
	// - rm valid LP instance contracts
	// - add conversions from Axelar `sourceChain` strings to `DomainAddress`
	// - set the Axelar gateway contract in the Axelar gateway precompile
	pub LpAdminAccount: AccountId = AccountId::new(hex_literal::hex!("80339e91a87b9c082705fd1a6d39b3e00b46e445ad8c80c127f6a56941c6aa57"));
}

impl pallet_liquidity_pools_gateway::Config for Runtime {
	type AdminOrigin = EnsureAccountOrRootOr<LpAdminAccount, TwoThirdOfCouncil>;
	type InboundQueue = DummyInboundQueue;
	type LocalEVMOrigin = pallet_liquidity_pools_gateway::EnsureLocal;
	type MaxIncomingMessageSize = MaxIncomingMessageSize;
	type Message = LiquidityPoolsMessage;
	type OriginRecovery = crate::LiquidityPoolsAxelarGateway;
	type Router = liquidity_pools_gateway_routers::DomainRouter<Runtime>;
	type RuntimeEvent = RuntimeEvent;
	type RuntimeOrigin = RuntimeOrigin;
	type Sender = Sender;
	type WeightInfo = ();
}

/// DummyInboundQueue will be used in the first phase of testing in order to
/// ensure that no incoming messages will be processed.
pub struct DummyInboundQueue;

impl InboundQueue for DummyInboundQueue {
	type Message = LiquidityPoolsMessage;
	type Sender = DomainAddress;

	fn submit(_: Self::Sender, _: Self::Message) -> DispatchResult {
		Err(DispatchError::Other("InboundQueue not supported yet"))
	}
}

impl pallet_randomness_collective_flip::Config for Runtime {}

impl parachain_info::Config for Runtime {}

parameter_types! {
	pub const MinimumPeriod: Moment = SLOT_DURATION / 2;
}
impl pallet_timestamp::Config for Runtime {
	type MinimumPeriod = MinimumPeriod;
	/// A timestamp: milliseconds since the unix epoch.
	type Moment = Moment;
	type OnTimestampSet = Aura;
	type WeightInfo = weights::pallet_timestamp::WeightInfo<Runtime>;
}

// money stuff
parameter_types! {
	/// TransactionByteFee is set to 0.01 MicroCFG
	pub const TransactionByteFee: Balance = 1 * (MICRO_CFG / 100);
	/// This value increases the priority of `Operational` transactions by adding
	/// a "virtual tip" that's equal to the `OperationalFeeMultiplier * final_fee`.
	pub const OperationalFeeMultiplier: u8 = 5;
}

impl pallet_transaction_payment::Config for Runtime {
	type FeeMultiplierUpdate = SlowAdjustingFeeUpdate<Self>;
	type LengthToFee = ConstantMultiplier<Balance, TransactionByteFee>;
	type OnChargeTransaction = CurrencyAdapter<Balances, DealWithFees<Runtime>>;
	type OperationalFeeMultiplier = OperationalFeeMultiplier;
	type RuntimeEvent = RuntimeEvent;
	type WeightToFee = WeightToFee;
}

parameter_types! {
	// the minimum fee for an anchor is 500,000ths of a RAD.
	// This is set to a value so you can still get some return without getting your account removed.
	pub const ExistentialDeposit: Balance = 1 * MICRO_CFG;
	// For weight estimation, we assume that the most locks on an individual account will be 50.
	pub const MaxLocks: u32 = 50;
	pub const MaxReserves: u32 = 50;
}

impl pallet_balances::Config for Runtime {
	/// The means of storing the balances of an account.
	type AccountStore = System;
	/// The type for recording an account's balance.
	type Balance = Balance;
	/// Handler for the unbalanced reduction when removing a dust account.
	type DustRemoval = ();
	/// The minimum amount required to keep an account open.
	type ExistentialDeposit = ExistentialDeposit;
	type MaxLocks = MaxLocks;
	type MaxReserves = MaxReserves;
	type ReserveIdentifier = [u8; 8];
	/// The overarching event type.
	type RuntimeEvent = RuntimeEvent;
	type WeightInfo = weights::pallet_balances::WeightInfo<Runtime>;
}

parameter_types! {
	pub const UncleGenerations: BlockNumber = 5;
}

// We only use find_author to pay in anchor pallet
impl pallet_authorship::Config for Runtime {
	type EventHandler = CollatorSelection;
	type FindAuthor = pallet_session::FindAccountFromAuthorIndex<Self, Aura>;
}

parameter_types! {
	pub Period: u32 = prod_or_fast!(6 * HOURS, 1 * MINUTES, "CFG_SESSION_PERIOD");
	pub const Offset: u32 = 0;
}

impl pallet_session::Config for Runtime {
	type Keys = SessionKeys;
	type NextSessionRotation = pallet_session::PeriodicSessions<Period, Offset>;
	type RuntimeEvent = RuntimeEvent;
	// Essentially just Aura, but lets be pedantic.
	type SessionHandler = <SessionKeys as sp_runtime::traits::OpaqueKeys>::KeyTypeIdProviders;
	type SessionManager = CollatorSelection;
	type ShouldEndSession = pallet_session::PeriodicSessions<Period, Offset>;
	type ValidatorId = <Self as frame_system::Config>::AccountId;
	// we don't have stash and controller, thus we don't need the convert as well.
	type ValidatorIdOf = pallet_collator_selection::IdentityCollator;
	type WeightInfo = weights::pallet_session::WeightInfo<Self>;
}

parameter_types! {
	#[derive(scale_info::TypeInfo, Debug, PartialEq, Eq, Clone)]
	pub const MaxAuthorities: u32 = 32;
}

impl pallet_aura::Config for Runtime {
	type AuthorityId = AuraId;
	type DisabledValidators = ();
	type MaxAuthorities = MaxAuthorities;
}

impl cumulus_pallet_aura_ext::Config for Runtime {}

// substrate pallets
parameter_types! {
	// One storage item; value is size 4+4+16+32 bytes = 56 bytes.
	pub const DepositBase: Balance = 30 * CENTI_CFG;
	// Additional storage item size of 32 bytes.
	pub const DepositFactor: Balance = 5 * CENTI_CFG;
	pub const MaxSignatories: u16 = 100;
}

impl pallet_multisig::Config for Runtime {
	type Currency = Balances;
	type DepositBase = DepositBase;
	type DepositFactor = DepositFactor;
	type MaxSignatories = MaxSignatories;
	type RuntimeCall = RuntimeCall;
	type RuntimeEvent = RuntimeEvent;
	type WeightInfo = weights::pallet_multisig::WeightInfo<Runtime>;
}

parameter_types! {
	// One storage item; value is size 4+4+16+32 bytes = 56 bytes.
	pub const ProxyDepositBase: Balance = 30 * CENTI_CFG;
	// Additional storage item size of 32 bytes.
	pub const ProxyDepositFactor: Balance = 5 * CENTI_CFG;
	pub const MaxProxies: u16 = 32;
	pub const AnnouncementDepositBase: Balance = deposit(1, 8);
	pub const AnnouncementDepositFactor: Balance = deposit(0, 66);
	pub const MaxPending: u16 = 32;
}

/// The type used to represent the kinds of proxying allowed.
#[derive(
	Copy,
	Clone,
	Eq,
	PartialEq,
	Ord,
	PartialOrd,
	Encode,
	Decode,
	RuntimeDebug,
	MaxEncodedLen,
	TypeInfo,
)]
pub enum ProxyType {
	Any,
	NonTransfer,
	Governance,
	/// Deprecated ProxyType, that we are keeping due to the migration
	_Staking,
	NonProxy,
	Borrow,
	Invest,
	ProxyManagement,
	KeystoreManagement,
	PodOperation,
	PodAuth,
	PermissionManagement,
}
impl Default for ProxyType {
	fn default() -> Self {
		Self::Any
	}
}

impl InstanceFilter<RuntimeCall> for ProxyType {
	fn filter(&self, c: &RuntimeCall) -> bool {
		match self {
			ProxyType::Any => true,
			ProxyType::NonTransfer => {
				matches!(
					c,
					RuntimeCall::System(..) |
					RuntimeCall::ParachainSystem(..) |
					RuntimeCall::Timestamp(..) |
					// Specifically omitting Balances
					RuntimeCall::CollatorSelection(..) |
					RuntimeCall::Session(..) |
					RuntimeCall::Multisig(..) |
					// The internal logic prevents upgrading
					// this proxy to a `ProxyType::Any` proxy
					// as long as the `is_superset` is correctly
					// configured
					RuntimeCall::Proxy(..) |
					RuntimeCall::Utility(..) |
					RuntimeCall::Scheduler(..) |
					RuntimeCall::Council(..) |
					RuntimeCall::Elections(..) |
					RuntimeCall::Democracy(..) |
					RuntimeCall::Identity(..) |
					RuntimeCall::Vesting(pallet_vesting::Call::vest {..}) |
					RuntimeCall::Vesting(pallet_vesting::Call::vest_other {..}) |
					// Specifically omitting Vesting `vested_transfer`, and `force_vested_transfer`
					RuntimeCall::Treasury(..) |
					RuntimeCall::Preimage(..) |
					RuntimeCall::Fees(..) |
					RuntimeCall::Anchor(..) |
					RuntimeCall::CrowdloanClaim(..) |
					RuntimeCall::CrowdloanReward(..) |
					RuntimeCall::PoolSystem(..) |
					// Specifically omitting Loans `repay` & `borrow` for pallet_loans
					RuntimeCall::Loans(pallet_loans::Call::create{..}) |
					RuntimeCall::Loans(pallet_loans::Call::write_off{..}) |
					RuntimeCall::Loans(pallet_loans::Call::admin_write_off{..}) |
					RuntimeCall::Loans(pallet_loans::Call::propose_loan_mutation{..}) |
					RuntimeCall::Loans(pallet_loans::Call::apply_loan_mutation{..}) |
					RuntimeCall::Loans(pallet_loans::Call::close{..}) |
					RuntimeCall::Loans(pallet_loans::Call::propose_write_off_policy{..}) |
					RuntimeCall::Loans(pallet_loans::Call::apply_write_off_policy{..}) |
					RuntimeCall::Loans(pallet_loans::Call::update_portfolio_valuation{..}) |
					RuntimeCall::Permissions(..) |
					RuntimeCall::CollatorAllowlist(..) |
					// Specifically omitting Tokens
					// Specifically omitting Bridge
					// Specifically omitting Nfts
					RuntimeCall::Investments(pallet_investments::Call::collect_investments_for {..}) |
					RuntimeCall::Investments(pallet_investments::Call::collect_redemptions_for {..}) |
					// Specifically omitting Investments `update_invest_order`, `update_redeem_order`,
					// `collect_investments`, `collect_redemptions`
					// Specifically omitting LiquidityPools
					// Specifically omitting ALL XCM related pallets
					// Specifically omitting OrmlTokens
					// Specifically omitting ChainBridge
					// Specifically omitting Migration
					// Specifically omitting PoolRegistry `register`, `update`, `set_metadata`
					RuntimeCall::PoolRegistry(pallet_pool_registry::Call::execute_update {..}) |
					RuntimeCall::BlockRewards(..)
				)
			}
			ProxyType::Governance => matches!(
				c,
				RuntimeCall::Democracy(..)
					| RuntimeCall::Council(..)
					| RuntimeCall::Elections(..)
					| RuntimeCall::Utility(..)
			),
			ProxyType::_Staking => false,
			ProxyType::NonProxy => {
				matches!(c, RuntimeCall::Proxy(pallet_proxy::Call::proxy { .. }))
					|| !matches!(c, RuntimeCall::Proxy(..))
			}
			ProxyType::Borrow => matches!(
				c,
				RuntimeCall::Loans(pallet_loans::Call::create { .. }) |
                RuntimeCall::Loans(pallet_loans::Call::borrow { .. }) |
                RuntimeCall::Loans(pallet_loans::Call::repay { .. }) |
                RuntimeCall::Loans(pallet_loans::Call::write_off { .. }) |
                RuntimeCall::Loans(pallet_loans::Call::apply_loan_mutation { .. }) |
                RuntimeCall::Loans(pallet_loans::Call::close { .. }) |
                RuntimeCall::Loans(pallet_loans::Call::apply_write_off_policy { .. }) |
                RuntimeCall::Loans(pallet_loans::Call::update_portfolio_valuation { .. }) |
                // Borrowers should be able to close and execute an epoch
                // in order to get liquidity from repayments in previous epochs.
				RuntimeCall::PoolSystem(pallet_pool_system::Call::close_epoch{..}) |
				RuntimeCall::PoolSystem(pallet_pool_system::Call::submit_solution{..}) |
				RuntimeCall::PoolSystem(pallet_pool_system::Call::execute_epoch{..}) |
				RuntimeCall::Utility(pallet_utility::Call::batch_all{..}) |
				RuntimeCall::Utility(pallet_utility::Call::batch{..})
			),
			ProxyType::Invest => matches!(
				c,
				RuntimeCall::Investments(pallet_investments::Call::update_invest_order{..}) |
				RuntimeCall::Investments(pallet_investments::Call::update_redeem_order{..}) |
				RuntimeCall::Investments(pallet_investments::Call::collect_investments{..}) |
				RuntimeCall::Investments(pallet_investments::Call::collect_redemptions{..}) |
				// Investors should be able to close and execute an epoch
				// in order to get their orders fulfilled.
				RuntimeCall::Loans(pallet_loans::Call::update_portfolio_valuation{..}) |
				RuntimeCall::PoolSystem(pallet_pool_system::Call::close_epoch{..}) |
				RuntimeCall::PoolSystem(pallet_pool_system::Call::submit_solution{..}) |
				RuntimeCall::PoolSystem(pallet_pool_system::Call::execute_epoch{..}) |
				RuntimeCall::Utility(pallet_utility::Call::batch_all{..}) |
				RuntimeCall::Utility(pallet_utility::Call::batch{..})
			),
			ProxyType::ProxyManagement => matches!(c, RuntimeCall::Proxy(..)),
			ProxyType::KeystoreManagement => matches!(
				c,
				RuntimeCall::Keystore(pallet_keystore::Call::add_keys { .. })
					| RuntimeCall::Keystore(pallet_keystore::Call::revoke_keys { .. })
			),
			ProxyType::PodOperation => matches!(
				c,
				RuntimeCall::Uniques(..)
					| RuntimeCall::Anchor(..)
					| RuntimeCall::Utility(pallet_utility::Call::batch_all { .. })
			),
			// This type of proxy is used only for authenticating with the centrifuge POD,
			// having it here also allows us to validate authentication with on-chain data.
			ProxyType::PodAuth => false,
			ProxyType::PermissionManagement => matches!(
				c,
				RuntimeCall::Permissions(pallet_permissions::Call::add { .. })
					| RuntimeCall::Permissions(pallet_permissions::Call::remove { .. })
					| RuntimeCall::Utility(pallet_utility::Call::batch_all { .. })
					| RuntimeCall::Utility(pallet_utility::Call::batch { .. })
			),
		}
	}

	fn is_superset(&self, o: &Self) -> bool {
		match (self, o) {
			(x, y) if x == y => true,
			(ProxyType::Any, _) => true,
			(_, ProxyType::Any) => false,
			(_, ProxyType::NonProxy) => false,
			(ProxyType::NonTransfer, _) => true,
			_ => false,
		}
	}
}

impl pallet_proxy::Config for Runtime {
	type AnnouncementDepositBase = AnnouncementDepositBase;
	type AnnouncementDepositFactor = AnnouncementDepositFactor;
	type CallHasher = BlakeTwo256;
	type Currency = Balances;
	type MaxPending = MaxPending;
	type MaxProxies = MaxProxies;
	type ProxyDepositBase = ProxyDepositBase;
	type ProxyDepositFactor = ProxyDepositFactor;
	type ProxyType = ProxyType;
	type RuntimeCall = RuntimeCall;
	type RuntimeEvent = RuntimeEvent;
	type WeightInfo = weights::pallet_proxy::WeightInfo<Runtime>;
}

impl pallet_utility::Config for Runtime {
	type PalletsOrigin = OriginCaller;
	type RuntimeCall = RuntimeCall;
	type RuntimeEvent = RuntimeEvent;
	type WeightInfo = weights::pallet_utility::WeightInfo<Runtime>;
}

parameter_types! {
	pub MaximumSchedulerWeight: Weight = Perbill::from_percent(80) * MaximumBlockWeight::get();
	pub const MaxScheduledPerBlock: u32 = 50;
	// Retry a scheduled item every 10 blocks (2 minutes) until the preimage exists.
	pub const NoPreimagePostponement: Option<u32> = Some(10);
}

impl pallet_scheduler::Config for Runtime {
	type MaxScheduledPerBlock = MaxScheduledPerBlock;
	type MaximumWeight = MaximumSchedulerWeight;
	type OriginPrivilegeCmp = EqualPrivilegeOnly;
	type PalletsOrigin = OriginCaller;
	type Preimages = Preimage;
	type RuntimeCall = RuntimeCall;
	type RuntimeEvent = RuntimeEvent;
	type RuntimeOrigin = RuntimeOrigin;
	type ScheduleOrigin = EnsureRoot<AccountId>;
	type WeightInfo = weights::pallet_scheduler::WeightInfo<Runtime>;
}

parameter_types! {
	pub const PreimageMaxSize: u32 = 4096 * 1024;
	pub PreimageBaseDeposit: Balance = deposit(2, 64);
	pub PreimageByteDeposit: Balance = deposit(0, 1);
}

impl pallet_preimage::Config for Runtime {
	type BaseDeposit = PreimageBaseDeposit;
	type ByteDeposit = PreimageByteDeposit;
	type Currency = Balances;
	type ManagerOrigin = EnsureRoot<AccountId>;
	type RuntimeEvent = RuntimeEvent;
	type WeightInfo = weights::pallet_preimage::WeightInfo<Runtime>;
}

parameter_types! {
	pub CouncilMotionDuration: BlockNumber = prod_or_fast!(5 * DAYS, 1 * MINUTES, "CFG_MOTION_DURATION");
	pub const CouncilMaxProposals: u32 = 100;
	pub const CouncilMaxMembers: u32 = 100;
}

impl pallet_collective::Config<CouncilCollective> for Runtime {
	type DefaultVote = pallet_collective::PrimeDefaultVote;
	type MaxMembers = CouncilMaxMembers;
	type MaxProposals = CouncilMaxProposals;
	type MotionDuration = CouncilMotionDuration;
	type Proposal = RuntimeCall;
	type RuntimeEvent = RuntimeEvent;
	type RuntimeOrigin = RuntimeOrigin;
	type WeightInfo = weights::pallet_collective::WeightInfo<Runtime>;
}

parameter_types! {
	pub const CandidacyBond: Balance = 1000 * CFG;
	pub const VotingBond: Balance = 50 * CENTI_CFG;
	pub const VotingBondBase: Balance = 50 * CENTI_CFG;
	pub TermDuration: BlockNumber = prod_or_fast!(7 * DAYS, 1 * MINUTES, "CFG_TERM_DURATION");
	pub const DesiredMembers: u32 = 9;
	pub const DesiredRunnersUp: u32 = 9;
	pub const ElectionsPhragmenModuleId: LockIdentifier = *b"phrelect";
}

// Make sure that there are no more than `MAX_MEMBERS` members elected via
// elections-phragmen.
const_assert!(DesiredMembers::get() <= CouncilMaxMembers::get());
impl pallet_elections_phragmen::Config for Runtime {
	/// How much should be locked up in order to submit one's candidacy.
	type CandidacyBond = CandidacyBond;
	type ChangeMembers = Council;
	type Currency = Balances;
	type CurrencyToVote = U128CurrencyToVote;
	/// Number of members to elect.
	type DesiredMembers = DesiredMembers;
	/// Number of runners_up to keep.
	type DesiredRunnersUp = DesiredRunnersUp;
	type InitializeMembers = Council;
	type KickedMember = Treasury;
	type LoserCandidate = Treasury;
	type MaxCandidates = MaxCandidates;
	type MaxVoters = MaxVoters;
	type PalletId = ElectionsPhragmenModuleId;
	type RuntimeEvent = RuntimeEvent;
	/// How long each seat is kept. This defines the next block number at which
	/// an election round will happen. If set to zero, no elections are ever
	/// triggered and the module will be in passive mode.
	type TermDuration = TermDuration;
	/// Base deposit associated with voting
	type VotingBondBase = VotingBondBase;
	/// How much should be locked up in order to be able to submit votes.
	type VotingBondFactor = VotingBond;
	// NOTE: Benchmarks are failing with
	//       "Error: Input("failed to submit candidacy")"
	type WeightInfo = weights::pallet_elections_phragmen::WeightInfo<Runtime>;
}

parameter_types! {
	pub  LaunchPeriod: BlockNumber = prod_or_fast!(7 * DAYS, 1 * MINUTES, "CFG_LAUNCH_PERIOD");
	pub  VotingPeriod: BlockNumber = prod_or_fast!(7 * DAYS, 1 * MINUTES, "CFG_VOTING_PERIOD");
	pub  FastTrackVotingPeriod: BlockNumber = prod_or_fast!(3 * HOURS, 1 * MINUTES, "CFG_FAST_TRACK_VOTING_PERIOD");
	pub const InstantAllowed: bool = false;
	pub const MinimumDeposit: Balance = 1000 * CFG;
	pub  EnactmentPeriod: BlockNumber = prod_or_fast!(8 * DAYS, 1 * MINUTES, "CFG_ENACTMENT_PERIOD");
	pub  CooloffPeriod: BlockNumber = prod_or_fast!(7 * DAYS, 1 * MINUTES, "CFG_COOLOFF_PERIOD");
	pub const MaxProposals: u32 = 100;
	pub const MaxVotes: u32 = 100;
}

impl pallet_democracy::Config for Runtime {
	type BlacklistOrigin = EnsureRoot<AccountId>;
	// To cancel a proposal before it has been passed, must be root.
	type CancelProposalOrigin = EnsureRoot<AccountId>;
	// To cancel a proposal which has been passed, 2/3 of the council must agree to
	// it.
	type CancellationOrigin = EnsureRootOr<TwoThirdOfCouncil>;
	/// Period in blocks where an external proposal may not be re-submitted
	/// after being vetoed.
	type CooloffPeriod = CooloffPeriod;
	type Currency = Balances;
	/// The minimum period of locking and the period between a proposal being
	/// approved and enacted.
	///
	/// It should generally be a little more than the unstake period to ensure
	/// that voting stakers have an opportunity to remove themselves from the
	/// system in the case where they are on the losing side of a vote.
	type EnactmentPeriod = EnactmentPeriod;
	/// A unanimous council can have the next scheduled referendum be a straight
	/// default-carries (NTB) vote.
	type ExternalDefaultOrigin = AllOfCouncil;
	/// A simple-majority can have the next scheduled referendum be a straight
	/// majority-carries vote.
	type ExternalMajorityOrigin = EnsureProportionAtLeast<AccountId, CouncilCollective, 1, 2>;
	/// A straight majority of the council can decide what their next motion is.
	type ExternalOrigin = HalfOfCouncil;
	/// Half of the council can have an ExternalMajority/ExternalDefault vote
	/// be tabled immediately and with a shorter voting/enactment period.
	type FastTrackOrigin = EnsureRootOr<HalfOfCouncil>;
	type FastTrackVotingPeriod = FastTrackVotingPeriod;
	type InstantAllowed = InstantAllowed;
	type InstantOrigin = EnsureRootOr<AllOfCouncil>;
	// Same as EnactmentPeriod
	/// How often (in blocks) new public referenda are launched.
	type LaunchPeriod = LaunchPeriod;
	type MaxBlacklisted = ConstU32<100>;
	type MaxDeposits = ConstU32<100>;
	type MaxProposals = MaxProposals;
	type MaxVotes = MaxVotes;
	/// The minimum amount to be used as a deposit for a public referendum
	/// proposal.
	type MinimumDeposit = MinimumDeposit;
	type PalletsOrigin = OriginCaller;
	type Preimages = Preimage;
	type RuntimeEvent = RuntimeEvent;
	type Scheduler = Scheduler;
	/// Handler for the unbalanced reduction when slashing a preimage deposit.
	type Slash = Treasury;
	// Any single council member may veto a coming council proposal, however they
	// can only do it once and it lasts only for the cooloff period.
	type VetoOrigin = EnsureMember<AccountId, CouncilCollective>;
	type VoteLockingPeriod = EnactmentPeriod;
	/// How often (in blocks) to check for new votes.
	type VotingPeriod = VotingPeriod;
	type WeightInfo = weights::pallet_democracy::WeightInfo<Runtime>;
}

parameter_types! {
	pub const MaxSubAccounts: u32 = 100;
	pub const MaxAdditionalFields: u32 = 100;
	pub const BasicDeposit: Balance = 100 * CFG;
	pub const FieldDeposit: Balance = 25 * CFG;
	pub const SubAccountDeposit: Balance = 20 * CFG;
	pub const MaxRegistrars: u32 = 20;
}

impl pallet_identity::Config for Runtime {
	type BasicDeposit = BasicDeposit;
	type Currency = Balances;
	type FieldDeposit = FieldDeposit;
	type ForceOrigin = EnsureRootOr<EnsureProportionMoreThan<AccountId, CouncilCollective, 1, 2>>;
	type MaxAdditionalFields = MaxAdditionalFields;
	type MaxRegistrars = MaxRegistrars;
	type MaxSubAccounts = MaxSubAccounts;
	type RegistrarOrigin =
		EnsureRootOr<EnsureProportionMoreThan<AccountId, CouncilCollective, 1, 2>>;
	type RuntimeEvent = RuntimeEvent;
	type Slashed = Treasury;
	type SubAccountDeposit = SubAccountDeposit;
	type WeightInfo = weights::pallet_identity::WeightInfo<Runtime>;
}

parameter_types! {
	pub const MinVestedTransfer: Balance = MIN_VESTING * CFG;
	pub UnvestedFundsAllowedWithdrawReasons: WithdrawReasons =
		 WithdrawReasons::except(WithdrawReasons::TRANSFER | WithdrawReasons::RESERVE);
}

impl pallet_vesting::Config for Runtime {
	type BlockNumberToBalance = ConvertInto;
	type Currency = Balances;
	type MinVestedTransfer = MinVestedTransfer;
	type RuntimeEvent = RuntimeEvent;
	type UnvestedFundsAllowedWithdrawReasons = UnvestedFundsAllowedWithdrawReasons;
	type WeightInfo = weights::pallet_vesting::WeightInfo<Runtime>;

	const MAX_VESTING_SCHEDULES: u32 = 3;
}

parameter_types! {
	// 5% of the proposal value need to be bonded. This will be returned
	pub const ProposalBond: Permill = Permill::from_percent(5);

	// Minimum amount to bond per proposal. This will be the least that gets bonded per proposal
	// if the above yields to lower value
	pub const ProposalBondMinimum: Balance = 1000 * CFG;

	// Maximum amount to bond per proposal. This will be the most that gets bonded per proposal
	pub const ProposalBondMaximum: Balance = 5000 * CFG;

	// periods between treasury spends
	pub const SpendPeriod: BlockNumber = 14 * DAYS;

	// percentage of treasury we burn per Spend period if there is a surplus
	// If the treasury is able to spend on all the approved proposals and didn't miss any
	// then we burn % amount of remaining balance
	// If the treasury couldn't spend on all the approved proposals, then we dont burn any
	pub const Burn: Permill = Permill::from_percent(0);

	// treasury pallet account id
	pub const TreasuryPalletId: PalletId = cfg_types::ids::TREASURY_PALLET_ID;

	// Maximum number of approvals that can be in the spending queue
	pub const MaxApprovals: u32 = 100;
}

impl pallet_treasury::Config for Runtime {
	// either democracy or 50% of council votes
	type ApproveOrigin = EnsureRootOr<HalfOfCouncil>;
	type Burn = Burn;
	// we burn and dont handle the unbalance
	type BurnDestination = ();
	type Currency = Balances;
	type MaxApprovals = MaxApprovals;
	// slashed amount goes to treasury account
	type OnSlash = Treasury;
	type PalletId = TreasuryPalletId;
	type ProposalBond = ProposalBond;
	type ProposalBondMaximum = ProposalBondMaximum;
	type ProposalBondMinimum = ProposalBondMinimum;
	// either democracy or more than 50% council votes
	type RejectOrigin = EnsureRootOr<HalfOfCouncil>;
	type RuntimeEvent = RuntimeEvent;
	type SpendFunds = ();
	type SpendOrigin = frame_support::traits::NeverEnsureOrigin<Balance>;
	type SpendPeriod = SpendPeriod;
	type WeightInfo = weights::pallet_treasury::WeightInfo<Runtime>;
}

// our pallets
parameter_types! {
	pub const DefaultFeeValue: Balance = DEFAULT_FEE_VALUE;
}

impl pallet_fees::Config for Runtime {
	type Currency = Balances;
	type DefaultFeeValue = DefaultFeeValue;
	type FeeChangeOrigin = EnsureRootOr<HalfOfCouncil>;
	type FeeKey = FeeKey;
	type RuntimeEvent = RuntimeEvent;
	type Treasury = pallet_treasury::Pallet<Self>;
	type WeightInfo = weights::pallet_fees::WeightInfo<Self>;
}

parameter_types! {
	pub const CommitAnchorFeeKey: FeeKey = FeeKey::AnchorsCommit;
	pub const PreCommitDepositFeeKey: FeeKey = FeeKey::AnchorsPreCommit;
}

impl pallet_anchors::Config for Runtime {
	type CommitAnchorFeeKey = CommitAnchorFeeKey;
	type Currency = Balances;
	type Fees = Fees;
	type PreCommitDepositFeeKey = PreCommitDepositFeeKey;
	type WeightInfo = weights::pallet_anchors::WeightInfo<Self>;
}

impl pallet_collator_allowlist::Config for Runtime {
	type RuntimeEvent = RuntimeEvent;
	type ValidatorId = AccountId;
	type ValidatorRegistration = Session;
	type WeightInfo = weights::pallet_collator_allowlist::WeightInfo<Self>;
}

parameter_types! {
	pub ResourceHashId: chainbridge::ResourceId = chainbridge::derive_resource_id(1, &sp_io::hashing::blake2_128(&cfg_types::ids::CHAIN_BRIDGE_HASH_ID));
	pub const NftProofValidationFeeKey: FeeKey = FeeKey::NftProofValidation;
}

impl pallet_nft::Config for Runtime {
	type ChainId = chainbridge::ChainId;
	type NftProofValidationFeeKey = NftProofValidationFeeKey;
	type ResourceHashId = ResourceHashId;
	type RuntimeEvent = RuntimeEvent;
	// NOTE: No benchmarks available.
	//       BUT will be deprecated once Tinlake
	//       is wind down.
	type WeightInfo = ();
}

parameter_types! {
	pub NativeTokenId: chainbridge::ResourceId = chainbridge::derive_resource_id(1, &sp_io::hashing::blake2_128(&cfg_types::ids::CHAIN_BRIDGE_NATIVE_TOKEN_ID));
	pub const NativeTokenTransferFeeKey: FeeKey = FeeKey::BridgeNativeTransfer;
}

impl pallet_bridge::Config for Runtime {
	type BridgeOrigin = chainbridge::EnsureBridge<Runtime>;
	type BridgePalletId = ChainBridgePalletId;
	type Currency = Balances;
	type Fees = Fees;
	type NativeTokenId = NativeTokenId;
	type NativeTokenTransferFeeKey = NativeTokenTransferFeeKey;
	type RuntimeEvent = RuntimeEvent;
	// NOTE: No benchmarks available.
	//       Might need to do that if we
	//       extend the bridge usage
	//       For now fine.
	type WeightInfo = ();
}

parameter_types! {
	pub const ChainId: chainbridge::ChainId = 1;
	pub const ProposalLifetime: u32 = 500;
	pub const ChainBridgePalletId: PalletId = cfg_types::ids::CHAIN_BRIDGE_PALLET_ID;
	pub const RelayerVoteThreshold: u32 = chainbridge::constants::DEFAULT_RELAYER_VOTE_THRESHOLD;
}

impl chainbridge::Config for Runtime {
	/// A 75% majority of the council can update bridge settings.
	type AdminOrigin =
		pallet_collective::EnsureProportionAtLeast<AccountId, CouncilCollective, 3, 4>;
	type ChainId = ChainId;
	type PalletId = ChainBridgePalletId;
	type Proposal = RuntimeCall;
	type ProposalLifetime = ProposalLifetime;
	type RelayerVoteThreshold = RelayerVoteThreshold;
	type RuntimeEvent = RuntimeEvent;
	// NOTE: No benchmarks available.
	//       External pallet, we use a fork of.
	//       If we extend using this bridge
	//       we need to write appropriate benches.
	type WeightInfo = ();
}

// Parameterize claims pallet
parameter_types! {
	pub const ClaimsPalletId: PalletId = cfg_types::ids::CLAIMS_PALLET_ID;
	pub const MinimalPayoutAmount: Balance = 5 * CFG;
}

// Implement claims pallet configuration trait for the mock runtime
impl pallet_claims::Config for Runtime {
	type AdminOrigin = EnsureRootOr<HalfOfCouncil>;
	type Currency = Balances;
	type MinimalPayoutAmount = MinimalPayoutAmount;
	type PalletId = ClaimsPalletId;
	type RuntimeEvent = RuntimeEvent;
	// NOTE: No benchmarks available.
	//       BUT will be deprecated once Tinlake
	//       is wind down.
	type WeightInfo = ();
}

// Parameterize crowdloan reward pallet configuration
parameter_types! {
	pub const CrowdloanRewardPalletId: PalletId = cfg_types::ids::CROWDLOAN_REWARD_PALLET_ID;
}

// Implement crowdloan reward pallet's configuration trait for the runtime
impl pallet_crowdloan_reward::Config for Runtime {
	type AdminOrigin = EnsureRootOr<HalfOfCouncil>;
	type PalletId = CrowdloanRewardPalletId;
	type RuntimeEvent = RuntimeEvent;
	type WeightInfo = weights::pallet_crowdloan_reward::WeightInfo<Self>;
}

// Parameterize crowdloan claim pallet
parameter_types! {
	pub const CrowdloanClaimPalletId: PalletId = cfg_types::ids::CROWDLOAN_CLAIM_PALLET_ID;
	pub const MaxProofLength: u32 = 30;
}

// Implement crowdloan claim pallet configuration trait for the runtime
impl pallet_crowdloan_claim::Config for Runtime {
	type AdminOrigin = EnsureRootOr<HalfOfCouncil>;
	type MaxProofLength = MaxProofLength;
	type PalletId = CrowdloanClaimPalletId;
	type RelayChainAccountId = AccountId;
	type RewardMechanism = CrowdloanReward;
	type RuntimeEvent = RuntimeEvent;
	type WeightInfo = weights::pallet_crowdloan_claim::WeightInfo<Self>;
}

// Parameterize collator selection pallet
parameter_types! {
	pub const PotId: PalletId = cfg_types::ids::STAKE_POT_PALLET_ID;
	#[derive(scale_info::TypeInfo, Debug, PartialEq, Eq, Clone)]
	pub const MaxCandidates: u32 = 100;
	pub const MinCandidates: u32 = 5;
	pub const MaxVoters: u32 = 1000;
	pub const SessionLength: BlockNumber = 6 * HOURS;
	pub const MaxInvulnerables: u32 = 100;
}

// Implement Collator Selection pallet configuration trait for the runtime
impl pallet_collator_selection::Config for Runtime {
	type Currency = Balances;
	// should be a multiple of session or things will get inconsistent
	type KickThreshold = Period;
	type MaxCandidates = MaxCandidates;
	type MaxInvulnerables = MaxInvulnerables;
	type MinCandidates = MinCandidates;
	type PotId = PotId;
	type RuntimeEvent = RuntimeEvent;
	type UpdateOrigin = EnsureRootOr<ThreeFourthOfCouncil>;
	type ValidatorId = <Self as frame_system::Config>::AccountId;
	type ValidatorIdOf = pallet_collator_selection::IdentityCollator;
	type ValidatorRegistration = CollatorAllowlist;
	type WeightInfo = weights::pallet_collator_selection::WeightInfo<Self>;
}

/// Xcm Weigher shared between multiple Xcm-related configs.
pub type XcmWeigher = xcm_builder::FixedWeightBounds<UnitWeightCost, RuntimeCall, MaxInstructions>;

parameter_types! {
	// 1 DOT, which has 10 decimals, should be enough to cover for fees opening/accepting hrmp channels.
	pub MaxHrmpRelayFee: MultiAsset = (MultiLocation::parent(), 10_000_000_000u128).into();
}

impl pallet_xcm_transactor::Config for Runtime {
	type AccountIdToMultiLocation = AccountIdToMultiLocation<AccountId>;
	type AssetTransactor = FungiblesTransactor;
	type Balance = Balance;
	type BaseXcmWeight = BaseXcmWeight;
	type CurrencyId = CurrencyId;
	type CurrencyIdToMultiLocation = xcm::CurrencyIdConvert;
	type DerivativeAddressRegistrationOrigin = EnsureRootOr<HalfOfCouncil>;
	type HrmpEncoder = moonbeam_relay_encoder::polkadot::PolkadotEncoder;
	type HrmpManipulatorOrigin = EnsureRootOr<HalfOfCouncil>;
	type MaxHrmpFee = xcm_builder::Case<MaxHrmpRelayFee>;
	type ReserveProvider = xcm_primitives::AbsoluteAndRelativeReserve<SelfLocation>;
	type RuntimeEvent = RuntimeEvent;
	type SelfLocation = SelfLocation;
	type SovereignAccountDispatcherOrigin = EnsureRootOr<HalfOfCouncil>;
	type Transactor = xcm_transactor::NullTransactor;
	type UniversalLocation = UniversalLocation;
	type Weigher = XcmWeigher;
	type WeightInfo = ();
	type XcmSender = XcmRouter;
}

// Block Rewards

parameter_types! {
	// BlockRewards have exactly one group and currency
	#[derive(scale_info::TypeInfo)]
	pub const SingleCurrencyMovement: u32 = 1;
	#[derive(scale_info::TypeInfo, Debug, PartialEq, Eq, Clone)]
	pub const MaxChangesPerEpoch: u32 = 50;
	pub const BlockRewardsPalletId: PalletId = cfg_types::ids::BLOCK_REWARDS_PALLET_ID;
	pub const RewardCurrency: CurrencyId = CurrencyId::Native;
}

impl pallet_rewards::Config<pallet_rewards::Instance1> for Runtime {
	type Currency = Tokens;
	type CurrencyId = CurrencyId;
	type GroupId = u32;
	type PalletId = BlockRewardsPalletId;
	type RewardCurrency = RewardCurrency;
	// Must not change this to ensure block rewards are minted
	type RewardIssuance =
		pallet_rewards::issuance::MintReward<AccountId, Balance, CurrencyId, Tokens>;
	type RewardMechanism = pallet_rewards::mechanism::base::Mechanism<
		Balance,
		IBalance,
		FixedI128,
		SingleCurrencyMovement,
	>;
	type RuntimeEvent = RuntimeEvent;
}

parameter_types! {
	pub const BlockRewardCurrency: CurrencyId = CurrencyId::Staking(StakingCurrency::BlockRewards);
	pub const StakeAmount: Balance = cfg_types::consts::rewards::DEFAULT_COLLATOR_STAKE;
	pub const CollatorGroupId: u32 = cfg_types::ids::COLLATOR_GROUP_ID;
}

impl pallet_block_rewards::Config for Runtime {
	type AdminOrigin = EnsureRootOr<HalfOfCouncil>;
	type AuthorityId = AuraId;
	type Balance = Balance;
	// Must not change this as long as we want to mint rewards into the treasury
	type Beneficiary = Treasury;
	type Currency = Tokens;
	type CurrencyId = CurrencyId;
	type MaxChangesPerSession = MaxChangesPerEpoch;
	type MaxCollators = MaxAuthorities;
	type Rewards = BlockRewardsBase;
	type RuntimeEvent = RuntimeEvent;
	type StakeAmount = StakeAmount;
	type StakeCurrencyId = BlockRewardCurrency;
	type StakeGroupId = CollatorGroupId;
	type Weight = u64;
	type WeightInfo = weights::pallet_block_rewards::WeightInfo<Runtime>;
}

// Liquidity rewards

parameter_types! {
	#[derive(scale_info::TypeInfo)]
	pub const MaxCurrencyMovements: u32 = 50;
	#[derive(scale_info::TypeInfo)]
	pub const MaxGroups: u32 = 20;
	pub const LiquidityRewardsPalletId: PalletId = cfg_types::ids::LIQUIDITY_REWARDS_PALLET_ID;
	pub const InitialEpochDuration: Moment = SECONDS_PER_MINUTE * 1000; // 1 min in milliseconds
}

impl pallet_rewards::mechanism::gap::Config for Runtime {
	type Balance = Balance;
	type DistributionId = u32;
	type IBalance = IBalance;
	type MaxCurrencyMovements = MaxCurrencyMovements;
	type Rate = FixedI128;
}

impl pallet_liquidity_rewards::Config for Runtime {
	type AdminOrigin = EnsureRootOr<HalfOfCouncil>;
	type Balance = Balance;
	type CurrencyId = CurrencyId;
	type GroupId = u32;
	type InitialEpochDuration = InitialEpochDuration;
	type MaxChangesPerEpoch = MaxChangesPerEpoch;
	type MaxGroups = MaxGroups;
	type Rewards = LiquidityRewardsBase;
	type RuntimeEvent = RuntimeEvent;
	type Timer = Timestamp;
	type Weight = u64;
	type WeightInfo = weights::pallet_liquidity_rewards::WeightInfo<Runtime>;
}

impl pallet_rewards::Config<pallet_rewards::Instance2> for Runtime {
	type Currency = Tokens;
	type CurrencyId = CurrencyId;
	type GroupId = u32;
	type PalletId = LiquidityRewardsPalletId;
	type RewardCurrency = RewardCurrency;
	type RewardIssuance =
		pallet_rewards::issuance::MintReward<AccountId, Balance, CurrencyId, Tokens>;
	type RewardMechanism = GapRewardMechanism;
	type RuntimeEvent = RuntimeEvent;
}

// Pool config parameters
parameter_types! {
	pub const PoolPalletId: frame_support::PalletId = cfg_types::ids::POOLS_PALLET_ID;

	/// The index with which this pallet is instantiated in this runtime.
	pub PoolPalletIndex: u8 = <PoolSystem as PalletInfoAccess>::index() as u8;

	pub const MinUpdateDelay: u64 = if cfg!(feature = "runtime-benchmarks") {
		0 // Disable update delay in benchmarks
	} else {
		7 * SECONDS_PER_DAY // 7 days notice
	};

	pub const ChallengeTime: BlockNumber = if cfg!(feature = "runtime-benchmarks") {
		0 // Disable challenge time in benchmarks
	} else {
		30 * MINUTES // half an hour to challenge solutions
	};

	// Defaults for pool parameters
	pub const DefaultMinEpochTime: u64 = if cfg!(feature = "runtime-benchmarks") {
		0 // Allow short epoch time in benchmarks and multiple close in one block
	} else {
		23 * SECONDS_PER_HOUR + 50 * SECONDS_PER_MINUTE // 23h and 50 minutes
	};

	pub const DefaultMaxNAVAge: u64 = if cfg!(feature = "runtime-benchmarks") {
		1 * SECONDS_PER_HOUR // 1 hour
	} else {
		0 // forcing update_nav + close epoch in same block
	};

	// Runtime-defined constraints for pool parameters
	pub const MinEpochTimeLowerBound: u64 = if cfg!(feature = "runtime-benchmarks") {
		0 // Allow short epoch time in benchmarks and multiple close in one block
	} else {
		1 * SECONDS_PER_HOUR // 1 hour
	};
	pub const MinEpochTimeUpperBound: u64 = 30 * SECONDS_PER_DAY; // 1 month
	pub const MaxNAVAgeUpperBound: u64 = if cfg!(feature = "runtime-benchmarks") {
		1 * SECONDS_PER_HOUR // Allow an aged NAV in benchmarks
	} else {
		0
	};

	// Pool metadata limit
	#[derive(scale_info::TypeInfo, Eq, PartialEq, Debug, Clone, Copy )]
	pub const MaxSizeMetadata: u32 = 46; // length of IPFS hash

	// Deposit to create a pool. This covers pool data, loan data, and permissions data.
	pub const PoolDeposit: Balance = 1000 * CFG;
}

pub struct PoolCurrency;
impl Contains<CurrencyId> for PoolCurrency {
	fn contains(id: &CurrencyId) -> bool {
		match id {
			CurrencyId::Tranche(_, _) | CurrencyId::Native | CurrencyId::Staking(_) => false,
			_ => OrmlAssetRegistry::metadata(&id)
				.map(|m| m.additional.pool_currency)
				.unwrap_or(false),
		}
	}
}

pub struct UpdateGuard;
impl PoolUpdateGuard for UpdateGuard {
	type Moment = Moment;
	type PoolDetails = PoolDetails<
		CurrencyId,
		TrancheCurrency,
		u32,
		Balance,
		Rate,
		TrancheWeight,
		TrancheId,
		PoolId,
		MaxTranches,
	>;
	type ScheduledUpdateDetails = ScheduledUpdateDetails<
		Rate,
		MaxTrancheNameLengthBytes,
		MaxTrancheSymbolLengthBytes,
		MaxTranches,
	>;

	fn released(
		pool: &Self::PoolDetails,
		update: &Self::ScheduledUpdateDetails,
		_now: Self::Moment,
	) -> bool {
		// - We check whether between the submission of the update this call there has
		//   been an epoch close event.
		// - We check for greater equal in order to forbid batching those two in one
		//   block
		if !cfg!(feature = "runtime-benchmarks") && update.submitted_at >= pool.epoch.last_closed {
			return false;
		}

		let pool_id = pool.tranches.of_pool();
		// We do not allow releasing updates during epoch
		// closing.
		//
		// This is needed as:
		// - investment side starts new order round with zero orders at epoch_closing
		// - the pool might only fulfill x < 100% of redemptions -> not all redemptions
		//   would be fulfilled after epoch_execution
		if PoolSystem::epoch_targets(pool_id).is_some() {
			return false;
		}

		// There should be no outstanding redemption orders.
		let acc_outstanding_redemptions = pool
			.tranches
			.ids_non_residual_top()
			.iter()
			.map(|tranche_id| {
				let investment_id = TrancheCurrency::generate(pool_id, *tranche_id);
				Investments::redeem_orders(investment_id).amount
			})
			.fold(Balance::zero(), |acc, redemption| {
				acc.saturating_add(redemption)
			});

		if acc_outstanding_redemptions != 0u128 {
			return false;
		}

		true
	}
}

impl pallet_pool_registry::Config for Runtime {
	type AssetRegistry = OrmlAssetRegistry;
	type Balance = Balance;
	type CurrencyId = CurrencyId;
	type InterestRate = Rate;
	type MaxSizeMetadata = MaxSizeMetadata;
	type MaxTokenNameLength = MaxTrancheNameLengthBytes;
	type MaxTokenSymbolLength = MaxTrancheSymbolLengthBytes;
	type MaxTranches = MaxTranches;
	type ModifyPool = pallet_pool_system::Pallet<Self>;
	type ModifyWriteOffPolicy = pallet_loans::Pallet<Self>;
	type Permission = Permissions;
	type PoolCreateOrigin = EnsureRoot<AccountId>;
	type PoolId = PoolId;
	type RuntimeEvent = RuntimeEvent;
	type TrancheCurrency = TrancheCurrency;
	type TrancheId = TrancheId;
	type WeightInfo = weights::pallet_pool_registry::WeightInfo<Runtime>;
}

impl pallet_pool_system::Config for Runtime {
	type AssetRegistry = OrmlAssetRegistry;
	type Balance = Balance;
	type BalanceRatio = Quantity;
	type ChallengeTime = ChallengeTime;
	type Currency = Balances;
	type CurrencyId = CurrencyId;
	type DefaultMaxNAVAge = DefaultMaxNAVAge;
	type DefaultMinEpochTime = DefaultMinEpochTime;
	type EpochId = PoolEpochId;
	type Investments = Investments;
	type MaxNAVAgeUpperBound = MaxNAVAgeUpperBound;
	type MaxTokenNameLength = MaxTrancheNameLengthBytes;
	type MaxTokenSymbolLength = MaxTrancheSymbolLengthBytes;
	type MaxTranches = MaxTranches;
	type MinEpochTimeLowerBound = MinEpochTimeLowerBound;
	type MinEpochTimeUpperBound = MinEpochTimeUpperBound;
	type MinUpdateDelay = MinUpdateDelay;
	type NAV = Loans;
	type PalletId = PoolPalletId;
	type PalletIndex = PoolPalletIndex;
	type Permission = Permissions;
	type PoolCreateOrigin = EnsureRoot<AccountId>;
	type PoolCurrency = PoolCurrency;
	type PoolDeposit = PoolDeposit;
	type PoolId = PoolId;
	type Rate = Rate;
	type RuntimeChange = runtime_common::changes::RuntimeChange<Runtime>;
	type RuntimeEvent = RuntimeEvent;
	type Time = Timestamp;
	type Tokens = Tokens;
	type TrancheCurrency = TrancheCurrency;
	type TrancheId = TrancheId;
	type TrancheWeight = TrancheWeight;
	type UpdateGuard = UpdateGuard;
	type WeightInfo = weights::pallet_pool_system::WeightInfo<Runtime>;
}

parameter_types! {
	#[derive(Encode, Decode, Debug, Eq, PartialEq, PartialOrd, scale_info::TypeInfo, Clone)]
	#[cfg_attr(feature = "std", derive(frame_support::Serialize, frame_support::Deserialize))]
	pub const MaxTranches: u32 = 5;

	// How much time should lapse before a tranche investor can be removed
	#[derive(Debug, Eq, PartialEq, scale_info::TypeInfo, Clone)]
	pub const MinDelay: Moment = 7 * SECONDS_PER_DAY;

	#[derive(Debug, Eq, PartialEq, scale_info::TypeInfo, Clone)]
	pub const MaxRolesPerPool: u32 = 10_000;
}

pub struct Editors;
impl
	Contains<(
		AccountId,
		Option<Role<TrancheId, Moment>>,
		PermissionScope<PoolId, CurrencyId>,
		Role<TrancheId, Moment>,
	)> for Editors
{
	fn contains(
		t: &(
			AccountId,
			Option<Role<TrancheId, Moment>>,
			PermissionScope<PoolId, CurrencyId>,
			Role<TrancheId, Moment>,
		),
	) -> bool {
		let (_editor, maybe_role, _scope, role) = t;
		if let Some(with_role) = maybe_role {
			match *with_role {
				Role::PoolRole(PoolRole::PoolAdmin) => match *role {
					// PoolAdmins can manage all other admins, but not tranche investors
					Role::PoolRole(PoolRole::TrancheInvestor(_, _)) => false,
					Role::PoolRole(..) => true,
					_ => false,
				},
				Role::PoolRole(PoolRole::InvestorAdmin) => matches!(
					*role,
					Role::PoolRole(PoolRole::TrancheInvestor(_, _))
						| Role::PoolRole(PoolRole::PODReadAccess)
				),
				Role::PermissionedCurrencyRole(PermissionedCurrencyRole::Manager) => matches!(
					*role,
					Role::PermissionedCurrencyRole(PermissionedCurrencyRole::Holder(_))
				),
				_ => false,
			}
		} else {
			false
		}
	}
}

impl pallet_permissions::Config for Runtime {
	type AdminOrigin = EnsureRootOr<HalfOfCouncil>;
	type Editors = Editors;
	type MaxRolesPerScope = MaxRolesPerPool;
	type Role = Role<TrancheId, Moment>;
	type RuntimeEvent = RuntimeEvent;
	type Scope = PermissionScope<PoolId, CurrencyId>;
	type Storage =
		PermissionRoles<TimeProvider<Timestamp>, MinDelay, TrancheId, MaxTranches, Moment>;
	type WeightInfo = weights::pallet_permissions::WeightInfo<Runtime>;
}

parameter_types! {
	pub const MaxOutstandingCollects: u32 = 10;
}

/// Checks whether the given `who` has the role
/// of a `TrancheInvestor` for the given pool.
pub struct IsTrancheInvestor<P, T>(PhantomData<(P, T)>);
impl<
		P: PermissionsT<AccountId, Scope = PermissionScope<PoolId, CurrencyId>, Role = Role>,
		T: UnixTime,
	> PreConditions<OrderType<AccountId, TrancheCurrency, Balance>> for IsTrancheInvestor<P, T>
{
	type Result = DispatchResult;

	fn check(order: OrderType<AccountId, TrancheCurrency, Balance>) -> Self::Result {
		let is_tranche_investor = match order {
			OrderType::Investment {
				who,
				investment_id: tranche,
				..
			} => P::has(
				PermissionScope::Pool(tranche.of_pool()),
				who,
				Role::PoolRole(PoolRole::TrancheInvestor(
					tranche.of_tranche(),
					T::now().as_secs(),
				)),
			),
			OrderType::Redemption {
				who,
				investment_id: tranche,
				..
			} => P::has(
				PermissionScope::Pool(tranche.of_pool()),
				who,
				Role::PoolRole(PoolRole::TrancheInvestor(
					tranche.of_tranche(),
					T::now().as_secs(),
				)),
			),
		};

		if is_tranche_investor {
			Ok(())
		} else {
			// TODO: We should adapt the permissions pallets interface to return an error
			// instead of a boolean. This makes the redundant "does not have role" error,
			// which downstream pallets always need to generate, not needed anymore.
			Err(DispatchError::Other(
				"Account does not have the TrancheInvestor permission.",
			))
		}
	}
}

impl pallet_investments::Config for Runtime {
	type Accountant = PoolSystem;
	type Amount = Balance;
	type BalanceRatio = Quantity;
	type InvestmentId = TrancheCurrency;
	type MaxOutstandingCollects = MaxOutstandingCollects;
	type PreConditions = IsTrancheInvestor<Permissions, Timestamp>;
	type RuntimeEvent = RuntimeEvent;
	type Tokens = Tokens;
	// TODO: Fix benchmarks
	//
	// NOTE: Fixed weights are really high and
	//       cover worst case, but are inefficient.
	type WeightInfo = ();
}

parameter_types! {
	pub const MaxActiveLoansPerPool: u32 = 1000;
	pub const MaxRateCount: u32 = MaxActiveLoansPerPool::get();
	pub const MaxCollectionSize: u32 = MaxActiveLoansPerPool::get();
	#[derive(Clone, PartialEq, Eq, Debug, TypeInfo, Encode, Decode, MaxEncodedLen)]
	pub const MaxWriteOffPolicySize: u32 = 100;
	pub const MaxPriceOracleMembers: u32 = 5;
	pub const MaxHasDispatchedSize: u32 = production_or_benchmark!(
		MaxPriceOracleMembers::get(),
		// For benchmarking we need a number of members equal to the active loans.
		// The benchmark distintion can be removed once
		// <https://github.com/open-web3-stack/open-runtime-module-library/issues/920> is merged.
		MaxActiveLoansPerPool::get()
	);
	pub const MaxPoolsWithExternalPrices: u32 = 50;
	pub RootOperatorOraclePrice: AccountId = PRICE_ORACLE_PALLET_ID.into_account_truncating();
}

impl pallet_membership::Config for Runtime {
	type AddOrigin = EnsureRootOr<HalfOfCouncil>;
	type MaxMembers = MaxPriceOracleMembers;
	type MembershipChanged = PriceOracle;
	type MembershipInitialized = ();
	type PrimeOrigin = EnsureRootOr<HalfOfCouncil>;
	type RemoveOrigin = EnsureRootOr<HalfOfCouncil>;
	type ResetOrigin = EnsureRootOr<HalfOfCouncil>;
	type RuntimeEvent = RuntimeEvent;
	type SwapOrigin = EnsureRootOr<HalfOfCouncil>;
	type WeightInfo = pallet_membership::weights::SubstrateWeight<Self>;
}

impl orml_oracle::Config for Runtime {
	type CombineData = runtime_common::oracle::LastOracleValue;
	type MaxHasDispatchedSize = MaxHasDispatchedSize;
	#[cfg(not(feature = "runtime-benchmarks"))]
	type Members = PriceOracleMembership;
	// This can be removed once
	// <https://github.com/open-web3-stack/open-runtime-module-library/issues/920> is merged.
	#[cfg(feature = "runtime-benchmarks")]
	type Members = runtime_common::oracle::benchmarks_util::Members;
	type OnNewData = runtime_common::oracle::OnNewPrice<PriceCollector>;
	type OracleKey = OracleKey;
	type OracleValue = Quantity;
	type RootOperatorAccountId = RootOperatorOraclePrice;
	type RuntimeEvent = RuntimeEvent;
	type Time = Timestamp;
	type WeightInfo = ();
}

impl pallet_data_collector::Config for Runtime {
	type CollectionId = PoolId;
	type Data = Balance;
	type DataId = OracleKey;
	type DataProvider =
		runtime_common::oracle::DataProviderBridge<PriceOracle, OrmlAssetRegistry, PoolSystem>;
	type MaxCollectionSize = MaxCollectionSize;
	type MaxCollections = MaxPoolsWithExternalPrices;
	type Moment = Moment;
}

impl pallet_interest_accrual::Config for Runtime {
	type Balance = Balance;
	// TODO: This is a stopgap value until we can calculate it correctly with
	// updated benchmarks. See #1024
	type MaxRateCount = MaxActiveLoansPerPool;
	type Rate = Rate;
	type RuntimeEvent = RuntimeEvent;
	type Time = Timestamp;
	type Weights = weights::pallet_interest_accrual::WeightInfo<Self>;
}

impl pallet_loans::Config for Runtime {
	type Balance = Balance;
	type ChangeGuard = PoolSystem;
	type CollectionId = CollectionId;
	type CurrencyId = CurrencyId;
	type InterestAccrual = InterestAccrual;
	type ItemId = ItemId;
	type LoanId = LoanId;
	type MaxActiveLoansPerPool = MaxActiveLoansPerPool;
	type MaxWriteOffPolicySize = MaxWriteOffPolicySize;
	type NonFungible = Uniques;
	type PerThing = Perquintill;
	type Permissions = Permissions;
	type Pool = PoolSystem;
	type PoolId = PoolId;
	type PriceId = OracleKey;
	type PriceRegistry = PriceCollector;
	type Quantity = Quantity;
	type Rate = Rate;
	type RuntimeChange = runtime_common::changes::RuntimeChange<Runtime>;
	type RuntimeEvent = RuntimeEvent;
	type Time = Timestamp;
	type WeightInfo = weights::pallet_loans::WeightInfo<Self>;
}

parameter_types! {
	pub const MaxKeys: u32 = 10;
	pub const DefaultKeyDeposit: Balance = 100 * CFG;
}

impl pallet_keystore::pallet::Config for Runtime {
	type AdminOrigin = EnsureRootOr<AllOfCouncil>;
	type Balance = Balance;
	type Currency = Balances;
	type DefaultKeyDeposit = DefaultKeyDeposit;
	type MaxKeys = MaxKeys;
	type RuntimeEvent = RuntimeEvent;
	type WeightInfo = weights::pallet_keystore::WeightInfo<Runtime>;
}

parameter_types! {
	// per byte deposit is 0.01 CFG
	pub const DepositPerByte: Balance = 1 * CENTI_CFG;
	// Base deposit to add attribute is 0.1 CFG
	pub const AttributeDepositBase: Balance = 10 * CENTI_CFG;
	// Base deposit to add metadata is 0.1 CFG
	pub const MetadataDepositBase: Balance = 10 * CENTI_CFG;
	// Deposit to create a class is 100 CFG
	pub const CollectionDeposit: Balance = 100 * CFG;
	// Deposit to create a class is 0.1 CFG
	pub const ItemDeposit: Balance = 10 * CENTI_CFG;
	// Maximum limit of bytes for Metadata, Attribute key and Value
	pub const Limit: u32 = 256;
}

impl pallet_uniques::Config for Runtime {
	type AttributeDepositBase = AttributeDepositBase;
	type CollectionDeposit = CollectionDeposit;
	type CollectionId = CollectionId;
	type CreateOrigin = AsEnsureOriginWithArg<EnsureSigned<AccountId>>;
	type Currency = Balances;
	type DepositPerByte = DepositPerByte;
	// a straight majority of council can act as force origin
	type ForceOrigin = EnsureRoot<AccountId>;
	#[cfg(feature = "runtime-benchmarks")]
	type Helper = ();
	type ItemDeposit = ItemDeposit;
	type ItemId = ItemId;
	type KeyLimit = Limit;
	type Locker = ();
	type MetadataDepositBase = MetadataDepositBase;
	type RuntimeEvent = RuntimeEvent;
	type StringLimit = Limit;
	type ValueLimit = Limit;
	type WeightInfo = weights::pallet_uniques::WeightInfo<Runtime>;
}

// Frame Order in this block dictates the index of each one in the metadata
// Any addition should be done at the bottom
// Any deletion affects the following frames during runtime upgrades
construct_runtime!(
	pub enum Runtime where
		Block = Block,
		NodeBlock = cfg_primitives::Block,
		UncheckedExtrinsic = UncheckedExtrinsic
	{
		// basic system stuff
		System: frame_system::{Pallet, Call, Config, Storage, Event<T>} = 0,
		ParachainSystem: cumulus_pallet_parachain_system::{Pallet, Call, Config, Storage, Inherent, Event<T>} = 1,
		RandomnessCollectiveFlip: pallet_randomness_collective_flip::{Pallet, Storage} = 2,
		Timestamp: pallet_timestamp::{Pallet, Call, Storage, Inherent} = 3,
		ParachainInfo: parachain_info::{Pallet, Storage, Config} = 4,

		// money stuff
		Balances: pallet_balances::{Pallet, Call, Storage, Config<T>, Event<T>} = 20,
		TransactionPayment: pallet_transaction_payment::{Event<T>, Pallet, Storage} = 21,

		// authoring stuff
		// collator_selection must go here in order for the storage to be available to pallet_session
		CollatorSelection: pallet_collator_selection::{Pallet, Call, Storage, Event<T>, Config<T>} = 71,
		Authorship: pallet_authorship::{Pallet, Storage} = 30,
		Session: pallet_session::{Pallet, Call, Storage, Event, Config<T>} = 31,
		Aura: pallet_aura::{Pallet, Storage, Config<T>} = 32,
		AuraExt: cumulus_pallet_aura_ext::{Pallet, Storage, Config} = 33,

		// substrate pallets
		Multisig: pallet_multisig::{Pallet, Call, Storage, Event<T>} = 60,
		Proxy: pallet_proxy::{Pallet, Call, Storage, Event<T>} = 61,
		Utility: pallet_utility::{Pallet, Call, Event} = 62,
		Scheduler: pallet_scheduler::{Pallet, Call, Storage, Event<T>} = 63,
		Council: pallet_collective::<Instance1>::{Pallet, Call, Storage, Origin<T>, Event<T>, Config<T>} = 64,
		Elections: pallet_elections_phragmen::{Pallet, Call, Storage, Event<T>, Config<T>} = 65,
		Democracy: pallet_democracy::{Pallet, Call, Storage, Config<T>, Event<T>} = 66,
		Identity: pallet_identity::{Pallet, Call, Storage, Event<T>} = 67,
		Vesting: pallet_vesting::{Pallet, Call, Storage, Event<T>, Config<T>} = 68,
		Preimage: pallet_preimage::{Pallet, Call, Storage, Event<T>} = 69,
		Treasury: pallet_treasury::{Pallet, Call, Storage, Config, Event<T>} = 70,

		// our pallets
		Fees: pallet_fees::{Pallet, Call, Storage, Config<T>, Event<T>} = 90,
		Anchor: pallet_anchors::{Pallet, Call, Storage} = 91,
		Claims: pallet_claims::{Pallet, Call, Storage, Event<T>} = 92,
		Nfts: pallet_nft::{Pallet, Call, Event<T>} = 93,
		Bridge: pallet_bridge::{Pallet, Call, Storage, Config<T>, Event<T>} = 94,
		Migration: pallet_migration_manager::{Pallet, Call, Storage, Event<T>} = 95,
		CrowdloanClaim: pallet_crowdloan_claim::{Pallet, Call, Storage, Event<T>} = 96,
		CrowdloanReward: pallet_crowdloan_reward::{Pallet, Call, Storage, Event<T>} = 97,
		Tokens: pallet_restricted_tokens::{Pallet, Call, Event<T>} = 98,
		CollatorAllowlist: pallet_collator_allowlist::{Pallet, Call, Storage, Config<T>, Event<T>} = 99,
		BlockRewardsBase: pallet_rewards::<Instance1>::{Pallet, Storage, Event<T>, Config<T>} = 100,
		BlockRewards: pallet_block_rewards::{Pallet, Call, Storage, Event<T>, Config<T>} = 101,
		PriceCollector: pallet_data_collector::{Pallet, Storage} = 102,
		LiquidityPools: pallet_liquidity_pools::{Pallet, Call, Storage} = 103,
		LiquidityRewardsBase: pallet_rewards::<Instance2>::{Pallet, Storage, Event<T>, Config<T>} = 104,
		LiquidityRewards: pallet_liquidity_rewards::{Pallet, Call, Storage, Event<T>} = 105,
		GapRewardMechanism: pallet_rewards::mechanism::gap = 106,
		LiquidityPoolsGateway: pallet_liquidity_pools_gateway::{Pallet, Call, Storage, Event<T>, Origin } = 107,

		// XCM
		XcmpQueue: cumulus_pallet_xcmp_queue::{Pallet, Call, Storage, Event<T>} = 120,
		PolkadotXcm: pallet_xcm::{Pallet, Call, Storage, Config, Event<T>, Origin} = 121,
		CumulusXcm: cumulus_pallet_xcm::{Pallet, Event<T>, Origin} = 122,
		DmpQueue: cumulus_pallet_dmp_queue::{Pallet, Call, Storage, Event<T>} = 123,
		XTokens: orml_xtokens::{Pallet, Storage, Call, Event<T>} = 124,
		XcmTransactor: pallet_xcm_transactor::{Pallet, Call, Storage, Event<T>} = 125,

		// 3rd party pallets
		ChainBridge: chainbridge::{Pallet, Call, Storage, Event<T>} = 150,
		OrmlTokens: orml_tokens::{Pallet, Storage, Event<T>, Config<T>} = 151,
		OrmlAssetRegistry: orml_asset_registry::{Pallet, Storage, Call, Event<T>, Config<T>} = 152,
		OrmlXcm: orml_xcm::{Pallet, Storage, Call, Event<T>} = 153,
		PriceOracle: orml_oracle::{Pallet, Call, Storage, Event<T>} = 154,
		PriceOracleMembership: pallet_membership::{Pallet, Call, Storage, Event<T>} = 155,

		// EVM pallets
		EVM: pallet_evm::{Pallet, Config, Call, Storage, Event<T>} = 160,
		EVMChainId: pallet_evm_chain_id::{Pallet, Config, Storage} = 161,
		BaseFee: pallet_base_fee::{Pallet, Call, Config<T>, Storage, Event} = 162,
		Ethereum: pallet_ethereum::{Pallet, Config, Call, Storage, Event, Origin} = 163,
<<<<<<< HEAD
		EthereumTransaction: pallet_ethereum_transaction::{Pallet, Storage} = 164,
=======
		EthereumTransaction: pallet_ethereum_transaction::{Pallet, Storage, Event<T>} = 164,
>>>>>>> 8bf76cfa
		LiquidityPoolsAxelarGateway: axelar_gateway_precompile::{Pallet, Call, Storage, Event<T>} = 165,

		// Synced pallets across all runtimes - Range: 180-240
		// WHY: * integrations like fireblocks will need to know the index in the enum
		//      * makes it easier, without parsing complete metadata
		//      * makes it in-sync for XCM integrations -- same enum variant again
		PoolRegistry: pallet_pool_registry::{Pallet, Call, Storage, Event<T>} = 180,
		PoolSystem: pallet_pool_system::{Pallet, Call, Storage, Event<T>} = 181,
		Permissions: pallet_permissions::{Pallet, Call, Storage, Event<T>} = 182,
		Investments: pallet_investments::{Pallet, Call, Storage, Event<T>} = 183,
		InterestAccrual: pallet_interest_accrual::{Pallet, Storage, Event<T>} = 184,
		Uniques: pallet_uniques::{Pallet, Call, Storage, Event<T>} = 185,
		Keystore: pallet_keystore::{Pallet, Call, Storage, Event<T>} = 186,
		Loans: pallet_loans::{Pallet, Call, Storage, Event<T>} = 187,
	}
);

/// Block type as expected by this runtime.
pub type Block = generic::Block<Header, UncheckedExtrinsic>;
/// A Block signed with a Justification
pub type SignedBlock = generic::SignedBlock<Block>;
/// BlockId type as expected by this runtime.
pub type BlockId = generic::BlockId<Block>;
/// The SignedExtension to the basic transaction logic.
pub type SignedExtra = (
	frame_system::CheckNonZeroSender<Runtime>,
	frame_system::CheckSpecVersion<Runtime>,
	frame_system::CheckTxVersion<Runtime>,
	frame_system::CheckGenesis<Runtime>,
	frame_system::CheckEra<Runtime>,
	frame_system::CheckNonce<Runtime>,
	frame_system::CheckWeight<Runtime>,
	pallet_transaction_payment::ChargeTransactionPayment<Runtime>,
);
/// Unchecked extrinsic type as expected by this runtime.
pub type UncheckedExtrinsic =
	fp_self_contained::UncheckedExtrinsic<Address, RuntimeCall, Signature, SignedExtra>;
/// Extrinsic type that has already been checked.
pub type CheckedExtrinsic =
	fp_self_contained::CheckedExtrinsic<AccountId, RuntimeCall, SignedExtra, H160>;

/// Executive: handles dispatch to the various modules.
pub type Executive = frame_executive::Executive<
	Runtime,
	Block,
	frame_system::ChainContext<Runtime>,
	Runtime,
	AllPalletsWithSystem,
	migrations::UpgradeCentrifuge1021,
>;

pub struct TransactionConverter;

impl fp_rpc::ConvertTransaction<UncheckedExtrinsic> for TransactionConverter {
	fn convert_transaction(&self, transaction: pallet_ethereum::Transaction) -> UncheckedExtrinsic {
		UncheckedExtrinsic::new_unsigned(
			pallet_ethereum::Call::<Runtime>::transact { transaction }.into(),
		)
	}
}

impl fp_rpc::ConvertTransaction<sp_runtime::OpaqueExtrinsic> for TransactionConverter {
	fn convert_transaction(
		&self,
		transaction: pallet_ethereum::Transaction,
	) -> sp_runtime::OpaqueExtrinsic {
		let extrinsic = UncheckedExtrinsic::new_unsigned(
			pallet_ethereum::Call::<Runtime>::transact { transaction }.into(),
		);
		let encoded = extrinsic.encode();
		sp_runtime::OpaqueExtrinsic::decode(&mut &encoded[..])
			.expect("Encoded extrinsic is always valid")
	}
}

#[cfg(not(feature = "disable-runtime-api"))]
mod __runtime_api_use {
	pub use pallet_loans::entities::loans::ActiveLoanInfo;
	pub use runtime_common::account_conversion::AccountConverter;
}

#[cfg(not(feature = "disable-runtime-api"))]
use __runtime_api_use::*;
use runtime_common::{gateway::GatewayAccountProvider, origin::EnsureAccountOrRootOr};

#[cfg(not(feature = "disable-runtime-api"))]
impl_runtime_apis! {
	impl sp_api::Core<Block> for Runtime {
		fn version() -> RuntimeVersion {
			VERSION
		}

		fn execute_block(block: Block) {
			Executive::execute_block(block)
		}

		fn initialize_block(header: &<Block as BlockT>::Header) {
			Executive::initialize_block(header)
		}
	}

	impl sp_api::Metadata<Block> for Runtime {
		fn metadata() -> OpaqueMetadata {
			OpaqueMetadata::new(Runtime::metadata().into())
		}
	}

	impl sp_block_builder::BlockBuilder<Block> for Runtime {
		fn apply_extrinsic(extrinsic: <Block as BlockT>::Extrinsic) -> ApplyExtrinsicResult {
			Executive::apply_extrinsic(extrinsic)
		}

		fn finalize_block() -> <Block as BlockT>::Header {
			Executive::finalize_block()
		}

		fn inherent_extrinsics(data: InherentData) -> Vec<<Block as BlockT>::Extrinsic> {
			data.create_extrinsics()
		}

		fn check_inherents(block: Block, data: InherentData) -> CheckInherentsResult {
			data.check_extrinsics(&block)
		}
	}

	impl sp_transaction_pool::runtime_api::TaggedTransactionQueue<Block> for Runtime {
		fn validate_transaction(
			source: TransactionSource,
			tx: <Block as BlockT>::Extrinsic,
			block_hash: <Block as BlockT>::Hash,
		) -> TransactionValidity {
			Executive::validate_transaction(source, tx, block_hash)
		}
	}

	impl sp_offchain::OffchainWorkerApi<Block> for Runtime {
		fn offchain_worker(header: &<Block as BlockT>::Header) {
			Executive::offchain_worker(header)
		}
	}

	impl sp_session::SessionKeys<Block> for Runtime {
		fn decode_session_keys(
			encoded: Vec<u8>,
		) -> Option<Vec<(Vec<u8>, sp_core::crypto::KeyTypeId)>> {
			SessionKeys::decode_into_raw_public_keys(&encoded)
		}

		fn generate_session_keys(seed: Option<Vec<u8>>) -> Vec<u8> {
			SessionKeys::generate(seed)
		}
	}

	impl sp_consensus_aura::AuraApi<Block, AuraId> for Runtime {
		fn slot_duration() -> sp_consensus_aura::SlotDuration {
			sp_consensus_aura::SlotDuration::from_millis(Aura::slot_duration())
		}

		fn authorities() -> Vec<AuraId> {
			Aura::authorities().into_inner()
		}
	}

	impl frame_system_rpc_runtime_api::AccountNonceApi<Block, AccountId, Index> for Runtime {
		fn account_nonce(account: AccountId) -> Index {
			System::account_nonce(account)
		}
	}

	impl pallet_transaction_payment_rpc_runtime_api::TransactionPaymentApi<
		Block,
		Balance,
	> for Runtime {
		fn query_info(uxt: <Block as BlockT>::Extrinsic, len: u32) -> RuntimeDispatchInfo<Balance> {
			TransactionPayment::query_info(uxt, len)
		}
		fn query_fee_details(uxt: <Block as BlockT>::Extrinsic, len: u32) -> FeeDetails<Balance> {
			TransactionPayment::query_fee_details(uxt, len)
		}
		fn query_weight_to_fee(weight: Weight) -> Balance {
			TransactionPayment::weight_to_fee(weight)
		}
		fn query_length_to_fee(length: u32) -> Balance {
			TransactionPayment::length_to_fee(length)
		}
	}

	impl cumulus_primitives_core::CollectCollationInfo<Block> for Runtime {
		fn collect_collation_info(header: &<Block as BlockT>::Header) -> cumulus_primitives_core::CollationInfo {
			ParachainSystem::collect_collation_info(header)
		}
	}

	impl runtime_common::apis::AnchorApi<Block, Hash, BlockNumber> for Runtime {
		fn get_anchor_by_id(id: Hash) -> Option<AnchorData<Hash, BlockNumber>> {
			Anchor::get_anchor_by_id(id)
		}
	}

	// PoolsApi
	impl runtime_common::apis::PoolsApi<Block, PoolId, TrancheId, Balance, CurrencyId, Rate, MaxTranches> for Runtime {
		fn currency(pool_id: PoolId) -> Option<CurrencyId>{
			pallet_pool_system::Pool::<Runtime>::get(pool_id).map(|details| details.currency)
		}

		fn inspect_epoch_solution(pool_id: PoolId, solution: Vec<TrancheSolution>) -> Option<EpochSolution<Balance, MaxTranches>>{
			let pool = pallet_pool_system::Pool::<Runtime>::get(pool_id)?;
			let epoch_execution_info = pallet_pool_system::EpochExecution::<Runtime>::get(pool_id)?;
			pallet_pool_system::Pallet::<Runtime>::score_solution(
				&pool,
				&epoch_execution_info,
				&solution
			).ok()
		}

		fn tranche_token_price(pool_id: PoolId, tranche: TrancheLoc<TrancheId>) -> Option<Rate>{
			let now = <Timestamp as UnixTime>::now().as_secs();
			let mut pool = PoolSystem::pool(pool_id)?;
			let nav = Loans::update_nav(pool_id).ok()?;
			let total_assets = pool.reserve.total.saturating_add(nav);
			let index: usize = pool.tranches.tranche_index(&tranche)?.try_into().ok()?;
			let prices = pool
				.tranches
				.calculate_prices::<_, Tokens, _>(total_assets, now)
				.ok()?;
			prices.get(index).cloned()
		}

		fn tranche_token_prices(pool_id: PoolId) -> Option<Vec<Rate>>{
			let now = <Timestamp as UnixTime>::now().as_secs();
			let mut pool = PoolSystem::pool(pool_id)?;
			let nav = Loans::update_nav(pool_id).ok()?;
			let total_assets = pool.reserve.total.saturating_add(nav);
			pool
				.tranches
				.calculate_prices::<Rate, Tokens, AccountId>(total_assets, now)
				.ok()
		}

		fn tranche_ids(pool_id: PoolId) -> Option<Vec<TrancheId>>{
			let pool = pallet_pool_system::Pool::<Runtime>::get(pool_id)?;
			Some(pool.tranches.ids_residual_top())
		}

		fn tranche_id(pool_id: PoolId, tranche_index: TrancheIndex) -> Option<TrancheId>{
			let pool = pallet_pool_system::Pool::<Runtime>::get(pool_id)?;
			let index: usize = tranche_index.try_into().ok()?;
			pool.tranches.ids_residual_top().get(index).cloned()
		}

		fn tranche_currency(pool_id: PoolId, tranche_loc: TrancheLoc<TrancheId>) -> Option<CurrencyId>{
			let pool = pallet_pool_system::Pool::<Runtime>::get(pool_id)?;
			pool.tranches.tranche_currency(tranche_loc).map(Into::into)
		}
	}

	// RewardsApi
	impl runtime_common::apis::RewardsApi<Block, AccountId, Balance, CurrencyId> for Runtime {
		fn list_currencies(domain: runtime_common::apis::RewardDomain, account_id: AccountId) -> Vec<CurrencyId> {
			match domain {
				runtime_common::apis::RewardDomain::Block => pallet_rewards::Pallet::<Runtime, pallet_rewards::Instance1>::list_currencies(&account_id),
				_ => vec![],
			}
		}

		fn compute_reward(domain: runtime_common::apis::RewardDomain, currency_id: CurrencyId, account_id: AccountId) -> Option<Balance> {
			match domain {
				runtime_common::apis::RewardDomain::Block => <pallet_rewards::Pallet::<Runtime, pallet_rewards::Instance1> as cfg_traits::rewards::AccountRewards<AccountId>>::compute_reward(currency_id, &account_id).ok(),
				_ => None,
			}
		}
	}

	impl runtime_common::apis::LoansApi<Block, PoolId, LoanId, ActiveLoanInfo<Runtime>> for Runtime {
		fn portfolio(
			pool_id: PoolId
		) -> Vec<(LoanId, ActiveLoanInfo<Runtime>)> {
			Loans::get_active_loans_info(pool_id).unwrap_or_default()
		}

		fn portfolio_loan(
			pool_id: PoolId,
			loan_id: LoanId
		) -> Option<ActiveLoanInfo<Runtime>> {
			Loans::get_active_loan_info(pool_id, loan_id).ok().flatten()
		}
	}

	// Investment Runtime APIs
	impl runtime_common::apis::InvestmentsApi<Block, AccountId, TrancheCurrency, CurrencyId, PoolId, Balance> for Runtime {
		fn investment_portfolio(account_id: AccountId) -> Option<Vec<(PoolId, CurrencyId, TrancheCurrency, Balance)>> {
			runtime_common::investment_portfolios::get_portfolios::<Runtime, AccountId, TrancheId, Investments, TrancheCurrency, CurrencyId, PoolId, Balance>(account_id)
		}
	}

	impl runtime_common::apis::AccountConversionApi<Block, AccountId> for Runtime {
		fn conversion_of(location: ::xcm::v3::MultiLocation) -> Option<AccountId> {
			AccountConverter::<Runtime, LocationToAccountId>::try_convert(location).ok()
		}
	}

	// Frontier APIs
	impl fp_rpc::EthereumRuntimeRPCApi<Block> for Runtime {
		fn chain_id() -> u64 {
			<Runtime as pallet_evm::Config>::ChainId::get()
		}

		fn account_basic(address: H160) -> EVMAccount {
			let (account, _) = EVM::account_basic(&address);
			account
		}

		fn gas_price() -> U256 {
			let (gas_price, _) = <Runtime as pallet_evm::Config>::FeeCalculator::min_gas_price();
			gas_price
		}

		fn account_code_at(address: H160) -> Vec<u8> {
			EVM::account_codes(address)
		}

		fn author() -> H160 {
			<pallet_evm::Pallet<Runtime>>::find_author()
		}

		fn storage_at(address: H160, index: U256) -> H256 {
			let mut tmp = [0u8; 32];
			index.to_big_endian(&mut tmp);
			EVM::account_storages(address, H256::from_slice(&tmp[..]))
		}

		fn call(
			from: H160,
			to: H160,
			data: Vec<u8>,
			value: U256,
			gas_limit: U256,
			max_fee_per_gas: Option<U256>,
			max_priority_fee_per_gas: Option<U256>,
			nonce: Option<U256>,
			estimate: bool,
			access_list: Option<Vec<(H160, Vec<H256>)>>,
		) -> Result<pallet_evm::CallInfo, sp_runtime::DispatchError> {
			let mut config = <Runtime as pallet_evm::Config>::config().clone();
			config.estimate = estimate;

			let is_transactional = false;
			let validate = true;
			<Runtime as pallet_evm::Config>::Runner::call(
				from,
				to,
				data,
				value,
				gas_limit.unique_saturated_into(),
				max_fee_per_gas,
				max_priority_fee_per_gas,
				nonce,
				access_list.unwrap_or_default(),
				is_transactional,
				validate,
				&config,
			).map_err(|err| err.error.into())
		}

		fn create(
			from: H160,
			data: Vec<u8>,
			value: U256,
			gas_limit: U256,
			max_fee_per_gas: Option<U256>,
			max_priority_fee_per_gas: Option<U256>,
			nonce: Option<U256>,
			estimate: bool,
			access_list: Option<Vec<(H160, Vec<H256>)>>,
		) -> Result<pallet_evm::CreateInfo, sp_runtime::DispatchError> {
			let config = if estimate {
				let mut config = <Runtime as pallet_evm::Config>::config().clone();
				config.estimate = true;
				Some(config)
			} else {
				None
			};

			let is_transactional = false;
			let validate = true;
			let evm_config = config.as_ref().unwrap_or_else(|| <Runtime as pallet_evm::Config>::config());
			<Runtime as pallet_evm::Config>::Runner::create(
				from,
				data,
				value,
				gas_limit.unique_saturated_into(),
				max_fee_per_gas,
				max_priority_fee_per_gas,
				nonce,
				access_list.unwrap_or_default(),
				is_transactional,
				validate,
				evm_config,
			).map_err(|err| err.error.into())
		}

		fn current_transaction_statuses() -> Option<Vec<TransactionStatus>> {
			Ethereum::current_transaction_statuses()
		}

		fn current_block() -> Option<pallet_ethereum::Block> {
			Ethereum::current_block()
		}

		fn current_receipts() -> Option<Vec<pallet_ethereum::Receipt>> {
			Ethereum::current_receipts()
		}

		fn current_all() -> (
			Option<pallet_ethereum::Block>,
			Option<Vec<pallet_ethereum::Receipt>>,
			Option<Vec<TransactionStatus>>
		) {
			(
				Ethereum::current_block(),
				Ethereum::current_receipts(),
				Ethereum::current_transaction_statuses()
			)
		}

		fn extrinsic_filter(
			xts: Vec<<Block as BlockT>::Extrinsic>,
		) -> Vec<EthTransaction> {
			xts.into_iter().filter_map(|xt| match xt.0.function {
				RuntimeCall::Ethereum(pallet_ethereum::Call::transact { transaction }) => Some(transaction),
				_ => None
			}).collect::<Vec<EthTransaction>>()
		}

		fn elasticity() -> Option<Permill> {
			Some(BaseFee::elasticity())
		}

		fn gas_limit_multiplier_support() {}
	}

	impl fp_rpc::ConvertTransactionRuntimeApi<Block> for Runtime {
		fn convert_transaction(transaction: EthTransaction) -> <Block as BlockT>::Extrinsic {
			UncheckedExtrinsic::new_unsigned(
				pallet_ethereum::Call::<Runtime>::transact { transaction }.into(),
			)
		}
	}

	#[cfg(feature = "runtime-benchmarks")]
	impl frame_benchmarking::Benchmark<Block> for Runtime {

		fn benchmark_metadata(extra: bool) -> (
			Vec<frame_benchmarking::BenchmarkList>,
			Vec<frame_support::traits::StorageInfo>,
		) {
			use frame_benchmarking::{list_benchmark, Benchmarking, BenchmarkList};
			use frame_support::traits::StorageInfoTrait;
			use frame_system_benchmarking::Pallet as SystemBench;
			use cumulus_pallet_session_benchmarking::Pallet as SessionBench;

			let mut list = Vec::<BenchmarkList>::new();

			list_benchmark!(list, extra, frame_system, SystemBench::<Runtime>);
			list_benchmark!(list, extra, pallet_timestamp, Timestamp);
			list_benchmark!(list, extra, pallet_balances, Balances);
			list_benchmark!(list, extra, pallet_multisig, Multisig);
			list_benchmark!(list, extra, pallet_proxy, Proxy);
			list_benchmark!(list, extra, pallet_utility, Utility);
			list_benchmark!(list, extra, pallet_scheduler, Scheduler);
			list_benchmark!(list, extra, pallet_collective, Council);
			list_benchmark!(list, extra, pallet_democracy, Democracy);
			list_benchmark!(list, extra, pallet_elections_phragmen, Elections);
			list_benchmark!(list, extra, pallet_identity, Identity);
			list_benchmark!(list, extra, pallet_vesting, Vesting);
			list_benchmark!(list, extra, pallet_treasury, Treasury);
			list_benchmark!(list, extra, pallet_preimage, Preimage);
			list_benchmark!(list, extra, pallet_fees, Fees);
			list_benchmark!(list, extra, pallet_anchors, Anchor);
			list_benchmark!(list, extra, pallet_block_rewards, BlockRewards);
			list_benchmark!(list, extra, pallet_migration_manager, Migration);
			list_benchmark!(list, extra, pallet_crowdloan_claim, CrowdloanClaim);
			list_benchmark!(list, extra, pallet_crowdloan_reward, CrowdloanReward);
			list_benchmark!(list, extra, pallet_collator_allowlist, CollatorAllowlist);
			list_benchmark!(list, extra, pallet_collator_selection, CollatorSelection);
			list_benchmark!(list, extra, pallet_pool_registry, PoolRegistry);
			list_benchmark!(list, extra, pallet_pool_system, PoolSystem);
			list_benchmark!(list, extra, pallet_permissions, Permissions);
			list_benchmark!(list, extra, pallet_interest_accrual, InterestAccrual);
			list_benchmark!(list, extra, pallet_session, SessionBench::<Runtime>);
			list_benchmark!(list, extra, pallet_uniques, Uniques);
			list_benchmark!(list, extra, pallet_keystore, Keystore);
			list_benchmark!(list, extra, pallet_restricted_tokens, Tokens);
			list_benchmark!(list, extra, pallet_loans, Loans);
			list_benchmark!(list, extra, pallet_collator_selection, CollatorSelection);
			list_benchmark!(list, extra, cumulus_pallet_xcmp_queue, XcmpQueue);

			let storage_info = AllPalletsWithSystem::storage_info();

			(list, storage_info)
		}

		fn dispatch_benchmark(
				config: frame_benchmarking::BenchmarkConfig
		) -> Result<Vec<frame_benchmarking::BenchmarkBatch>, sp_runtime::RuntimeString>{
			use frame_benchmarking::{Benchmarking, BenchmarkBatch, TrackedStorageKey, add_benchmark};
			use frame_system_benchmarking::Pallet as SystemBench;
			use cumulus_pallet_session_benchmarking::Pallet as SessionBench;

			impl frame_system_benchmarking::Config for Runtime {}
			impl cumulus_pallet_session_benchmarking::Config for Runtime {}


			// you can whitelist any storage keys you do not want to track here
			let whitelist: Vec<TrackedStorageKey> = vec![
				// Block Number
				hex_literal::hex!("26aa394eea5630e07c48ae0c9558cef702a5c1b19ab7a04f536c519aca4983ac").to_vec().into(),
				// Total Issuance
				hex_literal::hex!("c2261276cc9d1f8598ea4b6a74b15c2f57c875e4cff74148e4628f264b974c80").to_vec().into(),
				// Execution Phase
				hex_literal::hex!("26aa394eea5630e07c48ae0c9558cef7ff553b5a9862a516939d82b3d3d8661a").to_vec().into(),
				// Event Count
				hex_literal::hex!("26aa394eea5630e07c48ae0c9558cef70a98fdbe9ce6c55837576c60c7af3850").to_vec().into(),
				// System Events
				hex_literal::hex!("26aa394eea5630e07c48ae0c9558cef780d41e5e16056765bc8461851072c9d7").to_vec().into(),
			];

			let mut batches = Vec::<BenchmarkBatch>::new();
			let params = (&config, &whitelist);

			// It should be called Anchors to make the runtime_benchmarks.sh script works
			type Anchors = Anchor;

			add_benchmark!(params, batches, frame_system, SystemBench::<Runtime>);
			add_benchmark!(params, batches, pallet_timestamp, Timestamp);
			add_benchmark!(params, batches, pallet_balances, Balances);
			add_benchmark!(params, batches, pallet_multisig, Multisig);
			add_benchmark!(params, batches, pallet_proxy, Proxy);
			add_benchmark!(params, batches, pallet_utility, Utility);
			add_benchmark!(params, batches, pallet_scheduler, Scheduler);
			add_benchmark!(params, batches, pallet_collective, Council);
			add_benchmark!(params, batches, pallet_democracy, Democracy);
			add_benchmark!(params, batches, pallet_elections_phragmen, Elections);
			add_benchmark!(params, batches, pallet_identity, Identity);
			add_benchmark!(params, batches, pallet_vesting, Vesting);
			add_benchmark!(params, batches, pallet_treasury, Treasury);
			add_benchmark!(params, batches, pallet_preimage, Preimage);
			add_benchmark!(params, batches, pallet_fees, Fees);
			add_benchmark!(params, batches, pallet_anchors, Anchors);
			add_benchmark!(params, batches, pallet_block_rewards, BlockRewards);
			add_benchmark!(params, batches, pallet_migration_manager, Migration);
			add_benchmark!(params, batches, pallet_crowdloan_claim, CrowdloanClaim);
			add_benchmark!(params, batches, pallet_crowdloan_reward, CrowdloanReward);
			add_benchmark!(params, batches, pallet_collator_allowlist, CollatorAllowlist);
			add_benchmark!(params, batches, pallet_collator_selection, CollatorSelection);
			add_benchmark!(params, batches, pallet_pool_registry, PoolRegistry);
			add_benchmark!(params, batches, pallet_pool_system, PoolSystem);
			add_benchmark!(params, batches, pallet_permissions, Permissions);
			add_benchmark!(params, batches, pallet_interest_accrual, InterestAccrual);
			add_benchmark!(params, batches, pallet_uniques, Uniques);
			add_benchmark!(params, batches, pallet_keystore, Keystore);
			add_benchmark!(params, batches, pallet_restricted_tokens, Tokens);
			add_benchmark!(params, batches, pallet_session, SessionBench::<Runtime>);
			add_benchmark!(params, batches, pallet_loans, Loans);
			add_benchmark!(params, batches, pallet_collator_selection, CollatorSelection);
			add_benchmark!(params, batches,	cumulus_pallet_xcmp_queue, XcmpQueue);

			if batches.is_empty() { return Err("Benchmark not found for this pallet.".into()) }
			Ok(batches)
		}
	}

	#[cfg(feature = "try-runtime")]
	impl frame_try_runtime::TryRuntime<Block> for Runtime {
		fn on_runtime_upgrade(checks: frame_try_runtime::UpgradeCheckSelect) -> (Weight, Weight) {
			let weight = Executive::try_runtime_upgrade(checks).unwrap();
			(weight, RuntimeBlockWeights::get().max_block)
		}

		fn execute_block(block: Block, state_root_check: bool, signature_check: bool, select: frame_try_runtime::TryStateSelect) -> Weight {
			Executive::try_execute_block(block, state_root_check, signature_check, select).expect("execute-block failed")
		}
	}
}

struct CheckInherents;

impl cumulus_pallet_parachain_system::CheckInherents<Block> for CheckInherents {
	fn check_inherents(
		block: &Block,
		relay_state_proof: &cumulus_pallet_parachain_system::RelayChainStateProof,
	) -> sp_inherents::CheckInherentsResult {
		let relay_chain_slot = relay_state_proof
			.read_slot()
			.expect("Could not read the relay chain slot from the proof");

		let inherent_data =
			cumulus_primitives_timestamp::InherentDataProvider::from_relay_chain_slot_and_duration(
				relay_chain_slot,
				sp_std::time::Duration::from_secs(6),
			)
			.create_inherent_data()
			.expect("Could not create the timestamp inherent data");

		inherent_data.check_extrinsics(block)
	}
}

cumulus_pallet_parachain_system::register_validate_block! {
	Runtime = Runtime,
	BlockExecutor = cumulus_pallet_aura_ext::BlockExecutor::<Runtime, Executive>,
	CheckInherents = CheckInherents,
}

impl fp_self_contained::SelfContainedCall for RuntimeCall {
	type SignedInfo = H160;

	fn is_self_contained(&self) -> bool {
		match self {
			RuntimeCall::Ethereum(call) => call.is_self_contained(),
			_ => false,
		}
	}

	// This is the only method here which is not a simple passthrough
	// to `pallet_ethereum`. We additionally unpack the included
	// Ethereum transaction in order to filter out contract creation
	// calls.
	fn check_self_contained(&self) -> Option<Result<Self::SignedInfo, TransactionValidityError>> {
		match self {
			RuntimeCall::Ethereum(call) => call.check_self_contained(),
			_ => None,
		}
	}

	fn validate_self_contained(
		&self,
		info: &Self::SignedInfo,
		dispatch_info: &DispatchInfoOf<RuntimeCall>,
		len: usize,
	) -> Option<TransactionValidity> {
		match self {
			RuntimeCall::Ethereum(call) => call.validate_self_contained(info, dispatch_info, len),
			_ => None,
		}
	}

	fn pre_dispatch_self_contained(
		&self,
		info: &Self::SignedInfo,
		dispatch_info: &DispatchInfoOf<RuntimeCall>,
		len: usize,
	) -> Option<Result<(), TransactionValidityError>> {
		match self {
			RuntimeCall::Ethereum(call) => {
				call.pre_dispatch_self_contained(info, dispatch_info, len)
			}
			_ => None,
		}
	}

	fn apply_self_contained(
		self,
		info: Self::SignedInfo,
	) -> Option<sp_runtime::DispatchResultWithInfo<PostDispatchInfoOf<Self>>> {
		match self {
			call @ RuntimeCall::Ethereum(pallet_ethereum::Call::transact { .. }) => {
				Some(call.dispatch(RuntimeOrigin::from(
					pallet_ethereum::RawOrigin::EthereumTransaction(info),
				)))
			}
			_ => None,
		}
	}
}<|MERGE_RESOLUTION|>--- conflicted
+++ resolved
@@ -1987,11 +1987,7 @@
 		EVMChainId: pallet_evm_chain_id::{Pallet, Config, Storage} = 161,
 		BaseFee: pallet_base_fee::{Pallet, Call, Config<T>, Storage, Event} = 162,
 		Ethereum: pallet_ethereum::{Pallet, Config, Call, Storage, Event, Origin} = 163,
-<<<<<<< HEAD
 		EthereumTransaction: pallet_ethereum_transaction::{Pallet, Storage} = 164,
-=======
-		EthereumTransaction: pallet_ethereum_transaction::{Pallet, Storage, Event<T>} = 164,
->>>>>>> 8bf76cfa
 		LiquidityPoolsAxelarGateway: axelar_gateway_precompile::{Pallet, Call, Storage, Event<T>} = 165,
 
 		// Synced pallets across all runtimes - Range: 180-240
