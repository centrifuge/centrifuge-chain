// Copyright 2021 Centrifuge Foundation (centrifuge.io).
//
// This file is part of the Centrifuge chain project.
// Centrifuge is free software: you can redistribute it and/or modify
// it under the terms of the GNU General Public License as published by
// the Free Software Foundation, either version 3 of the License, or
// (at your option) any later version (see http://www.gnu.org/licenses).
// Centrifuge is distributed in the hope that it will be useful,
// but WITHOUT ANY WARRANTY; without even the implied warranty of
// MERCHANTABILITY or FITNESS FOR A PARTICULAR PURPOSE.  See the
// GNU General Public License for more details.

//! The Substrate runtime. This can be compiled with `#[no_std]`, ready for
//! Wasm.

#![cfg_attr(not(feature = "std"), no_std)]
// `construct_runtime!` does a lot of recursion and requires us to increase the limit to 512.
#![recursion_limit = "512"]
// Allow things like `1 * CFG`
#![allow(clippy::identity_op)]

use cfg_primitives::{
	constants::*,
	liquidity_pools::GeneralCurrencyPrefix,
	types::{
		AccountId, Address, AuraId, Balance, BlockNumber, CollectionId, Hash, Hashing, Header,
		IBalance, ItemId, LoanId, Nonce, OrderId, OutboundMessageNonce, PalletIndex, PoolEpochId,
		PoolFeeId, PoolId, Signature, TrancheId, TrancheWeight,
	},
};
use cfg_traits::{
	investments::{OrderManager, TrancheCurrency as _},
	Millis, Permissions as PermissionsT, PoolUpdateGuard, PreConditions, Seconds,
};
use cfg_types::{
	fee_keys::{Fee, FeeKey},
	fixed_point::{Quantity, Rate, Ratio},
	investments::InvestmentPortfolio,
	locations::RestrictedTransferLocation,
	oracles::OracleKey,
	permissions::{
		PermissionRoles, PermissionScope, PermissionedCurrencyRole, PoolRole, Role, UNION,
	},
	pools::PoolNav,
	time::TimeProvider,
	tokens::{
		AssetStringLimit, CurrencyId, CustomMetadata, FilterCurrency, LocalAssetId,
		StakingCurrency, TrancheCurrency,
	},
};
use cumulus_primitives_core::{AggregateMessageOrigin, ParaId};
use fp_rpc::TransactionStatus;
use frame_support::{
	construct_runtime,
	dispatch::DispatchClass,
	genesis_builder_helper::{build_config, create_default_config},
	pallet_prelude::{DispatchError, DispatchResult, RuntimeDebug},
	parameter_types,
	traits::{
		fungible::HoldConsideration,
		tokens::{PayFromAccount, UnityAssetBalanceConversion},
		AsEnsureOriginWithArg, ConstBool, ConstU32, ConstU64, Contains, EitherOfDiverse,
		EqualPrivilegeOnly, Get, InstanceFilter, LinearStoragePrice, LockIdentifier, OnFinalize,
		PalletInfoAccess, TransformOrigin, UnixTime, WithdrawReasons,
	},
	weights::{
		constants::{BlockExecutionWeight, ExtrinsicBaseWeight, RocksDbWeight},
		ConstantMultiplier, Weight,
	},
	PalletId,
};
use frame_system::{
	limits::{BlockLength, BlockWeights},
	EnsureRoot, EnsureSigned,
};
use orml_traits::currency::MutationHooks;
use pallet_anchors::AnchorData;
use pallet_collective::{EnsureMember, EnsureProportionAtLeast, EnsureProportionMoreThan};
use pallet_ethereum::{Call::transact, PostLogContent, Transaction as EthTransaction};
use pallet_evm::{
	Account as EVMAccount, EnsureAddressNever, EnsureAddressRoot, FeeCalculator, GasWeightMapping,
	Runner,
};
use pallet_investments::OrderType;
use pallet_liquidity_pools::hooks::{
	CollectedForeignInvestmentHook, CollectedForeignRedemptionHook, DecreasedForeignInvestOrderHook,
};
pub use pallet_loans::entities::{input::PriceCollectionInput, loans::ActiveLoanInfo};
use pallet_loans::types::cashflow::CashflowPayment;
use pallet_pool_system::{
	pool_types::{PoolDetails, ScheduledUpdateDetails},
	tranches::{TrancheIndex, TrancheLoc, TrancheSolution},
	EpochSolution,
};
use pallet_restricted_tokens::{
	FungibleInspectPassthrough, FungiblesInspectPassthrough, TransferDetails,
};
use pallet_transaction_payment::CurrencyAdapter;
use pallet_transaction_payment_rpc_runtime_api::{FeeDetails, RuntimeDispatchInfo};
use parity_scale_codec::{Decode, Encode, MaxEncodedLen};
use polkadot_runtime_common::{
	prod_or_fast, xcm_sender::NoPriceForMessageDelivery, BlockHashCount, SlowAdjustingFeeUpdate,
};
use runtime_common::{
	account_conversion::{AccountConverter, RuntimeAccountConverter},
	asset_registry,
	evm::{
		self, BaseFeeThreshold, FindAuthorTruncated, GAS_LIMIT_POV_SIZE_RATIO,
		GAS_LIMIT_STORAGE_GROWTH_RATIO, WEIGHT_PER_GAS,
	},
	fees::{DealWithFees, FeeToTreasury, WeightToFee},
	gateway, instances,
	instances::CouncilCollective,
	liquidity_pools::LiquidityPoolsMessage,
	message_queue::{NarrowOriginToSibling, ParaIdToSibling},
	oracle::{
		Feeder, OracleConverterBridge, OracleRatioProvider, OracleRatioProviderLocalAssetExtension,
	},
	origin::EnsureAccountOrRootOr,
	origins::gov::types::{
		AllOfCouncil, EnsureRootOr, HalfOfCouncil, ThreeFourthOfCouncil, TwoThirdOfCouncil,
	},
	permissions::PoolAdminCheck,
	rewards::SingleCurrencyMovement,
	transfer_filter::{PreLpTransfer, PreNativeTransfer},
	xcm::AccountIdToLocation,
	xcm_transactor, AllowanceDeposit, CurrencyED,
};
use scale_info::TypeInfo;
use sp_api::impl_runtime_apis;
use sp_core::{OpaqueMetadata, H160, H256, U256};
use sp_inherents::{CheckInherentsResult, InherentData};
use sp_runtime::{
	create_runtime_str, generic, impl_opaque_keys,
	traits::{
		AccountIdConversion, BlakeTwo256, Block as BlockT, ConvertInto, DispatchInfoOf,
		Dispatchable, IdentityLookup, PostDispatchInfoOf, UniqueSaturatedInto, Verify, Zero,
	},
	transaction_validity::{TransactionSource, TransactionValidity, TransactionValidityError},
	ApplyExtrinsicResult, FixedI128, Perbill, Permill, Perquintill,
};
use sp_staking::currency_to_vote::U128CurrencyToVote;
use sp_std::{marker::PhantomData, prelude::*, vec::Vec};
use sp_version::RuntimeVersion;
use staging_xcm::v4::{Asset, Location};
use static_assertions::const_assert;

use crate::xcm::*;

mod migrations;
mod weights;
pub mod xcm;

// Make the WASM binary available.
#[cfg(feature = "std")]
include!(concat!(env!("OUT_DIR"), "/wasm_binary.rs"));

impl_opaque_keys! {
	pub struct SessionKeys {
		pub aura: Aura,
		pub block_rewards: BlockRewards,
	}
}

/// Runtime version.
#[sp_version::runtime_version]
pub const VERSION: RuntimeVersion = RuntimeVersion {
	spec_name: create_runtime_str!("centrifuge"),
	impl_name: create_runtime_str!("centrifuge"),
	authoring_version: 1,
	spec_version: 1100,
	impl_version: 1,
	apis: RUNTIME_API_VERSIONS,
	transaction_version: 2,
	state_version: 0,
};

/// Native version.
#[cfg(any(feature = "std", test))]
pub fn native_version() -> sp_version::NativeVersion {
	sp_version::NativeVersion {
		runtime_version: VERSION,
		can_author_with: Default::default(),
	}
}

parameter_types! {
	pub const MaximumBlockWeight: Weight = MAXIMUM_BLOCK_WEIGHT;
	pub const Version: RuntimeVersion = VERSION;
	pub RuntimeBlockLength: BlockLength =
		BlockLength::max_with_normal_ratio(5 * 1024 * 1024, NORMAL_DISPATCH_RATIO);
	pub RuntimeBlockWeights: BlockWeights = BlockWeights::builder()
		.base_block(BlockExecutionWeight::get())
		.for_class(DispatchClass::all(), |weights| {
			weights.base_extrinsic = ExtrinsicBaseWeight::get();
		})
		.for_class(DispatchClass::Normal, |weights| {
			  weights.max_total = Some(NORMAL_DISPATCH_RATIO * MAXIMUM_BLOCK_WEIGHT);
		})
		.for_class(DispatchClass::Operational, |weights| {
			 weights.max_total = Some(MAXIMUM_BLOCK_WEIGHT);
			// Operational transactions have some extra reserved space, so that they
			// are included even if block reached `MAXIMUM_BLOCK_WEIGHT`.
			weights.reserved = Some(
				  MAXIMUM_BLOCK_WEIGHT - NORMAL_DISPATCH_RATIO * MAXIMUM_BLOCK_WEIGHT
			);
		})
		.avg_block_initialization(AVERAGE_ON_INITIALIZE_RATIO)
		.build_or_panic();
	pub const SS58Prefix: u8 = 36;
}

// system support impls
impl frame_system::Config for Runtime {
	/// Data to be associated with an account (other than nonce/transaction
	/// counter, which this module does regardless).
	type AccountData = pallet_balances::AccountData<Balance>;
	/// The identifier used to distinguish between accounts.
	type AccountId = AccountId;
	type BaseCallFilter = BaseCallFilter;
	/// The block type.
	type Block = Block;
	/// Maximum number of block number to block hash mappings to keep (oldest
	/// pruned first).
	type BlockHashCount = BlockHashCount;
	type BlockLength = RuntimeBlockLength;
	type BlockWeights = RuntimeBlockWeights;
	type DbWeight = RocksDbWeight;
	/// The type for hashing blocks and tries.
	type Hash = Hash;
	/// The hashing algorithm used.
	type Hashing = Hashing;
	/// The lookup mechanism to get account ID from whatever is passed in
	/// dispatchers.
	type Lookup = sp_runtime::traits::AccountIdLookup<AccountId, ()>;
	type MaxConsumers = frame_support::traits::ConstU32<16>;
	/// The nonce type for storing how many extrinsics an account has signed.
	type Nonce = Nonce;
	/// A function that is invoked when an account has been determined to be
	/// dead. All resources should be cleaned up associated with the given
	/// account.
	type OnKilledAccount = ();
	/// Handler for when a new account has just been created.
	type OnNewAccount = ();
	type OnSetCode = cumulus_pallet_parachain_system::ParachainSetCode<Self>;
	type PalletInfo = PalletInfo;
	/// The aggregated dispatch type that is available for extrinsics.
	type RuntimeCall = RuntimeCall;
	/// The overarching event type.
	type RuntimeEvent = RuntimeEvent;
	/// The ubiquitous origin type.
	type RuntimeOrigin = RuntimeOrigin;
	type RuntimeTask = RuntimeTask;
	type SS58Prefix = SS58Prefix;
	type SystemWeightInfo = weights::frame_system::WeightInfo<Runtime>;
	/// Get the chain's current version.
	type Version = Version;
}

/// Base Call Filter
pub struct BaseCallFilter;
impl Contains<RuntimeCall> for BaseCallFilter {
	fn contains(c: &RuntimeCall) -> bool {
		match c {
			RuntimeCall::PolkadotXcm(method) => match method {
				// Block these calls when called by a signed extrinsic.
				// Root will still be able to execute these.
				pallet_xcm::Call::execute { .. }
				| pallet_xcm::Call::transfer_assets { .. }
				| pallet_xcm::Call::teleport_assets { .. }
				| pallet_xcm::Call::reserve_transfer_assets { .. }
				| pallet_xcm::Call::limited_reserve_transfer_assets { .. }
				| pallet_xcm::Call::limited_teleport_assets { .. } => false,
				pallet_xcm::Call::__Ignore { .. } => {
					unimplemented!()
				}
				// Allow all these calls. Only send(..) is callable by signed the rest needs root.
				pallet_xcm::Call::send { .. }
				| pallet_xcm::Call::force_xcm_version { .. }
				| pallet_xcm::Call::force_suspension { .. }
				| pallet_xcm::Call::force_default_xcm_version { .. }
				| pallet_xcm::Call::force_subscribe_version_notify { .. }
				| pallet_xcm::Call::force_unsubscribe_version_notify { .. } => true,
			},
			// Disable all non-root EVM access
			RuntimeCall::EVM(_) => false,
			// We block this call since it includes Moonbeam trait implementations such
			// as UtilityEncodeCall and XcmTransact that we don't implement and don't want
			// arbitrary users calling it.
			RuntimeCall::XcmTransactor(
				pallet_xcm_transactor::Call::transact_through_derivative { .. },
			) => false,
			_ => true,
		}
	}
}

parameter_types! {
	pub const ReservedXcmpWeight: Weight = MAXIMUM_BLOCK_WEIGHT .saturating_div(4);
	pub const ReservedDmpWeight: Weight = MAXIMUM_BLOCK_WEIGHT.saturating_div(4);
	pub const RelayOrigin: AggregateMessageOrigin = AggregateMessageOrigin::Parent;
}

impl cumulus_pallet_parachain_system::Config for Runtime {
	type CheckAssociatedRelayNumber = cumulus_pallet_parachain_system::RelayNumberStrictlyIncreases;
	// Using weights for recomended hardware
	type DmpQueue = frame_support::traits::EnqueueWithOrigin<MessageQueue, RelayOrigin>;
	type OnSystemEvent = ();
	type OutboundXcmpMessageSource = XcmpQueue;
	type ReservedDmpWeight = ReservedDmpWeight;
	type ReservedXcmpWeight = ReservedXcmpWeight;
	type RuntimeEvent = RuntimeEvent;
	type SelfParaId = staging_parachain_info::Pallet<Runtime>;
	type WeightInfo = cumulus_pallet_parachain_system::weights::SubstrateWeight<Runtime>;
	type XcmpMessageHandler = XcmpQueue;
}

impl staging_parachain_info::Config for Runtime {}

parameter_types! {
	pub MessageQueueServiceWeight: Weight = Perbill::from_percent(35) * RuntimeBlockWeights::get().max_block;
}

impl pallet_message_queue::Config for Runtime {
	type HeapSize = sp_core::ConstU32<{ 64 * 1024 }>;
	type MaxStale = sp_core::ConstU32<8>;
	// Using weights for recomended hardware
	#[cfg(feature = "runtime-benchmarks")]
	type MessageProcessor =
		pallet_message_queue::mock_helpers::NoopMessageProcessor<AggregateMessageOrigin>;
	#[cfg(not(feature = "runtime-benchmarks"))]
	type MessageProcessor = staging_xcm_builder::ProcessXcmMessage<
		AggregateMessageOrigin,
		staging_xcm_executor::XcmExecutor<XcmConfig>,
		RuntimeCall,
	>;
	type QueueChangeHandler = NarrowOriginToSibling<XcmpQueue>;
	type QueuePausedQuery = NarrowOriginToSibling<XcmpQueue>;
	type RuntimeEvent = RuntimeEvent;
	type ServiceWeight = MessageQueueServiceWeight;
	type Size = u32;
	type WeightInfo = pallet_message_queue::weights::SubstrateWeight<Runtime>;
}

/// XCMP Queue is responsible to handle XCM messages coming directly from
/// sibling parachains.
impl cumulus_pallet_xcmp_queue::Config for Runtime {
	type ChannelInfo = ParachainSystem;
	type ControllerOrigin = EnsureRoot<AccountId>;
	type ControllerOriginConverter = XcmOriginToTransactDispatchOrigin;
	type MaxInboundSuspended = sp_core::ConstU32<1_000>;
	type PriceForSiblingDelivery = NoPriceForMessageDelivery<ParaId>;
	type RuntimeEvent = RuntimeEvent;
	type VersionWrapper = PolkadotXcm;
	type WeightInfo = weights::cumulus_pallet_xcmp_queue::WeightInfo<Runtime>;
	type XcmpQueue = TransformOrigin<MessageQueue, AggregateMessageOrigin, ParaId, ParaIdToSibling>;
}

impl cumulus_pallet_dmp_queue::Config for Runtime {
	type DmpSink = frame_support::traits::EnqueueWithOrigin<MessageQueue, RelayOrigin>;
	type RuntimeEvent = RuntimeEvent;
	type WeightInfo = cumulus_pallet_dmp_queue::weights::SubstrateWeight<Runtime>;
}

parameter_types! {
	pub const NativeToken: CurrencyId = CurrencyId::Native;
}

impl pallet_restricted_tokens::Config for Runtime {
	type Balance = Balance;
	type CurrencyId = CurrencyId;
	type Fungibles = OrmlTokens;
	type NativeFungible = Balances;
	type NativeToken = NativeToken;
	type PreCurrency = cfg_traits::Always;
	type PreExtrTransfer = (
		RestrictedTokens<Permissions>,
		PreNativeTransfer<TransferAllowList>,
	);
	type PreFungibleInspect = FungibleInspectPassthrough;
	type PreFungibleInspectHold = cfg_traits::Always;
	type PreFungibleMutate = cfg_traits::Always;
	type PreFungibleMutateHold = cfg_traits::Always;
	type PreFungibleTransfer = cfg_traits::Always;
	type PreFungiblesInspect = FungiblesInspectPassthrough;
	type PreFungiblesInspectHold = cfg_traits::Always;
	type PreFungiblesMutate = cfg_traits::Always;
	type PreFungiblesMutateHold = cfg_traits::Always;
	type PreFungiblesTransfer = cfg_traits::Always;
	type PreFungiblesUnbalanced = cfg_traits::Always;
	type PreReservableCurrency = cfg_traits::Always;
	type RuntimeEvent = RuntimeEvent;
	type RuntimeHoldReason = RuntimeHoldReason;
	type WeightInfo = weights::pallet_restricted_tokens::WeightInfo<Runtime>;
}

pub struct RestrictedTokens<P>(PhantomData<P>);
impl<P> PreConditions<TransferDetails<AccountId, CurrencyId, Balance>> for RestrictedTokens<P>
where
	P: PermissionsT<AccountId, Scope = PermissionScope<PoolId, CurrencyId>, Role = Role>,
{
	type Result = bool;

	fn check(details: TransferDetails<AccountId, CurrencyId, Balance>) -> bool {
		let TransferDetails {
			send,
			recv,
			id,
			amount: _amount,
		} = details;

		match id {
			CurrencyId::Tranche(pool_id, tranche_id) => {
				P::has(
					PermissionScope::Pool(pool_id),
					send,
					Role::PoolRole(PoolRole::TrancheInvestor(tranche_id, UNION)),
				) && P::has(
					PermissionScope::Pool(pool_id),
					recv,
					Role::PoolRole(PoolRole::TrancheInvestor(tranche_id, UNION)),
				)
			}
			_ => true,
		}
	}
}

parameter_types! {
	pub TreasuryAccount: AccountId = TreasuryPalletId::get().into_account_truncating();
}

pub struct CurrencyHooks<R>(sp_std::marker::PhantomData<R>);
impl<C: orml_tokens::Config> MutationHooks<AccountId, CurrencyId, Balance> for CurrencyHooks<C> {
	type OnDust = orml_tokens::TransferDust<Runtime, TreasuryAccount>;
	type OnKilledTokenAccount = ();
	type OnNewTokenAccount = ();
	type OnSlash = ();
	type PostDeposit = ();
	type PostTransfer = ();
	type PreDeposit = ();
	type PreTransfer = ();
}

impl orml_tokens::Config for Runtime {
	type Amount = IBalance;
	type Balance = Balance;
	type CurrencyHooks = CurrencyHooks<Runtime>;
	type CurrencyId = CurrencyId;
	type DustRemovalWhitelist = frame_support::traits::Nothing;
	type ExistentialDeposits = CurrencyED<Runtime>;
	type MaxLocks = MaxLocks;
	type MaxReserves = MaxReserves;
	type ReserveIdentifier = [u8; 8];
	type RuntimeEvent = RuntimeEvent;
	// NOTE: Call NOT exposed, default weights are fine
	type WeightInfo = ();
}

impl orml_asset_registry::module::Config for Runtime {
	type AssetId = CurrencyId;
	type AssetProcessor = asset_registry::CustomAssetProcessor;
	type AuthorityOrigin =
		asset_registry::AuthorityOrigin<RuntimeOrigin, EnsureRootOr<HalfOfCouncil>>;
	type Balance = Balance;
	type CustomMetadata = CustomMetadata;
	type RuntimeEvent = RuntimeEvent;
	type StringLimit = AssetStringLimit;
	// NOTE: Need no weights as spamming is not possible as the
	//       calls are only callable by `AuthorityOrigin`. In our
	//       case, pallet-pools and democracy
	type WeightInfo = ();
}

parameter_types! {
	pub const MinimumPeriod: Millis = SLOT_DURATION / 2;
}
impl pallet_timestamp::Config for Runtime {
	type MinimumPeriod = MinimumPeriod;
	/// A timestamp: milliseconds since the unix epoch.
	type Moment = Millis;
	type OnTimestampSet = Aura;
	type WeightInfo = weights::pallet_timestamp::WeightInfo<Runtime>;
}

// money stuff
parameter_types! {
	/// TransactionByteFee is set to 0.01 MicroCFG
	pub const TransactionByteFee: Balance = 1 * (MICRO_CFG / 100);
	/// This value increases the priority of `Operational` transactions by adding
	/// a "virtual tip" that's equal to the `OperationalFeeMultiplier * final_fee`.
	pub const OperationalFeeMultiplier: u8 = 5;
}

impl pallet_transaction_payment::Config for Runtime {
	type FeeMultiplierUpdate = SlowAdjustingFeeUpdate<Self>;
	type LengthToFee = ConstantMultiplier<Balance, TransactionByteFee>;
	type OnChargeTransaction = CurrencyAdapter<Balances, DealWithFees<Runtime>>;
	type OperationalFeeMultiplier = OperationalFeeMultiplier;
	type RuntimeEvent = RuntimeEvent;
	type WeightToFee = WeightToFee;
}

parameter_types! {
	// the minimum fee for an anchor is 500,000ths of a RAD.
	// This is set to a value so you can still get some return without getting your account removed.
	pub const ExistentialDeposit: Balance = 1 * MICRO_CFG;
	// For weight estimation, we assume that the most locks on an individual account will be 50.
	pub const MaxLocks: u32 = 50;
	pub const MaxReserves: u32 = 50;
}

impl pallet_balances::Config for Runtime {
	/// The means of storing the balances of an account.
	type AccountStore = System;
	/// The type for recording an account's balance.
	type Balance = Balance;
	/// Handler for the unbalanced reduction when removing a dust account.
	type DustRemoval = ();
	/// The minimum amount required to keep an account open.
	type ExistentialDeposit = ExistentialDeposit;
	type FreezeIdentifier = ();
	type MaxFreezes = ConstU32<10>;
	type MaxLocks = MaxLocks;
	type MaxReserves = MaxReserves;
	type ReserveIdentifier = [u8; 8];
	/// The overarching event type.
	type RuntimeEvent = RuntimeEvent;
	type RuntimeFreezeReason = RuntimeFreezeReason;
	type RuntimeHoldReason = RuntimeHoldReason;
	type WeightInfo = weights::pallet_balances::WeightInfo<Runtime>;
}

parameter_types! {
	pub const UncleGenerations: BlockNumber = 5;
}

// We only use find_author to pay in anchor pallet
impl pallet_authorship::Config for Runtime {
	type EventHandler = CollatorSelection;
	type FindAuthor = pallet_session::FindAccountFromAuthorIndex<Self, Aura>;
}

parameter_types! {
	pub Period: u32 = prod_or_fast!(6 * HOURS, 1 * MINUTES, "CFG_SESSION_PERIOD");
	pub const Offset: u32 = 0;
}

impl pallet_session::Config for Runtime {
	type Keys = SessionKeys;
	type NextSessionRotation = pallet_session::PeriodicSessions<Period, Offset>;
	type RuntimeEvent = RuntimeEvent;
	// Essentially just Aura, but lets be pedantic.
	type SessionHandler = <SessionKeys as sp_runtime::traits::OpaqueKeys>::KeyTypeIdProviders;
	type SessionManager = CollatorSelection;
	type ShouldEndSession = pallet_session::PeriodicSessions<Period, Offset>;
	type ValidatorId = <Self as frame_system::Config>::AccountId;
	// we don't have stash and controller, thus we don't need the convert as well.
	type ValidatorIdOf = pallet_collator_selection::IdentityCollator;
	type WeightInfo = weights::pallet_session::WeightInfo<Self>;
}

parameter_types! {
	#[derive(scale_info::TypeInfo, Debug, PartialEq, Eq, Clone)]
	pub const MaxAuthorities: u32 = 32;
}

impl pallet_aura::Config for Runtime {
	type AllowMultipleBlocksPerSlot = ConstBool<false>;
	type AuthorityId = AuraId;
	type DisabledValidators = ();
	type MaxAuthorities = MaxAuthorities;
}

impl cumulus_pallet_aura_ext::Config for Runtime {}

// substrate pallets
parameter_types! {
	// One storage item; value is size 4+4+16+32 bytes = 56 bytes.
	pub const DepositBase: Balance = 30 * CENTI_CFG;
	// Additional storage item size of 32 bytes.
	pub const DepositFactor: Balance = 5 * CENTI_CFG;
	pub const MaxSignatories: u16 = 100;
}

impl pallet_multisig::Config for Runtime {
	type Currency = Balances;
	type DepositBase = DepositBase;
	type DepositFactor = DepositFactor;
	type MaxSignatories = MaxSignatories;
	type RuntimeCall = RuntimeCall;
	type RuntimeEvent = RuntimeEvent;
	type WeightInfo = weights::pallet_multisig::WeightInfo<Runtime>;
}

parameter_types! {
	// One storage item; value is size 4+4+16+32 bytes = 56 bytes.
	pub const ProxyDepositBase: Balance = 30 * CENTI_CFG;
	// Additional storage item size of 32 bytes.
	pub const ProxyDepositFactor: Balance = 5 * CENTI_CFG;
	pub const MaxProxies: u16 = 32;
	pub const AnnouncementDepositBase: Balance = deposit(1, 8);
	pub const AnnouncementDepositFactor: Balance = deposit(0, 66);
	pub const MaxPending: u16 = 32;
}

/// The type used to represent the kinds of proxying allowed.
#[derive(
	Copy,
	Clone,
	Eq,
	PartialEq,
	Ord,
	PartialOrd,
	Encode,
	Decode,
	RuntimeDebug,
	MaxEncodedLen,
	TypeInfo,
)]
pub enum ProxyType {
	Any,
	NonTransfer,
	Governance,
	/// Deprecated ProxyType, that we are keeping due to the migration
	_Staking,
	NonProxy,
	Borrow,
	Invest,
	ProxyManagement,
	KeystoreManagement,
	PodOperation,
	PodAuth,
	PermissionManagement,
	Transfer,
}
impl Default for ProxyType {
	fn default() -> Self {
		Self::Any
	}
}

impl InstanceFilter<RuntimeCall> for ProxyType {
	fn filter(&self, c: &RuntimeCall) -> bool {
		match self {
			ProxyType::Any => true,
			ProxyType::NonTransfer => {
				matches!(
					c,
					RuntimeCall::System(..) |
					RuntimeCall::ParachainSystem(..) |
					RuntimeCall::Timestamp(..) |
					// Specifically omitting Balances
					RuntimeCall::CollatorSelection(..) |
					RuntimeCall::Session(..) |
					RuntimeCall::Multisig(..) |
					// The internal logic prevents upgrading
					// this proxy to a `ProxyType::Any` proxy
					// as long as the `is_superset` is correctly
					// configured
					RuntimeCall::Proxy(..) |
					RuntimeCall::Utility(..) |
					RuntimeCall::Scheduler(..) |
					RuntimeCall::Council(..) |
					RuntimeCall::Elections(..) |
					RuntimeCall::Democracy(..) |
					RuntimeCall::Identity(..) |
					RuntimeCall::Vesting(pallet_vesting::Call::vest {..}) |
					RuntimeCall::Vesting(pallet_vesting::Call::vest_other {..}) |
					// Specifically omitting Vesting `vested_transfer`, and `force_vested_transfer`
					RuntimeCall::Treasury(..) |
					RuntimeCall::Preimage(..) |
					RuntimeCall::Fees(..) |
					RuntimeCall::Anchor(..) |
					RuntimeCall::PoolSystem(..) |
					// Specifically omitting Loans `repay` & `borrow` for pallet_loans
					RuntimeCall::Loans(pallet_loans::Call::create{..}) |
					RuntimeCall::Loans(pallet_loans::Call::write_off{..}) |
					RuntimeCall::Loans(pallet_loans::Call::admin_write_off{..}) |
					RuntimeCall::Loans(pallet_loans::Call::propose_loan_mutation{..}) |
					RuntimeCall::Loans(pallet_loans::Call::apply_loan_mutation{..}) |
					RuntimeCall::Loans(pallet_loans::Call::close{..}) |
					RuntimeCall::Loans(pallet_loans::Call::propose_write_off_policy{..}) |
					RuntimeCall::Loans(pallet_loans::Call::apply_write_off_policy{..}) |
					RuntimeCall::Loans(pallet_loans::Call::update_portfolio_valuation{..}) |
                    RuntimeCall::Loans(pallet_loans::Call::propose_transfer_debt { .. }) |
                    RuntimeCall::Loans(pallet_loans::Call::apply_transfer_debt { .. }) |
					RuntimeCall::Permissions(..) |
					RuntimeCall::CollatorAllowlist(..) |
					// Specifically omitting Tokens
					// Specifically omitting Bridge
					RuntimeCall::Investments(pallet_investments::Call::collect_investments_for {..}) |
					RuntimeCall::Investments(pallet_investments::Call::collect_redemptions_for {..}) |
					// Specifically omitting Investments `update_invest_order`, `update_redeem_order`,
					// `collect_investments`, `collect_redemptions`
					// Specifically omitting LiquidityPools
					// Specifically omitting ALL XCM related pallets
					// Specifically omitting OrmlTokens
					// Specifically omitting ChainBridge
					// Specifically omitting Migration
					// Specifically omitting PoolRegistry `register`, `update`, `set_metadata`
					RuntimeCall::PoolRegistry(pallet_pool_registry::Call::execute_update {..}) |
					RuntimeCall::BlockRewards(..)
				)
			}
			ProxyType::Governance => matches!(
				c,
				RuntimeCall::Democracy(..)
					| RuntimeCall::Council(..)
					| RuntimeCall::Elections(..)
					| RuntimeCall::Utility(..)
			),
			ProxyType::_Staking => false,
			ProxyType::NonProxy => {
				matches!(c, RuntimeCall::Proxy(pallet_proxy::Call::proxy { .. }))
					|| !matches!(c, RuntimeCall::Proxy(..))
			}
			ProxyType::Borrow => {
				matches!(
					c,
					RuntimeCall::Loans(pallet_loans::Call::create { .. }) |
                    RuntimeCall::Loans(pallet_loans::Call::borrow { .. }) |
                    RuntimeCall::Loans(pallet_loans::Call::repay { .. }) |
                    RuntimeCall::Loans(pallet_loans::Call::write_off { .. }) |
                    RuntimeCall::Loans(pallet_loans::Call::apply_loan_mutation { .. }) |
                    RuntimeCall::Loans(pallet_loans::Call::close { .. }) |
                    RuntimeCall::Loans(pallet_loans::Call::apply_write_off_policy { .. }) |
                    RuntimeCall::Loans(pallet_loans::Call::update_portfolio_valuation { .. }) |
                    RuntimeCall::Loans(pallet_loans::Call::propose_transfer_debt { .. }) |
                    RuntimeCall::Loans(pallet_loans::Call::apply_transfer_debt { .. }) |
                    // Borrowers should be able to close and execute an epoch
                    // in order to get liquidity from repayments in previous epochs.
                    RuntimeCall::PoolSystem(pallet_pool_system::Call::close_epoch{..}) |
                    RuntimeCall::PoolSystem(pallet_pool_system::Call::submit_solution{..}) |
                    RuntimeCall::PoolSystem(pallet_pool_system::Call::execute_epoch{..}) |
                    RuntimeCall::Utility(pallet_utility::Call::batch_all{..}) |
                    RuntimeCall::Utility(pallet_utility::Call::batch{..}) |
                    // Borrowers should be able to swap back and forth between local currencies and their variants
                    RuntimeCall::TokenMux(pallet_token_mux::Call::burn {..}) |
                    RuntimeCall::TokenMux(pallet_token_mux::Call::deposit {..}) |
                    RuntimeCall::TokenMux(pallet_token_mux::Call::match_swap {..})
				) | ProxyType::PodOperation.filter(c)
			}
			ProxyType::Invest => matches!(
				c,
				RuntimeCall::Investments(pallet_investments::Call::update_invest_order{..}) |
				RuntimeCall::Investments(pallet_investments::Call::update_redeem_order{..}) |
				RuntimeCall::Investments(pallet_investments::Call::collect_investments{..}) |
				RuntimeCall::Investments(pallet_investments::Call::collect_redemptions{..}) |
				// Investors should be able to close and execute an epoch
				// in order to get their orders fulfilled.
				RuntimeCall::Loans(pallet_loans::Call::update_portfolio_valuation{..}) |
				RuntimeCall::PoolSystem(pallet_pool_system::Call::close_epoch{..}) |
				RuntimeCall::PoolSystem(pallet_pool_system::Call::submit_solution{..}) |
				RuntimeCall::PoolSystem(pallet_pool_system::Call::execute_epoch{..}) |
				RuntimeCall::Utility(pallet_utility::Call::batch_all{..}) |
				RuntimeCall::Utility(pallet_utility::Call::batch{..})
			),
			ProxyType::ProxyManagement => matches!(c, RuntimeCall::Proxy(..)),
			ProxyType::KeystoreManagement => matches!(
				c,
				RuntimeCall::Keystore(pallet_keystore::Call::add_keys { .. })
					| RuntimeCall::Keystore(pallet_keystore::Call::revoke_keys { .. })
			),
			ProxyType::PodOperation => matches!(
				c,
				RuntimeCall::Uniques(..)
					| RuntimeCall::Anchor(..)
					| RuntimeCall::Utility(pallet_utility::Call::batch_all { .. })
			),
			// This type of proxy is used only for authenticating with the centrifuge POD,
			// having it here also allows us to validate authentication with on-chain data.
			ProxyType::PodAuth => false,
			ProxyType::PermissionManagement => matches!(
				c,
				RuntimeCall::Permissions(pallet_permissions::Call::add { .. })
					| RuntimeCall::Permissions(pallet_permissions::Call::remove { .. })
					| RuntimeCall::Utility(pallet_utility::Call::batch_all { .. })
					| RuntimeCall::Utility(pallet_utility::Call::batch { .. })
			),
			ProxyType::Transfer => {
				matches!(
					c,
					RuntimeCall::XTokens(..)
						| RuntimeCall::Balances(..)
						| RuntimeCall::Tokens(..)
						| RuntimeCall::LiquidityPools(
							pallet_liquidity_pools::Call::transfer { .. }
								| pallet_liquidity_pools::Call::transfer_tranche_tokens { .. }
						)
				)
			}
		}
	}

	fn is_superset(&self, o: &Self) -> bool {
		match (self, o) {
			(x, y) if x == y => true,
			(ProxyType::Any, _) => true,
			(_, ProxyType::Any) => false,
			(_, ProxyType::NonProxy) => false,
			(ProxyType::NonTransfer, _) => true,
			_ => false,
		}
	}
}

impl pallet_proxy::Config for Runtime {
	type AnnouncementDepositBase = AnnouncementDepositBase;
	type AnnouncementDepositFactor = AnnouncementDepositFactor;
	type CallHasher = BlakeTwo256;
	type Currency = Balances;
	type MaxPending = MaxPending;
	type MaxProxies = MaxProxies;
	type ProxyDepositBase = ProxyDepositBase;
	type ProxyDepositFactor = ProxyDepositFactor;
	type ProxyType = ProxyType;
	type RuntimeCall = RuntimeCall;
	type RuntimeEvent = RuntimeEvent;
	type WeightInfo = weights::pallet_proxy::WeightInfo<Runtime>;
}

impl pallet_utility::Config for Runtime {
	type PalletsOrigin = OriginCaller;
	type RuntimeCall = RuntimeCall;
	type RuntimeEvent = RuntimeEvent;
	type WeightInfo = weights::pallet_utility::WeightInfo<Runtime>;
}

parameter_types! {
	pub MaximumSchedulerWeight: Weight = Perbill::from_percent(80) * MaximumBlockWeight::get();
	pub const MaxScheduledPerBlock: u32 = 50;
	// Retry a scheduled item every 10 blocks (2 minutes) until the preimage exists.
	pub const NoPreimagePostponement: Option<u32> = Some(10);
}

impl pallet_scheduler::Config for Runtime {
	type MaxScheduledPerBlock = MaxScheduledPerBlock;
	type MaximumWeight = MaximumSchedulerWeight;
	type OriginPrivilegeCmp = EqualPrivilegeOnly;
	type PalletsOrigin = OriginCaller;
	type Preimages = Preimage;
	type RuntimeCall = RuntimeCall;
	type RuntimeEvent = RuntimeEvent;
	type RuntimeOrigin = RuntimeOrigin;
	type ScheduleOrigin = EnsureRoot<AccountId>;
	type WeightInfo = weights::pallet_scheduler::WeightInfo<Runtime>;
}

parameter_types! {
	pub const PreimageMaxSize: u32 = 4096 * 1024;
	pub PreimageBaseDeposit: Balance = deposit(2, 64);
	pub PreimageByteDeposit: Balance = deposit(0, 1);
	pub const PreimageHoldReason: RuntimeHoldReason = RuntimeHoldReason::Preimage(pallet_preimage::HoldReason::Preimage);
}

impl pallet_preimage::Config for Runtime {
	type Consideration = HoldConsideration<
		AccountId,
		Balances,
		PreimageHoldReason,
		LinearStoragePrice<PreimageBaseDeposit, PreimageByteDeposit, Balance>,
	>;
	type Currency = Balances;
	type ManagerOrigin = EnsureRoot<AccountId>;
	type RuntimeEvent = RuntimeEvent;
	type WeightInfo = weights::pallet_preimage::WeightInfo<Runtime>;
}

parameter_types! {
	pub CouncilMotionDuration: BlockNumber = prod_or_fast!(5 * DAYS, 1 * MINUTES, "CFG_MOTION_DURATION");
	pub const CouncilMaxProposals: u32 = 100;
	pub const CouncilMaxMembers: u32 = 100;
	pub MaxProposalWeight: Weight = Perbill::from_percent(50) * RuntimeBlockWeights::get().max_block;
}

impl pallet_collective::Config<CouncilCollective> for Runtime {
	type DefaultVote = pallet_collective::PrimeDefaultVote;
	type MaxMembers = CouncilMaxMembers;
	type MaxProposalWeight = MaxProposalWeight;
	type MaxProposals = CouncilMaxProposals;
	type MotionDuration = CouncilMotionDuration;
	type Proposal = RuntimeCall;
	type RuntimeEvent = RuntimeEvent;
	type RuntimeOrigin = RuntimeOrigin;
	type SetMembersOrigin = EnsureRoot<AccountId>;
	type WeightInfo = weights::pallet_collective::WeightInfo<Runtime>;
}

parameter_types! {
	pub const CandidacyBond: Balance = 1000 * CFG;
	pub const VotingBond: Balance = 50 * CENTI_CFG;
	pub const VotingBondBase: Balance = 50 * CENTI_CFG;
	pub TermDuration: BlockNumber = prod_or_fast!(7 * DAYS, 1 * MINUTES, "CFG_TERM_DURATION");
	pub const DesiredMembers: u32 = 9;
	pub const DesiredRunnersUp: u32 = 9;
	pub const ElectionsPhragmenModuleId: LockIdentifier = *b"phrelect";

	pub const MaxVoters: u32 = 100;
	pub const MaxVotesPerVoter: u32 = 5;
}

// Make sure that there are no more than `MAX_MEMBERS` members elected via
// elections-phragmen.
const_assert!(DesiredMembers::get() <= CouncilMaxMembers::get());
impl pallet_elections_phragmen::Config for Runtime {
	/// How much should be locked up in order to submit one's candidacy.
	type CandidacyBond = CandidacyBond;
	type ChangeMembers = Council;
	type Currency = Balances;
	type CurrencyToVote = U128CurrencyToVote;
	/// Number of members to elect.
	type DesiredMembers = DesiredMembers;
	/// Number of runners_up to keep.
	type DesiredRunnersUp = DesiredRunnersUp;
	type InitializeMembers = Council;
	type KickedMember = Treasury;
	type LoserCandidate = Treasury;
	type MaxCandidates = MaxCandidates;
	type MaxVoters = MaxVoters;
	type MaxVotesPerVoter = MaxVotesPerVoter;
	type PalletId = ElectionsPhragmenModuleId;
	type RuntimeEvent = RuntimeEvent;
	/// How long each seat is kept. This defines the next block number at which
	/// an election round will happen. If set to zero, no elections are ever
	/// triggered and the module will be in passive mode.
	type TermDuration = TermDuration;
	/// Base deposit associated with voting
	type VotingBondBase = VotingBondBase;
	/// How much should be locked up in order to be able to submit votes.
	type VotingBondFactor = VotingBond;
	// NOTE: Benchmarks are failing with
	//       "Error: Input("failed to submit candidacy")"
	type WeightInfo = weights::pallet_elections_phragmen::WeightInfo<Runtime>;
}

parameter_types! {
	pub  LaunchPeriod: BlockNumber = prod_or_fast!(7 * DAYS, 1 * MINUTES, "CFG_LAUNCH_PERIOD");
	pub  VotingPeriod: BlockNumber = prod_or_fast!(7 * DAYS, 1 * MINUTES, "CFG_VOTING_PERIOD");
	pub  FastTrackVotingPeriod: BlockNumber = prod_or_fast!(3 * HOURS, 1 * MINUTES, "CFG_FAST_TRACK_VOTING_PERIOD");
	pub const InstantAllowed: bool = false;
	pub const MinimumDeposit: Balance = 1000 * CFG;
	pub  EnactmentPeriod: BlockNumber = prod_or_fast!(8 * DAYS, 1 * MINUTES, "CFG_ENACTMENT_PERIOD");
	pub  CooloffPeriod: BlockNumber = prod_or_fast!(7 * DAYS, 1 * MINUTES, "CFG_COOLOFF_PERIOD");
	pub const MaxProposals: u32 = 100;
	pub const MaxVotes: u32 = 100;
}

impl pallet_democracy::Config for Runtime {
	type BlacklistOrigin = EnsureRoot<AccountId>;
	// To cancel a proposal before it has been passed, must be root.
	type CancelProposalOrigin = EnsureRoot<AccountId>;
	// To cancel a proposal which has been passed, 2/3 of the council must agree to
	// it.
	type CancellationOrigin = EnsureRootOr<TwoThirdOfCouncil>;
	/// Period in blocks where an external proposal may not be re-submitted
	/// after being vetoed.
	type CooloffPeriod = CooloffPeriod;
	type Currency = Balances;
	/// The minimum period of locking and the period between a proposal being
	/// approved and enacted.
	///
	/// It should generally be a little more than the unstake period to ensure
	/// that voting stakers have an opportunity to remove themselves from the
	/// system in the case where they are on the losing side of a vote.
	type EnactmentPeriod = EnactmentPeriod;
	/// A unanimous council can have the next scheduled referendum be a straight
	/// default-carries (NTB) vote.
	type ExternalDefaultOrigin = AllOfCouncil;
	/// A simple-majority can have the next scheduled referendum be a straight
	/// majority-carries vote.
	type ExternalMajorityOrigin = EnsureProportionAtLeast<AccountId, CouncilCollective, 1, 2>;
	/// A straight majority of the council can decide what their next motion is.
	type ExternalOrigin = HalfOfCouncil;
	/// Half of the council can have an ExternalMajority/ExternalDefault vote
	/// be tabled immediately and with a shorter voting/enactment period.
	type FastTrackOrigin = EnsureRootOr<HalfOfCouncil>;
	type FastTrackVotingPeriod = FastTrackVotingPeriod;
	type InstantAllowed = InstantAllowed;
	type InstantOrigin = EnsureRootOr<AllOfCouncil>;
	// Same as EnactmentPeriod
	/// How often (in blocks) new public referenda are launched.
	type LaunchPeriod = LaunchPeriod;
	type MaxBlacklisted = ConstU32<100>;
	type MaxDeposits = ConstU32<100>;
	type MaxProposals = MaxProposals;
	type MaxVotes = MaxVotes;
	/// The minimum amount to be used as a deposit for a public referendum
	/// proposal.
	type MinimumDeposit = MinimumDeposit;
	type PalletsOrigin = OriginCaller;
	type Preimages = Preimage;
	type RuntimeEvent = RuntimeEvent;
	type Scheduler = Scheduler;
	/// Handler for the unbalanced reduction when slashing a preimage deposit.
	type Slash = Treasury;
	type SubmitOrigin = EnsureSigned<AccountId>;
	// Any single council member may veto a coming council proposal, however they
	// can only do it once and it lasts only for the cooloff period.
	type VetoOrigin = EnsureMember<AccountId, CouncilCollective>;
	type VoteLockingPeriod = EnactmentPeriod;
	/// How often (in blocks) to check for new votes.
	type VotingPeriod = VotingPeriod;
	type WeightInfo = weights::pallet_democracy::WeightInfo<Runtime>;
}

parameter_types! {
	pub const MaxSubAccounts: u32 = 100;
	pub const MaxAdditionalFields: u32 = 100;
	pub const BasicDeposit: Balance = 100 * CFG;
	pub const ByteDeposit: Balance = deposit(0, 1);
	pub const SubAccountDeposit: Balance = 20 * CFG;
	pub const MaxRegistrars: u32 = 20;
}

impl pallet_identity::Config for Runtime {
	type BasicDeposit = BasicDeposit;
	type ByteDeposit = ByteDeposit;
	type Currency = Balances;
	type ForceOrigin = EnsureRootOr<EnsureProportionMoreThan<AccountId, CouncilCollective, 1, 2>>;
	type IdentityInformation = pallet_identity::legacy::IdentityInfo<MaxAdditionalFields>;
	type MaxRegistrars = MaxRegistrars;
	type MaxSubAccounts = MaxSubAccounts;
	type MaxSuffixLength = ConstU32<7>;
	type MaxUsernameLength = ConstU32<32>;
	type OffchainSignature = Signature;
	type PendingUsernameExpiration = ConstU32<{ 7 * DAYS }>;
	type RegistrarOrigin =
		EnsureRootOr<EnsureProportionMoreThan<AccountId, CouncilCollective, 1, 2>>;
	type RuntimeEvent = RuntimeEvent;
	type SigningPublicKey = <Signature as Verify>::Signer;
	type Slashed = Treasury;
	type SubAccountDeposit = SubAccountDeposit;
	type UsernameAuthorityOrigin = EnsureRoot<Self::AccountId>;
	type WeightInfo = weights::pallet_identity::WeightInfo<Runtime>;
}

parameter_types! {
	pub const MinVestedTransfer: Balance = MIN_VESTING * CFG;
	pub UnvestedFundsAllowedWithdrawReasons: WithdrawReasons =
		 WithdrawReasons::except(WithdrawReasons::TRANSFER | WithdrawReasons::RESERVE);
}

impl pallet_vesting::Config for Runtime {
	type BlockNumberProvider = System;
	type BlockNumberToBalance = ConvertInto;
	type Currency = Balances;
	type MinVestedTransfer = MinVestedTransfer;
	type RuntimeEvent = RuntimeEvent;
	type UnvestedFundsAllowedWithdrawReasons = UnvestedFundsAllowedWithdrawReasons;
	type WeightInfo = weights::pallet_vesting::WeightInfo<Runtime>;

	const MAX_VESTING_SCHEDULES: u32 = 3;
}

parameter_types! {
	// 5% of the proposal value need to be bonded. This will be returned
	pub const ProposalBond: Permill = Permill::from_percent(5);

	// Minimum amount to bond per proposal. This will be the least that gets bonded per proposal
	// if the above yields to lower value
	pub const ProposalBondMinimum: Balance = 1000 * CFG;

	// Maximum amount to bond per proposal. This will be the most that gets bonded per proposal
	pub const ProposalBondMaximum: Balance = 5000 * CFG;

	// periods between treasury spends
	pub const SpendPeriod: BlockNumber = 14 * DAYS;
	pub const PayoutPeriod: BlockNumber = 30 * DAYS;

	// percentage of treasury we burn per Spend period if there is a surplus
	// If the treasury is able to spend on all the approved proposals and didn't miss any
	// then we burn % amount of remaining balance
	// If the treasury couldn't spend on all the approved proposals, then we dont burn any
	pub const Burn: Permill = Permill::from_percent(0);

	// treasury pallet account id
	pub const TreasuryPalletId: PalletId = cfg_types::ids::TREASURY_PALLET_ID;

	// Maximum number of approvals that can be in the spending queue
	pub const MaxApprovals: u32 = 100;
}

impl pallet_treasury::Config for Runtime {
	type ApproveOrigin = EnsureRootOr<HalfOfCouncil>;
	type AssetKind = ();
	type BalanceConverter = UnityAssetBalanceConversion;
	#[cfg(feature = "runtime-benchmarks")]
	type BenchmarkHelper = ();
	type Beneficiary = Self::AccountId;
	type BeneficiaryLookup = IdentityLookup<Self::Beneficiary>;
	type Burn = Burn;
	type BurnDestination = ();
	type Currency = Tokens;
	type MaxApprovals = MaxApprovals;
	type OnSlash = Treasury;
	type PalletId = TreasuryPalletId;
	type Paymaster = PayFromAccount<Balances, TreasuryAccount>;
	type PayoutPeriod = PayoutPeriod;
	type ProposalBond = ProposalBond;
	type ProposalBondMaximum = ProposalBondMaximum;
	type ProposalBondMinimum = ProposalBondMinimum;
	type RejectOrigin = EnsureRootOr<HalfOfCouncil>;
	type RuntimeEvent = RuntimeEvent;
	type SpendFunds = ();
	type SpendOrigin = frame_support::traits::NeverEnsureOrigin<Balance>;
	type SpendPeriod = SpendPeriod;
	type WeightInfo = pallet_treasury::weights::SubstrateWeight<Runtime>;
}

// our pallets
parameter_types! {
	pub const DefaultFeeValue: Balance = DEFAULT_FEE_VALUE;
}

impl pallet_fees::Config for Runtime {
	type Currency = Balances;
	type DefaultFeeValue = DefaultFeeValue;
	type FeeChangeOrigin = EnsureRootOr<HalfOfCouncil>;
	type FeeKey = FeeKey;
	type RuntimeEvent = RuntimeEvent;
	type Treasury = pallet_treasury::Pallet<Self>;
	type WeightInfo = weights::pallet_fees::WeightInfo<Self>;
}

parameter_types! {
	pub const CommitAnchorFeeKey: FeeKey = FeeKey::AnchorsCommit;
	pub const PreCommitDepositFeeKey: FeeKey = FeeKey::AnchorsPreCommit;
}

impl pallet_anchors::Config for Runtime {
	type CommitAnchorFeeKey = CommitAnchorFeeKey;
	type Currency = Balances;
	type Fees = Fees;
	type PreCommitDepositFeeKey = PreCommitDepositFeeKey;
	type WeightInfo = weights::pallet_anchors::WeightInfo<Self>;
}

impl pallet_collator_allowlist::Config for Runtime {
	type RuntimeEvent = RuntimeEvent;
	type ValidatorId = AccountId;
	type ValidatorRegistration = Session;
	type WeightInfo = weights::pallet_collator_allowlist::WeightInfo<Self>;
}

parameter_types! {
	pub NativeTokenId: chainbridge::ResourceId = chainbridge::derive_resource_id(1, &sp_io::hashing::blake2_128(&cfg_types::ids::CHAIN_BRIDGE_NATIVE_TOKEN_ID));
	pub const NativeTokenTransferFeeKey: FeeKey = FeeKey::BridgeNativeTransfer;
}

impl pallet_bridge::Config for Runtime {
	type BridgeOrigin = chainbridge::EnsureBridge<Runtime>;
	type BridgePalletId = ChainBridgePalletId;
	type Currency = Balances;
	type Fees = Fees;
	type NativeTokenId = NativeTokenId;
	type NativeTokenTransferFeeKey = NativeTokenTransferFeeKey;
	type RuntimeEvent = RuntimeEvent;
	// NOTE: No benchmarks available.
	//       Might need to do that if we
	//       extend the bridge usage
	//       For now fine.
	type WeightInfo = ();
}

parameter_types! {
	pub const ChainId: chainbridge::ChainId = 1;
	pub const ProposalLifetime: u32 = 500;
	pub const ChainBridgePalletId: PalletId = cfg_types::ids::CHAIN_BRIDGE_PALLET_ID;
	pub const RelayerVoteThreshold: u32 = chainbridge::constants::DEFAULT_RELAYER_VOTE_THRESHOLD;
}

impl chainbridge::Config for Runtime {
	/// A 75% majority of the council can update bridge settings.
	type AdminOrigin =
		pallet_collective::EnsureProportionAtLeast<AccountId, CouncilCollective, 3, 4>;
	type ChainId = ChainId;
	type PalletId = ChainBridgePalletId;
	type Proposal = RuntimeCall;
	type ProposalLifetime = ProposalLifetime;
	type RelayerVoteThreshold = RelayerVoteThreshold;
	type RuntimeEvent = RuntimeEvent;
	// NOTE: No benchmarks available.
	//       External pallet, we use a fork of.
	//       If we extend using this bridge
	//       we need to write appropriate benches.
	type WeightInfo = ();
}

// Parameterize collator selection pallet
parameter_types! {
	pub const PotId: PalletId = cfg_types::ids::STAKE_POT_PALLET_ID;
	#[derive(scale_info::TypeInfo, Debug, PartialEq, Eq, Clone)]
	pub const MaxCandidates: u32 = 20;
	pub const MinEligibleCollators: u32 = 5;
	pub const SessionLength: BlockNumber = 6 * HOURS;
	pub const MaxInvulnerables: u32 = 100;
}

// Implement Collator Selection pallet configuration trait for the runtime
impl pallet_collator_selection::Config for Runtime {
	type Currency = Balances;
	// should be a multiple of session or things will get inconsistent
	type KickThreshold = Period;
	type MaxCandidates = MaxCandidates;
	type MaxInvulnerables = MaxInvulnerables;
	type MinEligibleCollators = MinEligibleCollators;
	type PotId = PotId;
	type RuntimeEvent = RuntimeEvent;
	type UpdateOrigin = EnsureRootOr<ThreeFourthOfCouncil>;
	type ValidatorId = <Self as frame_system::Config>::AccountId;
	type ValidatorIdOf = pallet_collator_selection::IdentityCollator;
	type ValidatorRegistration = CollatorAllowlist;
	type WeightInfo = weights::pallet_collator_selection::WeightInfo<Self>;
}

/// Xcm Weigher shared between multiple Xcm-related configs.
pub type XcmWeigher =
	staging_xcm_builder::FixedWeightBounds<UnitWeightCost, RuntimeCall, MaxInstructions>;

parameter_types! {
	// 1 DOT, which has 10 decimals, should be enough to cover for fees opening/accepting hrmp channels.
	pub MaxHrmpRelayFee: Asset = (Location::parent(), 10_000_000_000u128).into();
}

impl pallet_xcm_transactor::Config for Runtime {
	type AccountIdToLocation = AccountIdToLocation;
	type AssetTransactor = FungiblesTransactor;
	type Balance = Balance;
	type BaseXcmWeight = BaseXcmWeight;
	type CurrencyId = CurrencyId;
	type CurrencyIdToLocation = CurrencyIdConvert;
	type DerivativeAddressRegistrationOrigin = EnsureRootOr<HalfOfCouncil>;
	type HrmpManipulatorOrigin = EnsureRootOr<HalfOfCouncil>;
	type HrmpOpenOrigin = EnsureRoot<AccountId>;
	type MaxHrmpFee = staging_xcm_builder::Case<MaxHrmpRelayFee>;
	type ReserveProvider = xcm_primitives::AbsoluteAndRelativeReserve<SelfLocation>;
	type RuntimeEvent = RuntimeEvent;
	type SelfLocation = SelfLocation;
	type SovereignAccountDispatcherOrigin = EnsureRootOr<HalfOfCouncil>;
	type Transactor = xcm_transactor::NullTransactor;
	type UniversalLocation = UniversalLocation;
	type Weigher = XcmWeigher;
	type WeightInfo = ();
	type XcmSender = XcmRouter;
}

// Block Rewards

parameter_types! {
	#[derive(scale_info::TypeInfo, Debug, PartialEq, Eq, Clone)]
	pub const MaxChangesPerEpoch: u32 = 50;
	pub const BlockRewardsPalletId: PalletId = cfg_types::ids::BLOCK_REWARDS_PALLET_ID;
	pub const RewardCurrency: CurrencyId = CurrencyId::Native;
}

impl pallet_rewards::Config<instances::BlockRewards> for Runtime {
	type Currency = Tokens;
	type CurrencyId = CurrencyId;
	type GroupId = u32;
	type PalletId = BlockRewardsPalletId;
	type RewardCurrency = RewardCurrency;
	// Must not change this to ensure block rewards are minted
	type RewardIssuance =
		pallet_rewards::issuance::MintReward<AccountId, Balance, CurrencyId, Tokens>;
	type RewardMechanism = pallet_rewards::mechanism::base::Mechanism<
		Balance,
		IBalance,
		FixedI128,
		SingleCurrencyMovement,
	>;
	type RuntimeEvent = RuntimeEvent;
}

parameter_types! {
	pub const BlockRewardCurrency: CurrencyId = CurrencyId::Staking(StakingCurrency::BlockRewards);
	pub const StakeAmount: Balance = cfg_types::consts::rewards::DEFAULT_COLLATOR_STAKE;
	pub const CollatorGroupId: u32 = cfg_types::ids::COLLATOR_GROUP_ID;
}

impl pallet_block_rewards::Config for Runtime {
	type AdminOrigin = EnsureRootOr<HalfOfCouncil>;
	type AuthorityId = AuraId;
	type Balance = Balance;
	type CurrencyId = CurrencyId;
	type MaxCollators = MaxAuthorities;
	type Rate = Rate;
	type Rewards = BlockRewardsBase;
	type RuntimeEvent = RuntimeEvent;
	type StakeAmount = StakeAmount;
	type StakeCurrencyId = BlockRewardCurrency;
	type StakeGroupId = CollatorGroupId;
	type Time = Timestamp;
	type Tokens = Tokens;
	// Must not change this as long as we want to mint rewards into the treasury
	type TreasuryPalletId = TreasuryPalletId;
	type Weight = u64;
	type WeightInfo = weights::pallet_block_rewards::WeightInfo<Runtime>;
}

// Liquidity rewards

parameter_types! {
	#[derive(scale_info::TypeInfo)]
	pub const MaxCurrencyMovements: u32 = 50;
	#[derive(scale_info::TypeInfo)]
	pub const MaxGroups: u32 = 20;
	pub const LiquidityRewardsPalletId: PalletId = cfg_types::ids::LIQUIDITY_REWARDS_PALLET_ID;
	pub const InitialEpochDuration: Millis = SECONDS_PER_MINUTE * 1000; // 1 min in milliseconds
}

impl pallet_rewards::mechanism::gap::Config for Runtime {
	type Balance = Balance;
	type DistributionId = u32;
	type IBalance = IBalance;
	type MaxCurrencyMovements = MaxCurrencyMovements;
	type Rate = FixedI128;
}

impl pallet_liquidity_rewards::Config for Runtime {
	type AdminOrigin = EnsureRootOr<HalfOfCouncil>;
	type Balance = Balance;
	type CurrencyId = CurrencyId;
	type GroupId = u32;
	type InitialEpochDuration = InitialEpochDuration;
	type MaxChangesPerEpoch = MaxChangesPerEpoch;
	type MaxGroups = MaxGroups;
	type Rewards = LiquidityRewardsBase;
	type RuntimeEvent = RuntimeEvent;
	type Timer = Timestamp;
	type Weight = u64;
	type WeightInfo = weights::pallet_liquidity_rewards::WeightInfo<Runtime>;
}

impl pallet_rewards::Config<pallet_rewards::Instance2> for Runtime {
	type Currency = Tokens;
	type CurrencyId = CurrencyId;
	type GroupId = u32;
	type PalletId = LiquidityRewardsPalletId;
	type RewardCurrency = RewardCurrency;
	type RewardIssuance =
		pallet_rewards::issuance::MintReward<AccountId, Balance, CurrencyId, Tokens>;
	type RewardMechanism = GapRewardMechanism;
	type RuntimeEvent = RuntimeEvent;
}

// Pool config parameters
parameter_types! {
	pub const PoolPalletId: frame_support::PalletId = cfg_types::ids::POOLS_PALLET_ID;

	/// The index with which this pallet is instantiated in this runtime.
	pub PoolPalletIndex: u8 = <PoolSystem as PalletInfoAccess>::index() as u8;

	pub const MinUpdateDelay: u64 = if cfg!(feature = "runtime-benchmarks") {
		0 // Disable update delay in benchmarks
	} else {
		7 * SECONDS_PER_DAY // 7 days notice
	};

	pub const ChallengeTime: BlockNumber = if cfg!(feature = "runtime-benchmarks") {
		0 // Disable challenge time in benchmarks
	} else {
		30 * MINUTES // half an hour to challenge solutions
	};

	// Defaults for pool parameters
	pub const DefaultMinEpochTime: u64 = if cfg!(feature = "runtime-benchmarks") {
		0 // Allow short epoch time in benchmarks and multiple close in one block
	} else {
		23 * SECONDS_PER_HOUR + 50 * SECONDS_PER_MINUTE // 23h and 50 minutes
	};

	pub const DefaultMaxNAVAge: u64 = if cfg!(feature = "runtime-benchmarks") {
		1 * SECONDS_PER_HOUR // 1 hour
	} else {
		0 // forcing update_nav + close epoch in same block
	};

	// Runtime-defined constraints for pool parameters
	pub const MinEpochTimeLowerBound: u64 = if cfg!(feature = "runtime-benchmarks") {
		0 // Allow short epoch time in benchmarks and multiple close in one block
	} else {
		1 * SECONDS_PER_HOUR // 1 hour
	};
	pub const MinEpochTimeUpperBound: u64 = 30 * SECONDS_PER_DAY; // 1 month
	pub const MaxNAVAgeUpperBound: u64 = if cfg!(feature = "runtime-benchmarks") {
		1 * SECONDS_PER_HOUR // Allow an aged NAV in benchmarks
	} else {
		0
	};

	// Pool metadata limit
	#[derive(scale_info::TypeInfo, Eq, PartialEq, Debug, Clone, Copy )]
	pub const MaxSizeMetadata: u32 = 46; // length of IPFS hash

	// Deposit to create a pool. This covers pool data, loan data, and permissions data.
	pub const PoolDeposit: Balance = 1000 * CFG;
}

pub struct PoolCurrency;
impl Contains<CurrencyId> for PoolCurrency {
	fn contains(id: &CurrencyId) -> bool {
		match id {
			CurrencyId::Tranche(_, _) | CurrencyId::Native | CurrencyId::Staking(_) => false,
			_ => OrmlAssetRegistry::metadata(&id)
				.map(|m| m.additional.pool_currency)
				.unwrap_or(false),
		}
	}
}

pub struct UpdateGuard;
impl PoolUpdateGuard for UpdateGuard {
	type Moment = Seconds;
	type PoolDetails = PoolDetails<
		CurrencyId,
		TrancheCurrency,
		u32,
		Balance,
		Rate,
		TrancheWeight,
		TrancheId,
		PoolId,
		MaxTranches,
	>;
	type ScheduledUpdateDetails = ScheduledUpdateDetails<Rate, AssetStringLimit, MaxTranches>;

	fn released(
		pool: &Self::PoolDetails,
		update: &Self::ScheduledUpdateDetails,
		_now: Self::Moment,
	) -> bool {
		// - We check whether between the submission of the update this call there has
		//   been an epoch close event.
		// - We check for greater equal in order to forbid batching those two in one
		//   block
		if !cfg!(feature = "runtime-benchmarks") && update.submitted_at >= pool.epoch.last_closed {
			return false;
		}

		let pool_id = pool.tranches.of_pool();
		// We do not allow releasing updates during epoch
		// closing.
		//
		// This is needed as:
		// - investment side starts new order round with zero orders at epoch_closing
		// - the pool might only fulfill x < 100% of redemptions -> not all redemptions
		//   would be fulfilled after epoch_execution
		if PoolSystem::epoch_targets(pool_id).is_some() {
			return false;
		}

		// There should be no outstanding redemption orders.
		let acc_outstanding_redemptions = pool
			.tranches
			.ids_non_residual_top()
			.iter()
			.map(|tranche_id| {
				let investment_id = TrancheCurrency::generate(pool_id, *tranche_id);
				Investments::redeem_orders(investment_id).amount
			})
			.fold(Balance::zero(), |acc, redemption| {
				acc.saturating_add(redemption)
			});

		if acc_outstanding_redemptions != 0u128 {
			return false;
		}

		true
	}
}

impl pallet_pool_registry::Config for Runtime {
	type AssetRegistry = OrmlAssetRegistry;
	type Balance = Balance;
	type CurrencyId = CurrencyId;
	type InterestRate = Rate;
	type MaxSizeMetadata = MaxSizeMetadata;
	type MaxTranches = MaxTranches;
	type ModifyPool = pallet_pool_system::Pallet<Self>;
	type ModifyWriteOffPolicy = pallet_loans::Pallet<Self>;
	type Permission = Permissions;
	type PoolCreateOrigin = EnsureRoot<AccountId>;
	type PoolFeesInspect = PoolFees;
	type PoolId = PoolId;
	type RuntimeEvent = RuntimeEvent;
	type TrancheCurrency = TrancheCurrency;
	type TrancheId = TrancheId;
	type WeightInfo = weights::pallet_pool_registry::WeightInfo<Runtime>;
}

impl pallet_pool_system::Config for Runtime {
	type AdminOrigin = runtime_common::pool::LiquidityAndPoolAdminOrRoot<Runtime>;
	type AssetRegistry = OrmlAssetRegistry;
	type AssetsUnderManagementNAV = Loans;
	type Balance = Balance;
	type BalanceRatio = Quantity;
	type ChallengeTime = ChallengeTime;
	type Currency = Balances;
	type CurrencyId = CurrencyId;
	type DefaultMaxNAVAge = DefaultMaxNAVAge;
	type DefaultMinEpochTime = DefaultMinEpochTime;
	type EpochId = PoolEpochId;
	type Investments = Investments;
	type MaxNAVAgeUpperBound = MaxNAVAgeUpperBound;
	type MaxTranches = MaxTranches;
	type MinEpochTimeLowerBound = MinEpochTimeLowerBound;
	type MinEpochTimeUpperBound = MinEpochTimeUpperBound;
	type MinUpdateDelay = MinUpdateDelay;
	type OnEpochTransition = PoolFees;
	type PalletId = PoolPalletId;
	type PalletIndex = PoolPalletIndex;
	type Permission = Permissions;
	type PoolCreateOrigin = EnsureRoot<AccountId>;
	type PoolCurrency = PoolCurrency;
	type PoolDeposit = PoolDeposit;
	type PoolFees = PoolFees;
	type PoolFeesNAV = PoolFees;
	type PoolId = PoolId;
	type Rate = Rate;
	type RuntimeChange = runtime_common::changes::RuntimeChange<Runtime>;
	type RuntimeEvent = RuntimeEvent;
	type StringLimit = AssetStringLimit;
	type Time = Timestamp;
	type Tokens = Tokens;
	type TrancheCurrency = TrancheCurrency;
	type TrancheId = TrancheId;
	type TrancheWeight = TrancheWeight;
	type UpdateGuard = UpdateGuard;
	type WeightInfo = weights::pallet_pool_system::WeightInfo<Runtime>;
}

parameter_types! {
	#[derive(Encode, Decode, Debug, Eq, PartialEq, PartialOrd, scale_info::TypeInfo, Clone)]
	#[cfg_attr(feature = "std", derive(frame_support::Serialize, frame_support::Deserialize))]
	pub const MaxTranches: u32 = 5;

	// How much time should lapse before a tranche investor can be removed
	#[derive(Debug, Eq, PartialEq, scale_info::TypeInfo, Clone)]
	pub const MinDelay: Seconds = 7 * SECONDS_PER_DAY;

	#[derive(Debug, Eq, PartialEq, scale_info::TypeInfo, Clone)]
	pub const MaxRolesPerPool: u32 = 10_000;
}

pub struct Editors;
impl
	Contains<(
		AccountId,
		Option<Role<TrancheId>>,
		PermissionScope<PoolId, CurrencyId>,
		Role<TrancheId>,
	)> for Editors
{
	fn contains(
		t: &(
			AccountId,
			Option<Role<TrancheId>>,
			PermissionScope<PoolId, CurrencyId>,
			Role<TrancheId>,
		),
	) -> bool {
		let (_editor, maybe_role, _scope, role) = t;
		if let Some(with_role) = maybe_role {
			match *with_role {
				Role::PoolRole(PoolRole::PoolAdmin) => match *role {
					// PoolAdmins can manage all other admins, but not tranche investors
					Role::PoolRole(PoolRole::TrancheInvestor(_, _)) => false,
					Role::PoolRole(..) => true,
					_ => false,
				},
				Role::PoolRole(PoolRole::InvestorAdmin) => matches!(
					*role,
					Role::PoolRole(PoolRole::TrancheInvestor(_, _))
						| Role::PoolRole(PoolRole::PODReadAccess)
				),
				Role::PermissionedCurrencyRole(PermissionedCurrencyRole::Manager) => matches!(
					*role,
					Role::PermissionedCurrencyRole(PermissionedCurrencyRole::Holder(_))
				),
				_ => false,
			}
		} else {
			false
		}
	}
}

parameter_types! {
	pub const MaxPoolFeesPerBucket: u32 = MAX_POOL_FEES_PER_BUCKET;
	pub const PoolFeesPalletId: PalletId = cfg_types::ids::POOL_FEES_PALLET_ID;
	pub const MaxFeesPerPool: u32 = MAX_FEES_PER_POOL;
}

impl pallet_pool_fees::Config for Runtime {
	type Balance = Balance;
	type ChangeGuard = PoolSystem;
	type CurrencyId = CurrencyId;
	type FeeId = PoolFeeId;
	type IsPoolAdmin = PoolAdminCheck<Permissions>;
	type MaxFeesPerPool = MaxFeesPerPool;
	type MaxPoolFeesPerBucket = MaxPoolFeesPerBucket;
	type PalletId = PoolFeesPalletId;
	type PoolId = PoolId;
	type PoolReserve = PoolSystem;
	type Rate = Rate;
	type RuntimeChange = runtime_common::changes::RuntimeChange<Runtime>;
	type RuntimeEvent = RuntimeEvent;
	type Time = Timestamp;
	type Tokens = Tokens;
	type WeightInfo = weights::pallet_pool_fees::WeightInfo<Self>;
}

impl pallet_permissions::Config for Runtime {
	type AdminOrigin = EnsureRootOr<HalfOfCouncil>;
	type Editors = Editors;
	type MaxRolesPerScope = MaxRolesPerPool;
	type Role = Role<TrancheId>;
	type RuntimeEvent = RuntimeEvent;
	type Scope = PermissionScope<PoolId, CurrencyId>;
	type Storage = PermissionRoles<TimeProvider<Timestamp>, MinDelay, TrancheId, MaxTranches>;
	type WeightInfo = weights::pallet_permissions::WeightInfo<Runtime>;
}

parameter_types! {
	pub const MaxOutstandingCollects: u32 = 10;
}

/// Checks whether the given `who` has the role
/// of a `TrancheInvestor` for the given pool.
pub struct IsTrancheInvestor<P, T>(PhantomData<(P, T)>);
impl<
		P: PermissionsT<AccountId, Scope = PermissionScope<PoolId, CurrencyId>, Role = Role>,
		T: UnixTime,
	> PreConditions<OrderType<AccountId, TrancheCurrency, Balance>> for IsTrancheInvestor<P, T>
{
	type Result = DispatchResult;

	fn check(order: OrderType<AccountId, TrancheCurrency, Balance>) -> Self::Result {
		let is_tranche_investor = match order {
			OrderType::Investment {
				who,
				investment_id: tranche,
				..
			} => P::has(
				PermissionScope::Pool(tranche.of_pool()),
				who,
				Role::PoolRole(PoolRole::TrancheInvestor(
					tranche.of_tranche(),
					T::now().as_secs(),
				)),
			),
			OrderType::Redemption {
				who,
				investment_id: tranche,
				..
			} => P::has(
				PermissionScope::Pool(tranche.of_pool()),
				who,
				Role::PoolRole(PoolRole::TrancheInvestor(
					tranche.of_tranche(),
					T::now().as_secs(),
				)),
			),
		};

		if is_tranche_investor || cfg!(feature = "runtime-benchmarks") {
			Ok(())
		} else {
			// TODO: We should adapt the permissions pallets interface to return an error
			// instead of a boolean. This makes the redundant "does not have role" error,
			// which downstream pallets always need to generate, not needed anymore.
			Err(DispatchError::Other(
				"Account does not have the TrancheInvestor permission.",
			))
		}
	}
}

impl pallet_investments::Config for Runtime {
	type Accountant = PoolSystem;
	type Amount = Balance;
	type BalanceRatio = Quantity;
	type CollectedInvestmentHook = pallet_foreign_investments::CollectedInvestmentHook<Runtime>;
	type CollectedRedemptionHook = pallet_foreign_investments::CollectedRedemptionHook<Runtime>;
	type InvestmentId = TrancheCurrency;
	type MaxOutstandingCollects = MaxOutstandingCollects;
	type PreConditions = IsTrancheInvestor<Permissions, Timestamp>;
	type RuntimeEvent = RuntimeEvent;
	type Tokens = Tokens;
	type WeightInfo = weights::pallet_investments::WeightInfo<Runtime>;
}

parameter_types! {
	pub const MaxActiveLoansPerPool: u32 = 1000;
	pub const MaxRegisteredPricesPerPool: u32 = 100;
	pub const MaxRateCount: u32 = 1000; // See #1024
	pub const FirstValueFee: Fee = Fee::Balance(deposit(1, pallet_oracle_feed::util::size_of_feed::<Runtime>()));

	#[derive(Clone, PartialEq, Eq, Debug, TypeInfo, Encode, Decode, MaxEncodedLen)]
	pub const MaxWriteOffPolicySize: u32 = 100;

	#[derive(Clone, PartialEq, Eq, Debug, TypeInfo, Encode, Decode, MaxEncodedLen)]
	pub const MaxFeedersPerKey: u32 = 5;
}

impl pallet_oracle_feed::Config for Runtime {
	type FeederOrigin = EitherOfDiverse<EnsureRoot<AccountId>, EnsureSigned<AccountId>>;
	type FirstValuePayFee = FeeToTreasury<Fees, FirstValueFee>;
	type OracleKey = OracleKey;
	type OracleValue = Ratio;
	type RuntimeEvent = RuntimeEvent;
	type Time = Timestamp;
	type WeightInfo = weights::pallet_oracle_feed::WeightInfo<Self>;
}

impl pallet_oracle_collection::Config for Runtime {
	type AggregationProvider = pallet_oracle_collection::util::MedianAggregation;
	type ChangeGuard = PoolSystem;
	type CollectionId = PoolId;
	type FeederId = Feeder<RuntimeOrigin>;
	type IsAdmin = PoolAdminCheck<Permissions>;
	type MaxCollectionSize = MaxRegisteredPricesPerPool;
	type MaxFeedersPerKey = MaxFeedersPerKey;
	type OracleKey = OracleKey;
	type OracleProvider =
		OracleConverterBridge<RuntimeOrigin, OraclePriceFeed, PoolSystem, OrmlAssetRegistry>;
	type OracleValue = Balance;
	type RuntimeChange = runtime_common::changes::RuntimeChange<Runtime>;
	type RuntimeEvent = RuntimeEvent;
	type Time = Timestamp;
	type Timestamp = Millis;
	type WeightInfo = weights::pallet_oracle_collection::WeightInfo<Self>;
}

impl pallet_interest_accrual::Config for Runtime {
	type Balance = Balance;
	type MaxRateCount = MaxRateCount;
	type Rate = Rate;
	type RuntimeEvent = RuntimeEvent;
	type Time = Timestamp;
	type Weights = weights::pallet_interest_accrual::WeightInfo<Self>;
}

impl pallet_loans::Config for Runtime {
	type Balance = Balance;
	type ChangeGuard = PoolSystem;
	type CollectionId = CollectionId;
	type CurrencyId = CurrencyId;
	type InterestAccrual = InterestAccrual;
	type ItemId = ItemId;
	type LoanId = LoanId;
	type MaxActiveLoansPerPool = MaxActiveLoansPerPool;
	type MaxWriteOffPolicySize = MaxWriteOffPolicySize;
	type Moment = Millis;
	type NonFungible = Uniques;
	type PerThing = Perquintill;
	type Permissions = Permissions;
	type Pool = PoolSystem;
	type PoolId = PoolId;
	type PriceId = OracleKey;
	type PriceRegistry = OraclePriceCollection;
	type Quantity = Quantity;
	type Rate = Rate;
	type RuntimeChange = runtime_common::changes::RuntimeChange<Runtime>;
	type RuntimeEvent = RuntimeEvent;
	type Time = Timestamp;
	type WeightInfo = weights::pallet_loans::WeightInfo<Self>;
}

parameter_types! {
	pub const MaxKeys: u32 = 10;
	pub const DefaultKeyDeposit: Balance = 100 * CFG;
}

impl pallet_keystore::pallet::Config for Runtime {
	type AdminOrigin = EnsureRootOr<AllOfCouncil>;
	type Balance = Balance;
	type Currency = Balances;
	type DefaultKeyDeposit = DefaultKeyDeposit;
	type MaxKeys = MaxKeys;
	type RuntimeEvent = RuntimeEvent;
	type WeightInfo = weights::pallet_keystore::WeightInfo<Runtime>;
}

parameter_types! {
	// per byte deposit is 0.01 CFG
	pub const DepositPerByte: Balance = 1 * CENTI_CFG;
	// Base deposit to add attribute is 0.1 CFG
	pub const AttributeDepositBase: Balance = 10 * CENTI_CFG;
	// Base deposit to add metadata is 0.1 CFG
	pub const MetadataDepositBase: Balance = 10 * CENTI_CFG;
	// Deposit to create a class is 100 CFG
	pub const CollectionDeposit: Balance = 100 * CFG;
	// Deposit to create a class is 0.1 CFG
	pub const ItemDeposit: Balance = 10 * CENTI_CFG;
	// Maximum limit of bytes for Metadata, Attribute key and Value
	pub const Limit: u32 = 256;
}

impl pallet_uniques::Config for Runtime {
	type AttributeDepositBase = AttributeDepositBase;
	type CollectionDeposit = CollectionDeposit;
	type CollectionId = CollectionId;
	type CreateOrigin = AsEnsureOriginWithArg<EnsureSigned<AccountId>>;
	type Currency = Balances;
	type DepositPerByte = DepositPerByte;
	// a straight majority of council can act as force origin
	type ForceOrigin = EnsureRoot<AccountId>;
	#[cfg(feature = "runtime-benchmarks")]
	type Helper = ();
	type ItemDeposit = ItemDeposit;
	type ItemId = ItemId;
	type KeyLimit = Limit;
	type Locker = ();
	type MetadataDepositBase = MetadataDepositBase;
	type RuntimeEvent = RuntimeEvent;
	type StringLimit = Limit;
	type ValueLimit = Limit;
	type WeightInfo = weights::pallet_uniques::WeightInfo<Runtime>;
}

parameter_types! {
	pub MinFulfillmentAmountNative: Balance = 10 * CFG;
	pub NativeDecimals: u32 = cfg_primitives::currency_decimals::NATIVE;
}

impl pallet_order_book::Config for Runtime {
	type AdminOrigin = EnsureAccountOrRootOr<LpAdminAccount, TwoThirdOfCouncil>;
	type AssetRegistry = OrmlAssetRegistry;
	type BalanceIn = Balance;
	type BalanceOut = Balance;
	type Currency = Tokens;
	type CurrencyId = CurrencyId;
	type FeederId = Feeder<RuntimeOrigin>;
	type FulfilledOrderHook = Swaps;
	type MinFulfillmentAmountNative = MinFulfillmentAmountNative;
	type NativeDecimals = NativeDecimals;
	type OrderIdNonce = u64;
	type Ratio = Ratio;
	type RatioProvider = OracleRatioProviderLocalAssetExtension<
		RuntimeOrigin,
		OracleRatioProvider<RuntimeOrigin, OraclePriceFeed>,
		OrmlAssetRegistry,
	>;
	type RuntimeEvent = RuntimeEvent;
	type Weights = weights::pallet_order_book::WeightInfo<Runtime>;
}

impl pallet_swaps::Config for Runtime {
	type Balance = Balance;
	type CurrencyId = CurrencyId;
	type FulfilledSwap = pallet_foreign_investments::FulfilledSwapHook<Runtime>;
	type OrderBook = OrderBook;
	type OrderId = OrderId;
	type SwapId = pallet_foreign_investments::SwapId<Runtime>;
}

impl pallet_foreign_investments::Config for Runtime {
	type CollectedForeignInvestmentHook = CollectedForeignInvestmentHook<Runtime>;
	type CollectedForeignRedemptionHook = CollectedForeignRedemptionHook<Runtime>;
	type CurrencyId = CurrencyId;
	type DecreasedForeignInvestOrderHook = DecreasedForeignInvestOrderHook<Runtime>;
	type ForeignBalance = Balance;
	type Investment = Investments;
	type InvestmentId = TrancheCurrency;
	type PoolBalance = Balance;
	type PoolInspect = PoolSystem;
	type RuntimeEvent = RuntimeEvent;
	type SwapBalance = Balance;
	type SwapRatio = Ratio;
	type Swaps = Swaps;
	type TrancheBalance = Balance;
}

parameter_types! {
	// To be used if we want to register a particular asset in the chain spec, when running the chain locally.
	pub LiquidityPoolsPalletIndex: PalletIndex = <LiquidityPools as PalletInfoAccess>::index() as u8;
}

impl pallet_liquidity_pools::Config for Runtime {
	type AssetRegistry = OrmlAssetRegistry;
	type Balance = Balance;
	type BalanceRatio = Ratio;
	type CurrencyId = CurrencyId;
<<<<<<< HEAD
	type DomainAccountToAccountId = AccountConverter;
=======
>>>>>>> de2886f2
	type DomainAccountToDomainAddress = AccountConverter;
	type DomainAddressToAccountId = AccountConverter;
	type ForeignInvestment = ForeignInvestments;
	type GeneralCurrencyPrefix = GeneralCurrencyPrefix;
	type OutboundQueue = LiquidityPoolsGateway;
	type Permission = Permissions;
	type PoolId = PoolId;
	type PoolInspect = PoolSystem;
	type PreTransferFilter = PreLpTransfer<TransferAllowList>;
	type RuntimeEvent = RuntimeEvent;
	type Time = Timestamp;
	type Tokens = Tokens;
	type TrancheCurrency = TrancheCurrency;
	type TrancheId = TrancheId;
	type TrancheTokenPrice = PoolSystem;
	type TreasuryAccount = TreasuryAccount;
	type WeightInfo = ();
}

parameter_types! {
	pub const MaxIncomingMessageSize: u32 = 1024;
	pub Sender: AccountId = gateway::get_gateway_account::<Runtime>();
}

parameter_types! {
	// A temporary admin account for the LP logic
	// This is a multi-sig controlled pure proxy on mainnet
	// - address: "4eEqmbQMbFfNUg6bQnqi9zgUvQvSpNbUgstEM64Xq9FW58Xv" (on Centrifuge)
	//             (pub key 0x80339e91a87b9c082705fd1a6d39b3e00b46e445ad8c80c127f6a56941c6aa57)
	//
	// This account is besides Root and 2/3-council able to
	// - add valid relayer contracts
	// - rm valid relayer contracts
	// - add valid LP instance contracts
	// - rm valid LP instance contracts
	// - add conversions from Axelar `sourceChain` strings to `DomainAddress`
	// - set the Axelar gateway contract in the Axelar gateway precompile
	pub LpAdminAccount: AccountId = AccountId::new(hex_literal::hex!("80339e91a87b9c082705fd1a6d39b3e00b46e445ad8c80c127f6a56941c6aa57"));
}

impl pallet_liquidity_pools_gateway::Config for Runtime {
	type AdminOrigin = EnsureAccountOrRootOr<LpAdminAccount, TwoThirdOfCouncil>;
	type InboundQueue = LiquidityPools;
	type LocalEVMOrigin = pallet_liquidity_pools_gateway::EnsureLocal;
	type MaxIncomingMessageSize = MaxIncomingMessageSize;
	type Message = LiquidityPoolsMessage;
	type OriginRecovery = LiquidityPoolsAxelarGateway;
	type OutboundMessageNonce = OutboundMessageNonce;
	type Router = liquidity_pools_gateway_routers::DomainRouter<Runtime>;
	type RuntimeEvent = RuntimeEvent;
	type RuntimeOrigin = RuntimeOrigin;
	type Sender = Sender;
	type WeightInfo = ();
}

parameter_types! {
	pub const TokenMuxPalletId: PalletId = cfg_types::ids::TOKEN_MUX_PALLET_ID;
}

impl pallet_token_mux::Config for Runtime {
	type AssetRegistry = OrmlAssetRegistry;
	type BalanceIn = Balance;
	type BalanceOut = Balance;
	type BalanceRatio = Ratio;
	type CurrencyId = CurrencyId;
	type LocalAssetId = LocalAssetId;
	type OrderBook = OrderBook;
	type OrderId = OrderId;
	type PalletId = TokenMuxPalletId;
	type RuntimeEvent = RuntimeEvent;
	type Tokens = Tokens;
	type WeightInfo = weights::pallet_token_mux::WeightInfo<Runtime>;
}

impl pallet_transfer_allowlist::Config for Runtime {
	type CurrencyId = FilterCurrency;
	type Deposit = AllowanceDeposit<Fees>;
	type Location = RestrictedTransferLocation;
	type ReserveCurrency = Balances;
	type RuntimeEvent = RuntimeEvent;
	type RuntimeHoldReason = RuntimeHoldReason;
	type WeightInfo = weights::pallet_transfer_allowlist::WeightInfo<Runtime>;
}

parameter_types! {
	pub const MaxRemarksPerCall: u32 = 10;
}

impl pallet_remarks::Config for Runtime {
	type MaxRemarksPerCall = MaxRemarksPerCall;
	type Remark = runtime_common::remarks::Remark;
	type RemarkDispatchHandler = pallet_remarks::NoopRemarkDispatchHandler<Runtime>;
	type RuntimeCall = RuntimeCall;
	type RuntimeEvent = RuntimeEvent;
	type WeightInfo = weights::pallet_remarks::WeightInfo<Runtime>;
}

pub type Precompiles = evm::precompile::Precompiles<crate::Runtime, TokenSymbol>;

parameter_types! {
	pub BlockGasLimit: U256 = U256::from(NORMAL_DISPATCH_RATIO * MAXIMUM_BLOCK_WEIGHT.ref_time() / WEIGHT_PER_GAS);
	pub PrecompilesValue: Precompiles = Precompiles::new();
	pub WeightPerGas: Weight = Weight::from_parts(WEIGHT_PER_GAS, 0);
	pub const TokenSymbol: &'static str = "CFG";
}

impl pallet_evm::Config for Runtime {
	type AddressMapping = RuntimeAccountConverter<Runtime>;
	type BlockGasLimit = BlockGasLimit;
	type BlockHashMapping = pallet_ethereum::EthereumBlockHashMapping<Self>;
	type CallOrigin = EnsureAddressRoot<AccountId>;
	type ChainId = EVMChainId;
	type Currency = Balances;
	type FeeCalculator = BaseFee;
	type FindAuthor = FindAuthorTruncated<Self>;
	type GasLimitPovSizeRatio = ConstU64<GAS_LIMIT_POV_SIZE_RATIO>;
	type GasLimitStorageGrowthRatio = ConstU64<GAS_LIMIT_STORAGE_GROWTH_RATIO>;
	type GasWeightMapping = pallet_evm::FixedGasWeightMapping<Self>;
	type OnChargeTransaction = ();
	type OnCreate = ();
	type PrecompilesType = Precompiles;
	type PrecompilesValue = PrecompilesValue;
	type Runner = pallet_evm::runner::stack::Runner<Self>;
	type RuntimeEvent = RuntimeEvent;
	type SuicideQuickClearLimit = ConstU32<0>;
	type Timestamp = Timestamp;
	type WeightInfo = ();
	type WeightPerGas = WeightPerGas;
	type WithdrawOrigin = EnsureAddressNever<AccountId>;
}

impl pallet_evm_chain_id::Config for Runtime {}

parameter_types! {
	pub DefaultBaseFeePerGas: U256 = U256::from(1_000_000_000);
	pub DefaultElasticity: Permill = Permill::from_parts(125_000);
}

impl pallet_base_fee::Config for Runtime {
	type DefaultBaseFeePerGas = DefaultBaseFeePerGas;
	type DefaultElasticity = DefaultElasticity;
	type RuntimeEvent = RuntimeEvent;
	type Threshold = BaseFeeThreshold;
}

parameter_types! {
	pub const PostBlockAndTxnHashes: PostLogContent = PostLogContent::BlockAndTxnHashes;
	pub const ExtraDataLength: u32 = 30;
}

impl pallet_ethereum::Config for Runtime {
	type ExtraDataLength = ExtraDataLength;
	type PostLogContent = PostBlockAndTxnHashes;
	type RuntimeEvent = RuntimeEvent;
	type StateRoot = pallet_ethereum::IntermediateStateRoot<Self>;
}

impl pallet_ethereum_transaction::Config for Runtime {}

impl axelar_gateway_precompile::Config for Runtime {
	type AdminOrigin = EnsureAccountOrRootOr<LpAdminAccount, TwoThirdOfCouncil>;
	type RuntimeEvent = RuntimeEvent;
	type WeightInfo = ();
}

/// Block type as expected by this runtime.
pub type Block = generic::Block<Header, UncheckedExtrinsic>;
/// A Block signed with a Justification
pub type SignedBlock = generic::SignedBlock<Block>;
/// BlockId type as expected by this runtime.
pub type BlockId = generic::BlockId<Block>;
/// The SignedExtension to the basic transaction logic.
pub type SignedExtra = (
	frame_system::CheckNonZeroSender<Runtime>,
	frame_system::CheckSpecVersion<Runtime>,
	frame_system::CheckTxVersion<Runtime>,
	frame_system::CheckGenesis<Runtime>,
	frame_system::CheckEra<Runtime>,
	frame_system::CheckNonce<Runtime>,
	frame_system::CheckWeight<Runtime>,
	pallet_transaction_payment::ChargeTransactionPayment<Runtime>,
	runtime_common::transfer_filter::PreBalanceTransferExtension<Runtime>,
);
/// Unchecked extrinsic type as expected by this runtime.
pub type UncheckedExtrinsic =
	fp_self_contained::UncheckedExtrinsic<Address, RuntimeCall, Signature, SignedExtra>;
/// Extrinsic type that has already been checked.
pub type CheckedExtrinsic =
	fp_self_contained::CheckedExtrinsic<AccountId, RuntimeCall, SignedExtra, H160>;

/// Executive: handles dispatch to the various modules.
pub type Executive = frame_executive::Executive<
	Runtime,
	Block,
	frame_system::ChainContext<Runtime>,
	Runtime,
	AllPalletsWithSystem,
	migrations::UpgradeCentrifuge1100,
>;

// Frame Order in this block dictates the index of each one in the metadata
// Any addition should be done at the bottom
// Any deletion affects the following frames during runtime upgrades
construct_runtime!(
	pub enum Runtime {
		// basic system stuff
		System: frame_system::{Pallet, Call, Config<T>, Storage, Event<T>} = 0,
		ParachainSystem: cumulus_pallet_parachain_system::{Pallet, Call, Config<T>, Storage, Inherent, Event<T>} = 1,
		Timestamp: pallet_timestamp::{Pallet, Call, Storage, Inherent} = 3,
		ParachainInfo: staging_parachain_info::{Pallet, Storage, Config<T>} = 4,

		// money stuff
		Balances: pallet_balances::{Pallet, Call, Storage, Config<T>, Event<T>} = 20,
		TransactionPayment: pallet_transaction_payment::{Event<T>, Pallet, Storage} = 21,

		// authoring stuff
		// collator_selection must go here in order for the storage to be available to pallet_session
		CollatorSelection: pallet_collator_selection::{Pallet, Call, Storage, Event<T>, Config<T>} = 71,
		Authorship: pallet_authorship::{Pallet, Storage} = 30,
		Session: pallet_session::{Pallet, Call, Storage, Event, Config<T>} = 31,
		Aura: pallet_aura::{Pallet, Storage, Config<T>} = 32,
		AuraExt: cumulus_pallet_aura_ext::{Pallet, Storage, Config<T>} = 33,

		// substrate pallets
		Multisig: pallet_multisig::{Pallet, Call, Storage, Event<T>} = 60,
		Proxy: pallet_proxy::{Pallet, Call, Storage, Event<T>} = 61,
		Utility: pallet_utility::{Pallet, Call, Event} = 62,
		Scheduler: pallet_scheduler::{Pallet, Call, Storage, Event<T>} = 63,
		Council: pallet_collective::<Instance1>::{Pallet, Call, Storage, Origin<T>, Event<T>, Config<T>} = 64,
		Elections: pallet_elections_phragmen::{Pallet, Call, Storage, Event<T>, Config<T>} = 65,
		Democracy: pallet_democracy::{Pallet, Call, Storage, Config<T>, Event<T>} = 66,
		Identity: pallet_identity::{Pallet, Call, Storage, Event<T>} = 67,
		Vesting: pallet_vesting::{Pallet, Call, Storage, Event<T>, Config<T>} = 68,
		Preimage: pallet_preimage::{Pallet, Call, Storage, Event<T>, HoldReason} = 69,
		Treasury: pallet_treasury::{Pallet, Call, Storage, Config<T>, Event<T>} = 70,

		// our pallets
		Fees: pallet_fees::{Pallet, Call, Storage, Config<T>, Event<T>} = 90,
		Anchor: pallet_anchors::{Pallet, Call, Storage} = 91,
		// Removed: Claims = 92
		// Removed: Nfts = 93
		Bridge: pallet_bridge::{Pallet, Call, Storage, Config<T>, Event<T>} = 94,
		// Removed: Migration = 95
		// Removed: CrowdloanClaim = 96
		// Removed: CrowdloanReward = 97
		Tokens: pallet_restricted_tokens::{Pallet, Call, Event<T>, HoldReason} = 98,
		CollatorAllowlist: pallet_collator_allowlist::{Pallet, Call, Storage, Config<T>, Event<T>} = 99,
		BlockRewardsBase: pallet_rewards::<Instance1>::{Pallet, Storage, Event<T>, Config<T>} = 100,
		BlockRewards: pallet_block_rewards::{Pallet, Call, Storage, Event<T>, Config<T>} = 101,
		LiquidityPools: pallet_liquidity_pools::{Pallet, Call, Storage, Event<T>} = 103,
		LiquidityRewardsBase: pallet_rewards::<Instance2>::{Pallet, Storage, Event<T>, Config<T>} = 104,
		LiquidityRewards: pallet_liquidity_rewards::{Pallet, Call, Storage, Event<T>} = 105,
		GapRewardMechanism: pallet_rewards::mechanism::gap = 106,
		LiquidityPoolsGateway: pallet_liquidity_pools_gateway::{Pallet, Call, Storage, Event<T>, Origin } = 107,
		OrderBook: pallet_order_book::{Pallet, Call, Storage, Event<T>} = 108,
		ForeignInvestments: pallet_foreign_investments::{Pallet, Storage, Event<T>} = 109,
		TransferAllowList: pallet_transfer_allowlist::{Pallet, Call, Storage, Event<T>, HoldReason} = 110,
		OraclePriceFeed: pallet_oracle_feed::{Pallet, Call, Storage, Event<T>} = 111,
		OraclePriceCollection: pallet_oracle_collection::{Pallet, Call, Storage, Event<T>} = 112,
		Remarks: pallet_remarks::{Pallet, Call, Event<T>} = 113,
		PoolFees: pallet_pool_fees::{Pallet, Call, Storage, Event<T>} = 114,

		// XCM
		XcmpQueue: cumulus_pallet_xcmp_queue::{Pallet, Call, Storage, Event<T>} = 120,
		PolkadotXcm: pallet_xcm::{Pallet, Call, Storage, Config<T>, Event<T>, Origin} = 121,
		CumulusXcm: cumulus_pallet_xcm::{Pallet, Event<T>, Origin} = 122,
		DmpQueue: cumulus_pallet_dmp_queue::{Pallet, Call, Storage, Event<T>} = 123,
		XTokens: pallet_restricted_xtokens::{Pallet, Call} = 124,
		XcmTransactor: pallet_xcm_transactor::{Pallet, Call, Storage, Event<T>} = 125,
		OrmlXTokens: orml_xtokens::{Pallet, Event<T>} = 126,
		MessageQueue: pallet_message_queue::{Pallet, Call, Storage, Event<T>} = 127,

		// 3rd party pallets
		ChainBridge: chainbridge::{Pallet, Call, Storage, Event<T>} = 150,
		OrmlTokens: orml_tokens::{Pallet, Storage, Event<T>, Config<T>} = 151,
		OrmlAssetRegistry: orml_asset_registry::module::{Pallet, Storage, Call, Event<T>, Config<T>} = 152,
		OrmlXcm: orml_xcm::{Pallet, Storage, Call, Event<T>} = 153,

		// EVM pallets
		EVM: pallet_evm::{Pallet, Config<T>, Call, Storage, Event<T>} = 160,
		EVMChainId: pallet_evm_chain_id::{Pallet, Config<T>, Storage} = 161,
		BaseFee: pallet_base_fee::{Pallet, Call, Config<T>, Storage, Event} = 162,
		Ethereum: pallet_ethereum::{Pallet, Config<T>, Call, Storage, Event, Origin} = 163,
		EthereumTransaction: pallet_ethereum_transaction::{Pallet, Storage} = 164,
		LiquidityPoolsAxelarGateway: axelar_gateway_precompile::{Pallet, Call, Storage, Event<T>} = 165,

		// Synced pallets across all runtimes - Range: 180-240
		// WHY: * integrations like fireblocks will need to know the index in the enum
		//      * makes it easier, without parsing complete metadata
		//      * makes it in-sync for XCM integrations -- same enum variant again
		PoolRegistry: pallet_pool_registry::{Pallet, Call, Storage, Event<T>} = 180,
		PoolSystem: pallet_pool_system::{Pallet, Call, Storage, Event<T>} = 181,
		Permissions: pallet_permissions::{Pallet, Call, Storage, Event<T>} = 182,
		Investments: pallet_investments::{Pallet, Call, Storage, Event<T>} = 183,
		InterestAccrual: pallet_interest_accrual::{Pallet, Storage, Event<T>} = 184,
		Uniques: pallet_uniques::{Pallet, Call, Storage, Event<T>} = 185,
		Keystore: pallet_keystore::{Pallet, Call, Storage, Event<T>} = 186,
		Loans: pallet_loans::{Pallet, Call, Storage, Event<T>} = 187,
		Swaps: pallet_swaps::{Pallet, Storage} = 188,
		TokenMux: pallet_token_mux::{Pallet, Call, Storage, Event<T>} = 189,
	}
);

pub struct TransactionConverter;

impl fp_rpc::ConvertTransaction<UncheckedExtrinsic> for TransactionConverter {
	fn convert_transaction(&self, transaction: pallet_ethereum::Transaction) -> UncheckedExtrinsic {
		UncheckedExtrinsic::new_unsigned(
			pallet_ethereum::Call::<Runtime>::transact { transaction }.into(),
		)
	}
}

impl fp_rpc::ConvertTransaction<sp_runtime::OpaqueExtrinsic> for TransactionConverter {
	fn convert_transaction(
		&self,
		transaction: pallet_ethereum::Transaction,
	) -> sp_runtime::OpaqueExtrinsic {
		let extrinsic = UncheckedExtrinsic::new_unsigned(
			pallet_ethereum::Call::<Runtime>::transact { transaction }.into(),
		);
		let encoded = extrinsic.encode();
		sp_runtime::OpaqueExtrinsic::decode(&mut &encoded[..])
			.expect("Encoded extrinsic is always valid")
	}
}

impl_runtime_apis! {
	impl sp_api::Core<Block> for Runtime {
		fn version() -> RuntimeVersion {
			VERSION
		}

		fn execute_block(block: Block) {
			Executive::execute_block(block)
		}

		fn initialize_block(header: &<Block as BlockT>::Header) {
			Executive::initialize_block(header)
		}
	}

	impl sp_api::Metadata<Block> for Runtime {
		fn metadata() -> OpaqueMetadata {
			OpaqueMetadata::new(Runtime::metadata().into())
		}

		fn metadata_at_version(version: u32) -> Option<sp_core::OpaqueMetadata> { Runtime::metadata_at_version(version) }
		fn metadata_versions() -> sp_std::vec::Vec<u32> { Runtime::metadata_versions() }
	}

	impl sp_block_builder::BlockBuilder<Block> for Runtime {
		fn apply_extrinsic(extrinsic: <Block as BlockT>::Extrinsic) -> ApplyExtrinsicResult {
			Executive::apply_extrinsic(extrinsic)
		}

		fn finalize_block() -> <Block as BlockT>::Header {
			Executive::finalize_block()
		}

		fn inherent_extrinsics(data: InherentData) -> Vec<<Block as BlockT>::Extrinsic> {
			data.create_extrinsics()
		}

		fn check_inherents(block: Block, data: InherentData) -> CheckInherentsResult {
			data.check_extrinsics(&block)
		}
	}

	impl sp_transaction_pool::runtime_api::TaggedTransactionQueue<Block> for Runtime {
		fn validate_transaction(
			source: TransactionSource,
			tx: <Block as BlockT>::Extrinsic,
			block_hash: <Block as BlockT>::Hash,
		) -> TransactionValidity {
			Executive::validate_transaction(source, tx, block_hash)
		}
	}

	impl sp_offchain::OffchainWorkerApi<Block> for Runtime {
		fn offchain_worker(header: &<Block as BlockT>::Header) {
			Executive::offchain_worker(header)
		}
	}

	impl sp_session::SessionKeys<Block> for Runtime {
		fn decode_session_keys(
			encoded: Vec<u8>,
		) -> Option<Vec<(Vec<u8>, sp_core::crypto::KeyTypeId)>> {
			SessionKeys::decode_into_raw_public_keys(&encoded)
		}

		fn generate_session_keys(seed: Option<Vec<u8>>) -> Vec<u8> {
			SessionKeys::generate(seed)
		}
	}

	impl sp_consensus_aura::AuraApi<Block, AuraId> for Runtime {
		fn slot_duration() -> sp_consensus_aura::SlotDuration {
			sp_consensus_aura::SlotDuration::from_millis(Aura::slot_duration())
		}

		fn authorities() -> Vec<AuraId> {
			Aura::authorities().into_inner()
		}
	}

	impl frame_system_rpc_runtime_api::AccountNonceApi<Block, AccountId, Nonce> for Runtime {
		fn account_nonce(account: AccountId) -> Nonce {
			System::account_nonce(account)
		}
	}

	impl pallet_transaction_payment_rpc_runtime_api::TransactionPaymentApi<
		Block,
		Balance,
	> for Runtime {
		fn query_info(uxt: <Block as BlockT>::Extrinsic, len: u32) -> RuntimeDispatchInfo<Balance> {
			TransactionPayment::query_info(uxt, len)
		}
		fn query_fee_details(uxt: <Block as BlockT>::Extrinsic, len: u32) -> FeeDetails<Balance> {
			TransactionPayment::query_fee_details(uxt, len)
		}
		fn query_weight_to_fee(weight: Weight) -> Balance {
			TransactionPayment::weight_to_fee(weight)
		}
		fn query_length_to_fee(length: u32) -> Balance {
			TransactionPayment::length_to_fee(length)
		}
	}

	impl cumulus_primitives_core::CollectCollationInfo<Block> for Runtime {
		fn collect_collation_info(header: &<Block as BlockT>::Header) -> cumulus_primitives_core::CollationInfo {
			ParachainSystem::collect_collation_info(header)
		}
	}

	impl runtime_common::apis::AnchorApi<Block, Hash, BlockNumber> for Runtime {
		fn get_anchor_by_id(id: Hash) -> Option<AnchorData<Hash, BlockNumber>> {
			Anchor::get_anchor_by_id(id)
		}
	}

	// PoolsAPI
	impl runtime_common::apis::PoolsApi<Block, PoolId, TrancheId, Balance, CurrencyId, Quantity, MaxTranches> for Runtime {
		fn currency(pool_id: PoolId) -> Option<CurrencyId>{
			pallet_pool_system::Pool::<Runtime>::get(pool_id).map(|details| details.currency)
		}

		fn inspect_epoch_solution(pool_id: PoolId, solution: Vec<TrancheSolution>) -> Option<EpochSolution<Balance, MaxTranches>>{
			let pool = pallet_pool_system::Pool::<Runtime>::get(pool_id)?;
			let epoch_execution_info = pallet_pool_system::EpochExecution::<Runtime>::get(pool_id)?;
			pallet_pool_system::Pallet::<Runtime>::score_solution(
				&pool,
				&epoch_execution_info,
				&solution
			).ok()
		}

		fn tranche_token_price(pool_id: PoolId, tranche: TrancheLoc<TrancheId>) -> Option<Quantity>{
			let index: usize = PoolSystem::pool(pool_id)?.tranches.tranche_index(&tranche)?.try_into().ok()?;
			Self::tranche_token_prices(pool_id)?.get(index).cloned()
		}

		fn tranche_token_prices(pool_id: PoolId) -> Option<Vec<Quantity>>{
			let now = <Timestamp as UnixTime>::now().as_secs();
			let mut pool = PoolSystem::pool(pool_id)?;
			pool
				.tranches
				.calculate_prices::<_, Tokens, AccountId>(runtime_common::update_nav::<Runtime>(pool_id).ok()?.total, now)
				.ok()
		}

		fn tranche_ids(pool_id: PoolId) -> Option<Vec<TrancheId>>{
			let pool = pallet_pool_system::Pool::<Runtime>::get(pool_id)?;
			Some(pool.tranches.ids_residual_top())
		}

		fn tranche_id(pool_id: PoolId, tranche_index: TrancheIndex) -> Option<TrancheId>{
			let pool = pallet_pool_system::Pool::<Runtime>::get(pool_id)?;
			let index: usize = tranche_index.try_into().ok()?;
			pool.tranches.ids_residual_top().get(index).cloned()
		}

		fn tranche_currency(pool_id: PoolId, tranche_loc: TrancheLoc<TrancheId>) -> Option<CurrencyId>{
			let pool = pallet_pool_system::Pool::<Runtime>::get(pool_id)?;
			pool.tranches.tranche_currency(tranche_loc).map(Into::into)
		}

		fn nav(pool_id: PoolId) -> Option<PoolNav<Balance>> {
			runtime_common::update_nav::<Runtime>(pool_id).ok()
		}
	}


	// RewardsApi
	impl runtime_common::apis::RewardsApi<Block, AccountId, Balance, CurrencyId> for Runtime {
		fn list_currencies(domain: runtime_common::apis::RewardDomain, account_id: AccountId) -> Vec<CurrencyId> {
			match domain {
				runtime_common::apis::RewardDomain::Block => pallet_rewards::Pallet::<Runtime, instances::BlockRewards>::list_currencies(&account_id),
				_ => vec![],
			}
		}

		fn compute_reward(domain: runtime_common::apis::RewardDomain, currency_id: CurrencyId, account_id: AccountId) -> Option<Balance> {
			match domain {
				runtime_common::apis::RewardDomain::Block => <pallet_rewards::Pallet::<Runtime, instances::BlockRewards> as cfg_traits::rewards::AccountRewards<AccountId>>::compute_reward(currency_id, &account_id).ok(),
				_ => None,
			}
		}
	}

	// LoansApi
	impl runtime_common::apis::LoansApi<
		Block,
		PoolId,
		LoanId,
		ActiveLoanInfo<Runtime>,
		Balance,
		PriceCollectionInput<Runtime>
	> for Runtime {
		fn portfolio(
			pool_id: PoolId
		) -> Vec<(LoanId, ActiveLoanInfo<Runtime>)> {
			Loans::get_active_loans_info(pool_id).unwrap_or_default()
		}

		fn portfolio_loan(
			pool_id: PoolId,
			loan_id: LoanId
		) -> Option<ActiveLoanInfo<Runtime>> {
			Loans::get_active_loan_info(pool_id, loan_id).ok().flatten()
		}

		fn portfolio_valuation(
			pool_id: PoolId,
			input_prices: PriceCollectionInput<Runtime>
		) -> Result<Balance, DispatchError> {
			Ok(runtime_common::update_nav_with_input(pool_id, input_prices)?.nav_aum)
		}

		fn expected_cashflows(pool_id: PoolId, loan_id: LoanId) -> Result<Vec<CashflowPayment<Balance>>, DispatchError> {
			Loans::expected_cashflows(pool_id, loan_id)
		}
	}

	// Investment Runtime APIs
	impl runtime_common::apis::InvestmentsApi<Block, AccountId, TrancheCurrency, InvestmentPortfolio<Balance, CurrencyId>> for Runtime {
		fn investment_portfolio(account_id: AccountId) -> Vec<(TrancheCurrency, InvestmentPortfolio<Balance, CurrencyId>)> {
			runtime_common::investment_portfolios::get_account_portfolio::<Runtime>(account_id).unwrap_or_default()
		}
	}

	// AccountConversionApi
	impl runtime_common::apis::AccountConversionApi<Block, AccountId> for Runtime {
		fn conversion_of(location: Location) -> Option<AccountId> {
			AccountConverter::location_to_account::<LocationToAccountId>(location)
		}
	}

	// OrderBookApi
	impl runtime_common::apis::OrderBookApi<Block, CurrencyId, Balance> for Runtime {
		fn min_fulfillment_amount(currency_id: CurrencyId) -> Option<Balance> {
			OrderBook::min_fulfillment_amount(currency_id).ok()
		}
	}

	// PoolFeesApi
	impl runtime_common::apis::PoolFeesApi<Block, PoolId, PoolFeeId, AccountId, Balance, Rate> for Runtime {
		fn list_fees(pool_id: PoolId) -> Option<cfg_types::pools::PoolFeesList<PoolFeeId, AccountId, Balance, Rate>> {
			runtime_common::update_nav::<Runtime>(pool_id).ok()?;
			Some(PoolFees::get_pool_fees(pool_id))
		}
	}

	// Frontier APIs
	impl fp_rpc::EthereumRuntimeRPCApi<Block> for Runtime {
		fn chain_id() -> u64 {
			<Runtime as pallet_evm::Config>::ChainId::get()
		}

		fn account_basic(address: H160) -> EVMAccount {
			let (account, _) = EVM::account_basic(&address);
			account
		}

		fn gas_price() -> U256 {
			let (gas_price, _) = <Runtime as pallet_evm::Config>::FeeCalculator::min_gas_price();
			gas_price
		}

		fn account_code_at(address: H160) -> Vec<u8> {
			pallet_evm::AccountCodes::<Runtime>::get(address)
		}

		fn author() -> H160 {
			<pallet_evm::Pallet<Runtime>>::find_author()
		}

		fn storage_at(address: H160, index: U256) -> H256 {
			let mut tmp = [0u8; 32];
			index.to_big_endian(&mut tmp);
			pallet_evm::AccountStorages::<Runtime>::get(address, H256::from_slice(&tmp[..]))
		}

		fn call(
			from: H160,
			to: H160,
			data: Vec<u8>,
			value: U256,
			gas_limit: U256,
			max_fee_per_gas: Option<U256>,
			max_priority_fee_per_gas: Option<U256>,
			nonce: Option<U256>,
			estimate: bool,
			access_list: Option<Vec<(H160, Vec<H256>)>>,
		) -> Result<pallet_evm::CallInfo, sp_runtime::DispatchError> {
			let mut config = <Runtime as pallet_evm::Config>::config().clone();
			config.estimate = estimate;

			let is_transactional = false;
			let validate = true;

			// Estimated encoded transaction size must be based on the heaviest transaction
			// type (EIP1559Transaction) to be compatible with all transaction types.
			let mut estimated_transaction_len = data.len() +
				// pallet ethereum index: 1
				// transact call index: 1
				// Transaction enum variant: 1
				// chain_id 8 bytes
				// nonce: 32
				// max_priority_fee_per_gas: 32
				// max_fee_per_gas: 32
				// gas_limit: 32
				// action: 21 (enum variant + call address)
				// value: 32
				// access_list: 1 (empty vec size)
				// 65 bytes signature
				258;

			if access_list.is_some() {
				estimated_transaction_len += access_list.encoded_size();
			}

			let gas_limit = gas_limit.min(u64::MAX.into()).low_u64();
			let without_base_extrinsic_weight = true;

			let (weight_limit, proof_size_base_cost) =
				match <Runtime as pallet_evm::Config>::GasWeightMapping::gas_to_weight(
					gas_limit,
					without_base_extrinsic_weight
				) {
					weight_limit if weight_limit.proof_size() > 0 => {
						(Some(weight_limit), Some(estimated_transaction_len as u64))
					}
					_ => (None, None),
				};

			<Runtime as pallet_evm::Config>::Runner::call(
				from,
				to,
				data,
				value,
				gas_limit.unique_saturated_into(),
				max_fee_per_gas,
				max_priority_fee_per_gas,
				nonce,
				access_list.unwrap_or_default(),
				is_transactional,
				validate,
				weight_limit,
				proof_size_base_cost,
				&config,
			).map_err(|err| err.error.into())
		}

		fn create(
			from: H160,
			data: Vec<u8>,
			value: U256,
			gas_limit: U256,
			max_fee_per_gas: Option<U256>,
			max_priority_fee_per_gas: Option<U256>,
			nonce: Option<U256>,
			estimate: bool,
			access_list: Option<Vec<(H160, Vec<H256>)>>,
		) -> Result<pallet_evm::CreateInfo, sp_runtime::DispatchError> {
			let config = if estimate {
				let mut config = <Runtime as pallet_evm::Config>::config().clone();
				config.estimate = true;
				Some(config)
			} else {
				None
			};

			let is_transactional = false;
			let validate = true;
			let mut estimated_transaction_len = data.len() +
						// from: 20
						// value: 32
						// gas_limit: 32
						// nonce: 32
						// 1 byte transaction action variant
						// chain id 8 bytes
						// 65 bytes signature
						190;

					if max_fee_per_gas.is_some() {
						estimated_transaction_len += 32;
					}
					if max_priority_fee_per_gas.is_some() {
						estimated_transaction_len += 32;
					}
					if access_list.is_some() {
						estimated_transaction_len += access_list.encoded_size();
					}
			let gas_limit = gas_limit.min(u64::MAX.into()).low_u64(); let without_base_extrinsic_weight = true; let (weight_limit, proof_size_base_cost) =
				match <Runtime as pallet_evm::Config>::GasWeightMapping::gas_to_weight(
					gas_limit,
					without_base_extrinsic_weight
				) {
					weight_limit if weight_limit.proof_size() > 0 => {
						(Some(weight_limit), Some(estimated_transaction_len as u64))
					}
					_ => (None, None),
				};
			let evm_config = config.as_ref().unwrap_or_else(|| <Runtime as pallet_evm::Config>::config());
			<Runtime as pallet_evm::Config>::Runner::create(
				from,
				data,
				value,
				gas_limit.unique_saturated_into(),
				max_fee_per_gas,
				max_priority_fee_per_gas,
				nonce,
				access_list.unwrap_or_default(),
				is_transactional,
				validate,
				weight_limit,
				proof_size_base_cost,
				evm_config,
			).map_err(|err| err.error.into())
		}

		fn current_transaction_statuses() -> Option<Vec<TransactionStatus>> {
					pallet_ethereum::CurrentTransactionStatuses::<Runtime>::get()
		}

		fn current_block() -> Option<pallet_ethereum::Block> {
			pallet_ethereum::CurrentBlock::<Runtime>::get()
		}

		fn current_receipts() -> Option<Vec<pallet_ethereum::Receipt>> {
			pallet_ethereum::CurrentReceipts::<Runtime>::get()
		}

		fn current_all() -> (
			Option<pallet_ethereum::Block>,
			Option<Vec<pallet_ethereum::Receipt>>,
			Option<Vec<TransactionStatus>>,
		) {
			(
				pallet_ethereum::CurrentBlock::<Runtime>::get(),
				pallet_ethereum::CurrentReceipts::<Runtime>::get(),
				pallet_ethereum::CurrentTransactionStatuses::<Runtime>::get(),
			)
		}

		fn extrinsic_filter(
			xts: Vec<<Block as BlockT>::Extrinsic>,
		) -> Vec<pallet_ethereum::Transaction> {
			xts.into_iter().filter_map(|xt| match xt.0.function {
				RuntimeCall::Ethereum(transact { transaction }) => Some(transaction),
				_ => None
			}).collect::<Vec<pallet_ethereum::Transaction>>()
		}

		fn elasticity() -> Option<Permill> {
			None
		}

		fn gas_limit_multiplier_support() {}

		fn pending_block(
			xts: Vec<<Block as BlockT>::Extrinsic>
		) -> (
			Option<pallet_ethereum::Block>, Option<sp_std::prelude::Vec<TransactionStatus>>
		) {
			for ext in xts.into_iter() {
				let _ = Executive::apply_extrinsic(ext);
			}

			Ethereum::on_finalize(System::block_number() + 1);

			(
				pallet_ethereum::CurrentBlock::<Runtime>::get(),
				pallet_ethereum::CurrentTransactionStatuses::<Runtime>::get()
			)
		}

		fn initialize_pending_block(header: &<Block as BlockT>::Header) {
			Executive::initialize_block(header)
		}
	}

	impl fp_rpc::ConvertTransactionRuntimeApi<Block> for Runtime {
		fn convert_transaction(transaction: EthTransaction) -> <Block as BlockT>::Extrinsic {
			UncheckedExtrinsic::new_unsigned(
				pallet_ethereum::Call::<Runtime>::transact { transaction }.into(),
			)
		}
	}


	#[cfg(feature = "try-runtime")]
	impl frame_try_runtime::TryRuntime<Block> for Runtime {
		fn on_runtime_upgrade(checks: frame_try_runtime::UpgradeCheckSelect) -> (Weight, Weight) {
			let weight = Executive::try_runtime_upgrade(checks).unwrap();
			(weight, RuntimeBlockWeights::get().max_block)
		}

		fn execute_block(block: Block, state_root_check: bool, signature_check: bool, select: frame_try_runtime::TryStateSelect) -> Weight {
			Executive::try_execute_block(block, state_root_check, signature_check, select).expect("execute-block failed")
		}
	}

	#[cfg(feature = "runtime-benchmarks")]
	impl frame_benchmarking::Benchmark<Block> for Runtime {
		fn benchmark_metadata(extra: bool) -> (
			Vec<frame_benchmarking::BenchmarkList>,
			Vec<frame_support::traits::StorageInfo>,
		) {
			use frame_benchmarking::{Benchmarking, BenchmarkList};
			use frame_support::traits::StorageInfoTrait;
			use frame_system_benchmarking::Pallet as SystemBench;
			use cumulus_pallet_session_benchmarking::Pallet as SessionBench;
			use pallet_xcm::benchmarking::Pallet as PalletXcmExtrinsicsBenchmark;

			let mut list = Vec::<BenchmarkList>::new();
			list_benchmarks!(list, extra);

			let storage_info = AllPalletsWithSystem::storage_info();
			(list, storage_info)
		}

		fn dispatch_benchmark(
			config: frame_benchmarking::BenchmarkConfig
		) -> Result<Vec<frame_benchmarking::BenchmarkBatch>, sp_runtime::RuntimeString> {
			use frame_benchmarking::{BenchmarkError, Benchmarking, BenchmarkBatch};

			use frame_system_benchmarking::Pallet as SystemBench;
			impl frame_system_benchmarking::Config for Runtime {
				fn setup_set_code_requirements(code: &sp_std::vec::Vec<u8>) -> Result<(), BenchmarkError> {
					ParachainSystem::initialize_for_set_code_benchmark(code.len() as u32);
					Ok(())
				}

				fn verify_set_code() {
					System::assert_last_event(cumulus_pallet_parachain_system::Event::<Runtime>::ValidationFunctionStored.into());
				}
			}

			use cumulus_pallet_session_benchmarking::Pallet as SessionBench;
			impl cumulus_pallet_session_benchmarking::Config for Runtime {}

			use pallet_xcm::benchmarking::Pallet as PalletXcmExtrinsicsBenchmark;
			impl pallet_xcm::benchmarking::Config for Runtime {}

			use frame_support::traits::WhitelistedStorageKeys;
			let whitelist = AllPalletsWithSystem::whitelisted_storage_keys();

			let mut batches = Vec::<BenchmarkBatch>::new();
			let params = (&config, &whitelist);
			add_benchmarks!(params, batches);

			if batches.is_empty() { return Err("Benchmark not found for this pallet.".into()) }
			Ok(batches)
		}
	}

	impl sp_genesis_builder::GenesisBuilder<Block> for Runtime {
		fn create_default_config() -> Vec<u8> {
			create_default_config::<RuntimeGenesisConfig>()
		}

		fn build_config(config: Vec<u8>) -> sp_genesis_builder::Result {
			build_config::<RuntimeGenesisConfig>(config)
		}
	}
}

#[cfg(feature = "runtime-benchmarks")]
mod benches {
	frame_benchmarking::define_benchmarks!(
		[frame_system, SystemBench::<Runtime>]
		[pallet_timestamp, Timestamp]
		[pallet_balances, Balances]
		[pallet_multisig, Multisig]
		[pallet_proxy, Proxy]
		[pallet_utility, Utility]
		[pallet_scheduler, Scheduler]
		[pallet_collective, Council]
		[pallet_democracy, Democracy]
		[pallet_elections_phragmen, Elections]
		[pallet_identity, Identity]
		[pallet_vesting, Vesting]
		[pallet_preimage, Preimage]
		[pallet_fees, Fees]
		[pallet_anchors, Anchor]
		[pallet_block_rewards, BlockRewards]
		[pallet_collator_allowlist, CollatorAllowlist]
		[pallet_collator_selection, CollatorSelection]
		[pallet_pool_registry, PoolRegistry]
		[pallet_pool_system, PoolSystem]
		[pallet_permissions, Permissions]
		[pallet_interest_accrual, InterestAccrual]
		[pallet_uniques, Uniques]
		[pallet_keystore, Keystore]
		[pallet_restricted_tokens, Tokens]
		[pallet_session, SessionBench::<Runtime>]
		[pallet_loans, Loans]
		[pallet_collator_selection, CollatorSelection]
		[cumulus_pallet_xcmp_queue, XcmpQueue]
		[pallet_order_book, OrderBook]
		[pallet_investments, Investments]
		[pallet_xcm, PalletXcmExtrinsicsBenchmark::<Runtime>]
		[pallet_liquidity_rewards, LiquidityRewards]
		[pallet_transfer_allowlist, TransferAllowList]
		[pallet_oracle_feed, OraclePriceFeed]
		[pallet_oracle_collection, OraclePriceCollection]
		[pallet_remarks, Remarks]
		[pallet_pool_fees, PoolFees]
		[pallet_token_mux, TokenMux]
	);
}

struct CheckInherents;

impl cumulus_pallet_parachain_system::CheckInherents<Block> for CheckInherents {
	fn check_inherents(
		block: &Block,
		relay_state_proof: &cumulus_pallet_parachain_system::RelayChainStateProof,
	) -> sp_inherents::CheckInherentsResult {
		let relay_chain_slot = relay_state_proof
			.read_slot()
			.expect("Could not read the relay chain slot from the proof");

		let inherent_data =
			cumulus_primitives_timestamp::InherentDataProvider::from_relay_chain_slot_and_duration(
				relay_chain_slot,
				sp_std::time::Duration::from_secs(6),
			)
			.create_inherent_data()
			.expect("Could not create the timestamp inherent data");

		inherent_data.check_extrinsics(block)
	}
}

cumulus_pallet_parachain_system::register_validate_block! {
	Runtime = Runtime,
	BlockExecutor = cumulus_pallet_aura_ext::BlockExecutor::<Runtime, Executive>,
	CheckInherents = CheckInherents,
}

impl fp_self_contained::SelfContainedCall for RuntimeCall {
	type SignedInfo = H160;

	fn is_self_contained(&self) -> bool {
		match self {
			RuntimeCall::Ethereum(call) => call.is_self_contained(),
			_ => false,
		}
	}

	// This is the only method here which is not a simple passthrough
	// to `pallet_ethereum`. We additionally unpack the included
	// Ethereum transaction in order to filter out contract creation
	// calls.
	fn check_self_contained(&self) -> Option<Result<Self::SignedInfo, TransactionValidityError>> {
		match self {
			RuntimeCall::Ethereum(call) => call.check_self_contained(),
			_ => None,
		}
	}

	fn validate_self_contained(
		&self,
		info: &Self::SignedInfo,
		dispatch_info: &DispatchInfoOf<RuntimeCall>,
		len: usize,
	) -> Option<TransactionValidity> {
		match self {
			RuntimeCall::Ethereum(call) => call.validate_self_contained(info, dispatch_info, len),
			_ => None,
		}
	}

	fn pre_dispatch_self_contained(
		&self,
		info: &Self::SignedInfo,
		dispatch_info: &DispatchInfoOf<RuntimeCall>,
		len: usize,
	) -> Option<Result<(), TransactionValidityError>> {
		match self {
			RuntimeCall::Ethereum(call) => {
				call.pre_dispatch_self_contained(info, dispatch_info, len)
			}
			_ => None,
		}
	}

	fn apply_self_contained(
		self,
		info: Self::SignedInfo,
	) -> Option<sp_runtime::DispatchResultWithInfo<PostDispatchInfoOf<Self>>> {
		match self {
			call @ RuntimeCall::Ethereum(pallet_ethereum::Call::transact { .. }) => {
				Some(call.dispatch(RuntimeOrigin::from(
					pallet_ethereum::RawOrigin::EthereumTransaction(info),
				)))
			}
			_ => None,
		}
	}
}<|MERGE_RESOLUTION|>--- conflicted
+++ resolved
@@ -1884,10 +1884,6 @@
 	type Balance = Balance;
 	type BalanceRatio = Ratio;
 	type CurrencyId = CurrencyId;
-<<<<<<< HEAD
-	type DomainAccountToAccountId = AccountConverter;
-=======
->>>>>>> de2886f2
 	type DomainAccountToDomainAddress = AccountConverter;
 	type DomainAddressToAccountId = AccountConverter;
 	type ForeignInvestment = ForeignInvestments;
