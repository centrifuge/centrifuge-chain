// Copyright 2021 Centrifuge Foundation (centrifuge.io).
//
// This file is part of the Centrifuge chain project.
// Centrifuge is free software: you can redistribute it and/or modify
// it under the terms of the GNU General Public License as published by
// the Free Software Foundation, either version 3 of the License, or
// (at your option) any later version (see http://www.gnu.org/licenses).
// Centrifuge is distributed in the hope that it will be useful,
// but WITHOUT ANY WARRANTY; without even the implied warranty of
// MERCHANTABILITY or FITNESS FOR A PARTICULAR PURPOSE.  See the
// GNU General Public License for more details.

//! The Substrate runtime. This can be compiled with `#[no_std]`, ready for
//! Wasm.

#![cfg_attr(not(feature = "std"), no_std)]
// `construct_runtime!` does a lot of recursion and requires us to increase the limit to 512.
#![recursion_limit = "512"]
// Allow things like `1 * CFG`
#![allow(clippy::identity_op)]

use cfg_primitives::{
	constants::*,
	liquidity_pools::GeneralCurrencyPrefix,
	types::{
		AccountId, Address, AllOfCouncil, AuraId, Balance, BlockNumber, CollectionId,
		CouncilCollective, EnsureRootOr, HalfOfCouncil, Hash, Hashing, Header, IBalance, ItemId,
		LoanId, Nonce, OrderId, OutboundMessageNonce, PalletIndex, PoolEpochId, PoolFeeId, PoolId,
		Signature, ThreeFourthOfCouncil, TrancheId, TrancheWeight, TwoThirdOfCouncil,
	},
};
use cfg_traits::{
	investments::{OrderManager, TrancheCurrency as _},
	Millis, Permissions as PermissionsT, PoolUpdateGuard, PreConditions, Seconds,
};
use cfg_types::{
	fee_keys::{Fee, FeeKey},
	fixed_point::{Quantity, Rate, Ratio},
	investments::InvestmentPortfolio,
	locations::RestrictedTransferLocation,
	oracles::OracleKey,
	permissions::{
		PermissionRoles, PermissionScope, PermissionedCurrencyRole, PoolRole, Role, UNION,
	},
	pools::PoolNav,
	time::TimeProvider,
	tokens::{
		AssetStringLimit, CurrencyId, CustomMetadata, FilterCurrency, LocalAssetId,
		StakingCurrency, TrancheCurrency,
	},
};
use cumulus_primitives_core::{AggregateMessageOrigin, ParaId};
use fp_rpc::TransactionStatus;
use frame_support::{
	construct_runtime,
	dispatch::DispatchClass,
	genesis_builder_helper::{build_config, create_default_config},
	pallet_prelude::{DispatchError, DispatchResult, RuntimeDebug},
	parameter_types,
	traits::{
		fungible::HoldConsideration,
		tokens::{PayFromAccount, UnityAssetBalanceConversion},
		AsEnsureOriginWithArg, ConstBool, ConstU32, ConstU64, Contains, EitherOfDiverse,
		EqualPrivilegeOnly, Get, InstanceFilter, LinearStoragePrice, LockIdentifier, OnFinalize,
		PalletInfoAccess, TransformOrigin, UnixTime, WithdrawReasons,
	},
	weights::{
		constants::{BlockExecutionWeight, ExtrinsicBaseWeight, RocksDbWeight},
		ConstantMultiplier, Weight,
	},
	PalletId,
};
use frame_system::{
	limits::{BlockLength, BlockWeights},
	EnsureRoot, EnsureSigned,
};
use orml_traits::currency::MutationHooks;
use pallet_anchors::AnchorData;
use pallet_collective::{EnsureMember, EnsureProportionAtLeast, EnsureProportionMoreThan};
use pallet_ethereum::{Call::transact, PostLogContent, Transaction as EthTransaction};
use pallet_evm::{
	Account as EVMAccount, EnsureAddressNever, EnsureAddressRoot, FeeCalculator, GasWeightMapping,
	Runner,
};
use pallet_investments::OrderType;
use pallet_liquidity_pools::hooks::{
	CollectedForeignInvestmentHook, CollectedForeignRedemptionHook, DecreasedForeignInvestOrderHook,
};
pub use pallet_loans::entities::{input::PriceCollectionInput, loans::ActiveLoanInfo};
<<<<<<< HEAD
=======
use pallet_loans::types::cashflow::CashflowPayment;
>>>>>>> de2886f2
use pallet_pool_system::{
	pool_types::{PoolDetails, ScheduledUpdateDetails},
	tranches::{TrancheIndex, TrancheLoc, TrancheSolution},
	EpochSolution,
};
use pallet_restricted_tokens::{
	FungibleInspectPassthrough, FungiblesInspectPassthrough, TransferDetails,
};
use pallet_transaction_payment::CurrencyAdapter;
use pallet_transaction_payment_rpc_runtime_api::{FeeDetails, RuntimeDispatchInfo};
use parity_scale_codec::{Decode, Encode, MaxEncodedLen};
use polkadot_runtime_common::{
	prod_or_fast, xcm_sender::NoPriceForMessageDelivery, BlockHashCount, SlowAdjustingFeeUpdate,
};
use runtime_common::{
	account_conversion::{AccountConverter, RuntimeAccountConverter},
	asset_registry,
	evm::{
		self, BaseFeeThreshold, FindAuthorTruncated, GAS_LIMIT_POV_SIZE_RATIO,
		GAS_LIMIT_STORAGE_GROWTH_RATIO, WEIGHT_PER_GAS,
	},
	fees::{DealWithFees, FeeToTreasury, WeightToFee},
	gateway, instances,
	liquidity_pools::LiquidityPoolsMessage,
	message_queue::{NarrowOriginToSibling, ParaIdToSibling},
	oracle::{
		Feeder, OracleConverterBridge, OracleRatioProvider, OracleRatioProviderLocalAssetExtension,
	},
	origin::EnsureAccountOrRootOr,
	permissions::PoolAdminCheck,
	rewards::SingleCurrencyMovement,
	transfer_filter::{PreLpTransfer, PreNativeTransfer},
	xcm::AccountIdToLocation,
	xcm_transactor, AllowanceDeposit, CurrencyED,
};
use scale_info::TypeInfo;
use sp_api::impl_runtime_apis;
use sp_core::{OpaqueMetadata, H160, H256, U256};
use sp_inherents::{CheckInherentsResult, InherentData};
use sp_runtime::{
	create_runtime_str, generic, impl_opaque_keys,
	traits::{
		AccountIdConversion, BlakeTwo256, Block as BlockT, ConvertInto, DispatchInfoOf,
		Dispatchable, IdentityLookup, PostDispatchInfoOf, UniqueSaturatedInto, Verify, Zero,
	},
	transaction_validity::{TransactionSource, TransactionValidity, TransactionValidityError},
	ApplyExtrinsicResult, FixedI128, Perbill, Permill, Perquintill,
};
use sp_staking::currency_to_vote::U128CurrencyToVote;
use sp_std::{marker::PhantomData, prelude::*, vec::Vec};
use sp_version::RuntimeVersion;
use staging_xcm::v4::{Asset, Location};
use static_assertions::const_assert;

use crate::xcm::*;

mod migrations;
mod weights;
pub mod xcm;

// Make the WASM binary available.
#[cfg(feature = "std")]
include!(concat!(env!("OUT_DIR"), "/wasm_binary.rs"));

impl_opaque_keys! {
	pub struct SessionKeys {
		pub aura: Aura,
		pub block_rewards: BlockRewards,
	}
}

/// Runtime version.
#[sp_version::runtime_version]
pub const VERSION: RuntimeVersion = RuntimeVersion {
	spec_name: create_runtime_str!("centrifuge"),
	impl_name: create_runtime_str!("centrifuge"),
	authoring_version: 1,
	spec_version: 1100,
	impl_version: 1,
	apis: RUNTIME_API_VERSIONS,
	transaction_version: 2,
	state_version: 0,
};

/// Native version.
#[cfg(any(feature = "std", test))]
pub fn native_version() -> sp_version::NativeVersion {
	sp_version::NativeVersion {
		runtime_version: VERSION,
		can_author_with: Default::default(),
	}
}

parameter_types! {
	pub const MaximumBlockWeight: Weight = MAXIMUM_BLOCK_WEIGHT;
	pub const Version: RuntimeVersion = VERSION;
	pub RuntimeBlockLength: BlockLength =
		BlockLength::max_with_normal_ratio(5 * 1024 * 1024, NORMAL_DISPATCH_RATIO);
	pub RuntimeBlockWeights: BlockWeights = BlockWeights::builder()
		.base_block(BlockExecutionWeight::get())
		.for_class(DispatchClass::all(), |weights| {
			weights.base_extrinsic = ExtrinsicBaseWeight::get();
		})
		.for_class(DispatchClass::Normal, |weights| {
			  weights.max_total = Some(NORMAL_DISPATCH_RATIO * MAXIMUM_BLOCK_WEIGHT);
		})
		.for_class(DispatchClass::Operational, |weights| {
			 weights.max_total = Some(MAXIMUM_BLOCK_WEIGHT);
			// Operational transactions have some extra reserved space, so that they
			// are included even if block reached `MAXIMUM_BLOCK_WEIGHT`.
			weights.reserved = Some(
				  MAXIMUM_BLOCK_WEIGHT - NORMAL_DISPATCH_RATIO * MAXIMUM_BLOCK_WEIGHT
			);
		})
		.avg_block_initialization(AVERAGE_ON_INITIALIZE_RATIO)
		.build_or_panic();
	pub const SS58Prefix: u8 = 36;
}

// system support impls
impl frame_system::Config for Runtime {
	/// Data to be associated with an account (other than nonce/transaction
	/// counter, which this module does regardless).
	type AccountData = pallet_balances::AccountData<Balance>;
	/// The identifier used to distinguish between accounts.
	type AccountId = AccountId;
	type BaseCallFilter = BaseCallFilter;
	/// The block type.
	type Block = Block;
	/// Maximum number of block number to block hash mappings to keep (oldest
	/// pruned first).
	type BlockHashCount = BlockHashCount;
	type BlockLength = RuntimeBlockLength;
	type BlockWeights = RuntimeBlockWeights;
	type DbWeight = RocksDbWeight;
	/// The type for hashing blocks and tries.
	type Hash = Hash;
	/// The hashing algorithm used.
	type Hashing = Hashing;
	/// The lookup mechanism to get account ID from whatever is passed in
	/// dispatchers.
	type Lookup = sp_runtime::traits::AccountIdLookup<AccountId, ()>;
	type MaxConsumers = frame_support::traits::ConstU32<16>;
	/// The nonce type for storing how many extrinsics an account has signed.
	type Nonce = Nonce;
	/// A function that is invoked when an account has been determined to be
	/// dead. All resources should be cleaned up associated with the given
	/// account.
	type OnKilledAccount = ();
	/// Handler for when a new account has just been created.
	type OnNewAccount = ();
	type OnSetCode = cumulus_pallet_parachain_system::ParachainSetCode<Self>;
	type PalletInfo = PalletInfo;
	/// The aggregated dispatch type that is available for extrinsics.
	type RuntimeCall = RuntimeCall;
	/// The overarching event type.
	type RuntimeEvent = RuntimeEvent;
	/// The ubiquitous origin type.
	type RuntimeOrigin = RuntimeOrigin;
	type RuntimeTask = RuntimeTask;
	type SS58Prefix = SS58Prefix;
	type SystemWeightInfo = weights::frame_system::WeightInfo<Runtime>;
	/// Get the chain's current version.
	type Version = Version;
}

/// Base Call Filter
pub struct BaseCallFilter;
impl Contains<RuntimeCall> for BaseCallFilter {
	fn contains(c: &RuntimeCall) -> bool {
		match c {
			RuntimeCall::PolkadotXcm(method) => match method {
				// Block these calls when called by a signed extrinsic.
				// Root will still be able to execute these.
				pallet_xcm::Call::execute { .. }
				| pallet_xcm::Call::transfer_assets { .. }
				| pallet_xcm::Call::teleport_assets { .. }
				| pallet_xcm::Call::reserve_transfer_assets { .. }
				| pallet_xcm::Call::limited_reserve_transfer_assets { .. }
				| pallet_xcm::Call::limited_teleport_assets { .. } => false,
				pallet_xcm::Call::__Ignore { .. } => {
					unimplemented!()
				}
				// Allow all these calls. Only send(..) is callable by signed the rest needs root.
				pallet_xcm::Call::send { .. }
				| pallet_xcm::Call::force_xcm_version { .. }
				| pallet_xcm::Call::force_suspension { .. }
				| pallet_xcm::Call::force_default_xcm_version { .. }
				| pallet_xcm::Call::force_subscribe_version_notify { .. }
				| pallet_xcm::Call::force_unsubscribe_version_notify { .. } => true,
			},
			// Disable all non-root EVM access
			RuntimeCall::EVM(_) => false,
			// We block this call since it includes Moonbeam trait implementations such
			// as UtilityEncodeCall and XcmTransact that we don't implement and don't want
			// arbitrary users calling it.
			RuntimeCall::XcmTransactor(
				pallet_xcm_transactor::Call::transact_through_derivative { .. },
			) => false,
			_ => true,
		}
	}
}

parameter_types! {
	pub const ReservedXcmpWeight: Weight = MAXIMUM_BLOCK_WEIGHT .saturating_div(4);
	pub const ReservedDmpWeight: Weight = MAXIMUM_BLOCK_WEIGHT.saturating_div(4);
	pub const RelayOrigin: AggregateMessageOrigin = AggregateMessageOrigin::Parent;
}

impl cumulus_pallet_parachain_system::Config for Runtime {
	type CheckAssociatedRelayNumber = cumulus_pallet_parachain_system::RelayNumberStrictlyIncreases;
	// Using weights for recomended hardware
	type DmpQueue = frame_support::traits::EnqueueWithOrigin<MessageQueue, RelayOrigin>;
	type OnSystemEvent = ();
	type OutboundXcmpMessageSource = XcmpQueue;
	type ReservedDmpWeight = ReservedDmpWeight;
	type ReservedXcmpWeight = ReservedXcmpWeight;
	type RuntimeEvent = RuntimeEvent;
	type SelfParaId = staging_parachain_info::Pallet<Runtime>;
<<<<<<< HEAD
	type WeightInfo = ();
=======
	type WeightInfo = cumulus_pallet_parachain_system::weights::SubstrateWeight<Runtime>;
>>>>>>> de2886f2
	type XcmpMessageHandler = XcmpQueue;
}

impl staging_parachain_info::Config for Runtime {}

parameter_types! {
	pub MessageQueueServiceWeight: Weight = Perbill::from_percent(35) * RuntimeBlockWeights::get().max_block;
}

impl pallet_message_queue::Config for Runtime {
	type HeapSize = sp_core::ConstU32<{ 64 * 1024 }>;
	type MaxStale = sp_core::ConstU32<8>;
	// Using weights for recomended hardware
	#[cfg(feature = "runtime-benchmarks")]
	type MessageProcessor =
		pallet_message_queue::mock_helpers::NoopMessageProcessor<AggregateMessageOrigin>;
	#[cfg(not(feature = "runtime-benchmarks"))]
	type MessageProcessor = staging_xcm_builder::ProcessXcmMessage<
		AggregateMessageOrigin,
		staging_xcm_executor::XcmExecutor<XcmConfig>,
		RuntimeCall,
	>;
	type QueueChangeHandler = NarrowOriginToSibling<XcmpQueue>;
	type QueuePausedQuery = NarrowOriginToSibling<XcmpQueue>;
	type RuntimeEvent = RuntimeEvent;
	type ServiceWeight = MessageQueueServiceWeight;
	type Size = u32;
<<<<<<< HEAD
	type WeightInfo = ();
=======
	type WeightInfo = pallet_message_queue::weights::SubstrateWeight<Runtime>;
>>>>>>> de2886f2
}

/// XCMP Queue is responsible to handle XCM messages coming directly from
/// sibling parachains.
impl cumulus_pallet_xcmp_queue::Config for Runtime {
	type ChannelInfo = ParachainSystem;
	type ControllerOrigin = EnsureRoot<AccountId>;
	type ControllerOriginConverter = XcmOriginToTransactDispatchOrigin;
	type MaxInboundSuspended = sp_core::ConstU32<1_000>;
	type PriceForSiblingDelivery = NoPriceForMessageDelivery<ParaId>;
	type RuntimeEvent = RuntimeEvent;
	type VersionWrapper = PolkadotXcm;
	type WeightInfo = weights::cumulus_pallet_xcmp_queue::WeightInfo<Runtime>;
	type XcmpQueue = TransformOrigin<MessageQueue, AggregateMessageOrigin, ParaId, ParaIdToSibling>;
<<<<<<< HEAD
=======
}

impl cumulus_pallet_dmp_queue::Config for Runtime {
	type DmpSink = frame_support::traits::EnqueueWithOrigin<MessageQueue, RelayOrigin>;
	type RuntimeEvent = RuntimeEvent;
	type WeightInfo = cumulus_pallet_dmp_queue::weights::SubstrateWeight<Runtime>;
>>>>>>> de2886f2
}

parameter_types! {
	pub const NativeToken: CurrencyId = CurrencyId::Native;
}

impl pallet_restricted_tokens::Config for Runtime {
	type Balance = Balance;
	type CurrencyId = CurrencyId;
	type Fungibles = OrmlTokens;
	type NativeFungible = Balances;
	type NativeToken = NativeToken;
	type PreCurrency = cfg_traits::Always;
	type PreExtrTransfer = (
		RestrictedTokens<Permissions>,
		PreNativeTransfer<TransferAllowList>,
	);
	type PreFungibleInspect = FungibleInspectPassthrough;
	type PreFungibleInspectHold = cfg_traits::Always;
	type PreFungibleMutate = cfg_traits::Always;
	type PreFungibleMutateHold = cfg_traits::Always;
	type PreFungibleTransfer = cfg_traits::Always;
	type PreFungiblesInspect = FungiblesInspectPassthrough;
	type PreFungiblesInspectHold = cfg_traits::Always;
	type PreFungiblesMutate = cfg_traits::Always;
	type PreFungiblesMutateHold = cfg_traits::Always;
	type PreFungiblesTransfer = cfg_traits::Always;
	type PreFungiblesUnbalanced = cfg_traits::Always;
	type PreReservableCurrency = cfg_traits::Always;
	type RuntimeEvent = RuntimeEvent;
	type RuntimeHoldReason = RuntimeHoldReason;
	type WeightInfo = weights::pallet_restricted_tokens::WeightInfo<Runtime>;
}

pub struct RestrictedTokens<P>(PhantomData<P>);
impl<P> PreConditions<TransferDetails<AccountId, CurrencyId, Balance>> for RestrictedTokens<P>
where
	P: PermissionsT<AccountId, Scope = PermissionScope<PoolId, CurrencyId>, Role = Role>,
{
	type Result = bool;

	fn check(details: TransferDetails<AccountId, CurrencyId, Balance>) -> bool {
		let TransferDetails {
			send,
			recv,
			id,
			amount: _amount,
		} = details;

		match id {
			CurrencyId::Tranche(pool_id, tranche_id) => {
				P::has(
					PermissionScope::Pool(pool_id),
					send,
					Role::PoolRole(PoolRole::TrancheInvestor(tranche_id, UNION)),
				) && P::has(
					PermissionScope::Pool(pool_id),
					recv,
					Role::PoolRole(PoolRole::TrancheInvestor(tranche_id, UNION)),
				)
			}
			_ => true,
		}
	}
}

parameter_types! {
	pub TreasuryAccount: AccountId = TreasuryPalletId::get().into_account_truncating();
}

pub struct CurrencyHooks<R>(sp_std::marker::PhantomData<R>);
impl<C: orml_tokens::Config> MutationHooks<AccountId, CurrencyId, Balance> for CurrencyHooks<C> {
	type OnDust = orml_tokens::TransferDust<Runtime, TreasuryAccount>;
	type OnKilledTokenAccount = ();
	type OnNewTokenAccount = ();
	type OnSlash = ();
	type PostDeposit = ();
	type PostTransfer = ();
	type PreDeposit = ();
	type PreTransfer = ();
}

impl orml_tokens::Config for Runtime {
	type Amount = IBalance;
	type Balance = Balance;
	type CurrencyHooks = CurrencyHooks<Runtime>;
	type CurrencyId = CurrencyId;
	type DustRemovalWhitelist = frame_support::traits::Nothing;
	type ExistentialDeposits = CurrencyED<Runtime>;
	type MaxLocks = MaxLocks;
	type MaxReserves = MaxReserves;
	type ReserveIdentifier = [u8; 8];
	type RuntimeEvent = RuntimeEvent;
	// NOTE: Call NOT exposed, default weights are fine
	type WeightInfo = ();
}

impl orml_asset_registry::module::Config for Runtime {
	type AssetId = CurrencyId;
	type AssetProcessor = asset_registry::CustomAssetProcessor;
	type AuthorityOrigin =
		asset_registry::AuthorityOrigin<RuntimeOrigin, EnsureRootOr<HalfOfCouncil>>;
	type Balance = Balance;
	type CustomMetadata = CustomMetadata;
	type RuntimeEvent = RuntimeEvent;
	type StringLimit = AssetStringLimit;
	// NOTE: Need no weights as spamming is not possible as the
	//       calls are only callable by `AuthorityOrigin`. In our
	//       case, pallet-pools and democracy
	type WeightInfo = ();
}

parameter_types! {
	pub const MinimumPeriod: Millis = SLOT_DURATION / 2;
}
impl pallet_timestamp::Config for Runtime {
	type MinimumPeriod = MinimumPeriod;
	/// A timestamp: milliseconds since the unix epoch.
	type Moment = Millis;
	type OnTimestampSet = Aura;
	type WeightInfo = weights::pallet_timestamp::WeightInfo<Runtime>;
}

// money stuff
parameter_types! {
	/// TransactionByteFee is set to 0.01 MicroCFG
	pub const TransactionByteFee: Balance = 1 * (MICRO_CFG / 100);
	/// This value increases the priority of `Operational` transactions by adding
	/// a "virtual tip" that's equal to the `OperationalFeeMultiplier * final_fee`.
	pub const OperationalFeeMultiplier: u8 = 5;
}

impl pallet_transaction_payment::Config for Runtime {
	type FeeMultiplierUpdate = SlowAdjustingFeeUpdate<Self>;
	type LengthToFee = ConstantMultiplier<Balance, TransactionByteFee>;
	type OnChargeTransaction = CurrencyAdapter<Balances, DealWithFees<Runtime>>;
	type OperationalFeeMultiplier = OperationalFeeMultiplier;
	type RuntimeEvent = RuntimeEvent;
	type WeightToFee = WeightToFee;
}

parameter_types! {
	// the minimum fee for an anchor is 500,000ths of a RAD.
	// This is set to a value so you can still get some return without getting your account removed.
	pub const ExistentialDeposit: Balance = 1 * MICRO_CFG;
	// For weight estimation, we assume that the most locks on an individual account will be 50.
	pub const MaxLocks: u32 = 50;
	pub const MaxReserves: u32 = 50;
}

impl pallet_balances::Config for Runtime {
	/// The means of storing the balances of an account.
	type AccountStore = System;
	/// The type for recording an account's balance.
	type Balance = Balance;
	/// Handler for the unbalanced reduction when removing a dust account.
	type DustRemoval = ();
	/// The minimum amount required to keep an account open.
	type ExistentialDeposit = ExistentialDeposit;
	type FreezeIdentifier = ();
	type MaxFreezes = ConstU32<10>;
	type MaxLocks = MaxLocks;
	type MaxReserves = MaxReserves;
	type ReserveIdentifier = [u8; 8];
	/// The overarching event type.
	type RuntimeEvent = RuntimeEvent;
	type RuntimeFreezeReason = RuntimeFreezeReason;
	type RuntimeHoldReason = RuntimeHoldReason;
	type WeightInfo = weights::pallet_balances::WeightInfo<Runtime>;
}

parameter_types! {
	pub const UncleGenerations: BlockNumber = 5;
}

// We only use find_author to pay in anchor pallet
impl pallet_authorship::Config for Runtime {
	type EventHandler = CollatorSelection;
	type FindAuthor = pallet_session::FindAccountFromAuthorIndex<Self, Aura>;
}

parameter_types! {
	pub Period: u32 = prod_or_fast!(6 * HOURS, 1 * MINUTES, "CFG_SESSION_PERIOD");
	pub const Offset: u32 = 0;
}

impl pallet_session::Config for Runtime {
	type Keys = SessionKeys;
	type NextSessionRotation = pallet_session::PeriodicSessions<Period, Offset>;
	type RuntimeEvent = RuntimeEvent;
	// Essentially just Aura, but lets be pedantic.
	type SessionHandler = <SessionKeys as sp_runtime::traits::OpaqueKeys>::KeyTypeIdProviders;
	type SessionManager = CollatorSelection;
	type ShouldEndSession = pallet_session::PeriodicSessions<Period, Offset>;
	type ValidatorId = <Self as frame_system::Config>::AccountId;
	// we don't have stash and controller, thus we don't need the convert as well.
	type ValidatorIdOf = pallet_collator_selection::IdentityCollator;
	type WeightInfo = weights::pallet_session::WeightInfo<Self>;
}

parameter_types! {
	#[derive(scale_info::TypeInfo, Debug, PartialEq, Eq, Clone)]
	pub const MaxAuthorities: u32 = 32;
}

impl pallet_aura::Config for Runtime {
	type AllowMultipleBlocksPerSlot = ConstBool<false>;
	type AuthorityId = AuraId;
	type DisabledValidators = ();
	type MaxAuthorities = MaxAuthorities;
}

impl cumulus_pallet_aura_ext::Config for Runtime {}

// substrate pallets
parameter_types! {
	// One storage item; value is size 4+4+16+32 bytes = 56 bytes.
	pub const DepositBase: Balance = 30 * CENTI_CFG;
	// Additional storage item size of 32 bytes.
	pub const DepositFactor: Balance = 5 * CENTI_CFG;
	pub const MaxSignatories: u16 = 100;
}

impl pallet_multisig::Config for Runtime {
	type Currency = Balances;
	type DepositBase = DepositBase;
	type DepositFactor = DepositFactor;
	type MaxSignatories = MaxSignatories;
	type RuntimeCall = RuntimeCall;
	type RuntimeEvent = RuntimeEvent;
	type WeightInfo = weights::pallet_multisig::WeightInfo<Runtime>;
}

parameter_types! {
	// One storage item; value is size 4+4+16+32 bytes = 56 bytes.
	pub const ProxyDepositBase: Balance = 30 * CENTI_CFG;
	// Additional storage item size of 32 bytes.
	pub const ProxyDepositFactor: Balance = 5 * CENTI_CFG;
	pub const MaxProxies: u16 = 32;
	pub const AnnouncementDepositBase: Balance = deposit(1, 8);
	pub const AnnouncementDepositFactor: Balance = deposit(0, 66);
	pub const MaxPending: u16 = 32;
}

/// The type used to represent the kinds of proxying allowed.
#[derive(
	Copy,
	Clone,
	Eq,
	PartialEq,
	Ord,
	PartialOrd,
	Encode,
	Decode,
	RuntimeDebug,
	MaxEncodedLen,
	TypeInfo,
)]
pub enum ProxyType {
	Any,
	NonTransfer,
	Governance,
	/// Deprecated ProxyType, that we are keeping due to the migration
	_Staking,
	NonProxy,
	Borrow,
	Invest,
	ProxyManagement,
	KeystoreManagement,
	PodOperation,
	PodAuth,
	PermissionManagement,
	Transfer,
}
impl Default for ProxyType {
	fn default() -> Self {
		Self::Any
	}
}

impl InstanceFilter<RuntimeCall> for ProxyType {
	fn filter(&self, c: &RuntimeCall) -> bool {
		match self {
			ProxyType::Any => true,
			ProxyType::NonTransfer => {
				matches!(
					c,
					RuntimeCall::System(..) |
					RuntimeCall::ParachainSystem(..) |
					RuntimeCall::Timestamp(..) |
					// Specifically omitting Balances
					RuntimeCall::CollatorSelection(..) |
					RuntimeCall::Session(..) |
					RuntimeCall::Multisig(..) |
					// The internal logic prevents upgrading
					// this proxy to a `ProxyType::Any` proxy
					// as long as the `is_superset` is correctly
					// configured
					RuntimeCall::Proxy(..) |
					RuntimeCall::Utility(..) |
					RuntimeCall::Scheduler(..) |
					RuntimeCall::Council(..) |
					RuntimeCall::Elections(..) |
					RuntimeCall::Democracy(..) |
					RuntimeCall::Identity(..) |
					RuntimeCall::Vesting(pallet_vesting::Call::vest {..}) |
					RuntimeCall::Vesting(pallet_vesting::Call::vest_other {..}) |
					// Specifically omitting Vesting `vested_transfer`, and `force_vested_transfer`
					RuntimeCall::Treasury(..) |
					RuntimeCall::Preimage(..) |
					RuntimeCall::Fees(..) |
					RuntimeCall::Anchor(..) |
					RuntimeCall::PoolSystem(..) |
					// Specifically omitting Loans `repay` & `borrow` for pallet_loans
					RuntimeCall::Loans(pallet_loans::Call::create{..}) |
					RuntimeCall::Loans(pallet_loans::Call::write_off{..}) |
					RuntimeCall::Loans(pallet_loans::Call::admin_write_off{..}) |
					RuntimeCall::Loans(pallet_loans::Call::propose_loan_mutation{..}) |
					RuntimeCall::Loans(pallet_loans::Call::apply_loan_mutation{..}) |
					RuntimeCall::Loans(pallet_loans::Call::close{..}) |
					RuntimeCall::Loans(pallet_loans::Call::propose_write_off_policy{..}) |
					RuntimeCall::Loans(pallet_loans::Call::apply_write_off_policy{..}) |
					RuntimeCall::Loans(pallet_loans::Call::update_portfolio_valuation{..}) |
                    RuntimeCall::Loans(pallet_loans::Call::propose_transfer_debt { .. }) |
                    RuntimeCall::Loans(pallet_loans::Call::apply_transfer_debt { .. }) |
					RuntimeCall::Permissions(..) |
					RuntimeCall::CollatorAllowlist(..) |
					// Specifically omitting Tokens
					// Specifically omitting Bridge
					RuntimeCall::Investments(pallet_investments::Call::collect_investments_for {..}) |
					RuntimeCall::Investments(pallet_investments::Call::collect_redemptions_for {..}) |
					// Specifically omitting Investments `update_invest_order`, `update_redeem_order`,
					// `collect_investments`, `collect_redemptions`
					// Specifically omitting LiquidityPools
					// Specifically omitting ALL XCM related pallets
					// Specifically omitting OrmlTokens
					// Specifically omitting ChainBridge
					// Specifically omitting Migration
					// Specifically omitting PoolRegistry `register`, `update`, `set_metadata`
					RuntimeCall::PoolRegistry(pallet_pool_registry::Call::execute_update {..}) |
					RuntimeCall::BlockRewards(..)
				)
			}
			ProxyType::Governance => matches!(
				c,
				RuntimeCall::Democracy(..)
					| RuntimeCall::Council(..)
					| RuntimeCall::Elections(..)
					| RuntimeCall::Utility(..)
			),
			ProxyType::_Staking => false,
			ProxyType::NonProxy => {
				matches!(c, RuntimeCall::Proxy(pallet_proxy::Call::proxy { .. }))
					|| !matches!(c, RuntimeCall::Proxy(..))
			}
			ProxyType::Borrow => {
				matches!(
					c,
					RuntimeCall::Loans(pallet_loans::Call::create { .. }) |
                    RuntimeCall::Loans(pallet_loans::Call::borrow { .. }) |
                    RuntimeCall::Loans(pallet_loans::Call::repay { .. }) |
                    RuntimeCall::Loans(pallet_loans::Call::write_off { .. }) |
                    RuntimeCall::Loans(pallet_loans::Call::apply_loan_mutation { .. }) |
                    RuntimeCall::Loans(pallet_loans::Call::close { .. }) |
                    RuntimeCall::Loans(pallet_loans::Call::apply_write_off_policy { .. }) |
                    RuntimeCall::Loans(pallet_loans::Call::update_portfolio_valuation { .. }) |
                    RuntimeCall::Loans(pallet_loans::Call::propose_transfer_debt { .. }) |
                    RuntimeCall::Loans(pallet_loans::Call::apply_transfer_debt { .. }) |
                    // Borrowers should be able to close and execute an epoch
                    // in order to get liquidity from repayments in previous epochs.
                    RuntimeCall::PoolSystem(pallet_pool_system::Call::close_epoch{..}) |
                    RuntimeCall::PoolSystem(pallet_pool_system::Call::submit_solution{..}) |
                    RuntimeCall::PoolSystem(pallet_pool_system::Call::execute_epoch{..}) |
                    RuntimeCall::Utility(pallet_utility::Call::batch_all{..}) |
                    RuntimeCall::Utility(pallet_utility::Call::batch{..}) |
                    // Borrowers should be able to swap back and forth between local currencies and their variants
                    RuntimeCall::TokenMux(pallet_token_mux::Call::burn {..}) |
                    RuntimeCall::TokenMux(pallet_token_mux::Call::deposit {..}) |
                    RuntimeCall::TokenMux(pallet_token_mux::Call::match_swap {..})
				) | ProxyType::PodOperation.filter(c)
			}
			ProxyType::Invest => matches!(
				c,
				RuntimeCall::Investments(pallet_investments::Call::update_invest_order{..}) |
				RuntimeCall::Investments(pallet_investments::Call::update_redeem_order{..}) |
				RuntimeCall::Investments(pallet_investments::Call::collect_investments{..}) |
				RuntimeCall::Investments(pallet_investments::Call::collect_redemptions{..}) |
				// Investors should be able to close and execute an epoch
				// in order to get their orders fulfilled.
				RuntimeCall::Loans(pallet_loans::Call::update_portfolio_valuation{..}) |
				RuntimeCall::PoolSystem(pallet_pool_system::Call::close_epoch{..}) |
				RuntimeCall::PoolSystem(pallet_pool_system::Call::submit_solution{..}) |
				RuntimeCall::PoolSystem(pallet_pool_system::Call::execute_epoch{..}) |
				RuntimeCall::Utility(pallet_utility::Call::batch_all{..}) |
				RuntimeCall::Utility(pallet_utility::Call::batch{..})
			),
			ProxyType::ProxyManagement => matches!(c, RuntimeCall::Proxy(..)),
			ProxyType::KeystoreManagement => matches!(
				c,
				RuntimeCall::Keystore(pallet_keystore::Call::add_keys { .. })
					| RuntimeCall::Keystore(pallet_keystore::Call::revoke_keys { .. })
			),
			ProxyType::PodOperation => matches!(
				c,
				RuntimeCall::Uniques(..)
					| RuntimeCall::Anchor(..)
					| RuntimeCall::Utility(pallet_utility::Call::batch_all { .. })
			),
			// This type of proxy is used only for authenticating with the centrifuge POD,
			// having it here also allows us to validate authentication with on-chain data.
			ProxyType::PodAuth => false,
			ProxyType::PermissionManagement => matches!(
				c,
				RuntimeCall::Permissions(pallet_permissions::Call::add { .. })
					| RuntimeCall::Permissions(pallet_permissions::Call::remove { .. })
					| RuntimeCall::Utility(pallet_utility::Call::batch_all { .. })
					| RuntimeCall::Utility(pallet_utility::Call::batch { .. })
			),
			ProxyType::Transfer => {
				matches!(
					c,
					RuntimeCall::XTokens(..)
						| RuntimeCall::Balances(..)
						| RuntimeCall::Tokens(..)
						| RuntimeCall::LiquidityPools(
							pallet_liquidity_pools::Call::transfer { .. }
								| pallet_liquidity_pools::Call::transfer_tranche_tokens { .. }
						)
				)
			}
		}
	}

	fn is_superset(&self, o: &Self) -> bool {
		match (self, o) {
			(x, y) if x == y => true,
			(ProxyType::Any, _) => true,
			(_, ProxyType::Any) => false,
			(_, ProxyType::NonProxy) => false,
			(ProxyType::NonTransfer, _) => true,
			_ => false,
		}
	}
}

impl pallet_proxy::Config for Runtime {
	type AnnouncementDepositBase = AnnouncementDepositBase;
	type AnnouncementDepositFactor = AnnouncementDepositFactor;
	type CallHasher = BlakeTwo256;
	type Currency = Balances;
	type MaxPending = MaxPending;
	type MaxProxies = MaxProxies;
	type ProxyDepositBase = ProxyDepositBase;
	type ProxyDepositFactor = ProxyDepositFactor;
	type ProxyType = ProxyType;
	type RuntimeCall = RuntimeCall;
	type RuntimeEvent = RuntimeEvent;
	type WeightInfo = weights::pallet_proxy::WeightInfo<Runtime>;
}

impl pallet_utility::Config for Runtime {
	type PalletsOrigin = OriginCaller;
	type RuntimeCall = RuntimeCall;
	type RuntimeEvent = RuntimeEvent;
	type WeightInfo = weights::pallet_utility::WeightInfo<Runtime>;
}

parameter_types! {
	pub MaximumSchedulerWeight: Weight = Perbill::from_percent(80) * MaximumBlockWeight::get();
	pub const MaxScheduledPerBlock: u32 = 50;
	// Retry a scheduled item every 10 blocks (2 minutes) until the preimage exists.
	pub const NoPreimagePostponement: Option<u32> = Some(10);
}

impl pallet_scheduler::Config for Runtime {
	type MaxScheduledPerBlock = MaxScheduledPerBlock;
	type MaximumWeight = MaximumSchedulerWeight;
	type OriginPrivilegeCmp = EqualPrivilegeOnly;
	type PalletsOrigin = OriginCaller;
	type Preimages = Preimage;
	type RuntimeCall = RuntimeCall;
	type RuntimeEvent = RuntimeEvent;
	type RuntimeOrigin = RuntimeOrigin;
	type ScheduleOrigin = EnsureRoot<AccountId>;
	type WeightInfo = weights::pallet_scheduler::WeightInfo<Runtime>;
}

parameter_types! {
	pub const PreimageMaxSize: u32 = 4096 * 1024;
	pub PreimageBaseDeposit: Balance = deposit(2, 64);
	pub PreimageByteDeposit: Balance = deposit(0, 1);
	pub const PreimageHoldReason: RuntimeHoldReason = RuntimeHoldReason::Preimage(pallet_preimage::HoldReason::Preimage);
}

impl pallet_preimage::Config for Runtime {
	type Consideration = HoldConsideration<
		AccountId,
		Balances,
		PreimageHoldReason,
		LinearStoragePrice<PreimageBaseDeposit, PreimageByteDeposit, Balance>,
	>;
	type Currency = Balances;
	type ManagerOrigin = EnsureRoot<AccountId>;
	type RuntimeEvent = RuntimeEvent;
	type WeightInfo = weights::pallet_preimage::WeightInfo<Runtime>;
}

parameter_types! {
	pub CouncilMotionDuration: BlockNumber = prod_or_fast!(5 * DAYS, 1 * MINUTES, "CFG_MOTION_DURATION");
	pub const CouncilMaxProposals: u32 = 100;
	pub const CouncilMaxMembers: u32 = 100;
	pub MaxProposalWeight: Weight = Perbill::from_percent(50) * RuntimeBlockWeights::get().max_block;
}

impl pallet_collective::Config<CouncilCollective> for Runtime {
	type DefaultVote = pallet_collective::PrimeDefaultVote;
	type MaxMembers = CouncilMaxMembers;
	type MaxProposalWeight = MaxProposalWeight;
	type MaxProposals = CouncilMaxProposals;
	type MotionDuration = CouncilMotionDuration;
	type Proposal = RuntimeCall;
	type RuntimeEvent = RuntimeEvent;
	type RuntimeOrigin = RuntimeOrigin;
	type SetMembersOrigin = EnsureRoot<AccountId>;
	type WeightInfo = weights::pallet_collective::WeightInfo<Runtime>;
}

parameter_types! {
	pub const CandidacyBond: Balance = 1000 * CFG;
	pub const VotingBond: Balance = 50 * CENTI_CFG;
	pub const VotingBondBase: Balance = 50 * CENTI_CFG;
	pub TermDuration: BlockNumber = prod_or_fast!(7 * DAYS, 1 * MINUTES, "CFG_TERM_DURATION");
	pub const DesiredMembers: u32 = 9;
	pub const DesiredRunnersUp: u32 = 9;
	pub const ElectionsPhragmenModuleId: LockIdentifier = *b"phrelect";

	pub const MaxVoters: u32 = 100;
	pub const MaxVotesPerVoter: u32 = 5;
}

// Make sure that there are no more than `MAX_MEMBERS` members elected via
// elections-phragmen.
const_assert!(DesiredMembers::get() <= CouncilMaxMembers::get());
impl pallet_elections_phragmen::Config for Runtime {
	/// How much should be locked up in order to submit one's candidacy.
	type CandidacyBond = CandidacyBond;
	type ChangeMembers = Council;
	type Currency = Balances;
	type CurrencyToVote = U128CurrencyToVote;
	/// Number of members to elect.
	type DesiredMembers = DesiredMembers;
	/// Number of runners_up to keep.
	type DesiredRunnersUp = DesiredRunnersUp;
	type InitializeMembers = Council;
	type KickedMember = Treasury;
	type LoserCandidate = Treasury;
	type MaxCandidates = MaxCandidates;
	type MaxVoters = MaxVoters;
	type MaxVotesPerVoter = MaxVotesPerVoter;
	type PalletId = ElectionsPhragmenModuleId;
	type RuntimeEvent = RuntimeEvent;
	/// How long each seat is kept. This defines the next block number at which
	/// an election round will happen. If set to zero, no elections are ever
	/// triggered and the module will be in passive mode.
	type TermDuration = TermDuration;
	/// Base deposit associated with voting
	type VotingBondBase = VotingBondBase;
	/// How much should be locked up in order to be able to submit votes.
	type VotingBondFactor = VotingBond;
	// NOTE: Benchmarks are failing with
	//       "Error: Input("failed to submit candidacy")"
	type WeightInfo = weights::pallet_elections_phragmen::WeightInfo<Runtime>;
}

parameter_types! {
	pub  LaunchPeriod: BlockNumber = prod_or_fast!(7 * DAYS, 1 * MINUTES, "CFG_LAUNCH_PERIOD");
	pub  VotingPeriod: BlockNumber = prod_or_fast!(7 * DAYS, 1 * MINUTES, "CFG_VOTING_PERIOD");
	pub  FastTrackVotingPeriod: BlockNumber = prod_or_fast!(3 * HOURS, 1 * MINUTES, "CFG_FAST_TRACK_VOTING_PERIOD");
	pub const InstantAllowed: bool = false;
	pub const MinimumDeposit: Balance = 1000 * CFG;
	pub  EnactmentPeriod: BlockNumber = prod_or_fast!(8 * DAYS, 1 * MINUTES, "CFG_ENACTMENT_PERIOD");
	pub  CooloffPeriod: BlockNumber = prod_or_fast!(7 * DAYS, 1 * MINUTES, "CFG_COOLOFF_PERIOD");
	pub const MaxProposals: u32 = 100;
	pub const MaxVotes: u32 = 100;
}

impl pallet_democracy::Config for Runtime {
	type BlacklistOrigin = EnsureRoot<AccountId>;
	// To cancel a proposal before it has been passed, must be root.
	type CancelProposalOrigin = EnsureRoot<AccountId>;
	// To cancel a proposal which has been passed, 2/3 of the council must agree to
	// it.
	type CancellationOrigin = EnsureRootOr<TwoThirdOfCouncil>;
	/// Period in blocks where an external proposal may not be re-submitted
	/// after being vetoed.
	type CooloffPeriod = CooloffPeriod;
	type Currency = Balances;
	/// The minimum period of locking and the period between a proposal being
	/// approved and enacted.
	///
	/// It should generally be a little more than the unstake period to ensure
	/// that voting stakers have an opportunity to remove themselves from the
	/// system in the case where they are on the losing side of a vote.
	type EnactmentPeriod = EnactmentPeriod;
	/// A unanimous council can have the next scheduled referendum be a straight
	/// default-carries (NTB) vote.
	type ExternalDefaultOrigin = AllOfCouncil;
	/// A simple-majority can have the next scheduled referendum be a straight
	/// majority-carries vote.
	type ExternalMajorityOrigin = EnsureProportionAtLeast<AccountId, CouncilCollective, 1, 2>;
	/// A straight majority of the council can decide what their next motion is.
	type ExternalOrigin = HalfOfCouncil;
	/// Half of the council can have an ExternalMajority/ExternalDefault vote
	/// be tabled immediately and with a shorter voting/enactment period.
	type FastTrackOrigin = EnsureRootOr<HalfOfCouncil>;
	type FastTrackVotingPeriod = FastTrackVotingPeriod;
	type InstantAllowed = InstantAllowed;
	type InstantOrigin = EnsureRootOr<AllOfCouncil>;
	// Same as EnactmentPeriod
	/// How often (in blocks) new public referenda are launched.
	type LaunchPeriod = LaunchPeriod;
	type MaxBlacklisted = ConstU32<100>;
	type MaxDeposits = ConstU32<100>;
	type MaxProposals = MaxProposals;
	type MaxVotes = MaxVotes;
	/// The minimum amount to be used as a deposit for a public referendum
	/// proposal.
	type MinimumDeposit = MinimumDeposit;
	type PalletsOrigin = OriginCaller;
	type Preimages = Preimage;
	type RuntimeEvent = RuntimeEvent;
	type Scheduler = Scheduler;
	/// Handler for the unbalanced reduction when slashing a preimage deposit.
	type Slash = Treasury;
	type SubmitOrigin = EnsureSigned<AccountId>;
	// Any single council member may veto a coming council proposal, however they
	// can only do it once and it lasts only for the cooloff period.
	type VetoOrigin = EnsureMember<AccountId, CouncilCollective>;
	type VoteLockingPeriod = EnactmentPeriod;
	/// How often (in blocks) to check for new votes.
	type VotingPeriod = VotingPeriod;
	type WeightInfo = weights::pallet_democracy::WeightInfo<Runtime>;
}

parameter_types! {
	pub const MaxSubAccounts: u32 = 100;
	pub const MaxAdditionalFields: u32 = 100;
	pub const BasicDeposit: Balance = 100 * CFG;
	pub const ByteDeposit: Balance = deposit(0, 1);
	pub const SubAccountDeposit: Balance = 20 * CFG;
	pub const MaxRegistrars: u32 = 20;
}

impl pallet_identity::Config for Runtime {
	type BasicDeposit = BasicDeposit;
	type ByteDeposit = ByteDeposit;
	type Currency = Balances;
	type ForceOrigin = EnsureRootOr<EnsureProportionMoreThan<AccountId, CouncilCollective, 1, 2>>;
	type IdentityInformation = pallet_identity::legacy::IdentityInfo<MaxAdditionalFields>;
	type MaxRegistrars = MaxRegistrars;
	type MaxSubAccounts = MaxSubAccounts;
	type MaxSuffixLength = ConstU32<7>;
	type MaxUsernameLength = ConstU32<32>;
	type OffchainSignature = Signature;
	type PendingUsernameExpiration = ConstU32<{ 7 * DAYS }>;
	type RegistrarOrigin =
		EnsureRootOr<EnsureProportionMoreThan<AccountId, CouncilCollective, 1, 2>>;
	type RuntimeEvent = RuntimeEvent;
	type SigningPublicKey = <Signature as Verify>::Signer;
	type Slashed = Treasury;
	type SubAccountDeposit = SubAccountDeposit;
	type UsernameAuthorityOrigin = EnsureRoot<Self::AccountId>;
	type WeightInfo = weights::pallet_identity::WeightInfo<Runtime>;
}

parameter_types! {
	pub const MinVestedTransfer: Balance = MIN_VESTING * CFG;
	pub UnvestedFundsAllowedWithdrawReasons: WithdrawReasons =
		 WithdrawReasons::except(WithdrawReasons::TRANSFER | WithdrawReasons::RESERVE);
}

impl pallet_vesting::Config for Runtime {
	type BlockNumberProvider = System;
	type BlockNumberToBalance = ConvertInto;
	type Currency = Balances;
	type MinVestedTransfer = MinVestedTransfer;
	type RuntimeEvent = RuntimeEvent;
	type UnvestedFundsAllowedWithdrawReasons = UnvestedFundsAllowedWithdrawReasons;
	type WeightInfo = weights::pallet_vesting::WeightInfo<Runtime>;

	const MAX_VESTING_SCHEDULES: u32 = 3;
}

parameter_types! {
	// 5% of the proposal value need to be bonded. This will be returned
	pub const ProposalBond: Permill = Permill::from_percent(5);

	// Minimum amount to bond per proposal. This will be the least that gets bonded per proposal
	// if the above yields to lower value
	pub const ProposalBondMinimum: Balance = 1000 * CFG;

	// Maximum amount to bond per proposal. This will be the most that gets bonded per proposal
	pub const ProposalBondMaximum: Balance = 5000 * CFG;

	// periods between treasury spends
	pub const SpendPeriod: BlockNumber = 14 * DAYS;
	pub const PayoutPeriod: BlockNumber = 30 * DAYS;

	// percentage of treasury we burn per Spend period if there is a surplus
	// If the treasury is able to spend on all the approved proposals and didn't miss any
	// then we burn % amount of remaining balance
	// If the treasury couldn't spend on all the approved proposals, then we dont burn any
	pub const Burn: Permill = Permill::from_percent(0);

	// treasury pallet account id
	pub const TreasuryPalletId: PalletId = cfg_types::ids::TREASURY_PALLET_ID;

	// Maximum number of approvals that can be in the spending queue
	pub const MaxApprovals: u32 = 100;
}

impl pallet_treasury::Config for Runtime {
	type ApproveOrigin = EnsureRootOr<HalfOfCouncil>;
	type AssetKind = ();
	type BalanceConverter = UnityAssetBalanceConversion;
	#[cfg(feature = "runtime-benchmarks")]
	type BenchmarkHelper = ();
	type Beneficiary = Self::AccountId;
	type BeneficiaryLookup = IdentityLookup<Self::Beneficiary>;
	type Burn = Burn;
	type BurnDestination = ();
	type Currency = Tokens;
	type MaxApprovals = MaxApprovals;
	type OnSlash = Treasury;
	type PalletId = TreasuryPalletId;
	type Paymaster = PayFromAccount<Balances, TreasuryAccount>;
	type PayoutPeriod = PayoutPeriod;
	type ProposalBond = ProposalBond;
	type ProposalBondMaximum = ProposalBondMaximum;
	type ProposalBondMinimum = ProposalBondMinimum;
	type RejectOrigin = EnsureRootOr<HalfOfCouncil>;
	type RuntimeEvent = RuntimeEvent;
	type SpendFunds = ();
	type SpendOrigin = frame_support::traits::NeverEnsureOrigin<Balance>;
	type SpendPeriod = SpendPeriod;
<<<<<<< HEAD
	type WeightInfo = (); // Using default weights for recomended hardware
=======
	type WeightInfo = pallet_treasury::weights::SubstrateWeight<Runtime>;
>>>>>>> de2886f2
}

// our pallets
parameter_types! {
	pub const DefaultFeeValue: Balance = DEFAULT_FEE_VALUE;
}

impl pallet_fees::Config for Runtime {
	type Currency = Balances;
	type DefaultFeeValue = DefaultFeeValue;
	type FeeChangeOrigin = EnsureRootOr<HalfOfCouncil>;
	type FeeKey = FeeKey;
	type RuntimeEvent = RuntimeEvent;
	type Treasury = pallet_treasury::Pallet<Self>;
	type WeightInfo = weights::pallet_fees::WeightInfo<Self>;
}

parameter_types! {
	pub const CommitAnchorFeeKey: FeeKey = FeeKey::AnchorsCommit;
	pub const PreCommitDepositFeeKey: FeeKey = FeeKey::AnchorsPreCommit;
}

impl pallet_anchors::Config for Runtime {
	type CommitAnchorFeeKey = CommitAnchorFeeKey;
	type Currency = Balances;
	type Fees = Fees;
	type PreCommitDepositFeeKey = PreCommitDepositFeeKey;
	type WeightInfo = weights::pallet_anchors::WeightInfo<Self>;
}

impl pallet_collator_allowlist::Config for Runtime {
	type RuntimeEvent = RuntimeEvent;
	type ValidatorId = AccountId;
	type ValidatorRegistration = Session;
	type WeightInfo = weights::pallet_collator_allowlist::WeightInfo<Self>;
}

parameter_types! {
	pub NativeTokenId: chainbridge::ResourceId = chainbridge::derive_resource_id(1, &sp_io::hashing::blake2_128(&cfg_types::ids::CHAIN_BRIDGE_NATIVE_TOKEN_ID));
	pub const NativeTokenTransferFeeKey: FeeKey = FeeKey::BridgeNativeTransfer;
}

impl pallet_bridge::Config for Runtime {
	type BridgeOrigin = chainbridge::EnsureBridge<Runtime>;
	type BridgePalletId = ChainBridgePalletId;
	type Currency = Balances;
	type Fees = Fees;
	type NativeTokenId = NativeTokenId;
	type NativeTokenTransferFeeKey = NativeTokenTransferFeeKey;
	type RuntimeEvent = RuntimeEvent;
	// NOTE: No benchmarks available.
	//       Might need to do that if we
	//       extend the bridge usage
	//       For now fine.
	type WeightInfo = ();
}

parameter_types! {
	pub const ChainId: chainbridge::ChainId = 1;
	pub const ProposalLifetime: u32 = 500;
	pub const ChainBridgePalletId: PalletId = cfg_types::ids::CHAIN_BRIDGE_PALLET_ID;
	pub const RelayerVoteThreshold: u32 = chainbridge::constants::DEFAULT_RELAYER_VOTE_THRESHOLD;
}

impl chainbridge::Config for Runtime {
	/// A 75% majority of the council can update bridge settings.
	type AdminOrigin =
		pallet_collective::EnsureProportionAtLeast<AccountId, CouncilCollective, 3, 4>;
	type ChainId = ChainId;
	type PalletId = ChainBridgePalletId;
	type Proposal = RuntimeCall;
	type ProposalLifetime = ProposalLifetime;
	type RelayerVoteThreshold = RelayerVoteThreshold;
	type RuntimeEvent = RuntimeEvent;
	// NOTE: No benchmarks available.
	//       External pallet, we use a fork of.
	//       If we extend using this bridge
	//       we need to write appropriate benches.
	type WeightInfo = ();
}

// Parameterize collator selection pallet
parameter_types! {
	pub const PotId: PalletId = cfg_types::ids::STAKE_POT_PALLET_ID;
	#[derive(scale_info::TypeInfo, Debug, PartialEq, Eq, Clone)]
	pub const MaxCandidates: u32 = 20;
	pub const MinEligibleCollators: u32 = 5;
	pub const SessionLength: BlockNumber = 6 * HOURS;
	pub const MaxInvulnerables: u32 = 100;
}

// Implement Collator Selection pallet configuration trait for the runtime
impl pallet_collator_selection::Config for Runtime {
	type Currency = Balances;
	// should be a multiple of session or things will get inconsistent
	type KickThreshold = Period;
	type MaxCandidates = MaxCandidates;
	type MaxInvulnerables = MaxInvulnerables;
	type MinEligibleCollators = MinEligibleCollators;
	type PotId = PotId;
	type RuntimeEvent = RuntimeEvent;
	type UpdateOrigin = EnsureRootOr<ThreeFourthOfCouncil>;
	type ValidatorId = <Self as frame_system::Config>::AccountId;
	type ValidatorIdOf = pallet_collator_selection::IdentityCollator;
	type ValidatorRegistration = CollatorAllowlist;
	type WeightInfo = weights::pallet_collator_selection::WeightInfo<Self>;
}

/// Xcm Weigher shared between multiple Xcm-related configs.
pub type XcmWeigher =
	staging_xcm_builder::FixedWeightBounds<UnitWeightCost, RuntimeCall, MaxInstructions>;

parameter_types! {
	// 1 DOT, which has 10 decimals, should be enough to cover for fees opening/accepting hrmp channels.
	pub MaxHrmpRelayFee: Asset = (Location::parent(), 10_000_000_000u128).into();
}

impl pallet_xcm_transactor::Config for Runtime {
	type AccountIdToLocation = AccountIdToLocation;
	type AssetTransactor = FungiblesTransactor;
	type Balance = Balance;
	type BaseXcmWeight = BaseXcmWeight;
	type CurrencyId = CurrencyId;
	type CurrencyIdToLocation = CurrencyIdConvert;
	type DerivativeAddressRegistrationOrigin = EnsureRootOr<HalfOfCouncil>;
	type HrmpManipulatorOrigin = EnsureRootOr<HalfOfCouncil>;
	type HrmpOpenOrigin = EnsureRoot<AccountId>;
	type MaxHrmpFee = staging_xcm_builder::Case<MaxHrmpRelayFee>;
	type ReserveProvider = xcm_primitives::AbsoluteAndRelativeReserve<SelfLocation>;
	type RuntimeEvent = RuntimeEvent;
	type SelfLocation = SelfLocation;
	type SovereignAccountDispatcherOrigin = EnsureRootOr<HalfOfCouncil>;
	type Transactor = xcm_transactor::NullTransactor;
	type UniversalLocation = UniversalLocation;
	type Weigher = XcmWeigher;
	type WeightInfo = ();
	type XcmSender = XcmRouter;
}

// Block Rewards

parameter_types! {
	#[derive(scale_info::TypeInfo, Debug, PartialEq, Eq, Clone)]
	pub const MaxChangesPerEpoch: u32 = 50;
	pub const BlockRewardsPalletId: PalletId = cfg_types::ids::BLOCK_REWARDS_PALLET_ID;
	pub const RewardCurrency: CurrencyId = CurrencyId::Native;
}

impl pallet_rewards::Config<instances::BlockRewards> for Runtime {
	type Currency = Tokens;
	type CurrencyId = CurrencyId;
	type GroupId = u32;
	type PalletId = BlockRewardsPalletId;
	type RewardCurrency = RewardCurrency;
	// Must not change this to ensure block rewards are minted
	type RewardIssuance =
		pallet_rewards::issuance::MintReward<AccountId, Balance, CurrencyId, Tokens>;
	type RewardMechanism = pallet_rewards::mechanism::base::Mechanism<
		Balance,
		IBalance,
		FixedI128,
		SingleCurrencyMovement,
	>;
	type RuntimeEvent = RuntimeEvent;
}

parameter_types! {
	pub const BlockRewardCurrency: CurrencyId = CurrencyId::Staking(StakingCurrency::BlockRewards);
	pub const StakeAmount: Balance = cfg_types::consts::rewards::DEFAULT_COLLATOR_STAKE;
	pub const CollatorGroupId: u32 = cfg_types::ids::COLLATOR_GROUP_ID;
}

impl pallet_block_rewards::Config for Runtime {
	type AdminOrigin = EnsureRootOr<HalfOfCouncil>;
	type AuthorityId = AuraId;
	type Balance = Balance;
	type CurrencyId = CurrencyId;
	type MaxCollators = MaxAuthorities;
	type Rate = Rate;
	type Rewards = BlockRewardsBase;
	type RuntimeEvent = RuntimeEvent;
	type StakeAmount = StakeAmount;
	type StakeCurrencyId = BlockRewardCurrency;
	type StakeGroupId = CollatorGroupId;
	type Time = Timestamp;
	type Tokens = Tokens;
	// Must not change this as long as we want to mint rewards into the treasury
	type TreasuryPalletId = TreasuryPalletId;
	type Weight = u64;
	type WeightInfo = weights::pallet_block_rewards::WeightInfo<Runtime>;
}

// Liquidity rewards

parameter_types! {
	#[derive(scale_info::TypeInfo)]
	pub const MaxCurrencyMovements: u32 = 50;
	#[derive(scale_info::TypeInfo)]
	pub const MaxGroups: u32 = 20;
	pub const LiquidityRewardsPalletId: PalletId = cfg_types::ids::LIQUIDITY_REWARDS_PALLET_ID;
	pub const InitialEpochDuration: Millis = SECONDS_PER_MINUTE * 1000; // 1 min in milliseconds
}

impl pallet_rewards::mechanism::gap::Config for Runtime {
	type Balance = Balance;
	type DistributionId = u32;
	type IBalance = IBalance;
	type MaxCurrencyMovements = MaxCurrencyMovements;
	type Rate = FixedI128;
}

impl pallet_liquidity_rewards::Config for Runtime {
	type AdminOrigin = EnsureRootOr<HalfOfCouncil>;
	type Balance = Balance;
	type CurrencyId = CurrencyId;
	type GroupId = u32;
	type InitialEpochDuration = InitialEpochDuration;
	type MaxChangesPerEpoch = MaxChangesPerEpoch;
	type MaxGroups = MaxGroups;
	type Rewards = LiquidityRewardsBase;
	type RuntimeEvent = RuntimeEvent;
	type Timer = Timestamp;
	type Weight = u64;
	type WeightInfo = weights::pallet_liquidity_rewards::WeightInfo<Runtime>;
}

impl pallet_rewards::Config<pallet_rewards::Instance2> for Runtime {
	type Currency = Tokens;
	type CurrencyId = CurrencyId;
	type GroupId = u32;
	type PalletId = LiquidityRewardsPalletId;
	type RewardCurrency = RewardCurrency;
	type RewardIssuance =
		pallet_rewards::issuance::MintReward<AccountId, Balance, CurrencyId, Tokens>;
	type RewardMechanism = GapRewardMechanism;
	type RuntimeEvent = RuntimeEvent;
}

// Pool config parameters
parameter_types! {
	pub const PoolPalletId: frame_support::PalletId = cfg_types::ids::POOLS_PALLET_ID;

	/// The index with which this pallet is instantiated in this runtime.
	pub PoolPalletIndex: u8 = <PoolSystem as PalletInfoAccess>::index() as u8;

	pub const MinUpdateDelay: u64 = if cfg!(feature = "runtime-benchmarks") {
		0 // Disable update delay in benchmarks
	} else {
		7 * SECONDS_PER_DAY // 7 days notice
	};

	pub const ChallengeTime: BlockNumber = if cfg!(feature = "runtime-benchmarks") {
		0 // Disable challenge time in benchmarks
	} else {
		30 * MINUTES // half an hour to challenge solutions
	};

	// Defaults for pool parameters
	pub const DefaultMinEpochTime: u64 = if cfg!(feature = "runtime-benchmarks") {
		0 // Allow short epoch time in benchmarks and multiple close in one block
	} else {
		23 * SECONDS_PER_HOUR + 50 * SECONDS_PER_MINUTE // 23h and 50 minutes
	};

	pub const DefaultMaxNAVAge: u64 = if cfg!(feature = "runtime-benchmarks") {
		1 * SECONDS_PER_HOUR // 1 hour
	} else {
		0 // forcing update_nav + close epoch in same block
	};

	// Runtime-defined constraints for pool parameters
	pub const MinEpochTimeLowerBound: u64 = if cfg!(feature = "runtime-benchmarks") {
		0 // Allow short epoch time in benchmarks and multiple close in one block
	} else {
		1 * SECONDS_PER_HOUR // 1 hour
	};
	pub const MinEpochTimeUpperBound: u64 = 30 * SECONDS_PER_DAY; // 1 month
	pub const MaxNAVAgeUpperBound: u64 = if cfg!(feature = "runtime-benchmarks") {
		1 * SECONDS_PER_HOUR // Allow an aged NAV in benchmarks
	} else {
		0
	};

	// Pool metadata limit
	#[derive(scale_info::TypeInfo, Eq, PartialEq, Debug, Clone, Copy )]
	pub const MaxSizeMetadata: u32 = 46; // length of IPFS hash

	// Deposit to create a pool. This covers pool data, loan data, and permissions data.
	pub const PoolDeposit: Balance = 1000 * CFG;
}

pub struct PoolCurrency;
impl Contains<CurrencyId> for PoolCurrency {
	fn contains(id: &CurrencyId) -> bool {
		match id {
			CurrencyId::Tranche(_, _) | CurrencyId::Native | CurrencyId::Staking(_) => false,
			_ => OrmlAssetRegistry::metadata(&id)
				.map(|m| m.additional.pool_currency)
				.unwrap_or(false),
		}
	}
}

pub struct UpdateGuard;
impl PoolUpdateGuard for UpdateGuard {
	type Moment = Seconds;
	type PoolDetails = PoolDetails<
		CurrencyId,
		TrancheCurrency,
		u32,
		Balance,
		Rate,
		TrancheWeight,
		TrancheId,
		PoolId,
		MaxTranches,
	>;
	type ScheduledUpdateDetails = ScheduledUpdateDetails<Rate, AssetStringLimit, MaxTranches>;

	fn released(
		pool: &Self::PoolDetails,
		update: &Self::ScheduledUpdateDetails,
		_now: Self::Moment,
	) -> bool {
		// - We check whether between the submission of the update this call there has
		//   been an epoch close event.
		// - We check for greater equal in order to forbid batching those two in one
		//   block
		if !cfg!(feature = "runtime-benchmarks") && update.submitted_at >= pool.epoch.last_closed {
			return false;
		}

		let pool_id = pool.tranches.of_pool();
		// We do not allow releasing updates during epoch
		// closing.
		//
		// This is needed as:
		// - investment side starts new order round with zero orders at epoch_closing
		// - the pool might only fulfill x < 100% of redemptions -> not all redemptions
		//   would be fulfilled after epoch_execution
		if PoolSystem::epoch_targets(pool_id).is_some() {
			return false;
		}

		// There should be no outstanding redemption orders.
		let acc_outstanding_redemptions = pool
			.tranches
			.ids_non_residual_top()
			.iter()
			.map(|tranche_id| {
				let investment_id = TrancheCurrency::generate(pool_id, *tranche_id);
				Investments::redeem_orders(investment_id).amount
			})
			.fold(Balance::zero(), |acc, redemption| {
				acc.saturating_add(redemption)
			});

		if acc_outstanding_redemptions != 0u128 {
			return false;
		}

		true
	}
}

impl pallet_pool_registry::Config for Runtime {
	type AssetRegistry = OrmlAssetRegistry;
	type Balance = Balance;
	type CurrencyId = CurrencyId;
	type InterestRate = Rate;
	type MaxSizeMetadata = MaxSizeMetadata;
	type MaxTranches = MaxTranches;
	type ModifyPool = pallet_pool_system::Pallet<Self>;
	type ModifyWriteOffPolicy = pallet_loans::Pallet<Self>;
	type Permission = Permissions;
	type PoolCreateOrigin = EnsureRoot<AccountId>;
	type PoolFeesInspect = PoolFees;
	type PoolId = PoolId;
	type RuntimeEvent = RuntimeEvent;
	type TrancheCurrency = TrancheCurrency;
	type TrancheId = TrancheId;
	type WeightInfo = weights::pallet_pool_registry::WeightInfo<Runtime>;
}

impl pallet_pool_system::Config for Runtime {
	type AdminOrigin = runtime_common::pool::LiquidityAndPoolAdminOrRoot<Runtime>;
	type AssetRegistry = OrmlAssetRegistry;
	type AssetsUnderManagementNAV = Loans;
	type Balance = Balance;
	type BalanceRatio = Quantity;
	type ChallengeTime = ChallengeTime;
	type Currency = Balances;
	type CurrencyId = CurrencyId;
	type DefaultMaxNAVAge = DefaultMaxNAVAge;
	type DefaultMinEpochTime = DefaultMinEpochTime;
	type EpochId = PoolEpochId;
	type Investments = Investments;
	type MaxNAVAgeUpperBound = MaxNAVAgeUpperBound;
	type MaxTranches = MaxTranches;
	type MinEpochTimeLowerBound = MinEpochTimeLowerBound;
	type MinEpochTimeUpperBound = MinEpochTimeUpperBound;
	type MinUpdateDelay = MinUpdateDelay;
	type OnEpochTransition = PoolFees;
	type PalletId = PoolPalletId;
	type PalletIndex = PoolPalletIndex;
	type Permission = Permissions;
	type PoolCreateOrigin = EnsureRoot<AccountId>;
	type PoolCurrency = PoolCurrency;
	type PoolDeposit = PoolDeposit;
	type PoolFees = PoolFees;
	type PoolFeesNAV = PoolFees;
	type PoolId = PoolId;
	type Rate = Rate;
	type RuntimeChange = runtime_common::changes::RuntimeChange<Runtime>;
	type RuntimeEvent = RuntimeEvent;
	type StringLimit = AssetStringLimit;
	type Time = Timestamp;
	type Tokens = Tokens;
	type TrancheCurrency = TrancheCurrency;
	type TrancheId = TrancheId;
	type TrancheWeight = TrancheWeight;
	type UpdateGuard = UpdateGuard;
	type WeightInfo = weights::pallet_pool_system::WeightInfo<Runtime>;
}

parameter_types! {
	#[derive(Encode, Decode, Debug, Eq, PartialEq, PartialOrd, scale_info::TypeInfo, Clone)]
	#[cfg_attr(feature = "std", derive(frame_support::Serialize, frame_support::Deserialize))]
	pub const MaxTranches: u32 = 5;

	// How much time should lapse before a tranche investor can be removed
	#[derive(Debug, Eq, PartialEq, scale_info::TypeInfo, Clone)]
	pub const MinDelay: Seconds = 7 * SECONDS_PER_DAY;

	#[derive(Debug, Eq, PartialEq, scale_info::TypeInfo, Clone)]
	pub const MaxRolesPerPool: u32 = 10_000;
}

pub struct Editors;
impl
	Contains<(
		AccountId,
		Option<Role<TrancheId>>,
		PermissionScope<PoolId, CurrencyId>,
		Role<TrancheId>,
	)> for Editors
{
	fn contains(
		t: &(
			AccountId,
			Option<Role<TrancheId>>,
			PermissionScope<PoolId, CurrencyId>,
			Role<TrancheId>,
		),
	) -> bool {
		let (_editor, maybe_role, _scope, role) = t;
		if let Some(with_role) = maybe_role {
			match *with_role {
				Role::PoolRole(PoolRole::PoolAdmin) => match *role {
					// PoolAdmins can manage all other admins, but not tranche investors
					Role::PoolRole(PoolRole::TrancheInvestor(_, _)) => false,
					Role::PoolRole(..) => true,
					_ => false,
				},
				Role::PoolRole(PoolRole::InvestorAdmin) => matches!(
					*role,
					Role::PoolRole(PoolRole::TrancheInvestor(_, _))
						| Role::PoolRole(PoolRole::PODReadAccess)
				),
				Role::PermissionedCurrencyRole(PermissionedCurrencyRole::Manager) => matches!(
					*role,
					Role::PermissionedCurrencyRole(PermissionedCurrencyRole::Holder(_))
				),
				_ => false,
			}
		} else {
			false
		}
	}
}

parameter_types! {
	pub const MaxPoolFeesPerBucket: u32 = MAX_POOL_FEES_PER_BUCKET;
	pub const PoolFeesPalletId: PalletId = cfg_types::ids::POOL_FEES_PALLET_ID;
	pub const MaxFeesPerPool: u32 = MAX_FEES_PER_POOL;
}

impl pallet_pool_fees::Config for Runtime {
	type Balance = Balance;
	type ChangeGuard = PoolSystem;
	type CurrencyId = CurrencyId;
	type FeeId = PoolFeeId;
	type IsPoolAdmin = PoolAdminCheck<Permissions>;
	type MaxFeesPerPool = MaxFeesPerPool;
	type MaxPoolFeesPerBucket = MaxPoolFeesPerBucket;
	type PalletId = PoolFeesPalletId;
	type PoolId = PoolId;
	type PoolReserve = PoolSystem;
	type Rate = Rate;
	type RuntimeChange = runtime_common::changes::RuntimeChange<Runtime>;
	type RuntimeEvent = RuntimeEvent;
	type Time = Timestamp;
	type Tokens = Tokens;
	type WeightInfo = weights::pallet_pool_fees::WeightInfo<Self>;
}

impl pallet_permissions::Config for Runtime {
	type AdminOrigin = EnsureRootOr<HalfOfCouncil>;
	type Editors = Editors;
	type MaxRolesPerScope = MaxRolesPerPool;
	type Role = Role<TrancheId>;
	type RuntimeEvent = RuntimeEvent;
	type Scope = PermissionScope<PoolId, CurrencyId>;
	type Storage = PermissionRoles<TimeProvider<Timestamp>, MinDelay, TrancheId, MaxTranches>;
	type WeightInfo = weights::pallet_permissions::WeightInfo<Runtime>;
}

parameter_types! {
	pub const MaxOutstandingCollects: u32 = 10;
}

/// Checks whether the given `who` has the role
/// of a `TrancheInvestor` for the given pool.
pub struct IsTrancheInvestor<P, T>(PhantomData<(P, T)>);
impl<
		P: PermissionsT<AccountId, Scope = PermissionScope<PoolId, CurrencyId>, Role = Role>,
		T: UnixTime,
	> PreConditions<OrderType<AccountId, TrancheCurrency, Balance>> for IsTrancheInvestor<P, T>
{
	type Result = DispatchResult;

	fn check(order: OrderType<AccountId, TrancheCurrency, Balance>) -> Self::Result {
		let is_tranche_investor = match order {
			OrderType::Investment {
				who,
				investment_id: tranche,
				..
			} => P::has(
				PermissionScope::Pool(tranche.of_pool()),
				who,
				Role::PoolRole(PoolRole::TrancheInvestor(
					tranche.of_tranche(),
					T::now().as_secs(),
				)),
			),
			OrderType::Redemption {
				who,
				investment_id: tranche,
				..
			} => P::has(
				PermissionScope::Pool(tranche.of_pool()),
				who,
				Role::PoolRole(PoolRole::TrancheInvestor(
					tranche.of_tranche(),
					T::now().as_secs(),
				)),
			),
		};

		if is_tranche_investor || cfg!(feature = "runtime-benchmarks") {
			Ok(())
		} else {
			// TODO: We should adapt the permissions pallets interface to return an error
			// instead of a boolean. This makes the redundant "does not have role" error,
			// which downstream pallets always need to generate, not needed anymore.
			Err(DispatchError::Other(
				"Account does not have the TrancheInvestor permission.",
			))
		}
	}
}

impl pallet_investments::Config for Runtime {
	type Accountant = PoolSystem;
	type Amount = Balance;
	type BalanceRatio = Quantity;
	type CollectedInvestmentHook = pallet_foreign_investments::CollectedInvestmentHook<Runtime>;
	type CollectedRedemptionHook = pallet_foreign_investments::CollectedRedemptionHook<Runtime>;
	type InvestmentId = TrancheCurrency;
	type MaxOutstandingCollects = MaxOutstandingCollects;
	type PreConditions = IsTrancheInvestor<Permissions, Timestamp>;
	type RuntimeEvent = RuntimeEvent;
	type Tokens = Tokens;
	type WeightInfo = weights::pallet_investments::WeightInfo<Runtime>;
}

parameter_types! {
	pub const MaxActiveLoansPerPool: u32 = 1000;
	pub const MaxRegisteredPricesPerPool: u32 = 100;
	pub const MaxRateCount: u32 = 1000; // See #1024
	pub const FirstValueFee: Fee = Fee::Balance(deposit(1, pallet_oracle_feed::util::size_of_feed::<Runtime>()));

	#[derive(Clone, PartialEq, Eq, Debug, TypeInfo, Encode, Decode, MaxEncodedLen)]
	pub const MaxWriteOffPolicySize: u32 = 100;

	#[derive(Clone, PartialEq, Eq, Debug, TypeInfo, Encode, Decode, MaxEncodedLen)]
	pub const MaxFeedersPerKey: u32 = 5;
}

impl pallet_oracle_feed::Config for Runtime {
	type FeederOrigin = EitherOfDiverse<EnsureRoot<AccountId>, EnsureSigned<AccountId>>;
	type FirstValuePayFee = FeeToTreasury<Fees, FirstValueFee>;
	type OracleKey = OracleKey;
	type OracleValue = Ratio;
	type RuntimeEvent = RuntimeEvent;
	type Time = Timestamp;
	type WeightInfo = weights::pallet_oracle_feed::WeightInfo<Self>;
}

impl pallet_oracle_collection::Config for Runtime {
	type AggregationProvider = pallet_oracle_collection::util::MedianAggregation;
	type ChangeGuard = PoolSystem;
	type CollectionId = PoolId;
	type FeederId = Feeder<RuntimeOrigin>;
	type IsAdmin = PoolAdminCheck<Permissions>;
	type MaxCollectionSize = MaxRegisteredPricesPerPool;
	type MaxFeedersPerKey = MaxFeedersPerKey;
	type OracleKey = OracleKey;
	type OracleProvider =
		OracleConverterBridge<RuntimeOrigin, OraclePriceFeed, PoolSystem, OrmlAssetRegistry>;
	type OracleValue = Balance;
	type RuntimeChange = runtime_common::changes::RuntimeChange<Runtime>;
	type RuntimeEvent = RuntimeEvent;
	type Time = Timestamp;
	type Timestamp = Millis;
	type WeightInfo = weights::pallet_oracle_collection::WeightInfo<Self>;
}

impl pallet_interest_accrual::Config for Runtime {
	type Balance = Balance;
	type MaxRateCount = MaxRateCount;
	type Rate = Rate;
	type RuntimeEvent = RuntimeEvent;
	type Time = Timestamp;
	type Weights = weights::pallet_interest_accrual::WeightInfo<Self>;
}

impl pallet_loans::Config for Runtime {
	type Balance = Balance;
	type ChangeGuard = PoolSystem;
	type CollectionId = CollectionId;
	type CurrencyId = CurrencyId;
	type InterestAccrual = InterestAccrual;
	type ItemId = ItemId;
	type LoanId = LoanId;
	type MaxActiveLoansPerPool = MaxActiveLoansPerPool;
	type MaxWriteOffPolicySize = MaxWriteOffPolicySize;
	type Moment = Millis;
	type NonFungible = Uniques;
	type PerThing = Perquintill;
	type Permissions = Permissions;
	type Pool = PoolSystem;
	type PoolId = PoolId;
	type PriceId = OracleKey;
	type PriceRegistry = OraclePriceCollection;
	type Quantity = Quantity;
	type Rate = Rate;
	type RuntimeChange = runtime_common::changes::RuntimeChange<Runtime>;
	type RuntimeEvent = RuntimeEvent;
	type Time = Timestamp;
	type WeightInfo = weights::pallet_loans::WeightInfo<Self>;
}

parameter_types! {
	pub const MaxKeys: u32 = 10;
	pub const DefaultKeyDeposit: Balance = 100 * CFG;
}

impl pallet_keystore::pallet::Config for Runtime {
	type AdminOrigin = EnsureRootOr<AllOfCouncil>;
	type Balance = Balance;
	type Currency = Balances;
	type DefaultKeyDeposit = DefaultKeyDeposit;
	type MaxKeys = MaxKeys;
	type RuntimeEvent = RuntimeEvent;
	type WeightInfo = weights::pallet_keystore::WeightInfo<Runtime>;
}

parameter_types! {
	// per byte deposit is 0.01 CFG
	pub const DepositPerByte: Balance = 1 * CENTI_CFG;
	// Base deposit to add attribute is 0.1 CFG
	pub const AttributeDepositBase: Balance = 10 * CENTI_CFG;
	// Base deposit to add metadata is 0.1 CFG
	pub const MetadataDepositBase: Balance = 10 * CENTI_CFG;
	// Deposit to create a class is 100 CFG
	pub const CollectionDeposit: Balance = 100 * CFG;
	// Deposit to create a class is 0.1 CFG
	pub const ItemDeposit: Balance = 10 * CENTI_CFG;
	// Maximum limit of bytes for Metadata, Attribute key and Value
	pub const Limit: u32 = 256;
}

impl pallet_uniques::Config for Runtime {
	type AttributeDepositBase = AttributeDepositBase;
	type CollectionDeposit = CollectionDeposit;
	type CollectionId = CollectionId;
	type CreateOrigin = AsEnsureOriginWithArg<EnsureSigned<AccountId>>;
	type Currency = Balances;
	type DepositPerByte = DepositPerByte;
	// a straight majority of council can act as force origin
	type ForceOrigin = EnsureRoot<AccountId>;
	#[cfg(feature = "runtime-benchmarks")]
	type Helper = ();
	type ItemDeposit = ItemDeposit;
	type ItemId = ItemId;
	type KeyLimit = Limit;
	type Locker = ();
	type MetadataDepositBase = MetadataDepositBase;
	type RuntimeEvent = RuntimeEvent;
	type StringLimit = Limit;
	type ValueLimit = Limit;
	type WeightInfo = weights::pallet_uniques::WeightInfo<Runtime>;
}

parameter_types! {
	pub MinFulfillmentAmountNative: Balance = 10 * CFG;
	pub NativeDecimals: u32 = cfg_primitives::currency_decimals::NATIVE;
}

impl pallet_order_book::Config for Runtime {
	type AdminOrigin = EnsureAccountOrRootOr<LpAdminAccount, TwoThirdOfCouncil>;
	type AssetRegistry = OrmlAssetRegistry;
	type BalanceIn = Balance;
	type BalanceOut = Balance;
	type Currency = Tokens;
	type CurrencyId = CurrencyId;
	type FeederId = Feeder<RuntimeOrigin>;
	type FulfilledOrderHook = Swaps;
	type MinFulfillmentAmountNative = MinFulfillmentAmountNative;
	type NativeDecimals = NativeDecimals;
	type OrderIdNonce = u64;
	type Ratio = Ratio;
	type RatioProvider = OracleRatioProviderLocalAssetExtension<
		RuntimeOrigin,
		OracleRatioProvider<RuntimeOrigin, OraclePriceFeed>,
		OrmlAssetRegistry,
	>;
	type RuntimeEvent = RuntimeEvent;
	type Weights = weights::pallet_order_book::WeightInfo<Runtime>;
}

impl pallet_swaps::Config for Runtime {
	type Balance = Balance;
	type CurrencyId = CurrencyId;
	type FulfilledSwap = pallet_foreign_investments::FulfilledSwapHook<Runtime>;
	type OrderBook = OrderBook;
	type OrderId = OrderId;
	type SwapId = pallet_foreign_investments::SwapId<Runtime>;
}

impl pallet_foreign_investments::Config for Runtime {
	type CollectedForeignInvestmentHook = CollectedForeignInvestmentHook<Runtime>;
	type CollectedForeignRedemptionHook = CollectedForeignRedemptionHook<Runtime>;
	type CurrencyId = CurrencyId;
	type DecreasedForeignInvestOrderHook = DecreasedForeignInvestOrderHook<Runtime>;
	type ForeignBalance = Balance;
	type Investment = Investments;
	type InvestmentId = TrancheCurrency;
	type PoolBalance = Balance;
	type PoolInspect = PoolSystem;
	type RuntimeEvent = RuntimeEvent;
	type SwapBalance = Balance;
	type SwapRatio = Ratio;
	type Swaps = Swaps;
	type TrancheBalance = Balance;
}

parameter_types! {
	// To be used if we want to register a particular asset in the chain spec, when running the chain locally.
	pub LiquidityPoolsPalletIndex: PalletIndex = <LiquidityPools as PalletInfoAccess>::index() as u8;
}

impl pallet_liquidity_pools::Config for Runtime {
	type AssetRegistry = OrmlAssetRegistry;
	type Balance = Balance;
	type BalanceRatio = Ratio;
	type CurrencyId = CurrencyId;
	type DomainAccountToDomainAddress = AccountConverter;
	type DomainAddressToAccountId = AccountConverter;
	type ForeignInvestment = ForeignInvestments;
	type GeneralCurrencyPrefix = GeneralCurrencyPrefix;
	type OutboundQueue = LiquidityPoolsGateway;
	type Permission = Permissions;
	type PoolId = PoolId;
	type PoolInspect = PoolSystem;
	type PreTransferFilter = PreLpTransfer<TransferAllowList>;
	type RuntimeEvent = RuntimeEvent;
	type Time = Timestamp;
	type Tokens = Tokens;
	type TrancheCurrency = TrancheCurrency;
	type TrancheId = TrancheId;
	type TrancheTokenPrice = PoolSystem;
	type TreasuryAccount = TreasuryAccount;
	type WeightInfo = ();
}

parameter_types! {
	pub const MaxIncomingMessageSize: u32 = 1024;
	pub Sender: AccountId = gateway::get_gateway_account::<Runtime>();
}

parameter_types! {
	// A temporary admin account for the LP logic
	// This is a multi-sig controlled pure proxy on mainnet
	// - address: "4eEqmbQMbFfNUg6bQnqi9zgUvQvSpNbUgstEM64Xq9FW58Xv" (on Centrifuge)
	//             (pub key 0x80339e91a87b9c082705fd1a6d39b3e00b46e445ad8c80c127f6a56941c6aa57)
	//
	// This account is besides Root and 2/3-council able to
	// - add valid relayer contracts
	// - rm valid relayer contracts
	// - add valid LP instance contracts
	// - rm valid LP instance contracts
	// - add conversions from Axelar `sourceChain` strings to `DomainAddress`
	// - set the Axelar gateway contract in the Axelar gateway precompile
	pub LpAdminAccount: AccountId = AccountId::new(hex_literal::hex!("80339e91a87b9c082705fd1a6d39b3e00b46e445ad8c80c127f6a56941c6aa57"));
}

impl pallet_liquidity_pools_gateway::Config for Runtime {
	type AdminOrigin = EnsureAccountOrRootOr<LpAdminAccount, TwoThirdOfCouncil>;
	type InboundQueue = LiquidityPools;
	type LocalEVMOrigin = pallet_liquidity_pools_gateway::EnsureLocal;
	type MaxIncomingMessageSize = MaxIncomingMessageSize;
	type Message = LiquidityPoolsMessage;
	type OriginRecovery = LiquidityPoolsAxelarGateway;
	type OutboundMessageNonce = OutboundMessageNonce;
	type Router = liquidity_pools_gateway_routers::DomainRouter<Runtime>;
	type RuntimeEvent = RuntimeEvent;
	type RuntimeOrigin = RuntimeOrigin;
	type Sender = Sender;
	type WeightInfo = ();
}

parameter_types! {
	pub const TokenMuxPalletId: PalletId = cfg_types::ids::TOKEN_MUX_PALLET_ID;
}

impl pallet_token_mux::Config for Runtime {
	type AssetRegistry = OrmlAssetRegistry;
	type BalanceIn = Balance;
	type BalanceOut = Balance;
	type BalanceRatio = Ratio;
	type CurrencyId = CurrencyId;
	type LocalAssetId = LocalAssetId;
	type OrderBook = OrderBook;
	type OrderId = OrderId;
	type PalletId = TokenMuxPalletId;
	type RuntimeEvent = RuntimeEvent;
	type Tokens = Tokens;
	type WeightInfo = weights::pallet_token_mux::WeightInfo<Runtime>;
}

impl pallet_transfer_allowlist::Config for Runtime {
	type CurrencyId = FilterCurrency;
	type Deposit = AllowanceDeposit<Fees>;
	type Location = RestrictedTransferLocation;
	type ReserveCurrency = Balances;
	type RuntimeEvent = RuntimeEvent;
	type RuntimeHoldReason = RuntimeHoldReason;
	type WeightInfo = weights::pallet_transfer_allowlist::WeightInfo<Runtime>;
}

parameter_types! {
	pub const MaxRemarksPerCall: u32 = 10;
}

impl pallet_remarks::Config for Runtime {
	type MaxRemarksPerCall = MaxRemarksPerCall;
	type Remark = runtime_common::remarks::Remark;
	type RemarkDispatchHandler = pallet_remarks::NoopRemarkDispatchHandler<Runtime>;
	type RuntimeCall = RuntimeCall;
	type RuntimeEvent = RuntimeEvent;
	type WeightInfo = weights::pallet_remarks::WeightInfo<Runtime>;
}

pub type Precompiles = evm::precompile::Precompiles<crate::Runtime, TokenSymbol>;

parameter_types! {
	pub BlockGasLimit: U256 = U256::from(NORMAL_DISPATCH_RATIO * MAXIMUM_BLOCK_WEIGHT.ref_time() / WEIGHT_PER_GAS);
	pub PrecompilesValue: Precompiles = Precompiles::new();
	pub WeightPerGas: Weight = Weight::from_parts(WEIGHT_PER_GAS, 0);
	pub const TokenSymbol: &'static str = "CFG";
}

impl pallet_evm::Config for Runtime {
	type AddressMapping = RuntimeAccountConverter<Runtime>;
	type BlockGasLimit = BlockGasLimit;
	type BlockHashMapping = pallet_ethereum::EthereumBlockHashMapping<Self>;
	type CallOrigin = EnsureAddressRoot<AccountId>;
	type ChainId = EVMChainId;
	type Currency = Balances;
	type FeeCalculator = BaseFee;
	type FindAuthor = FindAuthorTruncated<Self>;
	type GasLimitPovSizeRatio = ConstU64<GAS_LIMIT_POV_SIZE_RATIO>;
	type GasLimitStorageGrowthRatio = ConstU64<GAS_LIMIT_STORAGE_GROWTH_RATIO>;
	type GasWeightMapping = pallet_evm::FixedGasWeightMapping<Self>;
	type OnChargeTransaction = ();
	type OnCreate = ();
	type PrecompilesType = Precompiles;
	type PrecompilesValue = PrecompilesValue;
	type Runner = pallet_evm::runner::stack::Runner<Self>;
	type RuntimeEvent = RuntimeEvent;
	type SuicideQuickClearLimit = ConstU32<0>;
	type Timestamp = Timestamp;
	type WeightInfo = ();
	type WeightPerGas = WeightPerGas;
	type WithdrawOrigin = EnsureAddressNever<AccountId>;
}

impl pallet_evm_chain_id::Config for Runtime {}

parameter_types! {
	pub DefaultBaseFeePerGas: U256 = U256::from(1_000_000_000);
	pub DefaultElasticity: Permill = Permill::from_parts(125_000);
}

impl pallet_base_fee::Config for Runtime {
	type DefaultBaseFeePerGas = DefaultBaseFeePerGas;
	type DefaultElasticity = DefaultElasticity;
	type RuntimeEvent = RuntimeEvent;
	type Threshold = BaseFeeThreshold;
}

parameter_types! {
	pub const PostBlockAndTxnHashes: PostLogContent = PostLogContent::BlockAndTxnHashes;
	pub const ExtraDataLength: u32 = 30;
}

impl pallet_ethereum::Config for Runtime {
	type ExtraDataLength = ExtraDataLength;
	type PostLogContent = PostBlockAndTxnHashes;
	type RuntimeEvent = RuntimeEvent;
	type StateRoot = pallet_ethereum::IntermediateStateRoot<Self>;
}

impl pallet_ethereum_transaction::Config for Runtime {}

impl axelar_gateway_precompile::Config for Runtime {
	type AdminOrigin = EnsureAccountOrRootOr<LpAdminAccount, TwoThirdOfCouncil>;
	type RuntimeEvent = RuntimeEvent;
	type WeightInfo = ();
}

/// Block type as expected by this runtime.
pub type Block = generic::Block<Header, UncheckedExtrinsic>;
/// A Block signed with a Justification
pub type SignedBlock = generic::SignedBlock<Block>;
/// BlockId type as expected by this runtime.
pub type BlockId = generic::BlockId<Block>;
/// The SignedExtension to the basic transaction logic.
pub type SignedExtra = (
	frame_system::CheckNonZeroSender<Runtime>,
	frame_system::CheckSpecVersion<Runtime>,
	frame_system::CheckTxVersion<Runtime>,
	frame_system::CheckGenesis<Runtime>,
	frame_system::CheckEra<Runtime>,
	frame_system::CheckNonce<Runtime>,
	frame_system::CheckWeight<Runtime>,
	pallet_transaction_payment::ChargeTransactionPayment<Runtime>,
	frame_metadata_hash_extension::CheckMetadataHash<Runtime>,
	runtime_common::transfer_filter::PreBalanceTransferExtension<Runtime>,
);

/// Unchecked extrinsic type as expected by this runtime.
pub type UncheckedExtrinsic =
	fp_self_contained::UncheckedExtrinsic<Address, RuntimeCall, Signature, SignedExtra>;
/// Extrinsic type that has already been checked.
pub type CheckedExtrinsic =
	fp_self_contained::CheckedExtrinsic<AccountId, RuntimeCall, SignedExtra, H160>;

/// Executive: handles dispatch to the various modules.
pub type Executive = frame_executive::Executive<
	Runtime,
	Block,
	frame_system::ChainContext<Runtime>,
	Runtime,
	AllPalletsWithSystem,
	migrations::UpgradeCentrifuge1100,
>;

// Frame Order in this block dictates the index of each one in the metadata
// Any addition should be done at the bottom
// Any deletion affects the following frames during runtime upgrades
construct_runtime!(
	pub enum Runtime {
		// basic system stuff
		System: frame_system::{Pallet, Call, Config<T>, Storage, Event<T>} = 0,
		ParachainSystem: cumulus_pallet_parachain_system::{Pallet, Call, Config<T>, Storage, Inherent, Event<T>} = 1,
		Timestamp: pallet_timestamp::{Pallet, Call, Storage, Inherent} = 3,
		ParachainInfo: staging_parachain_info::{Pallet, Storage, Config<T>} = 4,

		// money stuff
		Balances: pallet_balances::{Pallet, Call, Storage, Config<T>, Event<T>} = 20,
		TransactionPayment: pallet_transaction_payment::{Event<T>, Pallet, Storage} = 21,

		// authoring stuff
		// collator_selection must go here in order for the storage to be available to pallet_session
		CollatorSelection: pallet_collator_selection::{Pallet, Call, Storage, Event<T>, Config<T>} = 71,
		Authorship: pallet_authorship::{Pallet, Storage} = 30,
		Session: pallet_session::{Pallet, Call, Storage, Event, Config<T>} = 31,
		Aura: pallet_aura::{Pallet, Storage, Config<T>} = 32,
		AuraExt: cumulus_pallet_aura_ext::{Pallet, Storage, Config<T>} = 33,

		// substrate pallets
		Multisig: pallet_multisig::{Pallet, Call, Storage, Event<T>} = 60,
		Proxy: pallet_proxy::{Pallet, Call, Storage, Event<T>} = 61,
		Utility: pallet_utility::{Pallet, Call, Event} = 62,
		Scheduler: pallet_scheduler::{Pallet, Call, Storage, Event<T>} = 63,
		Council: pallet_collective::<Instance1>::{Pallet, Call, Storage, Origin<T>, Event<T>, Config<T>} = 64,
		Elections: pallet_elections_phragmen::{Pallet, Call, Storage, Event<T>, Config<T>} = 65,
		Democracy: pallet_democracy::{Pallet, Call, Storage, Config<T>, Event<T>} = 66,
		Identity: pallet_identity::{Pallet, Call, Storage, Event<T>} = 67,
		Vesting: pallet_vesting::{Pallet, Call, Storage, Event<T>, Config<T>} = 68,
		Preimage: pallet_preimage::{Pallet, Call, Storage, Event<T>, HoldReason} = 69,
		Treasury: pallet_treasury::{Pallet, Call, Storage, Config<T>, Event<T>} = 70,

		// our pallets
		Fees: pallet_fees::{Pallet, Call, Storage, Config<T>, Event<T>} = 90,
		Anchor: pallet_anchors::{Pallet, Call, Storage} = 91,
		// Removed: Claims = 92
		// Removed: Nfts = 93
		Bridge: pallet_bridge::{Pallet, Call, Storage, Config<T>, Event<T>} = 94,
		// Removed: Migration = 95
		// Removed: CrowdloanClaim = 96
		// Removed: CrowdloanReward = 97
		Tokens: pallet_restricted_tokens::{Pallet, Call, Event<T>, HoldReason} = 98,
		CollatorAllowlist: pallet_collator_allowlist::{Pallet, Call, Storage, Config<T>, Event<T>} = 99,
		BlockRewardsBase: pallet_rewards::<Instance1>::{Pallet, Storage, Event<T>, Config<T>} = 100,
		BlockRewards: pallet_block_rewards::{Pallet, Call, Storage, Event<T>, Config<T>} = 101,
		LiquidityPools: pallet_liquidity_pools::{Pallet, Call, Storage, Event<T>} = 103,
		LiquidityRewardsBase: pallet_rewards::<Instance2>::{Pallet, Storage, Event<T>, Config<T>} = 104,
		LiquidityRewards: pallet_liquidity_rewards::{Pallet, Call, Storage, Event<T>} = 105,
		GapRewardMechanism: pallet_rewards::mechanism::gap = 106,
		LiquidityPoolsGateway: pallet_liquidity_pools_gateway::{Pallet, Call, Storage, Event<T>, Origin } = 107,
		OrderBook: pallet_order_book::{Pallet, Call, Storage, Event<T>} = 108,
		ForeignInvestments: pallet_foreign_investments::{Pallet, Storage, Event<T>} = 109,
		TransferAllowList: pallet_transfer_allowlist::{Pallet, Call, Storage, Event<T>, HoldReason} = 110,
		OraclePriceFeed: pallet_oracle_feed::{Pallet, Call, Storage, Event<T>} = 111,
		OraclePriceCollection: pallet_oracle_collection::{Pallet, Call, Storage, Event<T>} = 112,
		Remarks: pallet_remarks::{Pallet, Call, Event<T>} = 113,
		PoolFees: pallet_pool_fees::{Pallet, Call, Storage, Event<T>} = 114,

		// XCM
		XcmpQueue: cumulus_pallet_xcmp_queue::{Pallet, Call, Storage, Event<T>} = 120,
		PolkadotXcm: pallet_xcm::{Pallet, Call, Storage, Config<T>, Event<T>, Origin} = 121,
		CumulusXcm: cumulus_pallet_xcm::{Pallet, Event<T>, Origin} = 122,
		// Removed: DmpQueue = 123
		XTokens: pallet_restricted_xtokens::{Pallet, Call} = 124,
		XcmTransactor: pallet_xcm_transactor::{Pallet, Call, Storage, Event<T>} = 125,
		OrmlXTokens: orml_xtokens::{Pallet, Event<T>} = 126,
		MessageQueue: pallet_message_queue::{Pallet, Call, Storage, Event<T>} = 127,

		// 3rd party pallets
		ChainBridge: chainbridge::{Pallet, Call, Storage, Event<T>} = 150,
		OrmlTokens: orml_tokens::{Pallet, Storage, Event<T>, Config<T>} = 151,
		OrmlAssetRegistry: orml_asset_registry::module::{Pallet, Storage, Call, Event<T>, Config<T>} = 152,
		OrmlXcm: orml_xcm::{Pallet, Storage, Call, Event<T>} = 153,

		// EVM pallets
		EVM: pallet_evm::{Pallet, Config<T>, Call, Storage, Event<T>} = 160,
		EVMChainId: pallet_evm_chain_id::{Pallet, Config<T>, Storage} = 161,
		BaseFee: pallet_base_fee::{Pallet, Call, Config<T>, Storage, Event} = 162,
		Ethereum: pallet_ethereum::{Pallet, Config<T>, Call, Storage, Event, Origin} = 163,
		EthereumTransaction: pallet_ethereum_transaction::{Pallet, Storage} = 164,
		LiquidityPoolsAxelarGateway: axelar_gateway_precompile::{Pallet, Call, Storage, Event<T>} = 165,

		// Synced pallets across all runtimes - Range: 180-240
		// WHY: * integrations like fireblocks will need to know the index in the enum
		//      * makes it easier, without parsing complete metadata
		//      * makes it in-sync for XCM integrations -- same enum variant again
		PoolRegistry: pallet_pool_registry::{Pallet, Call, Storage, Event<T>} = 180,
		PoolSystem: pallet_pool_system::{Pallet, Call, Storage, Event<T>} = 181,
		Permissions: pallet_permissions::{Pallet, Call, Storage, Event<T>} = 182,
		Investments: pallet_investments::{Pallet, Call, Storage, Event<T>} = 183,
		InterestAccrual: pallet_interest_accrual::{Pallet, Storage, Event<T>} = 184,
		Uniques: pallet_uniques::{Pallet, Call, Storage, Event<T>} = 185,
		Keystore: pallet_keystore::{Pallet, Call, Storage, Event<T>} = 186,
		Loans: pallet_loans::{Pallet, Call, Storage, Event<T>} = 187,
		Swaps: pallet_swaps::{Pallet, Storage} = 188,
		TokenMux: pallet_token_mux::{Pallet, Call, Storage, Event<T>} = 189,
	}
);

pub struct TransactionConverter;

impl fp_rpc::ConvertTransaction<UncheckedExtrinsic> for TransactionConverter {
	fn convert_transaction(&self, transaction: pallet_ethereum::Transaction) -> UncheckedExtrinsic {
		UncheckedExtrinsic::new_unsigned(
			pallet_ethereum::Call::<Runtime>::transact { transaction }.into(),
		)
	}
}

impl fp_rpc::ConvertTransaction<sp_runtime::OpaqueExtrinsic> for TransactionConverter {
	fn convert_transaction(
		&self,
		transaction: pallet_ethereum::Transaction,
	) -> sp_runtime::OpaqueExtrinsic {
		let extrinsic = UncheckedExtrinsic::new_unsigned(
			pallet_ethereum::Call::<Runtime>::transact { transaction }.into(),
		);
		let encoded = extrinsic.encode();
		sp_runtime::OpaqueExtrinsic::decode(&mut &encoded[..])
			.expect("Encoded extrinsic is always valid")
	}
}

impl_runtime_apis! {
	impl sp_api::Core<Block> for Runtime {
		fn version() -> RuntimeVersion {
			VERSION
		}

		fn execute_block(block: Block) {
			Executive::execute_block(block)
		}

		fn initialize_block(header: &<Block as BlockT>::Header) {
			Executive::initialize_block(header)
		}
	}

	impl sp_api::Metadata<Block> for Runtime {
		fn metadata() -> OpaqueMetadata {
			OpaqueMetadata::new(Runtime::metadata().into())
		}

		fn metadata_at_version(version: u32) -> Option<sp_core::OpaqueMetadata> { Runtime::metadata_at_version(version) }
		fn metadata_versions() -> sp_std::vec::Vec<u32> { Runtime::metadata_versions() }
	}

	impl sp_block_builder::BlockBuilder<Block> for Runtime {
		fn apply_extrinsic(extrinsic: <Block as BlockT>::Extrinsic) -> ApplyExtrinsicResult {
			Executive::apply_extrinsic(extrinsic)
		}

		fn finalize_block() -> <Block as BlockT>::Header {
			Executive::finalize_block()
		}

		fn inherent_extrinsics(data: InherentData) -> Vec<<Block as BlockT>::Extrinsic> {
			data.create_extrinsics()
		}

		fn check_inherents(block: Block, data: InherentData) -> CheckInherentsResult {
			data.check_extrinsics(&block)
		}
	}

	impl sp_transaction_pool::runtime_api::TaggedTransactionQueue<Block> for Runtime {
		fn validate_transaction(
			source: TransactionSource,
			tx: <Block as BlockT>::Extrinsic,
			block_hash: <Block as BlockT>::Hash,
		) -> TransactionValidity {
			Executive::validate_transaction(source, tx, block_hash)
		}
	}

	impl sp_offchain::OffchainWorkerApi<Block> for Runtime {
		fn offchain_worker(header: &<Block as BlockT>::Header) {
			Executive::offchain_worker(header)
		}
	}

	impl sp_session::SessionKeys<Block> for Runtime {
		fn decode_session_keys(
			encoded: Vec<u8>,
		) -> Option<Vec<(Vec<u8>, sp_core::crypto::KeyTypeId)>> {
			SessionKeys::decode_into_raw_public_keys(&encoded)
		}

		fn generate_session_keys(seed: Option<Vec<u8>>) -> Vec<u8> {
			SessionKeys::generate(seed)
		}
	}

	impl sp_consensus_aura::AuraApi<Block, AuraId> for Runtime {
		fn slot_duration() -> sp_consensus_aura::SlotDuration {
			sp_consensus_aura::SlotDuration::from_millis(Aura::slot_duration())
		}

		fn authorities() -> Vec<AuraId> {
			Aura::authorities().into_inner()
		}
	}

	impl frame_system_rpc_runtime_api::AccountNonceApi<Block, AccountId, Nonce> for Runtime {
		fn account_nonce(account: AccountId) -> Nonce {
			System::account_nonce(account)
		}
	}

	impl pallet_transaction_payment_rpc_runtime_api::TransactionPaymentApi<
		Block,
		Balance,
	> for Runtime {
		fn query_info(uxt: <Block as BlockT>::Extrinsic, len: u32) -> RuntimeDispatchInfo<Balance> {
			TransactionPayment::query_info(uxt, len)
		}
		fn query_fee_details(uxt: <Block as BlockT>::Extrinsic, len: u32) -> FeeDetails<Balance> {
			TransactionPayment::query_fee_details(uxt, len)
		}
		fn query_weight_to_fee(weight: Weight) -> Balance {
			TransactionPayment::weight_to_fee(weight)
		}
		fn query_length_to_fee(length: u32) -> Balance {
			TransactionPayment::length_to_fee(length)
		}
	}

	impl cumulus_primitives_core::CollectCollationInfo<Block> for Runtime {
		fn collect_collation_info(header: &<Block as BlockT>::Header) -> cumulus_primitives_core::CollationInfo {
			ParachainSystem::collect_collation_info(header)
		}
	}

	impl runtime_common::apis::AnchorApi<Block, Hash, BlockNumber> for Runtime {
		fn get_anchor_by_id(id: Hash) -> Option<AnchorData<Hash, BlockNumber>> {
			Anchor::get_anchor_by_id(id)
		}
	}

	// PoolsAPI
	impl runtime_common::apis::PoolsApi<Block, PoolId, TrancheId, Balance, CurrencyId, Quantity, MaxTranches> for Runtime {
		fn currency(pool_id: PoolId) -> Option<CurrencyId>{
			pallet_pool_system::Pool::<Runtime>::get(pool_id).map(|details| details.currency)
		}

		fn inspect_epoch_solution(pool_id: PoolId, solution: Vec<TrancheSolution>) -> Option<EpochSolution<Balance, MaxTranches>>{
			let pool = pallet_pool_system::Pool::<Runtime>::get(pool_id)?;
			let epoch_execution_info = pallet_pool_system::EpochExecution::<Runtime>::get(pool_id)?;
			pallet_pool_system::Pallet::<Runtime>::score_solution(
				&pool,
				&epoch_execution_info,
				&solution
			).ok()
		}

		fn tranche_token_price(pool_id: PoolId, tranche: TrancheLoc<TrancheId>) -> Option<Quantity>{
			let index: usize = PoolSystem::pool(pool_id)?.tranches.tranche_index(&tranche)?.try_into().ok()?;
			Self::tranche_token_prices(pool_id)?.get(index).cloned()
		}

		fn tranche_token_prices(pool_id: PoolId) -> Option<Vec<Quantity>>{
			let now = <Timestamp as UnixTime>::now().as_secs();
			let mut pool = PoolSystem::pool(pool_id)?;
			pool
				.tranches
				.calculate_prices::<_, Tokens, AccountId>(runtime_common::update_nav::<Runtime>(pool_id).ok()?.total, now)
				.ok()
		}

		fn tranche_ids(pool_id: PoolId) -> Option<Vec<TrancheId>>{
			let pool = pallet_pool_system::Pool::<Runtime>::get(pool_id)?;
			Some(pool.tranches.ids_residual_top())
		}

		fn tranche_id(pool_id: PoolId, tranche_index: TrancheIndex) -> Option<TrancheId>{
			let pool = pallet_pool_system::Pool::<Runtime>::get(pool_id)?;
			let index: usize = tranche_index.try_into().ok()?;
			pool.tranches.ids_residual_top().get(index).cloned()
		}

		fn tranche_currency(pool_id: PoolId, tranche_loc: TrancheLoc<TrancheId>) -> Option<CurrencyId>{
			let pool = pallet_pool_system::Pool::<Runtime>::get(pool_id)?;
			pool.tranches.tranche_currency(tranche_loc).map(Into::into)
		}

		fn nav(pool_id: PoolId) -> Option<PoolNav<Balance>> {
			runtime_common::update_nav::<Runtime>(pool_id).ok()
		}
	}


	// RewardsApi
	impl runtime_common::apis::RewardsApi<Block, AccountId, Balance, CurrencyId> for Runtime {
		fn list_currencies(domain: runtime_common::apis::RewardDomain, account_id: AccountId) -> Vec<CurrencyId> {
			match domain {
				runtime_common::apis::RewardDomain::Block => pallet_rewards::Pallet::<Runtime, instances::BlockRewards>::list_currencies(&account_id),
				_ => vec![],
			}
		}

		fn compute_reward(domain: runtime_common::apis::RewardDomain, currency_id: CurrencyId, account_id: AccountId) -> Option<Balance> {
			match domain {
				runtime_common::apis::RewardDomain::Block => <pallet_rewards::Pallet::<Runtime, instances::BlockRewards> as cfg_traits::rewards::AccountRewards<AccountId>>::compute_reward(currency_id, &account_id).ok(),
				_ => None,
			}
		}
	}

	// LoansApi
	impl runtime_common::apis::LoansApi<
		Block,
		PoolId,
		LoanId,
		ActiveLoanInfo<Runtime>,
		Balance,
		PriceCollectionInput<Runtime>
	> for Runtime {
		fn portfolio(
			pool_id: PoolId
		) -> Vec<(LoanId, ActiveLoanInfo<Runtime>)> {
			Loans::get_active_loans_info(pool_id).unwrap_or_default()
		}

		fn portfolio_loan(
			pool_id: PoolId,
			loan_id: LoanId
		) -> Option<ActiveLoanInfo<Runtime>> {
			Loans::get_active_loan_info(pool_id, loan_id).ok().flatten()
		}

		fn portfolio_valuation(
			pool_id: PoolId,
			input_prices: PriceCollectionInput<Runtime>
		) -> Result<Balance, DispatchError> {
			Ok(runtime_common::update_nav_with_input(pool_id, input_prices)?.nav_aum)
		}

		fn expected_cashflows(pool_id: PoolId, loan_id: LoanId) -> Result<Vec<CashflowPayment<Balance>>, DispatchError> {
			Loans::expected_cashflows(pool_id, loan_id)
		}
	}

	// Investment Runtime APIs
	impl runtime_common::apis::InvestmentsApi<Block, AccountId, TrancheCurrency, InvestmentPortfolio<Balance, CurrencyId>> for Runtime {
		fn investment_portfolio(account_id: AccountId) -> Vec<(TrancheCurrency, InvestmentPortfolio<Balance, CurrencyId>)> {
<<<<<<< HEAD
			runtime_common::investment_portfolios::get_account_portfolio::<Runtime>(account_id)
=======
			runtime_common::investment_portfolios::get_account_portfolio::<Runtime>(account_id).unwrap_or_default()
>>>>>>> de2886f2
		}
	}

	// AccountConversionApi
	impl runtime_common::apis::AccountConversionApi<Block, AccountId> for Runtime {
		fn conversion_of(location: Location) -> Option<AccountId> {
			AccountConverter::location_to_account::<LocationToAccountId>(location)
		}
	}

	// OrderBookApi
	impl runtime_common::apis::OrderBookApi<Block, CurrencyId, Balance> for Runtime {
		fn min_fulfillment_amount(currency_id: CurrencyId) -> Option<Balance> {
			OrderBook::min_fulfillment_amount(currency_id).ok()
		}
	}

	// PoolFeesApi
	impl runtime_common::apis::PoolFeesApi<Block, PoolId, PoolFeeId, AccountId, Balance, Rate> for Runtime {
		fn list_fees(pool_id: PoolId) -> Option<cfg_types::pools::PoolFeesList<PoolFeeId, AccountId, Balance, Rate>> {
			runtime_common::update_nav::<Runtime>(pool_id).ok()?;
			Some(PoolFees::get_pool_fees(pool_id))
		}
	}

	// Frontier APIs
	impl fp_rpc::EthereumRuntimeRPCApi<Block> for Runtime {
		fn chain_id() -> u64 {
			<Runtime as pallet_evm::Config>::ChainId::get()
		}

		fn account_basic(address: H160) -> EVMAccount {
			let (account, _) = EVM::account_basic(&address);
			account
		}

		fn gas_price() -> U256 {
			let (gas_price, _) = <Runtime as pallet_evm::Config>::FeeCalculator::min_gas_price();
			gas_price
		}

		fn account_code_at(address: H160) -> Vec<u8> {
			pallet_evm::AccountCodes::<Runtime>::get(address)
		}

		fn author() -> H160 {
			<pallet_evm::Pallet<Runtime>>::find_author()
		}

		fn storage_at(address: H160, index: U256) -> H256 {
			let mut tmp = [0u8; 32];
			index.to_big_endian(&mut tmp);
			pallet_evm::AccountStorages::<Runtime>::get(address, H256::from_slice(&tmp[..]))
		}

		fn call(
			from: H160,
			to: H160,
			data: Vec<u8>,
			value: U256,
			gas_limit: U256,
			max_fee_per_gas: Option<U256>,
			max_priority_fee_per_gas: Option<U256>,
			nonce: Option<U256>,
			estimate: bool,
			access_list: Option<Vec<(H160, Vec<H256>)>>,
		) -> Result<pallet_evm::CallInfo, sp_runtime::DispatchError> {
			let mut config = <Runtime as pallet_evm::Config>::config().clone();
			config.estimate = estimate;

			let is_transactional = false;
			let validate = true;

			// Estimated encoded transaction size must be based on the heaviest transaction
			// type (EIP1559Transaction) to be compatible with all transaction types.
			let mut estimated_transaction_len = data.len() +
				// pallet ethereum index: 1
				// transact call index: 1
				// Transaction enum variant: 1
				// chain_id 8 bytes
				// nonce: 32
				// max_priority_fee_per_gas: 32
				// max_fee_per_gas: 32
				// gas_limit: 32
				// action: 21 (enum variant + call address)
				// value: 32
				// access_list: 1 (empty vec size)
				// 65 bytes signature
				258;

			if access_list.is_some() {
				estimated_transaction_len += access_list.encoded_size();
			}

			let gas_limit = gas_limit.min(u64::MAX.into()).low_u64();
			let without_base_extrinsic_weight = true;

			let (weight_limit, proof_size_base_cost) =
				match <Runtime as pallet_evm::Config>::GasWeightMapping::gas_to_weight(
					gas_limit,
					without_base_extrinsic_weight
				) {
					weight_limit if weight_limit.proof_size() > 0 => {
						(Some(weight_limit), Some(estimated_transaction_len as u64))
					}
					_ => (None, None),
				};

			<Runtime as pallet_evm::Config>::Runner::call(
				from,
				to,
				data,
				value,
				gas_limit.unique_saturated_into(),
				max_fee_per_gas,
				max_priority_fee_per_gas,
				nonce,
				access_list.unwrap_or_default(),
				is_transactional,
				validate,
				weight_limit,
				proof_size_base_cost,
				&config,
			).map_err(|err| err.error.into())
		}

		fn create(
			from: H160,
			data: Vec<u8>,
			value: U256,
			gas_limit: U256,
			max_fee_per_gas: Option<U256>,
			max_priority_fee_per_gas: Option<U256>,
			nonce: Option<U256>,
			estimate: bool,
			access_list: Option<Vec<(H160, Vec<H256>)>>,
		) -> Result<pallet_evm::CreateInfo, sp_runtime::DispatchError> {
			let config = if estimate {
				let mut config = <Runtime as pallet_evm::Config>::config().clone();
				config.estimate = true;
				Some(config)
			} else {
				None
			};

			let is_transactional = false;
			let validate = true;
			let mut estimated_transaction_len = data.len() +
						// from: 20
						// value: 32
						// gas_limit: 32
						// nonce: 32
						// 1 byte transaction action variant
						// chain id 8 bytes
						// 65 bytes signature
						190;

					if max_fee_per_gas.is_some() {
						estimated_transaction_len += 32;
					}
					if max_priority_fee_per_gas.is_some() {
						estimated_transaction_len += 32;
					}
					if access_list.is_some() {
						estimated_transaction_len += access_list.encoded_size();
					}
			let gas_limit = gas_limit.min(u64::MAX.into()).low_u64(); let without_base_extrinsic_weight = true; let (weight_limit, proof_size_base_cost) =
				match <Runtime as pallet_evm::Config>::GasWeightMapping::gas_to_weight(
					gas_limit,
					without_base_extrinsic_weight
				) {
					weight_limit if weight_limit.proof_size() > 0 => {
						(Some(weight_limit), Some(estimated_transaction_len as u64))
					}
					_ => (None, None),
				};
			let evm_config = config.as_ref().unwrap_or_else(|| <Runtime as pallet_evm::Config>::config());
			<Runtime as pallet_evm::Config>::Runner::create(
				from,
				data,
				value,
				gas_limit.unique_saturated_into(),
				max_fee_per_gas,
				max_priority_fee_per_gas,
				nonce,
				access_list.unwrap_or_default(),
				is_transactional,
				validate,
				weight_limit,
				proof_size_base_cost,
				evm_config,
			).map_err(|err| err.error.into())
		}

		fn current_transaction_statuses() -> Option<Vec<TransactionStatus>> {
					pallet_ethereum::CurrentTransactionStatuses::<Runtime>::get()
		}

		fn current_block() -> Option<pallet_ethereum::Block> {
			pallet_ethereum::CurrentBlock::<Runtime>::get()
		}

		fn current_receipts() -> Option<Vec<pallet_ethereum::Receipt>> {
			pallet_ethereum::CurrentReceipts::<Runtime>::get()
		}

		fn current_all() -> (
			Option<pallet_ethereum::Block>,
			Option<Vec<pallet_ethereum::Receipt>>,
			Option<Vec<TransactionStatus>>,
		) {
			(
				pallet_ethereum::CurrentBlock::<Runtime>::get(),
				pallet_ethereum::CurrentReceipts::<Runtime>::get(),
				pallet_ethereum::CurrentTransactionStatuses::<Runtime>::get(),
			)
		}

		fn extrinsic_filter(
			xts: Vec<<Block as BlockT>::Extrinsic>,
		) -> Vec<pallet_ethereum::Transaction> {
			xts.into_iter().filter_map(|xt| match xt.0.function {
				RuntimeCall::Ethereum(transact { transaction }) => Some(transaction),
				_ => None
			}).collect::<Vec<pallet_ethereum::Transaction>>()
		}

		fn elasticity() -> Option<Permill> {
			None
		}

		fn gas_limit_multiplier_support() {}

		fn pending_block(
			xts: Vec<<Block as BlockT>::Extrinsic>
		) -> (
			Option<pallet_ethereum::Block>, Option<sp_std::prelude::Vec<TransactionStatus>>
		) {
			for ext in xts.into_iter() {
				let _ = Executive::apply_extrinsic(ext);
			}

			Ethereum::on_finalize(System::block_number() + 1);

			(
				pallet_ethereum::CurrentBlock::<Runtime>::get(),
				pallet_ethereum::CurrentTransactionStatuses::<Runtime>::get()
			)
		}

		fn initialize_pending_block(header: &<Block as BlockT>::Header) {
			Executive::initialize_block(header)
		}
	}

	impl fp_rpc::ConvertTransactionRuntimeApi<Block> for Runtime {
		fn convert_transaction(transaction: EthTransaction) -> <Block as BlockT>::Extrinsic {
			UncheckedExtrinsic::new_unsigned(
				pallet_ethereum::Call::<Runtime>::transact { transaction }.into(),
			)
		}
	}


	#[cfg(feature = "try-runtime")]
	impl frame_try_runtime::TryRuntime<Block> for Runtime {
		fn on_runtime_upgrade(checks: frame_try_runtime::UpgradeCheckSelect) -> (Weight, Weight) {
			let weight = Executive::try_runtime_upgrade(checks).unwrap();
			(weight, RuntimeBlockWeights::get().max_block)
		}

		fn execute_block(block: Block, state_root_check: bool, signature_check: bool, select: frame_try_runtime::TryStateSelect) -> Weight {
			Executive::try_execute_block(block, state_root_check, signature_check, select).expect("execute-block failed")
		}
	}

	#[cfg(feature = "runtime-benchmarks")]
	impl frame_benchmarking::Benchmark<Block> for Runtime {
		fn benchmark_metadata(extra: bool) -> (
			Vec<frame_benchmarking::BenchmarkList>,
			Vec<frame_support::traits::StorageInfo>,
		) {
			use frame_benchmarking::{Benchmarking, BenchmarkList};
			use frame_support::traits::StorageInfoTrait;
			use frame_system_benchmarking::Pallet as SystemBench;
			use cumulus_pallet_session_benchmarking::Pallet as SessionBench;
			use pallet_xcm::benchmarking::Pallet as PalletXcmExtrinsicsBenchmark;

			let mut list = Vec::<BenchmarkList>::new();
			list_benchmarks!(list, extra);

			let storage_info = AllPalletsWithSystem::storage_info();
			(list, storage_info)
		}

		fn dispatch_benchmark(
			config: frame_benchmarking::BenchmarkConfig
		) -> Result<Vec<frame_benchmarking::BenchmarkBatch>, sp_runtime::RuntimeString> {
			use frame_benchmarking::{BenchmarkError, Benchmarking, BenchmarkBatch};

			use frame_system_benchmarking::Pallet as SystemBench;
			impl frame_system_benchmarking::Config for Runtime {
				fn setup_set_code_requirements(code: &sp_std::vec::Vec<u8>) -> Result<(), BenchmarkError> {
					ParachainSystem::initialize_for_set_code_benchmark(code.len() as u32);
					Ok(())
				}

				fn verify_set_code() {
					System::assert_last_event(cumulus_pallet_parachain_system::Event::<Runtime>::ValidationFunctionStored.into());
				}
			}

			use cumulus_pallet_session_benchmarking::Pallet as SessionBench;
			impl cumulus_pallet_session_benchmarking::Config for Runtime {}

			use pallet_xcm::benchmarking::Pallet as PalletXcmExtrinsicsBenchmark;
			impl pallet_xcm::benchmarking::Config for Runtime {}

			use frame_support::traits::WhitelistedStorageKeys;
			let whitelist = AllPalletsWithSystem::whitelisted_storage_keys();

			let mut batches = Vec::<BenchmarkBatch>::new();
			let params = (&config, &whitelist);
			add_benchmarks!(params, batches);

			if batches.is_empty() { return Err("Benchmark not found for this pallet.".into()) }
			Ok(batches)
		}
	}

	impl sp_genesis_builder::GenesisBuilder<Block> for Runtime {
		fn create_default_config() -> Vec<u8> {
			create_default_config::<RuntimeGenesisConfig>()
		}

		fn build_config(config: Vec<u8>) -> sp_genesis_builder::Result {
			build_config::<RuntimeGenesisConfig>(config)
		}
	}
}

#[cfg(feature = "runtime-benchmarks")]
mod benches {
	frame_benchmarking::define_benchmarks!(
		[frame_system, SystemBench::<Runtime>]
		[pallet_timestamp, Timestamp]
		[pallet_balances, Balances]
		[pallet_multisig, Multisig]
		[pallet_proxy, Proxy]
		[pallet_utility, Utility]
		[pallet_scheduler, Scheduler]
		[pallet_collective, Council]
		[pallet_democracy, Democracy]
		[pallet_elections_phragmen, Elections]
		[pallet_identity, Identity]
		[pallet_vesting, Vesting]
		[pallet_preimage, Preimage]
		[pallet_fees, Fees]
		[pallet_anchors, Anchor]
		[pallet_block_rewards, BlockRewards]
		[pallet_collator_allowlist, CollatorAllowlist]
		[pallet_collator_selection, CollatorSelection]
		[pallet_pool_registry, PoolRegistry]
		[pallet_pool_system, PoolSystem]
		[pallet_permissions, Permissions]
		[pallet_interest_accrual, InterestAccrual]
		[pallet_uniques, Uniques]
		[pallet_keystore, Keystore]
		[pallet_restricted_tokens, Tokens]
		[pallet_session, SessionBench::<Runtime>]
		[pallet_loans, Loans]
		[pallet_collator_selection, CollatorSelection]
		[cumulus_pallet_xcmp_queue, XcmpQueue]
		[pallet_order_book, OrderBook]
		[pallet_investments, Investments]
		[pallet_xcm, PalletXcmExtrinsicsBenchmark::<Runtime>]
		[pallet_liquidity_rewards, LiquidityRewards]
		[pallet_transfer_allowlist, TransferAllowList]
		[pallet_oracle_feed, OraclePriceFeed]
		[pallet_oracle_collection, OraclePriceCollection]
		[pallet_remarks, Remarks]
		[pallet_pool_fees, PoolFees]
		[pallet_token_mux, TokenMux]
	);
}

struct CheckInherents;

impl cumulus_pallet_parachain_system::CheckInherents<Block> for CheckInherents {
	fn check_inherents(
		block: &Block,
		relay_state_proof: &cumulus_pallet_parachain_system::RelayChainStateProof,
	) -> sp_inherents::CheckInherentsResult {
		let relay_chain_slot = relay_state_proof
			.read_slot()
			.expect("Could not read the relay chain slot from the proof");

		let inherent_data =
			cumulus_primitives_timestamp::InherentDataProvider::from_relay_chain_slot_and_duration(
				relay_chain_slot,
				sp_std::time::Duration::from_secs(6),
			)
			.create_inherent_data()
			.expect("Could not create the timestamp inherent data");

		inherent_data.check_extrinsics(block)
	}
}

cumulus_pallet_parachain_system::register_validate_block! {
	Runtime = Runtime,
	BlockExecutor = cumulus_pallet_aura_ext::BlockExecutor::<Runtime, Executive>,
	CheckInherents = CheckInherents,
}

impl fp_self_contained::SelfContainedCall for RuntimeCall {
	type SignedInfo = H160;

	fn is_self_contained(&self) -> bool {
		match self {
			RuntimeCall::Ethereum(call) => call.is_self_contained(),
			_ => false,
		}
	}

	// This is the only method here which is not a simple passthrough
	// to `pallet_ethereum`. We additionally unpack the included
	// Ethereum transaction in order to filter out contract creation
	// calls.
	fn check_self_contained(&self) -> Option<Result<Self::SignedInfo, TransactionValidityError>> {
		match self {
			RuntimeCall::Ethereum(call) => call.check_self_contained(),
			_ => None,
		}
	}

	fn validate_self_contained(
		&self,
		info: &Self::SignedInfo,
		dispatch_info: &DispatchInfoOf<RuntimeCall>,
		len: usize,
	) -> Option<TransactionValidity> {
		match self {
			RuntimeCall::Ethereum(call) => call.validate_self_contained(info, dispatch_info, len),
			_ => None,
		}
	}

	fn pre_dispatch_self_contained(
		&self,
		info: &Self::SignedInfo,
		dispatch_info: &DispatchInfoOf<RuntimeCall>,
		len: usize,
	) -> Option<Result<(), TransactionValidityError>> {
		match self {
			RuntimeCall::Ethereum(call) => {
				call.pre_dispatch_self_contained(info, dispatch_info, len)
			}
			_ => None,
		}
	}

	fn apply_self_contained(
		self,
		info: Self::SignedInfo,
	) -> Option<sp_runtime::DispatchResultWithInfo<PostDispatchInfoOf<Self>>> {
		match self {
			call @ RuntimeCall::Ethereum(pallet_ethereum::Call::transact { .. }) => {
				Some(call.dispatch(RuntimeOrigin::from(
					pallet_ethereum::RawOrigin::EthereumTransaction(info),
				)))
			}
			_ => None,
		}
	}
}<|MERGE_RESOLUTION|>--- conflicted
+++ resolved
@@ -87,10 +87,7 @@
 	CollectedForeignInvestmentHook, CollectedForeignRedemptionHook, DecreasedForeignInvestOrderHook,
 };
 pub use pallet_loans::entities::{input::PriceCollectionInput, loans::ActiveLoanInfo};
-<<<<<<< HEAD
-=======
 use pallet_loans::types::cashflow::CashflowPayment;
->>>>>>> de2886f2
 use pallet_pool_system::{
 	pool_types::{PoolDetails, ScheduledUpdateDetails},
 	tranches::{TrancheIndex, TrancheLoc, TrancheSolution},
@@ -311,11 +308,7 @@
 	type ReservedXcmpWeight = ReservedXcmpWeight;
 	type RuntimeEvent = RuntimeEvent;
 	type SelfParaId = staging_parachain_info::Pallet<Runtime>;
-<<<<<<< HEAD
-	type WeightInfo = ();
-=======
 	type WeightInfo = cumulus_pallet_parachain_system::weights::SubstrateWeight<Runtime>;
->>>>>>> de2886f2
 	type XcmpMessageHandler = XcmpQueue;
 }
 
@@ -343,11 +336,7 @@
 	type RuntimeEvent = RuntimeEvent;
 	type ServiceWeight = MessageQueueServiceWeight;
 	type Size = u32;
-<<<<<<< HEAD
-	type WeightInfo = ();
-=======
 	type WeightInfo = pallet_message_queue::weights::SubstrateWeight<Runtime>;
->>>>>>> de2886f2
 }
 
 /// XCMP Queue is responsible to handle XCM messages coming directly from
@@ -362,15 +351,12 @@
 	type VersionWrapper = PolkadotXcm;
 	type WeightInfo = weights::cumulus_pallet_xcmp_queue::WeightInfo<Runtime>;
 	type XcmpQueue = TransformOrigin<MessageQueue, AggregateMessageOrigin, ParaId, ParaIdToSibling>;
-<<<<<<< HEAD
-=======
 }
 
 impl cumulus_pallet_dmp_queue::Config for Runtime {
 	type DmpSink = frame_support::traits::EnqueueWithOrigin<MessageQueue, RelayOrigin>;
 	type RuntimeEvent = RuntimeEvent;
 	type WeightInfo = cumulus_pallet_dmp_queue::weights::SubstrateWeight<Runtime>;
->>>>>>> de2886f2
 }
 
 parameter_types! {
@@ -1116,11 +1102,7 @@
 	type SpendFunds = ();
 	type SpendOrigin = frame_support::traits::NeverEnsureOrigin<Balance>;
 	type SpendPeriod = SpendPeriod;
-<<<<<<< HEAD
-	type WeightInfo = (); // Using default weights for recomended hardware
-=======
 	type WeightInfo = pallet_treasury::weights::SubstrateWeight<Runtime>;
->>>>>>> de2886f2
 }
 
 // our pallets
@@ -2167,7 +2149,7 @@
 		XcmpQueue: cumulus_pallet_xcmp_queue::{Pallet, Call, Storage, Event<T>} = 120,
 		PolkadotXcm: pallet_xcm::{Pallet, Call, Storage, Config<T>, Event<T>, Origin} = 121,
 		CumulusXcm: cumulus_pallet_xcm::{Pallet, Event<T>, Origin} = 122,
-		// Removed: DmpQueue = 123
+		DmpQueue: cumulus_pallet_dmp_queue::{Pallet, Call, Storage, Event<T>} = 123,
 		XTokens: pallet_restricted_xtokens::{Pallet, Call} = 124,
 		XcmTransactor: pallet_xcm_transactor::{Pallet, Call, Storage, Event<T>} = 125,
 		OrmlXTokens: orml_xtokens::{Pallet, Event<T>} = 126,
@@ -2450,11 +2432,7 @@
 	// Investment Runtime APIs
 	impl runtime_common::apis::InvestmentsApi<Block, AccountId, TrancheCurrency, InvestmentPortfolio<Balance, CurrencyId>> for Runtime {
 		fn investment_portfolio(account_id: AccountId) -> Vec<(TrancheCurrency, InvestmentPortfolio<Balance, CurrencyId>)> {
-<<<<<<< HEAD
-			runtime_common::investment_portfolios::get_account_portfolio::<Runtime>(account_id)
-=======
 			runtime_common::investment_portfolios::get_account_portfolio::<Runtime>(account_id).unwrap_or_default()
->>>>>>> de2886f2
 		}
 	}
 
