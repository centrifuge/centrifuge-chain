// Copyright 2021 Centrifuge Foundation (centrifuge.io).
//
// This file is part of the Centrifuge chain project.
// Centrifuge is free software: you can redistribute it and/or modify
// it under the terms of the GNU General Public License as published by
// the Free Software Foundation, either version 3 of the License, or
// (at your option) any later version (see http://www.gnu.org/licenses).
// Centrifuge is distributed in the hope that it will be useful,
// but WITHOUT ANY WARRANTY; without even the implied warranty of
// MERCHANTABILITY or FITNESS FOR A PARTICULAR PURPOSE.  See the
// GNU General Public License for more details.

//! The Substrate runtime. This can be compiled with `#[no_std]`, ready for
//! Wasm.

#![cfg_attr(not(feature = "std"), no_std)]
// `construct_runtime!` does a lot of recursion and requires us to increase the limit to 256.
#![recursion_limit = "256"]
// Allow things like `1 * CFG`
#![allow(clippy::identity_op)]

pub use cfg_primitives::{constants::*, types::*};
use cfg_traits::{
	investments::{OrderManager, TrancheCurrency as _},
	Millis, Permissions as PermissionsT, PoolNAV, PoolUpdateGuard, PreConditions, Seconds,
	TryConvert,
};
use cfg_types::{
	consts::pools::{MaxTrancheNameLengthBytes, MaxTrancheSymbolLengthBytes},
	fee_keys::{Fee, FeeKey},
	fixed_point::{Quantity, Rate, Ratio},
	investments::InvestmentPortfolio,
	oracles::OracleKey,
	permissions::{
		PermissionRoles, PermissionScope, PermissionedCurrencyRole, PoolRole, Role, UNION,
	},
	time::TimeProvider,
	tokens::{CustomMetadata, StakingCurrency, TrancheCurrency},
};
use fp_rpc::TransactionStatus;
use frame_support::{
	construct_runtime,
	dispatch::DispatchClass,
	pallet_prelude::{DispatchError, DispatchResult},
	sp_std::marker::PhantomData,
	traits::{
		AsEnsureOriginWithArg, ConstU32, EitherOfDiverse, EqualPrivilegeOnly, InstanceFilter,
		LockIdentifier, OnFinalize, PalletInfoAccess, U128CurrencyToVote, UnixTime,
		WithdrawReasons,
	},
	weights::{
		constants::{BlockExecutionWeight, ExtrinsicBaseWeight, RocksDbWeight},
		ConstantMultiplier,
	},
	PalletId, RuntimeDebug,
};
use frame_system::{
	limits::{BlockLength, BlockWeights},
	EnsureRoot, EnsureSigned,
};
use orml_traits::currency::MutationHooks;
use pallet_anchors::AnchorData;
pub use pallet_balances::Call as BalancesCall;
use pallet_collective::{EnsureMember, EnsureProportionAtLeast, EnsureProportionMoreThan};
use pallet_ethereum::{Call::transact, Transaction as EthTransaction};
use pallet_evm::{Account as EVMAccount, FeeCalculator, GasWeightMapping, Runner};
use pallet_investments::OrderType;
use pallet_pool_system::{
	pool_types::{PoolDetails, ScheduledUpdateDetails},
	tranches::{TrancheIndex, TrancheLoc, TrancheSolution},
	EpochSolution,
};
use pallet_restricted_tokens::{
	FungibleInspectPassthrough, FungiblesInspectPassthrough, TransferDetails,
};
pub use pallet_timestamp::Call as TimestampCall;
pub use pallet_transaction_payment::{CurrencyAdapter, Multiplier, TargetedFeeAdjustment};
use pallet_transaction_payment_rpc_runtime_api::{FeeDetails, RuntimeDispatchInfo};
use parity_scale_codec::{Decode, Encode, MaxEncodedLen};
use polkadot_runtime_common::{prod_or_fast, BlockHashCount, SlowAdjustingFeeUpdate};
use runtime_common::{
	account_conversion::AccountConverter,
	asset_registry,
	fees::{DealWithFees, FeeToTreasury, WeightToFee},
	oracle::{Feeder, OracleConverterBridge},
	permissions::PoolAdminCheck,
	xcm::AccountIdToMultiLocation,
	xcm_transactor, AllowanceDeposit, CurrencyED, HoldId, NativeCurrency,
};
use scale_info::TypeInfo;
use sp_api::impl_runtime_apis;
use sp_core::{OpaqueMetadata, H160, H256, U256};
use sp_inherents::{CheckInherentsResult, InherentData};
#[cfg(any(feature = "std", test))]
pub use sp_runtime::BuildStorage;
use sp_runtime::{
	create_runtime_str, generic, impl_opaque_keys,
	traits::{
		AccountIdConversion, BlakeTwo256, Block as BlockT, ConvertInto, DispatchInfoOf,
		Dispatchable, PostDispatchInfoOf, UniqueSaturatedInto, Zero,
	},
	transaction_validity::{TransactionSource, TransactionValidity, TransactionValidityError},
	ApplyExtrinsicResult, FixedI128, Perbill, Permill, Perquintill,
};
use sp_std::prelude::*;
#[cfg(any(feature = "std", test))]
use sp_version::NativeVersion;
use sp_version::RuntimeVersion;
use static_assertions::const_assert;
use strum::IntoEnumIterator;
use xcm_executor::XcmExecutor;

pub mod evm;
pub mod liquidity_pools;
mod migrations;
mod weights;
pub mod xcm;

/// common types for the runtime.
//nuno: explict imports from runtime_common
pub use crate::xcm::*;

// Make the WASM binary available.
#[cfg(feature = "std")]
include!(concat!(env!("OUT_DIR"), "/wasm_binary.rs"));

impl_opaque_keys! {
	pub struct SessionKeys {
		pub aura: Aura,
		pub block_rewards: BlockRewards,
	}
}

/// Runtime version.
#[sp_version::runtime_version]
pub const VERSION: RuntimeVersion = RuntimeVersion {
	spec_name: create_runtime_str!("centrifuge"),
	impl_name: create_runtime_str!("centrifuge"),
	authoring_version: 1,
	spec_version: 1025,
	impl_version: 1,
	#[cfg(not(feature = "disable-runtime-api"))]
	apis: RUNTIME_API_VERSIONS,
	#[cfg(feature = "disable-runtime-api")]
	apis: version::create_apis_vec![[]],
	transaction_version: 2,
	state_version: 0,
};

/// Native version.
#[cfg(any(feature = "std", test))]
pub fn native_version() -> NativeVersion {
	NativeVersion {
		runtime_version: VERSION,
		can_author_with: Default::default(),
	}
}

parameter_types! {
	pub const MaximumBlockWeight: Weight = MAXIMUM_BLOCK_WEIGHT;
	pub const Version: RuntimeVersion = VERSION;
	pub RuntimeBlockLength: BlockLength =
		BlockLength::max_with_normal_ratio(5 * 1024 * 1024, NORMAL_DISPATCH_RATIO);
	pub RuntimeBlockWeights: BlockWeights = BlockWeights::builder()
		.base_block(BlockExecutionWeight::get())
		.for_class(DispatchClass::all(), |weights| {
			weights.base_extrinsic = ExtrinsicBaseWeight::get();
		})
		.for_class(DispatchClass::Normal, |weights| {
			  weights.max_total = Some(NORMAL_DISPATCH_RATIO * MAXIMUM_BLOCK_WEIGHT);
		})
		.for_class(DispatchClass::Operational, |weights| {
			 weights.max_total = Some(MAXIMUM_BLOCK_WEIGHT);
			// Operational transactions have some extra reserved space, so that they
			// are included even if block reached `MAXIMUM_BLOCK_WEIGHT`.
			weights.reserved = Some(
				  MAXIMUM_BLOCK_WEIGHT - NORMAL_DISPATCH_RATIO * MAXIMUM_BLOCK_WEIGHT
			);
		})
		.avg_block_initialization(AVERAGE_ON_INITIALIZE_RATIO)
		.build_or_panic();
	pub const SS58Prefix: u8 = 36;
}

parameter_types! {
	pub const MigrationMaxAccounts: u32 = 100;
	pub const MigrationMaxVestings: u32 = 10;
	pub const MigrationMaxProxies: u32 = 10;
}

impl pallet_migration_manager::Config for Runtime {
	type MigrationMaxAccounts = MigrationMaxAccounts;
	type MigrationMaxProxies = MigrationMaxProxies;
	type MigrationMaxVestings = MigrationMaxVestings;
	type RuntimeEvent = RuntimeEvent;
	type WeightInfo = weights::pallet_migration_manager::WeightInfo<Self>;
}

// system support impls
impl frame_system::Config for Runtime {
	/// Data to be associated with an account (other than nonce/transaction
	/// counter, which this module does regardless).
	type AccountData = pallet_balances::AccountData<Balance>;
	/// The identifier used to distinguish between accounts.
	type AccountId = AccountId;
	type BaseCallFilter = BaseCallFilter;
	/// Maximum number of block number to block hash mappings to keep (oldest
	/// pruned first).
	type BlockHashCount = BlockHashCount;
	type BlockLength = RuntimeBlockLength;
	/// The index type for blocks.
	type BlockNumber = BlockNumber;
	type BlockWeights = RuntimeBlockWeights;
	type DbWeight = RocksDbWeight;
	/// The type for hashing blocks and tries.
	type Hash = Hash;
	/// The hashing algorithm used.
	type Hashing = Hashing;
	/// The header type.
	type Header = Header;
	/// The index type for storing how many extrinsics an account has signed.
	type Index = Index;
	/// The lookup mechanism to get account ID from whatever is passed in
	/// dispatchers.
	type Lookup = sp_runtime::traits::AccountIdLookup<AccountId, ()>;
	type MaxConsumers = frame_support::traits::ConstU32<16>;
	/// A function that is invoked when an account has been determined to be
	/// dead. All resources should be cleaned up associated with the given
	/// account.
	type OnKilledAccount = ();
	/// Handler for when a new account has just been created.
	type OnNewAccount = ();
	type OnSetCode = cumulus_pallet_parachain_system::ParachainSetCode<Self>;
	type PalletInfo = PalletInfo;
	/// The aggregated dispatch type that is available for extrinsics.
	type RuntimeCall = RuntimeCall;
	/// The overarching event type.
	type RuntimeEvent = RuntimeEvent;
	/// The ubiquitous origin type.
	type RuntimeOrigin = RuntimeOrigin;
	type SS58Prefix = SS58Prefix;
	type SystemWeightInfo = weights::frame_system::WeightInfo<Runtime>;
	/// Get the chain's current version.
	type Version = Version;
}

/// Base Call Filter
pub struct BaseCallFilter;
impl Contains<RuntimeCall> for BaseCallFilter {
	fn contains(c: &RuntimeCall) -> bool {
		match c {
			RuntimeCall::PolkadotXcm(method) => match method {
				// Block these calls when called by a signed extrinsic.
				// Root will still be able to execute these.
				pallet_xcm::Call::send { .. }
				| pallet_xcm::Call::execute { .. }
				| pallet_xcm::Call::teleport_assets { .. }
				| pallet_xcm::Call::reserve_transfer_assets { .. }
				| pallet_xcm::Call::limited_reserve_transfer_assets { .. }
				| pallet_xcm::Call::limited_teleport_assets { .. } => false,
				pallet_xcm::Call::__Ignore { .. } => {
					unimplemented!()
				}
				pallet_xcm::Call::force_xcm_version { .. }
				| pallet_xcm::Call::force_suspension { .. }
				| pallet_xcm::Call::force_default_xcm_version { .. }
				| pallet_xcm::Call::force_subscribe_version_notify { .. }
				| pallet_xcm::Call::force_unsubscribe_version_notify { .. } => true,
			},
			// Disable all non-root EVM access
			RuntimeCall::EVM(_) => false,
			// We block this call since it includes Moonbeam trait implementations such
			// as UtilityEncodeCall and XcmTransact that we don't implement and don't want
			// arbitrary users calling it.
			RuntimeCall::XcmTransactor(
				pallet_xcm_transactor::Call::transact_through_derivative { .. },
			) => false,
			_ => true,
		}
	}
}

parameter_types! {
	pub const ReservedXcmpWeight: Weight = MAXIMUM_BLOCK_WEIGHT .saturating_div(4);
	pub const ReservedDmpWeight: Weight = MAXIMUM_BLOCK_WEIGHT.saturating_div(4);
}

impl cumulus_pallet_parachain_system::Config for Runtime {
	type CheckAssociatedRelayNumber = cumulus_pallet_parachain_system::RelayNumberStrictlyIncreases;
	type DmpMessageHandler = DmpQueue;
	type OnSystemEvent = ();
	type OutboundXcmpMessageSource = XcmpQueue;
	type ReservedDmpWeight = ReservedDmpWeight;
	type ReservedXcmpWeight = ReservedXcmpWeight;
	type RuntimeEvent = RuntimeEvent;
	type SelfParaId = parachain_info::Pallet<Runtime>;
	type XcmpMessageHandler = XcmpQueue;
}

// XCM

/// XCMP Queue is responsible to handle XCM messages coming directly from
/// sibling parachains.
impl cumulus_pallet_xcmp_queue::Config for Runtime {
	type ChannelInfo = ParachainSystem;
	type ControllerOrigin = EnsureRoot<AccountId>;
	type ControllerOriginConverter = XcmOriginToTransactDispatchOrigin;
	type ExecuteOverweightOrigin = EnsureRoot<AccountId>;
	type PriceForSiblingDelivery = ();
	type RuntimeEvent = RuntimeEvent;
	type VersionWrapper = PolkadotXcm;
	type WeightInfo = weights::cumulus_pallet_xcmp_queue::WeightInfo<Self>;
	type XcmExecutor = XcmExecutor<XcmConfig>;
}

/// The config for the Downward Message Passing Queue, i.e., how messages coming
/// from the relay-chain are handled.
impl cumulus_pallet_dmp_queue::Config for Runtime {
	type ExecuteOverweightOrigin = EnsureRoot<AccountId>;
	type RuntimeEvent = RuntimeEvent;
	type XcmExecutor = XcmExecutor<XcmConfig>;
}

parameter_types! {
	pub const NativeToken: CurrencyId = CurrencyId::Native;
}

impl pallet_restricted_tokens::Config for Runtime {
	type Balance = Balance;
	type CurrencyId = CurrencyId;
	type Fungibles = OrmlTokens;
	type NativeFungible = Balances;
	type NativeToken = NativeToken;
	type PreCurrency = cfg_traits::Always;
	type PreExtrTransfer = (
		RestrictedTokens<Permissions>,
		PreNativeTransfer<TransferAllowList>,
	);
	type PreFungibleInspect = FungibleInspectPassthrough;
	type PreFungibleInspectHold = cfg_traits::Always;
	type PreFungibleMutate = cfg_traits::Always;
	type PreFungibleMutateHold = cfg_traits::Always;
	type PreFungibleTransfer = cfg_traits::Always;
	type PreFungiblesInspect = FungiblesInspectPassthrough;
	type PreFungiblesInspectHold = cfg_traits::Always;
	type PreFungiblesMutate = cfg_traits::Always;
	type PreFungiblesMutateHold = cfg_traits::Always;
	type PreFungiblesTransfer = cfg_traits::Always;
	type PreFungiblesUnbalanced = cfg_traits::Always;
	type PreReservableCurrency = cfg_traits::Always;
	type RuntimeEvent = RuntimeEvent;
	type WeightInfo = weights::pallet_restricted_tokens::WeightInfo<Runtime>;
}

pub struct RestrictedTokens<P>(PhantomData<P>);
impl<P> PreConditions<TransferDetails<AccountId, CurrencyId, Balance>> for RestrictedTokens<P>
where
	P: PermissionsT<AccountId, Scope = PermissionScope<PoolId, CurrencyId>, Role = Role>,
{
	type Result = bool;

	fn check(details: TransferDetails<AccountId, CurrencyId, Balance>) -> bool {
		let TransferDetails {
			send,
			recv,
			id,
			amount: _amount,
		} = details;

		match id {
			CurrencyId::Tranche(pool_id, tranche_id) => {
				P::has(
					PermissionScope::Pool(pool_id),
					send,
					Role::PoolRole(PoolRole::TrancheInvestor(tranche_id, UNION)),
				) && P::has(
					PermissionScope::Pool(pool_id),
					recv,
					Role::PoolRole(PoolRole::TrancheInvestor(tranche_id, UNION)),
				)
			}
			_ => true,
		}
	}
}

parameter_types! {
	pub TreasuryAccount: AccountId = TreasuryPalletId::get().into_account_truncating();
}

pub struct CurrencyHooks<R>(sp_std::marker::PhantomData<R>);
impl<C: orml_tokens::Config> MutationHooks<AccountId, CurrencyId, Balance> for CurrencyHooks<C> {
	type OnDust = orml_tokens::TransferDust<Runtime, TreasuryAccount>;
	type OnKilledTokenAccount = ();
	type OnNewTokenAccount = ();
	type OnSlash = ();
	type PostDeposit = ();
	type PostTransfer = ();
	type PreDeposit = ();
	type PreTransfer = ();
}

impl orml_tokens::Config for Runtime {
	type Amount = IBalance;
	type Balance = Balance;
	type CurrencyHooks = CurrencyHooks<Runtime>;
	type CurrencyId = CurrencyId;
	type DustRemovalWhitelist = frame_support::traits::Nothing;
	type ExistentialDeposits = CurrencyED<Runtime>;
	type MaxLocks = MaxLocks;
	type MaxReserves = MaxReserves;
	type ReserveIdentifier = [u8; 8];
	type RuntimeEvent = RuntimeEvent;
	// NOTE: Call NOT exposed, default weights are fine
	type WeightInfo = ();
}

impl orml_asset_registry::Config for Runtime {
	type AssetId = CurrencyId;
	type AssetProcessor = asset_registry::CustomAssetProcessor;
	type AuthorityOrigin =
		asset_registry::AuthorityOrigin<RuntimeOrigin, EnsureRootOr<HalfOfCouncil>>;
	type Balance = Balance;
	type CustomMetadata = CustomMetadata;
	type RuntimeEvent = RuntimeEvent;
	// NOTE: Need no weights as spamming is not possible as the
	//       calls are only callable by `AuthorityOrigin`. In our
	//       case, pallet-pools and democracy
	type WeightInfo = ();
}
impl parachain_info::Config for Runtime {}

parameter_types! {
	pub const MinimumPeriod: Millis = SLOT_DURATION / 2;
}
impl pallet_timestamp::Config for Runtime {
	type MinimumPeriod = MinimumPeriod;
	/// A timestamp: milliseconds since the unix epoch.
	type Moment = Millis;
	type OnTimestampSet = Aura;
	type WeightInfo = weights::pallet_timestamp::WeightInfo<Runtime>;
}

// money stuff
parameter_types! {
	/// TransactionByteFee is set to 0.01 MicroCFG
	pub const TransactionByteFee: Balance = 1 * (MICRO_CFG / 100);
	/// This value increases the priority of `Operational` transactions by adding
	/// a "virtual tip" that's equal to the `OperationalFeeMultiplier * final_fee`.
	pub const OperationalFeeMultiplier: u8 = 5;
}

impl pallet_transaction_payment::Config for Runtime {
	type FeeMultiplierUpdate = SlowAdjustingFeeUpdate<Self>;
	type LengthToFee = ConstantMultiplier<Balance, TransactionByteFee>;
	type OnChargeTransaction = CurrencyAdapter<Balances, DealWithFees<Runtime>>;
	type OperationalFeeMultiplier = OperationalFeeMultiplier;
	type RuntimeEvent = RuntimeEvent;
	type WeightToFee = WeightToFee;
}

parameter_types! {
	// the minimum fee for an anchor is 500,000ths of a RAD.
	// This is set to a value so you can still get some return without getting your account removed.
	pub const ExistentialDeposit: Balance = 1 * MICRO_CFG;
	// For weight estimation, we assume that the most locks on an individual account will be 50.
	pub const MaxLocks: u32 = 50;
	pub const MaxReserves: u32 = 50;
}

impl pallet_balances::Config for Runtime {
	/// The means of storing the balances of an account.
	type AccountStore = System;
	/// The type for recording an account's balance.
	type Balance = Balance;
	/// Handler for the unbalanced reduction when removing a dust account.
	type DustRemoval = ();
	/// The minimum amount required to keep an account open.
	type ExistentialDeposit = ExistentialDeposit;
	type FreezeIdentifier = ();
	type HoldIdentifier = ();
	type MaxFreezes = ConstU32<10>;
	type MaxHolds = ConstU32<10>;
	type MaxLocks = MaxLocks;
	type MaxReserves = MaxReserves;
	type ReserveIdentifier = [u8; 8];
	/// The overarching event type.
	type RuntimeEvent = RuntimeEvent;
	type WeightInfo = weights::pallet_balances::WeightInfo<Runtime>;
}

parameter_types! {
	pub const UncleGenerations: BlockNumber = 5;
}

// We only use find_author to pay in anchor pallet
impl pallet_authorship::Config for Runtime {
	type EventHandler = CollatorSelection;
	type FindAuthor = pallet_session::FindAccountFromAuthorIndex<Self, Aura>;
}

parameter_types! {
	pub Period: u32 = prod_or_fast!(6 * HOURS, 1 * MINUTES, "CFG_SESSION_PERIOD");
	pub const Offset: u32 = 0;
}

impl pallet_session::Config for Runtime {
	type Keys = SessionKeys;
	type NextSessionRotation = pallet_session::PeriodicSessions<Period, Offset>;
	type RuntimeEvent = RuntimeEvent;
	// Essentially just Aura, but lets be pedantic.
	type SessionHandler = <SessionKeys as sp_runtime::traits::OpaqueKeys>::KeyTypeIdProviders;
	type SessionManager = CollatorSelection;
	type ShouldEndSession = pallet_session::PeriodicSessions<Period, Offset>;
	type ValidatorId = <Self as frame_system::Config>::AccountId;
	// we don't have stash and controller, thus we don't need the convert as well.
	type ValidatorIdOf = pallet_collator_selection::IdentityCollator;
	type WeightInfo = weights::pallet_session::WeightInfo<Self>;
}

parameter_types! {
	#[derive(scale_info::TypeInfo, Debug, PartialEq, Eq, Clone)]
	pub const MaxAuthorities: u32 = 32;
}

impl pallet_aura::Config for Runtime {
	type AuthorityId = AuraId;
	type DisabledValidators = ();
	type MaxAuthorities = MaxAuthorities;
}

impl cumulus_pallet_aura_ext::Config for Runtime {}

// substrate pallets
parameter_types! {
	// One storage item; value is size 4+4+16+32 bytes = 56 bytes.
	pub const DepositBase: Balance = 30 * CENTI_CFG;
	// Additional storage item size of 32 bytes.
	pub const DepositFactor: Balance = 5 * CENTI_CFG;
	pub const MaxSignatories: u16 = 100;
}

impl pallet_multisig::Config for Runtime {
	type Currency = Balances;
	type DepositBase = DepositBase;
	type DepositFactor = DepositFactor;
	type MaxSignatories = MaxSignatories;
	type RuntimeCall = RuntimeCall;
	type RuntimeEvent = RuntimeEvent;
	type WeightInfo = weights::pallet_multisig::WeightInfo<Runtime>;
}

parameter_types! {
	// One storage item; value is size 4+4+16+32 bytes = 56 bytes.
	pub const ProxyDepositBase: Balance = 30 * CENTI_CFG;
	// Additional storage item size of 32 bytes.
	pub const ProxyDepositFactor: Balance = 5 * CENTI_CFG;
	pub const MaxProxies: u16 = 32;
	pub const AnnouncementDepositBase: Balance = deposit(1, 8);
	pub const AnnouncementDepositFactor: Balance = deposit(0, 66);
	pub const MaxPending: u16 = 32;
}

/// The type used to represent the kinds of proxying allowed.
#[derive(
	Copy,
	Clone,
	Eq,
	PartialEq,
	Ord,
	PartialOrd,
	Encode,
	Decode,
	RuntimeDebug,
	MaxEncodedLen,
	TypeInfo,
)]
pub enum ProxyType {
	Any,
	NonTransfer,
	Governance,
	/// Deprecated ProxyType, that we are keeping due to the migration
	_Staking,
	NonProxy,
	Borrow,
	Invest,
	ProxyManagement,
	KeystoreManagement,
	PodOperation,
	PodAuth,
	PermissionManagement,
	Transfer,
}
impl Default for ProxyType {
	fn default() -> Self {
		Self::Any
	}
}

impl InstanceFilter<RuntimeCall> for ProxyType {
	fn filter(&self, c: &RuntimeCall) -> bool {
		match self {
			ProxyType::Any => true,
			ProxyType::NonTransfer => {
				matches!(
					c,
					RuntimeCall::System(..) |
					RuntimeCall::ParachainSystem(..) |
					RuntimeCall::Timestamp(..) |
					// Specifically omitting Balances
					RuntimeCall::CollatorSelection(..) |
					RuntimeCall::Session(..) |
					RuntimeCall::Multisig(..) |
					// The internal logic prevents upgrading
					// this proxy to a `ProxyType::Any` proxy
					// as long as the `is_superset` is correctly
					// configured
					RuntimeCall::Proxy(..) |
					RuntimeCall::Utility(..) |
					RuntimeCall::Scheduler(..) |
					RuntimeCall::Council(..) |
					RuntimeCall::Elections(..) |
					RuntimeCall::Democracy(..) |
					RuntimeCall::Identity(..) |
					RuntimeCall::Vesting(pallet_vesting::Call::vest {..}) |
					RuntimeCall::Vesting(pallet_vesting::Call::vest_other {..}) |
					// Specifically omitting Vesting `vested_transfer`, and `force_vested_transfer`
					RuntimeCall::Treasury(..) |
					RuntimeCall::Preimage(..) |
					RuntimeCall::Fees(..) |
					RuntimeCall::Anchor(..) |
					RuntimeCall::CrowdloanClaim(..) |
					RuntimeCall::CrowdloanReward(..) |
					RuntimeCall::PoolSystem(..) |
					// Specifically omitting Loans `repay` & `borrow` for pallet_loans
					RuntimeCall::Loans(pallet_loans::Call::create{..}) |
					RuntimeCall::Loans(pallet_loans::Call::write_off{..}) |
					RuntimeCall::Loans(pallet_loans::Call::admin_write_off{..}) |
					RuntimeCall::Loans(pallet_loans::Call::propose_loan_mutation{..}) |
					RuntimeCall::Loans(pallet_loans::Call::apply_loan_mutation{..}) |
					RuntimeCall::Loans(pallet_loans::Call::close{..}) |
					RuntimeCall::Loans(pallet_loans::Call::propose_write_off_policy{..}) |
					RuntimeCall::Loans(pallet_loans::Call::apply_write_off_policy{..}) |
					RuntimeCall::Loans(pallet_loans::Call::update_portfolio_valuation{..}) |
                    RuntimeCall::Loans(pallet_loans::Call::propose_transfer_debt { .. }) |
                    RuntimeCall::Loans(pallet_loans::Call::apply_transfer_debt { .. }) |
					RuntimeCall::Permissions(..) |
					RuntimeCall::CollatorAllowlist(..) |
					// Specifically omitting Tokens
					// Specifically omitting Bridge
					// Specifically omitting Nfts
					RuntimeCall::Investments(pallet_investments::Call::collect_investments_for {..}) |
					RuntimeCall::Investments(pallet_investments::Call::collect_redemptions_for {..}) |
					// Specifically omitting Investments `update_invest_order`, `update_redeem_order`,
					// `collect_investments`, `collect_redemptions`
					// Specifically omitting LiquidityPools
					// Specifically omitting ALL XCM related pallets
					// Specifically omitting OrmlTokens
					// Specifically omitting ChainBridge
					// Specifically omitting Migration
					// Specifically omitting PoolRegistry `register`, `update`, `set_metadata`
					RuntimeCall::PoolRegistry(pallet_pool_registry::Call::execute_update {..}) |
					RuntimeCall::BlockRewards(..)
				)
			}
			ProxyType::Governance => matches!(
				c,
				RuntimeCall::Democracy(..)
					| RuntimeCall::Council(..)
					| RuntimeCall::Elections(..)
					| RuntimeCall::Utility(..)
			),
			ProxyType::_Staking => false,
			ProxyType::NonProxy => {
				matches!(c, RuntimeCall::Proxy(pallet_proxy::Call::proxy { .. }))
					|| !matches!(c, RuntimeCall::Proxy(..))
			}
			ProxyType::Borrow => matches!(
				c,
				RuntimeCall::Loans(pallet_loans::Call::create { .. }) |
                RuntimeCall::Loans(pallet_loans::Call::borrow { .. }) |
                RuntimeCall::Loans(pallet_loans::Call::repay { .. }) |
                RuntimeCall::Loans(pallet_loans::Call::write_off { .. }) |
                RuntimeCall::Loans(pallet_loans::Call::apply_loan_mutation { .. }) |
                RuntimeCall::Loans(pallet_loans::Call::close { .. }) |
                RuntimeCall::Loans(pallet_loans::Call::apply_write_off_policy { .. }) |
                RuntimeCall::Loans(pallet_loans::Call::update_portfolio_valuation { .. }) |
                RuntimeCall::Loans(pallet_loans::Call::propose_transfer_debt { .. }) |
                RuntimeCall::Loans(pallet_loans::Call::apply_transfer_debt { .. }) |
                // Borrowers should be able to close and execute an epoch
                // in order to get liquidity from repayments in previous epochs.
				RuntimeCall::PoolSystem(pallet_pool_system::Call::close_epoch{..}) |
				RuntimeCall::PoolSystem(pallet_pool_system::Call::submit_solution{..}) |
				RuntimeCall::PoolSystem(pallet_pool_system::Call::execute_epoch{..}) |
				RuntimeCall::Utility(pallet_utility::Call::batch_all{..}) |
				RuntimeCall::Utility(pallet_utility::Call::batch{..})
			),
			ProxyType::Invest => matches!(
				c,
				RuntimeCall::Investments(pallet_investments::Call::update_invest_order{..}) |
				RuntimeCall::Investments(pallet_investments::Call::update_redeem_order{..}) |
				RuntimeCall::Investments(pallet_investments::Call::collect_investments{..}) |
				RuntimeCall::Investments(pallet_investments::Call::collect_redemptions{..}) |
				// Investors should be able to close and execute an epoch
				// in order to get their orders fulfilled.
				RuntimeCall::Loans(pallet_loans::Call::update_portfolio_valuation{..}) |
				RuntimeCall::PoolSystem(pallet_pool_system::Call::close_epoch{..}) |
				RuntimeCall::PoolSystem(pallet_pool_system::Call::submit_solution{..}) |
				RuntimeCall::PoolSystem(pallet_pool_system::Call::execute_epoch{..}) |
				RuntimeCall::Utility(pallet_utility::Call::batch_all{..}) |
				RuntimeCall::Utility(pallet_utility::Call::batch{..})
			),
			ProxyType::ProxyManagement => matches!(c, RuntimeCall::Proxy(..)),
			ProxyType::KeystoreManagement => matches!(
				c,
				RuntimeCall::Keystore(pallet_keystore::Call::add_keys { .. })
					| RuntimeCall::Keystore(pallet_keystore::Call::revoke_keys { .. })
			),
			ProxyType::PodOperation => matches!(
				c,
				RuntimeCall::Uniques(..)
					| RuntimeCall::Anchor(..)
					| RuntimeCall::Utility(pallet_utility::Call::batch_all { .. })
			),
			// This type of proxy is used only for authenticating with the centrifuge POD,
			// having it here also allows us to validate authentication with on-chain data.
			ProxyType::PodAuth => false,
			ProxyType::PermissionManagement => matches!(
				c,
				RuntimeCall::Permissions(pallet_permissions::Call::add { .. })
					| RuntimeCall::Permissions(pallet_permissions::Call::remove { .. })
					| RuntimeCall::Utility(pallet_utility::Call::batch_all { .. })
					| RuntimeCall::Utility(pallet_utility::Call::batch { .. })
			),
			ProxyType::Transfer => {
				matches!(
					c,
					RuntimeCall::XTokens(..)
						| RuntimeCall::Balances(..)
						| RuntimeCall::Tokens(..)
						| RuntimeCall::LiquidityPools(
							pallet_liquidity_pools::Call::transfer { .. }
								| pallet_liquidity_pools::Call::transfer_tranche_tokens { .. }
						)
				)
			}
		}
	}

	fn is_superset(&self, o: &Self) -> bool {
		match (self, o) {
			(x, y) if x == y => true,
			(ProxyType::Any, _) => true,
			(_, ProxyType::Any) => false,
			(_, ProxyType::NonProxy) => false,
			(ProxyType::NonTransfer, _) => true,
			_ => false,
		}
	}
}

impl pallet_proxy::Config for Runtime {
	type AnnouncementDepositBase = AnnouncementDepositBase;
	type AnnouncementDepositFactor = AnnouncementDepositFactor;
	type CallHasher = BlakeTwo256;
	type Currency = Balances;
	type MaxPending = MaxPending;
	type MaxProxies = MaxProxies;
	type ProxyDepositBase = ProxyDepositBase;
	type ProxyDepositFactor = ProxyDepositFactor;
	type ProxyType = ProxyType;
	type RuntimeCall = RuntimeCall;
	type RuntimeEvent = RuntimeEvent;
	type WeightInfo = weights::pallet_proxy::WeightInfo<Runtime>;
}

impl pallet_utility::Config for Runtime {
	type PalletsOrigin = OriginCaller;
	type RuntimeCall = RuntimeCall;
	type RuntimeEvent = RuntimeEvent;
	type WeightInfo = weights::pallet_utility::WeightInfo<Runtime>;
}

parameter_types! {
	pub MaximumSchedulerWeight: Weight = Perbill::from_percent(80) * MaximumBlockWeight::get();
	pub const MaxScheduledPerBlock: u32 = 50;
	// Retry a scheduled item every 10 blocks (2 minutes) until the preimage exists.
	pub const NoPreimagePostponement: Option<u32> = Some(10);
}

impl pallet_scheduler::Config for Runtime {
	type MaxScheduledPerBlock = MaxScheduledPerBlock;
	type MaximumWeight = MaximumSchedulerWeight;
	type OriginPrivilegeCmp = EqualPrivilegeOnly;
	type PalletsOrigin = OriginCaller;
	type Preimages = Preimage;
	type RuntimeCall = RuntimeCall;
	type RuntimeEvent = RuntimeEvent;
	type RuntimeOrigin = RuntimeOrigin;
	type ScheduleOrigin = EnsureRoot<AccountId>;
	type WeightInfo = weights::pallet_scheduler::WeightInfo<Runtime>;
}

parameter_types! {
	pub const PreimageMaxSize: u32 = 4096 * 1024;
	pub PreimageBaseDeposit: Balance = deposit(2, 64);
	pub PreimageByteDeposit: Balance = deposit(0, 1);
}

impl pallet_preimage::Config for Runtime {
	type BaseDeposit = PreimageBaseDeposit;
	type ByteDeposit = PreimageByteDeposit;
	type Currency = Balances;
	type ManagerOrigin = EnsureRoot<AccountId>;
	type RuntimeEvent = RuntimeEvent;
	type WeightInfo = weights::pallet_preimage::WeightInfo<Runtime>;
}

parameter_types! {
	pub CouncilMotionDuration: BlockNumber = prod_or_fast!(5 * DAYS, 1 * MINUTES, "CFG_MOTION_DURATION");
	pub const CouncilMaxProposals: u32 = 100;
	pub const CouncilMaxMembers: u32 = 100;
	pub MaxProposalWeight: Weight = Perbill::from_percent(50) * RuntimeBlockWeights::get().max_block;
}

impl pallet_collective::Config<CouncilCollective> for Runtime {
	type DefaultVote = pallet_collective::PrimeDefaultVote;
	type MaxMembers = CouncilMaxMembers;
	type MaxProposalWeight = MaxProposalWeight;
	type MaxProposals = CouncilMaxProposals;
	type MotionDuration = CouncilMotionDuration;
	type Proposal = RuntimeCall;
	type RuntimeEvent = RuntimeEvent;
	type RuntimeOrigin = RuntimeOrigin;
	type SetMembersOrigin = EnsureRoot<AccountId>;
	type WeightInfo = weights::pallet_collective::WeightInfo<Runtime>;
}

parameter_types! {
	pub const CandidacyBond: Balance = 1000 * CFG;
	pub const VotingBond: Balance = 50 * CENTI_CFG;
	pub const VotingBondBase: Balance = 50 * CENTI_CFG;
	pub TermDuration: BlockNumber = prod_or_fast!(7 * DAYS, 1 * MINUTES, "CFG_TERM_DURATION");
	pub const DesiredMembers: u32 = 9;
	pub const DesiredRunnersUp: u32 = 9;
	pub const ElectionsPhragmenModuleId: LockIdentifier = *b"phrelect";

	pub const MaxVoters: u32 = 100;
	pub const MaxVotesPerVoter: u32 = 5;
}

// Make sure that there are no more than `MAX_MEMBERS` members elected via
// elections-phragmen.
const_assert!(DesiredMembers::get() <= CouncilMaxMembers::get());
impl pallet_elections_phragmen::Config for Runtime {
	/// How much should be locked up in order to submit one's candidacy.
	type CandidacyBond = CandidacyBond;
	type ChangeMembers = Council;
	type Currency = Balances;
	type CurrencyToVote = U128CurrencyToVote;
	/// Number of members to elect.
	type DesiredMembers = DesiredMembers;
	/// Number of runners_up to keep.
	type DesiredRunnersUp = DesiredRunnersUp;
	type InitializeMembers = Council;
	type KickedMember = Treasury;
	type LoserCandidate = Treasury;
	type MaxCandidates = MaxCandidates;
	type MaxVoters = MaxVoters;
	type MaxVotesPerVoter = MaxVotesPerVoter;
	type PalletId = ElectionsPhragmenModuleId;
	type RuntimeEvent = RuntimeEvent;
	/// How long each seat is kept. This defines the next block number at which
	/// an election round will happen. If set to zero, no elections are ever
	/// triggered and the module will be in passive mode.
	type TermDuration = TermDuration;
	/// Base deposit associated with voting
	type VotingBondBase = VotingBondBase;
	/// How much should be locked up in order to be able to submit votes.
	type VotingBondFactor = VotingBond;
	// NOTE: Benchmarks are failing with
	//       "Error: Input("failed to submit candidacy")"
	type WeightInfo = weights::pallet_elections_phragmen::WeightInfo<Runtime>;
}

parameter_types! {
	pub  LaunchPeriod: BlockNumber = prod_or_fast!(7 * DAYS, 1 * MINUTES, "CFG_LAUNCH_PERIOD");
	pub  VotingPeriod: BlockNumber = prod_or_fast!(7 * DAYS, 1 * MINUTES, "CFG_VOTING_PERIOD");
	pub  FastTrackVotingPeriod: BlockNumber = prod_or_fast!(3 * HOURS, 1 * MINUTES, "CFG_FAST_TRACK_VOTING_PERIOD");
	pub const InstantAllowed: bool = false;
	pub const MinimumDeposit: Balance = 1000 * CFG;
	pub  EnactmentPeriod: BlockNumber = prod_or_fast!(8 * DAYS, 1 * MINUTES, "CFG_ENACTMENT_PERIOD");
	pub  CooloffPeriod: BlockNumber = prod_or_fast!(7 * DAYS, 1 * MINUTES, "CFG_COOLOFF_PERIOD");
	pub const MaxProposals: u32 = 100;
	pub const MaxVotes: u32 = 100;
}

impl pallet_democracy::Config for Runtime {
	type BlacklistOrigin = EnsureRoot<AccountId>;
	// To cancel a proposal before it has been passed, must be root.
	type CancelProposalOrigin = EnsureRoot<AccountId>;
	// To cancel a proposal which has been passed, 2/3 of the council must agree to
	// it.
	type CancellationOrigin = EnsureRootOr<TwoThirdOfCouncil>;
	/// Period in blocks where an external proposal may not be re-submitted
	/// after being vetoed.
	type CooloffPeriod = CooloffPeriod;
	type Currency = Balances;
	/// The minimum period of locking and the period between a proposal being
	/// approved and enacted.
	///
	/// It should generally be a little more than the unstake period to ensure
	/// that voting stakers have an opportunity to remove themselves from the
	/// system in the case where they are on the losing side of a vote.
	type EnactmentPeriod = EnactmentPeriod;
	/// A unanimous council can have the next scheduled referendum be a straight
	/// default-carries (NTB) vote.
	type ExternalDefaultOrigin = AllOfCouncil;
	/// A simple-majority can have the next scheduled referendum be a straight
	/// majority-carries vote.
	type ExternalMajorityOrigin = EnsureProportionAtLeast<AccountId, CouncilCollective, 1, 2>;
	/// A straight majority of the council can decide what their next motion is.
	type ExternalOrigin = HalfOfCouncil;
	/// Half of the council can have an ExternalMajority/ExternalDefault vote
	/// be tabled immediately and with a shorter voting/enactment period.
	type FastTrackOrigin = EnsureRootOr<HalfOfCouncil>;
	type FastTrackVotingPeriod = FastTrackVotingPeriod;
	type InstantAllowed = InstantAllowed;
	type InstantOrigin = EnsureRootOr<AllOfCouncil>;
	// Same as EnactmentPeriod
	/// How often (in blocks) new public referenda are launched.
	type LaunchPeriod = LaunchPeriod;
	type MaxBlacklisted = ConstU32<100>;
	type MaxDeposits = ConstU32<100>;
	type MaxProposals = MaxProposals;
	type MaxVotes = MaxVotes;
	/// The minimum amount to be used as a deposit for a public referendum
	/// proposal.
	type MinimumDeposit = MinimumDeposit;
	type PalletsOrigin = OriginCaller;
	type Preimages = Preimage;
	type RuntimeEvent = RuntimeEvent;
	type Scheduler = Scheduler;
	/// Handler for the unbalanced reduction when slashing a preimage deposit.
	type Slash = Treasury;
	type SubmitOrigin = EnsureSigned<AccountId>;
	// Any single council member may veto a coming council proposal, however they
	// can only do it once and it lasts only for the cooloff period.
	type VetoOrigin = EnsureMember<AccountId, CouncilCollective>;
	type VoteLockingPeriod = EnactmentPeriod;
	/// How often (in blocks) to check for new votes.
	type VotingPeriod = VotingPeriod;
	type WeightInfo = weights::pallet_democracy::WeightInfo<Runtime>;
}

parameter_types! {
	pub const MaxSubAccounts: u32 = 100;
	pub const MaxAdditionalFields: u32 = 100;
	pub const BasicDeposit: Balance = 100 * CFG;
	pub const FieldDeposit: Balance = 25 * CFG;
	pub const SubAccountDeposit: Balance = 20 * CFG;
	pub const MaxRegistrars: u32 = 20;
}

impl pallet_identity::Config for Runtime {
	type BasicDeposit = BasicDeposit;
	type Currency = Balances;
	type FieldDeposit = FieldDeposit;
	type ForceOrigin = EnsureRootOr<EnsureProportionMoreThan<AccountId, CouncilCollective, 1, 2>>;
	type MaxAdditionalFields = MaxAdditionalFields;
	type MaxRegistrars = MaxRegistrars;
	type MaxSubAccounts = MaxSubAccounts;
	type RegistrarOrigin =
		EnsureRootOr<EnsureProportionMoreThan<AccountId, CouncilCollective, 1, 2>>;
	type RuntimeEvent = RuntimeEvent;
	type Slashed = Treasury;
	type SubAccountDeposit = SubAccountDeposit;
	type WeightInfo = weights::pallet_identity::WeightInfo<Runtime>;
}

parameter_types! {
	pub const MinVestedTransfer: Balance = MIN_VESTING * CFG;
	pub UnvestedFundsAllowedWithdrawReasons: WithdrawReasons =
		 WithdrawReasons::except(WithdrawReasons::TRANSFER | WithdrawReasons::RESERVE);
}

impl pallet_vesting::Config for Runtime {
	type BlockNumberToBalance = ConvertInto;
	type Currency = Balances;
	type MinVestedTransfer = MinVestedTransfer;
	type RuntimeEvent = RuntimeEvent;
	type UnvestedFundsAllowedWithdrawReasons = UnvestedFundsAllowedWithdrawReasons;
	type WeightInfo = weights::pallet_vesting::WeightInfo<Runtime>;

	const MAX_VESTING_SCHEDULES: u32 = 3;
}

parameter_types! {
	// 5% of the proposal value need to be bonded. This will be returned
	pub const ProposalBond: Permill = Permill::from_percent(5);

	// Minimum amount to bond per proposal. This will be the least that gets bonded per proposal
	// if the above yields to lower value
	pub const ProposalBondMinimum: Balance = 1000 * CFG;

	// Maximum amount to bond per proposal. This will be the most that gets bonded per proposal
	pub const ProposalBondMaximum: Balance = 5000 * CFG;

	// periods between treasury spends
	pub const SpendPeriod: BlockNumber = 14 * DAYS;

	// percentage of treasury we burn per Spend period if there is a surplus
	// If the treasury is able to spend on all the approved proposals and didn't miss any
	// then we burn % amount of remaining balance
	// If the treasury couldn't spend on all the approved proposals, then we dont burn any
	pub const Burn: Permill = Permill::from_percent(0);

	// treasury pallet account id
	pub const TreasuryPalletId: PalletId = cfg_types::ids::TREASURY_PALLET_ID;

	// Maximum number of approvals that can be in the spending queue
	pub const MaxApprovals: u32 = 100;
}

impl pallet_treasury::Config for Runtime {
	// either democracy or 50% of council votes
	type ApproveOrigin = EnsureRootOr<HalfOfCouncil>;
	type Burn = Burn;
	// we burn and dont handle the unbalance
	type BurnDestination = ();
	type Currency = Tokens;
	type MaxApprovals = MaxApprovals;
	// slashed amount goes to treasury account
	type OnSlash = Treasury;
	type PalletId = TreasuryPalletId;
	type ProposalBond = ProposalBond;
	type ProposalBondMaximum = ProposalBondMaximum;
	type ProposalBondMinimum = ProposalBondMinimum;
	// either democracy or more than 50% council votes
	type RejectOrigin = EnsureRootOr<HalfOfCouncil>;
	type RuntimeEvent = RuntimeEvent;
	type SpendFunds = ();
	type SpendOrigin = frame_support::traits::NeverEnsureOrigin<Balance>;
	type SpendPeriod = SpendPeriod;
	type WeightInfo = weights::pallet_treasury::WeightInfo<Runtime>;
}

// our pallets
parameter_types! {
	pub const DefaultFeeValue: Balance = DEFAULT_FEE_VALUE;
}

impl pallet_fees::Config for Runtime {
	type Currency = Balances;
	type DefaultFeeValue = DefaultFeeValue;
	type FeeChangeOrigin = EnsureRootOr<HalfOfCouncil>;
	type FeeKey = FeeKey;
	type RuntimeEvent = RuntimeEvent;
	type Treasury = pallet_treasury::Pallet<Self>;
	type WeightInfo = weights::pallet_fees::WeightInfo<Self>;
}

parameter_types! {
	pub const CommitAnchorFeeKey: FeeKey = FeeKey::AnchorsCommit;
	pub const PreCommitDepositFeeKey: FeeKey = FeeKey::AnchorsPreCommit;
}

impl pallet_anchors::Config for Runtime {
	type CommitAnchorFeeKey = CommitAnchorFeeKey;
	type Currency = Balances;
	type Fees = Fees;
	type PreCommitDepositFeeKey = PreCommitDepositFeeKey;
	type WeightInfo = weights::pallet_anchors::WeightInfo<Self>;
}

impl pallet_collator_allowlist::Config for Runtime {
	type RuntimeEvent = RuntimeEvent;
	type ValidatorId = AccountId;
	type ValidatorRegistration = Session;
	type WeightInfo = weights::pallet_collator_allowlist::WeightInfo<Self>;
}

parameter_types! {
	pub ResourceHashId: chainbridge::ResourceId = chainbridge::derive_resource_id(1, &sp_io::hashing::blake2_128(&cfg_types::ids::CHAIN_BRIDGE_HASH_ID));
	pub const NftProofValidationFeeKey: FeeKey = FeeKey::NftProofValidation;
}

impl pallet_nft::Config for Runtime {
	type ChainId = chainbridge::ChainId;
	type NftProofValidationFeeKey = NftProofValidationFeeKey;
	type ResourceHashId = ResourceHashId;
	type RuntimeEvent = RuntimeEvent;
	// NOTE: No benchmarks available.
	//       BUT will be deprecated once Tinlake
	//       is wind down.
	type WeightInfo = ();
}

parameter_types! {
	pub NativeTokenId: chainbridge::ResourceId = chainbridge::derive_resource_id(1, &sp_io::hashing::blake2_128(&cfg_types::ids::CHAIN_BRIDGE_NATIVE_TOKEN_ID));
	pub const NativeTokenTransferFeeKey: FeeKey = FeeKey::BridgeNativeTransfer;
}

impl pallet_bridge::Config for Runtime {
	type BridgeOrigin = chainbridge::EnsureBridge<Runtime>;
	type BridgePalletId = ChainBridgePalletId;
	type Currency = Balances;
	type Fees = Fees;
	type NativeTokenId = NativeTokenId;
	type NativeTokenTransferFeeKey = NativeTokenTransferFeeKey;
	type RuntimeEvent = RuntimeEvent;
	// NOTE: No benchmarks available.
	//       Might need to do that if we
	//       extend the bridge usage
	//       For now fine.
	type WeightInfo = ();
}

parameter_types! {
	pub const ChainId: chainbridge::ChainId = 1;
	pub const ProposalLifetime: u32 = 500;
	pub const ChainBridgePalletId: PalletId = cfg_types::ids::CHAIN_BRIDGE_PALLET_ID;
	pub const RelayerVoteThreshold: u32 = chainbridge::constants::DEFAULT_RELAYER_VOTE_THRESHOLD;
}

impl chainbridge::Config for Runtime {
	/// A 75% majority of the council can update bridge settings.
	type AdminOrigin =
		pallet_collective::EnsureProportionAtLeast<AccountId, CouncilCollective, 3, 4>;
	type ChainId = ChainId;
	type PalletId = ChainBridgePalletId;
	type Proposal = RuntimeCall;
	type ProposalLifetime = ProposalLifetime;
	type RelayerVoteThreshold = RelayerVoteThreshold;
	type RuntimeEvent = RuntimeEvent;
	// NOTE: No benchmarks available.
	//       External pallet, we use a fork of.
	//       If we extend using this bridge
	//       we need to write appropriate benches.
	type WeightInfo = ();
}

// Parameterize claims pallet
parameter_types! {
	pub const ClaimsPalletId: PalletId = cfg_types::ids::CLAIMS_PALLET_ID;
	pub const MinimalPayoutAmount: Balance = 5 * CFG;
}

// Implement claims pallet configuration trait for the mock runtime
impl pallet_claims::Config for Runtime {
	type AdminOrigin = EnsureRootOr<HalfOfCouncil>;
	type Currency = Balances;
	type MinimalPayoutAmount = MinimalPayoutAmount;
	type PalletId = ClaimsPalletId;
	type RuntimeEvent = RuntimeEvent;
	// NOTE: No benchmarks available.
	//       BUT will be deprecated once Tinlake
	//       is wind down.
	type WeightInfo = ();
}

// Parameterize crowdloan reward pallet configuration
parameter_types! {
	pub const CrowdloanRewardPalletId: PalletId = cfg_types::ids::CROWDLOAN_REWARD_PALLET_ID;
}

// Implement crowdloan reward pallet's configuration trait for the runtime
impl pallet_crowdloan_reward::Config for Runtime {
	type AdminOrigin = EnsureRootOr<HalfOfCouncil>;
	type PalletId = CrowdloanRewardPalletId;
	type RuntimeEvent = RuntimeEvent;
	type WeightInfo = weights::pallet_crowdloan_reward::WeightInfo<Self>;
}

// Parameterize crowdloan claim pallet
parameter_types! {
	pub const CrowdloanClaimPalletId: PalletId = cfg_types::ids::CROWDLOAN_CLAIM_PALLET_ID;
	pub const MaxProofLength: u32 = 30;
}

// Implement crowdloan claim pallet configuration trait for the runtime
impl pallet_crowdloan_claim::Config for Runtime {
	type AdminOrigin = EnsureRootOr<HalfOfCouncil>;
	type MaxProofLength = MaxProofLength;
	type PalletId = CrowdloanClaimPalletId;
	type RelayChainAccountId = AccountId;
	type RewardMechanism = CrowdloanReward;
	type RuntimeEvent = RuntimeEvent;
	type WeightInfo = weights::pallet_crowdloan_claim::WeightInfo<Self>;
}

// Parameterize collator selection pallet
parameter_types! {
	pub const PotId: PalletId = cfg_types::ids::STAKE_POT_PALLET_ID;
	#[derive(scale_info::TypeInfo, Debug, PartialEq, Eq, Clone)]
	pub const MaxCandidates: u32 = 20;
	pub const MinCandidates: u32 = 5;
	pub const SessionLength: BlockNumber = 6 * HOURS;
	pub const MaxInvulnerables: u32 = 100;
}

// Implement Collator Selection pallet configuration trait for the runtime
impl pallet_collator_selection::Config for Runtime {
	type Currency = Balances;
	// should be a multiple of session or things will get inconsistent
	type KickThreshold = Period;
	type MaxCandidates = MaxCandidates;
	type MaxInvulnerables = MaxInvulnerables;
	type MinCandidates = MinCandidates;
	type PotId = PotId;
	type RuntimeEvent = RuntimeEvent;
	type UpdateOrigin = EnsureRootOr<ThreeFourthOfCouncil>;
	type ValidatorId = <Self as frame_system::Config>::AccountId;
	type ValidatorIdOf = pallet_collator_selection::IdentityCollator;
	type ValidatorRegistration = CollatorAllowlist;
	type WeightInfo = weights::pallet_collator_selection::WeightInfo<Self>;
}

/// Xcm Weigher shared between multiple Xcm-related configs.
pub type XcmWeigher = xcm_builder::FixedWeightBounds<UnitWeightCost, RuntimeCall, MaxInstructions>;

parameter_types! {
	// 1 DOT, which has 10 decimals, should be enough to cover for fees opening/accepting hrmp channels.
	pub MaxHrmpRelayFee: MultiAsset = (MultiLocation::parent(), 10_000_000_000u128).into();
}

impl pallet_xcm_transactor::Config for Runtime {
	type AccountIdToMultiLocation = AccountIdToMultiLocation<AccountId>;
	type AssetTransactor = FungiblesTransactor;
	type Balance = Balance;
	type BaseXcmWeight = BaseXcmWeight;
	type CurrencyId = CurrencyId;
	type CurrencyIdToMultiLocation = xcm::CurrencyIdConvert;
	type DerivativeAddressRegistrationOrigin = EnsureRootOr<HalfOfCouncil>;
	type HrmpEncoder = moonbeam_relay_encoder::polkadot::PolkadotEncoder;
	type HrmpManipulatorOrigin = EnsureRootOr<HalfOfCouncil>;
	type MaxHrmpFee = xcm_builder::Case<MaxHrmpRelayFee>;
	type ReserveProvider = xcm_primitives::AbsoluteAndRelativeReserve<SelfLocation>;
	type RuntimeEvent = RuntimeEvent;
	type SelfLocation = SelfLocation;
	type SovereignAccountDispatcherOrigin = EnsureRootOr<HalfOfCouncil>;
	type Transactor = xcm_transactor::NullTransactor;
	type UniversalLocation = UniversalLocation;
	type Weigher = XcmWeigher;
	type WeightInfo = ();
	type XcmSender = XcmRouter;
}

// Block Rewards

parameter_types! {
	// BlockRewards have exactly one group and currency
	#[derive(scale_info::TypeInfo)]
	pub const SingleCurrencyMovement: u32 = 1;
	#[derive(scale_info::TypeInfo, Debug, PartialEq, Eq, Clone)]
	pub const MaxChangesPerEpoch: u32 = 50;
	pub const BlockRewardsPalletId: PalletId = cfg_types::ids::BLOCK_REWARDS_PALLET_ID;
	pub const RewardCurrency: CurrencyId = CurrencyId::Native;
}

impl pallet_rewards::Config<pallet_rewards::Instance1> for Runtime {
	type Currency = Tokens;
	type CurrencyId = CurrencyId;
	type GroupId = u32;
	type PalletId = BlockRewardsPalletId;
	type RewardCurrency = RewardCurrency;
	// Must not change this to ensure block rewards are minted
	type RewardIssuance =
		pallet_rewards::issuance::MintReward<AccountId, Balance, CurrencyId, Tokens>;
	type RewardMechanism = pallet_rewards::mechanism::base::Mechanism<
		Balance,
		IBalance,
		FixedI128,
		SingleCurrencyMovement,
	>;
	type RuntimeEvent = RuntimeEvent;
}

parameter_types! {
	pub const BlockRewardCurrency: CurrencyId = CurrencyId::Staking(StakingCurrency::BlockRewards);
	pub const StakeAmount: Balance = cfg_types::consts::rewards::DEFAULT_COLLATOR_STAKE;
	pub const CollatorGroupId: u32 = cfg_types::ids::COLLATOR_GROUP_ID;
}

impl pallet_block_rewards::Config for Runtime {
	type AdminOrigin = EnsureRootOr<HalfOfCouncil>;
	type AuthorityId = AuraId;
	type Balance = Balance;
	// Must not change this as long as we want to mint rewards into the treasury
	type Beneficiary = Treasury;
	type Currency = Tokens;
	type CurrencyId = CurrencyId;
	type ExistentialDeposit = ExistentialDeposit;
	type MaxChangesPerSession = MaxChangesPerEpoch;
	type MaxCollators = MaxAuthorities;
	type Rewards = BlockRewardsBase;
	type RuntimeEvent = RuntimeEvent;
	type StakeAmount = StakeAmount;
	type StakeCurrencyId = BlockRewardCurrency;
	type StakeGroupId = CollatorGroupId;
	type Weight = u64;
	type WeightInfo = weights::pallet_block_rewards::WeightInfo<Runtime>;
}

// Liquidity rewards

parameter_types! {
	#[derive(scale_info::TypeInfo)]
	pub const MaxCurrencyMovements: u32 = 50;
	#[derive(scale_info::TypeInfo)]
	pub const MaxGroups: u32 = 20;
	pub const LiquidityRewardsPalletId: PalletId = cfg_types::ids::LIQUIDITY_REWARDS_PALLET_ID;
	pub const InitialEpochDuration: Millis = SECONDS_PER_MINUTE * 1000; // 1 min in milliseconds
}

impl pallet_rewards::mechanism::gap::Config for Runtime {
	type Balance = Balance;
	type DistributionId = u32;
	type IBalance = IBalance;
	type MaxCurrencyMovements = MaxCurrencyMovements;
	type Rate = FixedI128;
}

impl pallet_liquidity_rewards::Config for Runtime {
	type AdminOrigin = EnsureRootOr<HalfOfCouncil>;
	type Balance = Balance;
	type CurrencyId = CurrencyId;
	type GroupId = u32;
	type InitialEpochDuration = InitialEpochDuration;
	type MaxChangesPerEpoch = MaxChangesPerEpoch;
	type MaxGroups = MaxGroups;
	type Rewards = LiquidityRewardsBase;
	type RuntimeEvent = RuntimeEvent;
	type Timer = Timestamp;
	type Weight = u64;
	type WeightInfo = weights::pallet_liquidity_rewards::WeightInfo<Runtime>;
}

impl pallet_rewards::Config<pallet_rewards::Instance2> for Runtime {
	type Currency = Tokens;
	type CurrencyId = CurrencyId;
	type GroupId = u32;
	type PalletId = LiquidityRewardsPalletId;
	type RewardCurrency = RewardCurrency;
	type RewardIssuance =
		pallet_rewards::issuance::MintReward<AccountId, Balance, CurrencyId, Tokens>;
	type RewardMechanism = GapRewardMechanism;
	type RuntimeEvent = RuntimeEvent;
}

// Pool config parameters
parameter_types! {
	pub const PoolPalletId: frame_support::PalletId = cfg_types::ids::POOLS_PALLET_ID;

	/// The index with which this pallet is instantiated in this runtime.
	pub PoolPalletIndex: u8 = <PoolSystem as PalletInfoAccess>::index() as u8;

	pub const MinUpdateDelay: u64 = if cfg!(feature = "runtime-benchmarks") {
		0 // Disable update delay in benchmarks
	} else {
		7 * SECONDS_PER_DAY // 7 days notice
	};

	pub const ChallengeTime: BlockNumber = if cfg!(feature = "runtime-benchmarks") {
		0 // Disable challenge time in benchmarks
	} else {
		30 * MINUTES // half an hour to challenge solutions
	};

	// Defaults for pool parameters
	pub const DefaultMinEpochTime: u64 = if cfg!(feature = "runtime-benchmarks") {
		0 // Allow short epoch time in benchmarks and multiple close in one block
	} else {
		23 * SECONDS_PER_HOUR + 50 * SECONDS_PER_MINUTE // 23h and 50 minutes
	};

	pub const DefaultMaxNAVAge: u64 = if cfg!(feature = "runtime-benchmarks") {
		1 * SECONDS_PER_HOUR // 1 hour
	} else {
		0 // forcing update_nav + close epoch in same block
	};

	// Runtime-defined constraints for pool parameters
	pub const MinEpochTimeLowerBound: u64 = if cfg!(feature = "runtime-benchmarks") {
		0 // Allow short epoch time in benchmarks and multiple close in one block
	} else {
		1 * SECONDS_PER_HOUR // 1 hour
	};
	pub const MinEpochTimeUpperBound: u64 = 30 * SECONDS_PER_DAY; // 1 month
	pub const MaxNAVAgeUpperBound: u64 = if cfg!(feature = "runtime-benchmarks") {
		1 * SECONDS_PER_HOUR // Allow an aged NAV in benchmarks
	} else {
		0
	};

	// Pool metadata limit
	#[derive(scale_info::TypeInfo, Eq, PartialEq, Debug, Clone, Copy )]
	pub const MaxSizeMetadata: u32 = 46; // length of IPFS hash

	// Deposit to create a pool. This covers pool data, loan data, and permissions data.
	pub const PoolDeposit: Balance = 1000 * CFG;
}

pub struct PoolCurrency;
impl Contains<CurrencyId> for PoolCurrency {
	fn contains(id: &CurrencyId) -> bool {
		match id {
			CurrencyId::Tranche(_, _) | CurrencyId::Native | CurrencyId::Staking(_) => false,
			_ => OrmlAssetRegistry::metadata(&id)
				.map(|m| m.additional.pool_currency)
				.unwrap_or(false),
		}
	}
}

pub struct UpdateGuard;
impl PoolUpdateGuard for UpdateGuard {
	type Moment = Seconds;
	type PoolDetails = PoolDetails<
		CurrencyId,
		TrancheCurrency,
		u32,
		Balance,
		Rate,
		TrancheWeight,
		TrancheId,
		PoolId,
		MaxTranches,
	>;
	type ScheduledUpdateDetails = ScheduledUpdateDetails<
		Rate,
		MaxTrancheNameLengthBytes,
		MaxTrancheSymbolLengthBytes,
		MaxTranches,
	>;

	fn released(
		pool: &Self::PoolDetails,
		update: &Self::ScheduledUpdateDetails,
		_now: Self::Moment,
	) -> bool {
		// - We check whether between the submission of the update this call there has
		//   been an epoch close event.
		// - We check for greater equal in order to forbid batching those two in one
		//   block
		if !cfg!(feature = "runtime-benchmarks") && update.submitted_at >= pool.epoch.last_closed {
			return false;
		}

		let pool_id = pool.tranches.of_pool();
		// We do not allow releasing updates during epoch
		// closing.
		//
		// This is needed as:
		// - investment side starts new order round with zero orders at epoch_closing
		// - the pool might only fulfill x < 100% of redemptions -> not all redemptions
		//   would be fulfilled after epoch_execution
		if PoolSystem::epoch_targets(pool_id).is_some() {
			return false;
		}

		// There should be no outstanding redemption orders.
		let acc_outstanding_redemptions = pool
			.tranches
			.ids_non_residual_top()
			.iter()
			.map(|tranche_id| {
				let investment_id = TrancheCurrency::generate(pool_id, *tranche_id);
				Investments::redeem_orders(investment_id).amount
			})
			.fold(Balance::zero(), |acc, redemption| {
				acc.saturating_add(redemption)
			});

		if acc_outstanding_redemptions != 0u128 {
			return false;
		}

		true
	}
}

impl pallet_pool_registry::Config for Runtime {
	type AssetRegistry = OrmlAssetRegistry;
	type Balance = Balance;
	type CurrencyId = CurrencyId;
	type InterestRate = Rate;
	type MaxSizeMetadata = MaxSizeMetadata;
	type MaxTokenNameLength = MaxTrancheNameLengthBytes;
	type MaxTokenSymbolLength = MaxTrancheSymbolLengthBytes;
	type MaxTranches = MaxTranches;
	type ModifyPool = pallet_pool_system::Pallet<Self>;
	type ModifyWriteOffPolicy = pallet_loans::Pallet<Self>;
	type Permission = Permissions;
	type PoolCreateOrigin = EnsureRoot<AccountId>;
	type PoolId = PoolId;
	type RuntimeEvent = RuntimeEvent;
	type TrancheCurrency = TrancheCurrency;
	type TrancheId = TrancheId;
	type WeightInfo = weights::pallet_pool_registry::WeightInfo<Runtime>;
}

impl pallet_pool_system::Config for Runtime {
	type AddFees = PoolFees;
	type AssetRegistry = OrmlAssetRegistry;
	type Balance = Balance;
	type BalanceRatio = Quantity;
	type ChallengeTime = ChallengeTime;
	type Currency = Balances;
	type CurrencyId = CurrencyId;
	type DefaultMaxNAVAge = DefaultMaxNAVAge;
	type DefaultMinEpochTime = DefaultMinEpochTime;
	type EpochId = PoolEpochId;
	type Investments = Investments;
	type MaxNAVAgeUpperBound = MaxNAVAgeUpperBound;
	type MaxTokenNameLength = MaxTrancheNameLengthBytes;
	type MaxTokenSymbolLength = MaxTrancheSymbolLengthBytes;
	type MaxTranches = MaxTranches;
	type MinEpochTimeLowerBound = MinEpochTimeLowerBound;
	type MinEpochTimeUpperBound = MinEpochTimeUpperBound;
	type MinUpdateDelay = MinUpdateDelay;
	type NAV = Loans;
	type OnEpochTransition = PoolFees;
	type PalletId = PoolPalletId;
	type PalletIndex = PoolPalletIndex;
	type Permission = Permissions;
	type PoolCreateOrigin = EnsureRoot<AccountId>;
	type PoolCurrency = PoolCurrency;
	type PoolDeposit = PoolDeposit;
	type PoolId = PoolId;
	type Rate = Rate;
	type RuntimeChange = runtime_common::changes::RuntimeChange<Runtime>;
	type RuntimeEvent = RuntimeEvent;
	type Time = Timestamp;
	type Tokens = Tokens;
	type TrancheCurrency = TrancheCurrency;
	type TrancheId = TrancheId;
	type TrancheWeight = TrancheWeight;
	type UpdateGuard = UpdateGuard;
	type WeightInfo = weights::pallet_pool_system::WeightInfo<Runtime>;
}

parameter_types! {
	#[derive(Encode, Decode, Debug, Eq, PartialEq, PartialOrd, scale_info::TypeInfo, Clone)]
	#[cfg_attr(feature = "std", derive(frame_support::Serialize, frame_support::Deserialize))]
	pub const MaxTranches: u32 = 5;

	// How much time should lapse before a tranche investor can be removed
	#[derive(Debug, Eq, PartialEq, scale_info::TypeInfo, Clone)]
	pub const MinDelay: Seconds = 7 * SECONDS_PER_DAY;

	#[derive(Debug, Eq, PartialEq, scale_info::TypeInfo, Clone)]
	pub const MaxRolesPerPool: u32 = 10_000;
}

pub struct Editors;
impl
	Contains<(
		AccountId,
		Option<Role<TrancheId>>,
		PermissionScope<PoolId, CurrencyId>,
		Role<TrancheId>,
	)> for Editors
{
	fn contains(
		t: &(
			AccountId,
			Option<Role<TrancheId>>,
			PermissionScope<PoolId, CurrencyId>,
			Role<TrancheId>,
		),
	) -> bool {
		let (_editor, maybe_role, _scope, role) = t;
		if let Some(with_role) = maybe_role {
			match *with_role {
				Role::PoolRole(PoolRole::PoolAdmin) => match *role {
					// PoolAdmins can manage all other admins, but not tranche investors
					Role::PoolRole(PoolRole::TrancheInvestor(_, _)) => false,
					Role::PoolRole(..) => true,
					_ => false,
				},
				Role::PoolRole(PoolRole::InvestorAdmin) => matches!(
					*role,
					Role::PoolRole(PoolRole::TrancheInvestor(_, _))
						| Role::PoolRole(PoolRole::PODReadAccess)
				),
				Role::PermissionedCurrencyRole(PermissionedCurrencyRole::Manager) => matches!(
					*role,
					Role::PermissionedCurrencyRole(PermissionedCurrencyRole::Holder(_))
				),
				_ => false,
			}
		} else {
			false
		}
	}
}

parameter_types! {
	pub const MaxPoolFeesPerBucket: u32 = MAX_POOL_FEES_PER_BUCKET;
	pub const PoolFeesPalletId: PalletId = cfg_types::ids::POOL_FEES_PALLET_ID;
	pub const MaxFeesPerPool: u32 = MAX_POOL_FEES_PER_BUCKET * cfg_types::pools::PoolFeeBucket::iter().count();
	pub const MagAgePosNAV: Seconds = 0;
}

static_assertions::const_assert!(MaxPoolFeesPerBucket <= MaxFeesPerPool);

impl pallet_pool_fees::Config for Runtime {
	type Balance = Balance;
	type ChangeGuard = PoolSystem;
	type CurrencyId = CurrencyId;
	type FeeId = PoolFeeId;
	type IsPoolAdmin = PoolAdminCheck;
	type MaxAgePosNAV = MagAgePosNAV;
	type MaxFeesPerPool = MaxFeesPerPool;
	type MaxPoolFeesPerBucket = MaxPoolFeesPerBucket;
	type PalletId = PoolFeesPalletId;
	type PoolId = PoolId;
	type PoolReserve = PoolSystem;
	type PosNAV = Loans;
	type Rate = Rate;
	type RuntimeChange = runtime_common::changes::RuntimeChange<Runtime>;
	type RuntimeEvent = RuntimeEvent;
	type Time = Timestamp;
	type Tokens = Tokens;
}

impl pallet_permissions::Config for Runtime {
	type AdminOrigin = EnsureRootOr<HalfOfCouncil>;
	type Editors = Editors;
	type MaxRolesPerScope = MaxRolesPerPool;
	type Role = Role<TrancheId>;
	type RuntimeEvent = RuntimeEvent;
	type Scope = PermissionScope<PoolId, CurrencyId>;
	type Storage = PermissionRoles<TimeProvider<Timestamp>, MinDelay, TrancheId, MaxTranches>;
	type WeightInfo = weights::pallet_permissions::WeightInfo<Runtime>;
}

parameter_types! {
	pub const MaxOutstandingCollects: u32 = 10;
}

/// Checks whether the given `who` has the role
/// of a `TrancheInvestor` for the given pool.
pub struct IsTrancheInvestor<P, T>(PhantomData<(P, T)>);
impl<
		P: PermissionsT<AccountId, Scope = PermissionScope<PoolId, CurrencyId>, Role = Role>,
		T: UnixTime,
	> PreConditions<OrderType<AccountId, TrancheCurrency, Balance>> for IsTrancheInvestor<P, T>
{
	type Result = DispatchResult;

	fn check(order: OrderType<AccountId, TrancheCurrency, Balance>) -> Self::Result {
		let is_tranche_investor = match order {
			OrderType::Investment {
				who,
				investment_id: tranche,
				..
			} => P::has(
				PermissionScope::Pool(tranche.of_pool()),
				who,
				Role::PoolRole(PoolRole::TrancheInvestor(
					tranche.of_tranche(),
					T::now().as_secs(),
				)),
			),
			OrderType::Redemption {
				who,
				investment_id: tranche,
				..
			} => P::has(
				PermissionScope::Pool(tranche.of_pool()),
				who,
				Role::PoolRole(PoolRole::TrancheInvestor(
					tranche.of_tranche(),
					T::now().as_secs(),
				)),
			),
		};

		if is_tranche_investor || cfg!(feature = "runtime-benchmarks") {
			Ok(())
		} else {
			// TODO: We should adapt the permissions pallets interface to return an error
			// instead of a boolean. This makes the redundant "does not have role" error,
			// which downstream pallets always need to generate, not needed anymore.
			Err(DispatchError::Other(
				"Account does not have the TrancheInvestor permission.",
			))
		}
	}
}

impl pallet_investments::Config for Runtime {
	type Accountant = PoolSystem;
	type Amount = Balance;
	type BalanceRatio = Quantity;
	type CollectedInvestmentHook =
		pallet_foreign_investments::hooks::CollectedInvestmentHook<Runtime>;
	type CollectedRedemptionHook =
		pallet_foreign_investments::hooks::CollectedRedemptionHook<Runtime>;
	type InvestmentId = TrancheCurrency;
	type MaxOutstandingCollects = MaxOutstandingCollects;
	type PreConditions = IsTrancheInvestor<Permissions, Timestamp>;
	type RuntimeEvent = RuntimeEvent;
	type Tokens = Tokens;
	type WeightInfo = weights::pallet_investments::WeightInfo<Runtime>;
}

parameter_types! {
	pub const MaxActiveLoansPerPool: u32 = 1000;
	pub const MaxRateCount: u32 = 1000; // See #1024
	pub const FirstValueFee: Fee = Fee::Balance(deposit(1, pallet_oracle_feed::util::size_of_feed::<Runtime>()));

	#[derive(Clone, PartialEq, Eq, Debug, TypeInfo, Encode, Decode, MaxEncodedLen)]
	pub const MaxWriteOffPolicySize: u32 = 100;

	#[derive(Clone, PartialEq, Eq, Debug, TypeInfo, Encode, Decode, MaxEncodedLen)]
	pub const MaxFeedersPerKey: u32 = 10;
}

impl pallet_oracle_feed::Config for Runtime {
	type FeederOrigin = EitherOfDiverse<EnsureRoot<AccountId>, EnsureSigned<AccountId>>;
	type FirstValuePayFee = FeeToTreasury<Fees, FirstValueFee>;
	type OracleKey = OracleKey;
	type OracleValue = Ratio;
	type RuntimeEvent = RuntimeEvent;
	type Time = Timestamp;
	type WeightInfo = weights::pallet_oracle_feed::WeightInfo<Self>;
}

impl pallet_oracle_data_collection::Config for Runtime {
	type AggregationProvider = pallet_oracle_data_collection::util::MedianAggregation;
	type ChangeGuard = PoolSystem;
	type CollectionId = PoolId;
	type FeederId = Feeder<RuntimeOrigin>;
	type IsAdmin = PoolAdminCheck<Permissions>;
	type MaxCollectionSize = MaxActiveLoansPerPool;
	type MaxFeedersPerKey = MaxFeedersPerKey;
	type OracleKey = OracleKey;
	type OracleProvider =
		OracleConverterBridge<RuntimeOrigin, OraclePriceFeed, PoolSystem, OrmlAssetRegistry>;
	type OracleValue = Balance;
	type RuntimeChange = runtime_common::changes::RuntimeChange<Runtime>;
	type RuntimeEvent = RuntimeEvent;
	type Timestamp = Millis;
	type WeightInfo = weights::pallet_oracle_data_collection::WeightInfo<Self>;
}

impl pallet_interest_accrual::Config for Runtime {
	type Balance = Balance;
	type MaxRateCount = MaxRateCount;
	type Rate = Rate;
	type RuntimeEvent = RuntimeEvent;
	type Time = Timestamp;
	type Weights = weights::pallet_interest_accrual::WeightInfo<Self>;
}

impl pallet_loans::Config for Runtime {
	type Balance = Balance;
	type ChangeGuard = PoolSystem;
	type CollectionId = CollectionId;
	type CurrencyId = CurrencyId;
	type InterestAccrual = InterestAccrual;
	type ItemId = ItemId;
	type LoanId = LoanId;
	type MaxActiveLoansPerPool = MaxActiveLoansPerPool;
	type MaxWriteOffPolicySize = MaxWriteOffPolicySize;
	type Moment = Millis;
	type NonFungible = Uniques;
	type PerThing = Perquintill;
	type Permissions = Permissions;
	type Pool = PoolSystem;
	type PoolId = PoolId;
	type PriceId = OracleKey;
	type PriceRegistry = OraclePriceCollection;
	type Quantity = Quantity;
	type Rate = Rate;
	type RuntimeChange = runtime_common::changes::RuntimeChange<Runtime>;
	type RuntimeEvent = RuntimeEvent;
	type Time = Timestamp;
	type WeightInfo = weights::pallet_loans::WeightInfo<Self>;
}

parameter_types! {
	pub const MaxKeys: u32 = 10;
	pub const DefaultKeyDeposit: Balance = 100 * CFG;
}

impl pallet_keystore::pallet::Config for Runtime {
	type AdminOrigin = EnsureRootOr<AllOfCouncil>;
	type Balance = Balance;
	type Currency = Balances;
	type DefaultKeyDeposit = DefaultKeyDeposit;
	type MaxKeys = MaxKeys;
	type RuntimeEvent = RuntimeEvent;
	type WeightInfo = weights::pallet_keystore::WeightInfo<Runtime>;
}

parameter_types! {
	// per byte deposit is 0.01 CFG
	pub const DepositPerByte: Balance = 1 * CENTI_CFG;
	// Base deposit to add attribute is 0.1 CFG
	pub const AttributeDepositBase: Balance = 10 * CENTI_CFG;
	// Base deposit to add metadata is 0.1 CFG
	pub const MetadataDepositBase: Balance = 10 * CENTI_CFG;
	// Deposit to create a class is 100 CFG
	pub const CollectionDeposit: Balance = 100 * CFG;
	// Deposit to create a class is 0.1 CFG
	pub const ItemDeposit: Balance = 10 * CENTI_CFG;
	// Maximum limit of bytes for Metadata, Attribute key and Value
	pub const Limit: u32 = 256;
}

impl pallet_uniques::Config for Runtime {
	type AttributeDepositBase = AttributeDepositBase;
	type CollectionDeposit = CollectionDeposit;
	type CollectionId = CollectionId;
	type CreateOrigin = AsEnsureOriginWithArg<EnsureSigned<AccountId>>;
	type Currency = Balances;
	type DepositPerByte = DepositPerByte;
	// a straight majority of council can act as force origin
	type ForceOrigin = EnsureRoot<AccountId>;
	#[cfg(feature = "runtime-benchmarks")]
	type Helper = ();
	type ItemDeposit = ItemDeposit;
	type ItemId = ItemId;
	type KeyLimit = Limit;
	type Locker = ();
	type MetadataDepositBase = MetadataDepositBase;
	type RuntimeEvent = RuntimeEvent;
	type StringLimit = Limit;
	type ValueLimit = Limit;
	type WeightInfo = weights::pallet_uniques::WeightInfo<Runtime>;
}

parameter_types! {
	pub const OrderPairVecSize: u32 = 1_000u32;
	pub MinFulfillmentAmountNative: Balance = 10 * CFG;
}

impl pallet_order_book::Config for Runtime {
	type AdminOrigin = EnsureRoot<AccountId>;
	type AssetCurrencyId = CurrencyId;
	type AssetRegistry = OrmlAssetRegistry;
	type Balance = Balance;
	type DecimalConverter =
		runtime_common::foreign_investments::NativeBalanceDecimalConverter<OrmlAssetRegistry>;
	type FulfilledOrderHook = pallet_foreign_investments::hooks::FulfilledSwapOrderHook<Runtime>;
	type MinFulfillmentAmountNative = MinFulfillmentAmountNative;
	type OrderIdNonce = u64;
	type OrderPairVecSize = OrderPairVecSize;
	type RuntimeEvent = RuntimeEvent;
	type SellRatio = Ratio;
	type TradeableAsset = Tokens;
	type Weights = weights::pallet_order_book::WeightInfo<Runtime>;
}

impl pallet_transfer_allowlist::Config for Runtime {
	type CurrencyId = CurrencyId;
	type Deposit = AllowanceDeposit<Fees>;
	type HoldId = HoldId;
	type Location = Location;
	type NativeCurrency = NativeCurrency;
	type ReserveCurrency = Balances;
	type RuntimeEvent = RuntimeEvent;
	type WeightInfo = weights::pallet_transfer_allowlist::WeightInfo<Runtime>;
}

// Frame Order in this block dictates the index of each one in the metadata
// Any addition should be done at the bottom
// Any deletion affects the following frames during runtime upgrades
construct_runtime!(
	pub enum Runtime where
		Block = Block,
		NodeBlock = cfg_primitives::Block,
		UncheckedExtrinsic = UncheckedExtrinsic
	{
		// basic system stuff
		System: frame_system::{Pallet, Call, Config, Storage, Event<T>} = 0,
		ParachainSystem: cumulus_pallet_parachain_system::{Pallet, Call, Config, Storage, Inherent, Event<T>} = 1,
		Timestamp: pallet_timestamp::{Pallet, Call, Storage, Inherent} = 3,
		ParachainInfo: parachain_info::{Pallet, Storage, Config} = 4,

		// money stuff
		Balances: pallet_balances::{Pallet, Call, Storage, Config<T>, Event<T>} = 20,
		TransactionPayment: pallet_transaction_payment::{Event<T>, Pallet, Storage} = 21,

		// authoring stuff
		// collator_selection must go here in order for the storage to be available to pallet_session
		CollatorSelection: pallet_collator_selection::{Pallet, Call, Storage, Event<T>, Config<T>} = 71,
		Authorship: pallet_authorship::{Pallet, Storage} = 30,
		Session: pallet_session::{Pallet, Call, Storage, Event, Config<T>} = 31,
		Aura: pallet_aura::{Pallet, Storage, Config<T>} = 32,
		AuraExt: cumulus_pallet_aura_ext::{Pallet, Storage, Config} = 33,

		// substrate pallets
		Multisig: pallet_multisig::{Pallet, Call, Storage, Event<T>} = 60,
		Proxy: pallet_proxy::{Pallet, Call, Storage, Event<T>} = 61,
		Utility: pallet_utility::{Pallet, Call, Event} = 62,
		Scheduler: pallet_scheduler::{Pallet, Call, Storage, Event<T>} = 63,
		Council: pallet_collective::<Instance1>::{Pallet, Call, Storage, Origin<T>, Event<T>, Config<T>} = 64,
		Elections: pallet_elections_phragmen::{Pallet, Call, Storage, Event<T>, Config<T>} = 65,
		Democracy: pallet_democracy::{Pallet, Call, Storage, Config<T>, Event<T>} = 66,
		Identity: pallet_identity::{Pallet, Call, Storage, Event<T>} = 67,
		Vesting: pallet_vesting::{Pallet, Call, Storage, Event<T>, Config<T>} = 68,
		Preimage: pallet_preimage::{Pallet, Call, Storage, Event<T>} = 69,
		Treasury: pallet_treasury::{Pallet, Call, Storage, Config, Event<T>} = 70,

		// our pallets
		Fees: pallet_fees::{Pallet, Call, Storage, Config<T>, Event<T>} = 90,
		Anchor: pallet_anchors::{Pallet, Call, Storage} = 91,
		Claims: pallet_claims::{Pallet, Call, Storage, Event<T>} = 92,
		Nfts: pallet_nft::{Pallet, Call, Event<T>} = 93,
		Bridge: pallet_bridge::{Pallet, Call, Storage, Config<T>, Event<T>} = 94,
		Migration: pallet_migration_manager::{Pallet, Call, Storage, Event<T>} = 95,
		CrowdloanClaim: pallet_crowdloan_claim::{Pallet, Call, Storage, Event<T>} = 96,
		CrowdloanReward: pallet_crowdloan_reward::{Pallet, Call, Storage, Event<T>} = 97,
		Tokens: pallet_restricted_tokens::{Pallet, Call, Event<T>} = 98,
		CollatorAllowlist: pallet_collator_allowlist::{Pallet, Call, Storage, Config<T>, Event<T>} = 99,
		BlockRewardsBase: pallet_rewards::<Instance1>::{Pallet, Storage, Event<T>, Config<T>} = 100,
		BlockRewards: pallet_block_rewards::{Pallet, Call, Storage, Event<T>, Config<T>} = 101,
		LiquidityPools: pallet_liquidity_pools::{Pallet, Call, Storage, Event<T>} = 103,
		LiquidityRewardsBase: pallet_rewards::<Instance2>::{Pallet, Storage, Event<T>, Config<T>} = 104,
		LiquidityRewards: pallet_liquidity_rewards::{Pallet, Call, Storage, Event<T>} = 105,
		GapRewardMechanism: pallet_rewards::mechanism::gap = 106,
		LiquidityPoolsGateway: pallet_liquidity_pools_gateway::{Pallet, Call, Storage, Event<T>, Origin } = 107,
		OrderBook: pallet_order_book::{Pallet, Call, Storage, Event<T>} = 108,
		ForeignInvestments: pallet_foreign_investments::{Pallet, Storage, Event<T>} = 109,
		TransferAllowList: pallet_transfer_allowlist::{Pallet, Call, Storage, Event<T>} = 110,
		OraclePriceFeed: pallet_oracle_feed::{Pallet, Call, Storage, Event<T>} = 111,
		OraclePriceCollection: pallet_oracle_data_collection::{Pallet, Call, Storage, Event<T>} = 112,

		// XCM
		XcmpQueue: cumulus_pallet_xcmp_queue::{Pallet, Call, Storage, Event<T>} = 120,
		PolkadotXcm: pallet_xcm::{Pallet, Call, Storage, Config, Event<T>, Origin} = 121,
		CumulusXcm: cumulus_pallet_xcm::{Pallet, Event<T>, Origin} = 122,
		DmpQueue: cumulus_pallet_dmp_queue::{Pallet, Call, Storage, Event<T>} = 123,
		XTokens: pallet_restricted_xtokens::{Pallet, Call} = 124,
		XcmTransactor: pallet_xcm_transactor::{Pallet, Call, Storage, Event<T>} = 125,
		OrmlXTokens: orml_xtokens::{Pallet, Event<T>} = 126,

		// 3rd party pallets
		ChainBridge: chainbridge::{Pallet, Call, Storage, Event<T>} = 150,
		OrmlTokens: orml_tokens::{Pallet, Storage, Event<T>, Config<T>} = 151,
		OrmlAssetRegistry: orml_asset_registry::{Pallet, Storage, Call, Event<T>, Config<T>} = 152,
		OrmlXcm: orml_xcm::{Pallet, Storage, Call, Event<T>} = 153,

		// EVM pallets
		EVM: pallet_evm::{Pallet, Config, Call, Storage, Event<T>} = 160,
		EVMChainId: pallet_evm_chain_id::{Pallet, Config, Storage} = 161,
		BaseFee: pallet_base_fee::{Pallet, Call, Config<T>, Storage, Event} = 162,
		Ethereum: pallet_ethereum::{Pallet, Config, Call, Storage, Event, Origin} = 163,
		EthereumTransaction: pallet_ethereum_transaction::{Pallet, Storage} = 164,
		LiquidityPoolsAxelarGateway: axelar_gateway_precompile::{Pallet, Call, Storage, Event<T>} = 165,

		// Synced pallets across all runtimes - Range: 180-240
		// WHY: * integrations like fireblocks will need to know the index in the enum
		//      * makes it easier, without parsing complete metadata
		//      * makes it in-sync for XCM integrations -- same enum variant again
		PoolRegistry: pallet_pool_registry::{Pallet, Call, Storage, Event<T>} = 180,
		PoolSystem: pallet_pool_system::{Pallet, Call, Storage, Event<T>} = 181,
		Permissions: pallet_permissions::{Pallet, Call, Storage, Event<T>} = 182,
		Investments: pallet_investments::{Pallet, Call, Storage, Event<T>} = 183,
		InterestAccrual: pallet_interest_accrual::{Pallet, Storage, Event<T>} = 184,
		Uniques: pallet_uniques::{Pallet, Call, Storage, Event<T>} = 185,
		Keystore: pallet_keystore::{Pallet, Call, Storage, Event<T>} = 186,
		Loans: pallet_loans::{Pallet, Call, Storage, Event<T>} = 187,
		PoolFees: pallet_pool_fees::{Pallet, Call, Storage, Event<T>} = 188,
	}
);

/// Block type as expected by this runtime.
pub type Block = generic::Block<Header, UncheckedExtrinsic>;
/// A Block signed with a Justification
pub type SignedBlock = generic::SignedBlock<Block>;
/// BlockId type as expected by this runtime.
pub type BlockId = generic::BlockId<Block>;
/// The SignedExtension to the basic transaction logic.
pub type SignedExtra = (
	frame_system::CheckNonZeroSender<Runtime>,
	frame_system::CheckSpecVersion<Runtime>,
	frame_system::CheckTxVersion<Runtime>,
	frame_system::CheckGenesis<Runtime>,
	frame_system::CheckEra<Runtime>,
	frame_system::CheckNonce<Runtime>,
	frame_system::CheckWeight<Runtime>,
	pallet_transaction_payment::ChargeTransactionPayment<Runtime>,
);
/// Unchecked extrinsic type as expected by this runtime.
pub type UncheckedExtrinsic =
	fp_self_contained::UncheckedExtrinsic<Address, RuntimeCall, Signature, SignedExtra>;
/// Extrinsic type that has already been checked.
pub type CheckedExtrinsic =
	fp_self_contained::CheckedExtrinsic<AccountId, RuntimeCall, SignedExtra, H160>;

/// Executive: handles dispatch to the various modules.
pub type Executive = frame_executive::Executive<
	Runtime,
	Block,
	frame_system::ChainContext<Runtime>,
	Runtime,
	AllPalletsWithSystem,
	migrations::UpgradeCentrifuge1025,
>;

pub struct TransactionConverter;

impl fp_rpc::ConvertTransaction<UncheckedExtrinsic> for TransactionConverter {
	fn convert_transaction(&self, transaction: pallet_ethereum::Transaction) -> UncheckedExtrinsic {
		UncheckedExtrinsic::new_unsigned(
			pallet_ethereum::Call::<Runtime>::transact { transaction }.into(),
		)
	}
}

impl fp_rpc::ConvertTransaction<sp_runtime::OpaqueExtrinsic> for TransactionConverter {
	fn convert_transaction(
		&self,
		transaction: pallet_ethereum::Transaction,
	) -> sp_runtime::OpaqueExtrinsic {
		let extrinsic = UncheckedExtrinsic::new_unsigned(
			pallet_ethereum::Call::<Runtime>::transact { transaction }.into(),
		);
		let encoded = extrinsic.encode();
		sp_runtime::OpaqueExtrinsic::decode(&mut &encoded[..])
			.expect("Encoded extrinsic is always valid")
	}
}

#[cfg(not(feature = "disable-runtime-api"))]
mod __runtime_api_use {
	pub use pallet_loans::entities::loans::ActiveLoanInfo;
}

#[cfg(not(feature = "disable-runtime-api"))]
use __runtime_api_use::*;
use cfg_types::locations::Location;
use runtime_common::transfer_filter::PreNativeTransfer;

#[cfg(not(feature = "disable-runtime-api"))]
impl_runtime_apis! {
	impl sp_api::Core<Block> for Runtime {
		fn version() -> RuntimeVersion {
			VERSION
		}

		fn execute_block(block: Block) {
			Executive::execute_block(block)
		}

		fn initialize_block(header: &<Block as BlockT>::Header) {
			Executive::initialize_block(header)
		}
	}

	impl sp_api::Metadata<Block> for Runtime {
		fn metadata() -> OpaqueMetadata {
			OpaqueMetadata::new(Runtime::metadata().into())
		}

		fn metadata_at_version(version: u32) -> Option<sp_core::OpaqueMetadata> { Runtime::metadata_at_version(version) }
		fn metadata_versions() -> sp_std::vec::Vec<u32> { Runtime::metadata_versions() }
	}

	impl sp_block_builder::BlockBuilder<Block> for Runtime {
		fn apply_extrinsic(extrinsic: <Block as BlockT>::Extrinsic) -> ApplyExtrinsicResult {
			Executive::apply_extrinsic(extrinsic)
		}

		fn finalize_block() -> <Block as BlockT>::Header {
			Executive::finalize_block()
		}

		fn inherent_extrinsics(data: InherentData) -> Vec<<Block as BlockT>::Extrinsic> {
			data.create_extrinsics()
		}

		fn check_inherents(block: Block, data: InherentData) -> CheckInherentsResult {
			data.check_extrinsics(&block)
		}
	}

	impl sp_transaction_pool::runtime_api::TaggedTransactionQueue<Block> for Runtime {
		fn validate_transaction(
			source: TransactionSource,
			tx: <Block as BlockT>::Extrinsic,
			block_hash: <Block as BlockT>::Hash,
		) -> TransactionValidity {
			Executive::validate_transaction(source, tx, block_hash)
		}
	}

	impl sp_offchain::OffchainWorkerApi<Block> for Runtime {
		fn offchain_worker(header: &<Block as BlockT>::Header) {
			Executive::offchain_worker(header)
		}
	}

	impl sp_session::SessionKeys<Block> for Runtime {
		fn decode_session_keys(
			encoded: Vec<u8>,
		) -> Option<Vec<(Vec<u8>, sp_core::crypto::KeyTypeId)>> {
			SessionKeys::decode_into_raw_public_keys(&encoded)
		}

		fn generate_session_keys(seed: Option<Vec<u8>>) -> Vec<u8> {
			SessionKeys::generate(seed)
		}
	}

	impl sp_consensus_aura::AuraApi<Block, AuraId> for Runtime {
		fn slot_duration() -> sp_consensus_aura::SlotDuration {
			sp_consensus_aura::SlotDuration::from_millis(Aura::slot_duration())
		}

		fn authorities() -> Vec<AuraId> {
			Aura::authorities().into_inner()
		}
	}

	impl frame_system_rpc_runtime_api::AccountNonceApi<Block, AccountId, Index> for Runtime {
		fn account_nonce(account: AccountId) -> Index {
			System::account_nonce(account)
		}
	}

	impl pallet_transaction_payment_rpc_runtime_api::TransactionPaymentApi<
		Block,
		Balance,
	> for Runtime {
		fn query_info(uxt: <Block as BlockT>::Extrinsic, len: u32) -> RuntimeDispatchInfo<Balance> {
			TransactionPayment::query_info(uxt, len)
		}
		fn query_fee_details(uxt: <Block as BlockT>::Extrinsic, len: u32) -> FeeDetails<Balance> {
			TransactionPayment::query_fee_details(uxt, len)
		}
		fn query_weight_to_fee(weight: Weight) -> Balance {
			TransactionPayment::weight_to_fee(weight)
		}
		fn query_length_to_fee(length: u32) -> Balance {
			TransactionPayment::length_to_fee(length)
		}
	}

	impl cumulus_primitives_core::CollectCollationInfo<Block> for Runtime {
		fn collect_collation_info(header: &<Block as BlockT>::Header) -> cumulus_primitives_core::CollationInfo {
			ParachainSystem::collect_collation_info(header)
		}
	}

	impl runtime_common::apis::AnchorApi<Block, Hash, BlockNumber> for Runtime {
		fn get_anchor_by_id(id: Hash) -> Option<AnchorData<Hash, BlockNumber>> {
			Anchor::get_anchor_by_id(id)
		}
	}

	// PoolsApi
	impl runtime_common::apis::PoolsApi<Block, PoolId, TrancheId, Balance, CurrencyId, Quantity, MaxTranches> for Runtime {
		fn currency(pool_id: PoolId) -> Option<CurrencyId>{
			pallet_pool_system::Pool::<Runtime>::get(pool_id).map(|details| details.currency)
		}

		fn inspect_epoch_solution(pool_id: PoolId, solution: Vec<TrancheSolution>) -> Option<EpochSolution<Balance, MaxTranches>>{
			let pool = pallet_pool_system::Pool::<Runtime>::get(pool_id)?;
			let epoch_execution_info = pallet_pool_system::EpochExecution::<Runtime>::get(pool_id)?;
			pallet_pool_system::Pallet::<Runtime>::score_solution(
				&pool,
				&epoch_execution_info,
				&solution
			).ok()
		}

		fn tranche_token_price(pool_id: PoolId, tranche: TrancheLoc<TrancheId>) -> Option<Quantity>{
			let now = <Timestamp as UnixTime>::now().as_secs();
			let mut pool = PoolSystem::pool(pool_id)?;
			let nav = Loans::update_nav(pool_id).ok()?;
			let total_assets = pool.reserve.total.saturating_add(nav);
			let index: usize = pool.tranches.tranche_index(&tranche)?.try_into().ok()?;
			let prices = pool
				.tranches
				.calculate_prices::<_, Tokens, _>(total_assets, now)
				.ok()?;
			prices.get(index).cloned()
		}

		fn tranche_token_prices(pool_id: PoolId) -> Option<Vec<Quantity>>{
			let now = <Timestamp as UnixTime>::now().as_secs();
			let mut pool = PoolSystem::pool(pool_id)?;
			let nav = Loans::update_nav(pool_id).ok()?;
			let total_assets = pool.reserve.total.saturating_add(nav);
			pool
				.tranches
				.calculate_prices::<_, Tokens, AccountId>(total_assets, now)
				.ok()
		}

		fn tranche_ids(pool_id: PoolId) -> Option<Vec<TrancheId>>{
			let pool = pallet_pool_system::Pool::<Runtime>::get(pool_id)?;
			Some(pool.tranches.ids_residual_top())
		}

		fn tranche_id(pool_id: PoolId, tranche_index: TrancheIndex) -> Option<TrancheId>{
			let pool = pallet_pool_system::Pool::<Runtime>::get(pool_id)?;
			let index: usize = tranche_index.try_into().ok()?;
			pool.tranches.ids_residual_top().get(index).cloned()
		}

		fn tranche_currency(pool_id: PoolId, tranche_loc: TrancheLoc<TrancheId>) -> Option<CurrencyId>{
			let pool = pallet_pool_system::Pool::<Runtime>::get(pool_id)?;
			pool.tranches.tranche_currency(tranche_loc).map(Into::into)
		}
	}

	// RewardsApi
	impl runtime_common::apis::RewardsApi<Block, AccountId, Balance, CurrencyId> for Runtime {
		fn list_currencies(domain: runtime_common::apis::RewardDomain, account_id: AccountId) -> Vec<CurrencyId> {
			match domain {
				runtime_common::apis::RewardDomain::Block => pallet_rewards::Pallet::<Runtime, pallet_rewards::Instance1>::list_currencies(&account_id),
				_ => vec![],
			}
		}

		fn compute_reward(domain: runtime_common::apis::RewardDomain, currency_id: CurrencyId, account_id: AccountId) -> Option<Balance> {
			match domain {
				runtime_common::apis::RewardDomain::Block => <pallet_rewards::Pallet::<Runtime, pallet_rewards::Instance1> as cfg_traits::rewards::AccountRewards<AccountId>>::compute_reward(currency_id, &account_id).ok(),
				_ => None,
			}
		}
	}

	impl runtime_common::apis::LoansApi<Block, PoolId, LoanId, ActiveLoanInfo<Runtime>> for Runtime {
		fn portfolio(
			pool_id: PoolId
		) -> Vec<(LoanId, ActiveLoanInfo<Runtime>)> {
			Loans::get_active_loans_info(pool_id).unwrap_or_default()
		}

		fn portfolio_loan(
			pool_id: PoolId,
			loan_id: LoanId
		) -> Option<ActiveLoanInfo<Runtime>> {
			Loans::get_active_loan_info(pool_id, loan_id).ok().flatten()
		}
	}

	// Investment Runtime APIs
	impl runtime_common::apis::InvestmentsApi<Block, AccountId, TrancheCurrency, InvestmentPortfolio<Balance, CurrencyId>> for Runtime {
		fn investment_portfolio(account_id: AccountId) -> Vec<(TrancheCurrency, InvestmentPortfolio<Balance, CurrencyId>)> {
			runtime_common::investment_portfolios::get_account_portfolio::<Runtime, PoolSystem>(account_id)
		}
	}

	impl runtime_common::apis::AccountConversionApi<Block, AccountId> for Runtime {
		fn conversion_of(location: ::xcm::v3::MultiLocation) -> Option<AccountId> {
			AccountConverter::<Runtime, LocationToAccountId>::try_convert(location).ok()
		}
	}

	// Frontier APIs
	impl fp_rpc::EthereumRuntimeRPCApi<Block> for Runtime {
		fn chain_id() -> u64 {
			<Runtime as pallet_evm::Config>::ChainId::get()
		}

		fn account_basic(address: H160) -> EVMAccount {
			let (account, _) = EVM::account_basic(&address);
			account
		}

		fn gas_price() -> U256 {
			let (gas_price, _) = <Runtime as pallet_evm::Config>::FeeCalculator::min_gas_price();
			gas_price
		}

		fn account_code_at(address: H160) -> Vec<u8> {
			pallet_evm::AccountCodes::<Runtime>::get(address)
		}

		fn author() -> H160 {
			<pallet_evm::Pallet<Runtime>>::find_author()
		}

		fn storage_at(address: H160, index: U256) -> H256 {
			let mut tmp = [0u8; 32];
			index.to_big_endian(&mut tmp);
			pallet_evm::AccountStorages::<Runtime>::get(address, H256::from_slice(&tmp[..]))
		}

		fn call(
			from: H160,
			to: H160,
			data: Vec<u8>,
			value: U256,
			gas_limit: U256,
			max_fee_per_gas: Option<U256>,
			max_priority_fee_per_gas: Option<U256>,
			nonce: Option<U256>,
			estimate: bool,
			access_list: Option<Vec<(H160, Vec<H256>)>>,
		) -> Result<pallet_evm::CallInfo, sp_runtime::DispatchError> {
			let mut config = <Runtime as pallet_evm::Config>::config().clone();
			config.estimate = estimate;

			let is_transactional = false;
			let validate = true;

			// Estimated encoded transaction size must be based on the heaviest transaction
			// type (EIP1559Transaction) to be compatible with all transaction types.
			let mut estimated_transaction_len = data.len() +
				// pallet ethereum index: 1
				// transact call index: 1
				// Transaction enum variant: 1
				// chain_id 8 bytes
				// nonce: 32
				// max_priority_fee_per_gas: 32
				// max_fee_per_gas: 32
				// gas_limit: 32
				// action: 21 (enum variant + call address)
				// value: 32
				// access_list: 1 (empty vec size)
				// 65 bytes signature
				258;

			if access_list.is_some() {
				estimated_transaction_len += access_list.encoded_size();
			}

			let gas_limit = gas_limit.min(u64::MAX.into()).low_u64();
			let without_base_extrinsic_weight = true;

			let (weight_limit, proof_size_base_cost) =
				match <Runtime as pallet_evm::Config>::GasWeightMapping::gas_to_weight(
					gas_limit,
					without_base_extrinsic_weight
				) {
					weight_limit if weight_limit.proof_size() > 0 => {
						(Some(weight_limit), Some(estimated_transaction_len as u64))
					}
					_ => (None, None),
				};

			<Runtime as pallet_evm::Config>::Runner::call(
				from,
				to,
				data,
				value,
				gas_limit.unique_saturated_into(),
				max_fee_per_gas,
				max_priority_fee_per_gas,
				nonce,
				access_list.unwrap_or_default(),
				is_transactional,
				validate,
				weight_limit,
				proof_size_base_cost,
				&config,
			).map_err(|err| err.error.into())
		}

		fn create(
			from: H160,
			data: Vec<u8>,
			value: U256,
			gas_limit: U256,
			max_fee_per_gas: Option<U256>,
			max_priority_fee_per_gas: Option<U256>,
			nonce: Option<U256>,
			estimate: bool,
			access_list: Option<Vec<(H160, Vec<H256>)>>,
		) -> Result<pallet_evm::CreateInfo, sp_runtime::DispatchError> {
			let config = if estimate {
				let mut config = <Runtime as pallet_evm::Config>::config().clone();
				config.estimate = true;
				Some(config)
			} else {
				None
			};

			let is_transactional = false;
			let validate = true;
			let mut estimated_transaction_len = data.len() +
						// from: 20
						// value: 32
						// gas_limit: 32
						// nonce: 32
						// 1 byte transaction action variant
						// chain id 8 bytes
						// 65 bytes signature
						190;

					if max_fee_per_gas.is_some() {
						estimated_transaction_len += 32;
					}
					if max_priority_fee_per_gas.is_some() {
						estimated_transaction_len += 32;
					}
					if access_list.is_some() {
						estimated_transaction_len += access_list.encoded_size();
					}
			let gas_limit = gas_limit.min(u64::MAX.into()).low_u64(); let without_base_extrinsic_weight = true; let (weight_limit, proof_size_base_cost) =
				match <Runtime as pallet_evm::Config>::GasWeightMapping::gas_to_weight(
					gas_limit,
					without_base_extrinsic_weight
				) {
					weight_limit if weight_limit.proof_size() > 0 => {
						(Some(weight_limit), Some(estimated_transaction_len as u64))
					}
					_ => (None, None),
				};
			let evm_config = config.as_ref().unwrap_or_else(|| <Runtime as pallet_evm::Config>::config());
			<Runtime as pallet_evm::Config>::Runner::create(
				from,
				data,
				value,
				gas_limit.unique_saturated_into(),
				max_fee_per_gas,
				max_priority_fee_per_gas,
				nonce,
				access_list.unwrap_or_default(),
				is_transactional,
				validate,
				weight_limit,
				proof_size_base_cost,
				evm_config,
			).map_err(|err| err.error.into())
		}

		fn current_transaction_statuses() -> Option<Vec<TransactionStatus>> {
					pallet_ethereum::CurrentTransactionStatuses::<Runtime>::get()
		}

		fn current_block() -> Option<pallet_ethereum::Block> {
			pallet_ethereum::CurrentBlock::<Runtime>::get()
		}

		fn current_receipts() -> Option<Vec<pallet_ethereum::Receipt>> {
			pallet_ethereum::CurrentReceipts::<Runtime>::get()
		}

		fn current_all() -> (
			Option<pallet_ethereum::Block>,
			Option<Vec<pallet_ethereum::Receipt>>,
			Option<Vec<TransactionStatus>>,
		) {
			(
				pallet_ethereum::CurrentBlock::<Runtime>::get(),
				pallet_ethereum::CurrentReceipts::<Runtime>::get(),
				pallet_ethereum::CurrentTransactionStatuses::<Runtime>::get(),
			)
		}

		fn extrinsic_filter(
			xts: Vec<<Block as BlockT>::Extrinsic>,
		) -> Vec<pallet_ethereum::Transaction> {
			xts.into_iter().filter_map(|xt| match xt.0.function {
				RuntimeCall::Ethereum(transact { transaction }) => Some(transaction),
				_ => None
			}).collect::<Vec<pallet_ethereum::Transaction>>()
		}

		fn elasticity() -> Option<Permill> {
			None
		}

		fn gas_limit_multiplier_support() {}

		fn pending_block(
					xts: Vec<<Block as sp_api::BlockT>::Extrinsic>
				) -> (
					Option<pallet_ethereum::Block>, Option<sp_std::prelude::Vec<TransactionStatus>>
				) {
					for ext in xts.into_iter() {
						let _ = Executive::apply_extrinsic(ext);
					}

					Ethereum::on_finalize(System::block_number() + 1);

					(
						pallet_ethereum::CurrentBlock::<Runtime>::get(),
						pallet_ethereum::CurrentTransactionStatuses::<Runtime>::get()
					)
				 }
	}

	impl fp_rpc::ConvertTransactionRuntimeApi<Block> for Runtime {
		fn convert_transaction(transaction: EthTransaction) -> <Block as BlockT>::Extrinsic {
			UncheckedExtrinsic::new_unsigned(
				pallet_ethereum::Call::<Runtime>::transact { transaction }.into(),
			)
		}
	}

	#[cfg(feature = "runtime-benchmarks")]
	impl frame_benchmarking::Benchmark<Block> for Runtime {

		fn benchmark_metadata(extra: bool) -> (
			Vec<frame_benchmarking::BenchmarkList>,
			Vec<frame_support::traits::StorageInfo>,
		) {
			use frame_benchmarking::{list_benchmark, Benchmarking, BenchmarkList};
			use frame_support::traits::StorageInfoTrait;
			use frame_system_benchmarking::Pallet as SystemBench;
			use cumulus_pallet_session_benchmarking::Pallet as SessionBench;

			let mut list = Vec::<BenchmarkList>::new();

			list_benchmark!(list, extra, frame_system, SystemBench::<Runtime>);
			list_benchmark!(list, extra, pallet_timestamp, Timestamp);
			list_benchmark!(list, extra, pallet_balances, Balances);
			list_benchmark!(list, extra, pallet_multisig, Multisig);
			list_benchmark!(list, extra, pallet_proxy, Proxy);
			list_benchmark!(list, extra, pallet_utility, Utility);
			list_benchmark!(list, extra, pallet_scheduler, Scheduler);
			list_benchmark!(list, extra, pallet_collective, Council);
			list_benchmark!(list, extra, pallet_democracy, Democracy);
			list_benchmark!(list, extra, pallet_elections_phragmen, Elections);
			list_benchmark!(list, extra, pallet_identity, Identity);
			list_benchmark!(list, extra, pallet_vesting, Vesting);
			list_benchmark!(list, extra, pallet_treasury, Treasury);
			list_benchmark!(list, extra, pallet_preimage, Preimage);
			list_benchmark!(list, extra, pallet_fees, Fees);
			list_benchmark!(list, extra, pallet_anchors, Anchor);
			list_benchmark!(list, extra, pallet_block_rewards, BlockRewards);
			list_benchmark!(list, extra, pallet_migration_manager, Migration);
			list_benchmark!(list, extra, pallet_crowdloan_claim, CrowdloanClaim);
			list_benchmark!(list, extra, pallet_crowdloan_reward, CrowdloanReward);
			list_benchmark!(list, extra, pallet_collator_allowlist, CollatorAllowlist);
			list_benchmark!(list, extra, pallet_collator_selection, CollatorSelection);
			list_benchmark!(list, extra, pallet_pool_registry, PoolRegistry);
			list_benchmark!(list, extra, pallet_pool_system, PoolSystem);
			list_benchmark!(list, extra, pallet_permissions, Permissions);
			list_benchmark!(list, extra, pallet_interest_accrual, InterestAccrual);
			list_benchmark!(list, extra, pallet_session, SessionBench::<Runtime>);
			list_benchmark!(list, extra, pallet_uniques, Uniques);
			list_benchmark!(list, extra, pallet_keystore, Keystore);
			list_benchmark!(list, extra, pallet_restricted_tokens, Tokens);
			list_benchmark!(list, extra, pallet_loans, Loans);
			list_benchmark!(list, extra, pallet_collator_selection, CollatorSelection);
			list_benchmark!(list, extra, cumulus_pallet_xcmp_queue, XcmpQueue);
			list_benchmark!(list, extra, pallet_order_book, OrderBook);
			list_benchmark!(list, extra, pallet_investments, Investments);
			list_benchmark!(list, extra, pallet_xcm, PolkadotXcm);
			list_benchmark!(list, extra, pallet_liquidity_rewards, LiquidityRewards);
			list_benchmark!(list, extra, pallet_transfer_allowlist, TransferAllowList);
<<<<<<< HEAD
			// TODO(william): Add pallet_pool_fees after writing benches
=======
			list_benchmark!(list, extra, pallet_oracle_feed, OraclePriceFeed);
			list_benchmark!(list, extra, pallet_oracle_data_collection, OraclePriceCollection);
>>>>>>> 776f7096

			let storage_info = AllPalletsWithSystem::storage_info();

			(list, storage_info)
		}

		fn dispatch_benchmark(
				config: frame_benchmarking::BenchmarkConfig
		) -> Result<Vec<frame_benchmarking::BenchmarkBatch>, sp_runtime::RuntimeString>{
			use frame_benchmarking::{Benchmarking, BenchmarkBatch, TrackedStorageKey, add_benchmark};
			use frame_system_benchmarking::Pallet as SystemBench;
			use cumulus_pallet_session_benchmarking::Pallet as SessionBench;

			impl frame_system_benchmarking::Config for Runtime {}
			impl cumulus_pallet_session_benchmarking::Config for Runtime {}


			// you can whitelist any storage keys you do not want to track here
			let whitelist: Vec<TrackedStorageKey> = vec![
				// Block Number
				hex_literal::hex!("26aa394eea5630e07c48ae0c9558cef702a5c1b19ab7a04f536c519aca4983ac").to_vec().into(),
				// Total Issuance
				hex_literal::hex!("c2261276cc9d1f8598ea4b6a74b15c2f57c875e4cff74148e4628f264b974c80").to_vec().into(),
				// Execution Phase
				hex_literal::hex!("26aa394eea5630e07c48ae0c9558cef7ff553b5a9862a516939d82b3d3d8661a").to_vec().into(),
				// Event Count
				hex_literal::hex!("26aa394eea5630e07c48ae0c9558cef70a98fdbe9ce6c55837576c60c7af3850").to_vec().into(),
				// System Events
				hex_literal::hex!("26aa394eea5630e07c48ae0c9558cef780d41e5e16056765bc8461851072c9d7").to_vec().into(),
			];

			let mut batches = Vec::<BenchmarkBatch>::new();
			let params = (&config, &whitelist);

			// It should be called Anchors to make the runtime_benchmarks.sh script works
			type Anchors = Anchor;

			add_benchmark!(params, batches, frame_system, SystemBench::<Runtime>);
			add_benchmark!(params, batches, pallet_timestamp, Timestamp);
			add_benchmark!(params, batches, pallet_balances, Balances);
			add_benchmark!(params, batches, pallet_multisig, Multisig);
			add_benchmark!(params, batches, pallet_proxy, Proxy);
			add_benchmark!(params, batches, pallet_utility, Utility);
			add_benchmark!(params, batches, pallet_scheduler, Scheduler);
			add_benchmark!(params, batches, pallet_collective, Council);
			add_benchmark!(params, batches, pallet_democracy, Democracy);
			add_benchmark!(params, batches, pallet_elections_phragmen, Elections);
			add_benchmark!(params, batches, pallet_identity, Identity);
			add_benchmark!(params, batches, pallet_vesting, Vesting);
			add_benchmark!(params, batches, pallet_treasury, Treasury);
			add_benchmark!(params, batches, pallet_preimage, Preimage);
			add_benchmark!(params, batches, pallet_fees, Fees);
			add_benchmark!(params, batches, pallet_anchors, Anchors);
			add_benchmark!(params, batches, pallet_block_rewards, BlockRewards);
			add_benchmark!(params, batches, pallet_migration_manager, Migration);
			add_benchmark!(params, batches, pallet_crowdloan_claim, CrowdloanClaim);
			add_benchmark!(params, batches, pallet_crowdloan_reward, CrowdloanReward);
			add_benchmark!(params, batches, pallet_collator_allowlist, CollatorAllowlist);
			add_benchmark!(params, batches, pallet_collator_selection, CollatorSelection);
			add_benchmark!(params, batches, pallet_pool_registry, PoolRegistry);
			add_benchmark!(params, batches, pallet_pool_system, PoolSystem);
			add_benchmark!(params, batches, pallet_permissions, Permissions);
			add_benchmark!(params, batches, pallet_interest_accrual, InterestAccrual);
			add_benchmark!(params, batches, pallet_uniques, Uniques);
			add_benchmark!(params, batches, pallet_keystore, Keystore);
			add_benchmark!(params, batches, pallet_restricted_tokens, Tokens);
			add_benchmark!(params, batches, pallet_session, SessionBench::<Runtime>);
			add_benchmark!(params, batches, pallet_loans, Loans);
			add_benchmark!(params, batches, pallet_collator_selection, CollatorSelection);
			add_benchmark!(params, batches,	cumulus_pallet_xcmp_queue, XcmpQueue);
			add_benchmark!(params, batches,	pallet_order_book, OrderBook);
			add_benchmark!(params, batches,	pallet_investments, Investments);
			add_benchmark!(params, batches,	pallet_xcm, PolkadotXcm);
			add_benchmark!(params, batches,	pallet_liquidity_rewards, LiquidityRewards);
			add_benchmark!(params, batches, pallet_transfer_allowlist, TransferAllowList);
<<<<<<< HEAD
			// TODO(william): Add pallet_pool_fees after writing benches
=======
			add_benchmark!(params, batches, pallet_oracle_feed, OraclePriceFeed);
			add_benchmark!(params, batches, pallet_oracle_data_collection, OraclePriceCollection);
>>>>>>> 776f7096

			if batches.is_empty() { return Err("Benchmark not found for this pallet.".into()) }
			Ok(batches)
		}
	}

	#[cfg(feature = "try-runtime")]
	impl frame_try_runtime::TryRuntime<Block> for Runtime {
		fn on_runtime_upgrade(checks: frame_try_runtime::UpgradeCheckSelect) -> (Weight, Weight) {
			let weight = Executive::try_runtime_upgrade(checks).unwrap();
			(weight, RuntimeBlockWeights::get().max_block)
		}

		fn execute_block(block: Block, state_root_check: bool, signature_check: bool, select: frame_try_runtime::TryStateSelect) -> Weight {
			Executive::try_execute_block(block, state_root_check, signature_check, select).expect("execute-block failed")
		}
	}
}

struct CheckInherents;

impl cumulus_pallet_parachain_system::CheckInherents<Block> for CheckInherents {
	fn check_inherents(
		block: &Block,
		relay_state_proof: &cumulus_pallet_parachain_system::RelayChainStateProof,
	) -> sp_inherents::CheckInherentsResult {
		let relay_chain_slot = relay_state_proof
			.read_slot()
			.expect("Could not read the relay chain slot from the proof");

		let inherent_data =
			cumulus_primitives_timestamp::InherentDataProvider::from_relay_chain_slot_and_duration(
				relay_chain_slot,
				sp_std::time::Duration::from_secs(6),
			)
			.create_inherent_data()
			.expect("Could not create the timestamp inherent data");

		inherent_data.check_extrinsics(block)
	}
}

cumulus_pallet_parachain_system::register_validate_block! {
	Runtime = Runtime,
	BlockExecutor = cumulus_pallet_aura_ext::BlockExecutor::<Runtime, Executive>,
	CheckInherents = CheckInherents,
}

impl fp_self_contained::SelfContainedCall for RuntimeCall {
	type SignedInfo = H160;

	fn is_self_contained(&self) -> bool {
		match self {
			RuntimeCall::Ethereum(call) => call.is_self_contained(),
			_ => false,
		}
	}

	// This is the only method here which is not a simple passthrough
	// to `pallet_ethereum`. We additionally unpack the included
	// Ethereum transaction in order to filter out contract creation
	// calls.
	fn check_self_contained(&self) -> Option<Result<Self::SignedInfo, TransactionValidityError>> {
		match self {
			RuntimeCall::Ethereum(call) => call.check_self_contained(),
			_ => None,
		}
	}

	fn validate_self_contained(
		&self,
		info: &Self::SignedInfo,
		dispatch_info: &DispatchInfoOf<RuntimeCall>,
		len: usize,
	) -> Option<TransactionValidity> {
		match self {
			RuntimeCall::Ethereum(call) => call.validate_self_contained(info, dispatch_info, len),
			_ => None,
		}
	}

	fn pre_dispatch_self_contained(
		&self,
		info: &Self::SignedInfo,
		dispatch_info: &DispatchInfoOf<RuntimeCall>,
		len: usize,
	) -> Option<Result<(), TransactionValidityError>> {
		match self {
			RuntimeCall::Ethereum(call) => {
				call.pre_dispatch_self_contained(info, dispatch_info, len)
			}
			_ => None,
		}
	}

	fn apply_self_contained(
		self,
		info: Self::SignedInfo,
	) -> Option<sp_runtime::DispatchResultWithInfo<PostDispatchInfoOf<Self>>> {
		match self {
			call @ RuntimeCall::Ethereum(pallet_ethereum::Call::transact { .. }) => {
				Some(call.dispatch(RuntimeOrigin::from(
					pallet_ethereum::RawOrigin::EthereumTransaction(info),
				)))
			}
			_ => None,
		}
	}
}<|MERGE_RESOLUTION|>--- conflicted
+++ resolved
@@ -2543,12 +2543,9 @@
 			list_benchmark!(list, extra, pallet_xcm, PolkadotXcm);
 			list_benchmark!(list, extra, pallet_liquidity_rewards, LiquidityRewards);
 			list_benchmark!(list, extra, pallet_transfer_allowlist, TransferAllowList);
-<<<<<<< HEAD
-			// TODO(william): Add pallet_pool_fees after writing benches
-=======
 			list_benchmark!(list, extra, pallet_oracle_feed, OraclePriceFeed);
 			list_benchmark!(list, extra, pallet_oracle_data_collection, OraclePriceCollection);
->>>>>>> 776f7096
+			// TODO(william): Add pallet_pool_fees after writing benches
 
 			let storage_info = AllPalletsWithSystem::storage_info();
 
@@ -2624,12 +2621,9 @@
 			add_benchmark!(params, batches,	pallet_xcm, PolkadotXcm);
 			add_benchmark!(params, batches,	pallet_liquidity_rewards, LiquidityRewards);
 			add_benchmark!(params, batches, pallet_transfer_allowlist, TransferAllowList);
-<<<<<<< HEAD
-			// TODO(william): Add pallet_pool_fees after writing benches
-=======
 			add_benchmark!(params, batches, pallet_oracle_feed, OraclePriceFeed);
 			add_benchmark!(params, batches, pallet_oracle_data_collection, OraclePriceCollection);
->>>>>>> 776f7096
+			// TODO(william): Add pallet_pool_fees after writing benches
 
 			if batches.is_empty() { return Err("Benchmark not found for this pallet.".into()) }
 			Ok(batches)
