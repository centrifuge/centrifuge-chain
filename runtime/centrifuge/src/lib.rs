// Copyright 2021 Centrifuge Foundation (centrifuge.io).
//
// This file is part of the Centrifuge chain project.
// Centrifuge is free software: you can redistribute it and/or modify
// it under the terms of the GNU General Public License as published by
// the Free Software Foundation, either version 3 of the License, or
// (at your option) any later version (see http://www.gnu.org/licenses).
// Centrifuge is distributed in the hope that it will be useful,
// but WITHOUT ANY WARRANTY; without even the implied warranty of
// MERCHANTABILITY or FITNESS FOR A PARTICULAR PURPOSE.  See the
// GNU General Public License for more details.

//! The Substrate runtime. This can be compiled with ``#[no_std]`, ready for Wasm.

#![cfg_attr(not(feature = "std"), no_std)]
// `construct_runtime!` does a lot of recursion and requires us to increase the limit to 256.
#![recursion_limit = "256"]
// Allow things like `1 * CFG`
#![allow(clippy::identity_op)]

pub use cfg_primitives::{constants::*, types::*};
use cfg_types::{fee_keys::FeeKey, tokens::CustomMetadata};
use codec::{Decode, Encode, MaxEncodedLen};
use cumulus_primitives_core::relay_chain::v2::MAX_POV_SIZE;
use frame_support::{
	construct_runtime,
	dispatch::DispatchClass,
	parameter_types,
	traits::{
		ConstU32, EqualPrivilegeOnly, InstanceFilter, LockIdentifier, U128CurrencyToVote,
		WithdrawReasons,
	},
	weights::{
		constants::{BlockExecutionWeight, ExtrinsicBaseWeight, RocksDbWeight},
		ConstantMultiplier, Weight,
	},
	PalletId, RuntimeDebug,
};
use frame_system::{
	limits::{BlockLength, BlockWeights},
	EnsureRoot,
};
use orml_traits::{currency::MutationHooks, parameter_type_with_key};
use pallet_anchors::AnchorData;
pub use pallet_balances::Call as BalancesCall;
use pallet_collective::{EnsureMember, EnsureProportionAtLeast, EnsureProportionMoreThan};
use pallet_restricted_tokens::{FungibleInspectPassthrough, FungiblesInspectPassthrough};
pub use pallet_timestamp::Call as TimestampCall;
pub use pallet_transaction_payment::{CurrencyAdapter, Multiplier, TargetedFeeAdjustment};
use pallet_transaction_payment_rpc_runtime_api::{FeeDetails, RuntimeDispatchInfo};
use polkadot_runtime_common::{prod_or_fast, BlockHashCount, SlowAdjustingFeeUpdate};
use scale_info::TypeInfo;
use sp_api::impl_runtime_apis;
use sp_core::OpaqueMetadata;
use sp_inherents::{CheckInherentsResult, InherentData};
#[cfg(any(feature = "std", test))]
pub use sp_runtime::BuildStorage;
use sp_runtime::{
	create_runtime_str, generic, impl_opaque_keys,
	traits::{AccountIdConversion, BlakeTwo256, Block as BlockT, ConvertInto},
	transaction_validity::{TransactionSource, TransactionValidity},
	ApplyExtrinsicResult, Perbill, Permill,
};
use sp_std::prelude::*;
#[cfg(any(feature = "std", test))]
use sp_version::NativeVersion;
use sp_version::RuntimeVersion;
use static_assertions::const_assert;
use xcm_executor::XcmExecutor;

use crate::xcm::{XcmConfig, XcmOriginToTransactDispatchOrigin};

mod weights;
pub mod xcm;

use runtime_common::fees::{DealWithFees, WeightToFee};
/// common types for the runtime.
pub use runtime_common::*;

pub use crate::xcm::*;

// Make the WASM binary available.
#[cfg(feature = "std")]
include!(concat!(env!("OUT_DIR"), "/wasm_binary.rs"));

impl_opaque_keys! {
	pub struct SessionKeys {
		pub aura: Aura,
	}
}

/// Runtime version.
#[sp_version::runtime_version]
pub const VERSION: RuntimeVersion = RuntimeVersion {
	spec_name: create_runtime_str!("centrifuge"),
	impl_name: create_runtime_str!("centrifuge"),
	authoring_version: 1,
	spec_version: 1015,
	impl_version: 1,
	#[cfg(not(feature = "disable-runtime-api"))]
	apis: RUNTIME_API_VERSIONS,
	#[cfg(feature = "disable-runtime-api")]
	apis: version::create_apis_vec![[]],
	transaction_version: 1,
	state_version: 0,
};

/// Native version.
#[cfg(any(feature = "std", test))]
pub fn native_version() -> NativeVersion {
	NativeVersion {
		runtime_version: VERSION,
		can_author_with: Default::default(),
	}
}

parameter_types! {
	pub const MaximumBlockWeight: Weight = MAXIMUM_BLOCK_WEIGHT;
	pub const Version: RuntimeVersion = VERSION;
	pub RuntimeBlockLength: BlockLength =
		BlockLength::max_with_normal_ratio(5 * 1024 * 1024, NORMAL_DISPATCH_RATIO);
	pub RuntimeBlockWeights: BlockWeights = BlockWeights::builder()
		.base_block(BlockExecutionWeight::get())
		.for_class(DispatchClass::all(), |weights| {
			weights.base_extrinsic = ExtrinsicBaseWeight::get();
		})
		.for_class(DispatchClass::Normal, |weights| {
			weights.max_total = Some((NORMAL_DISPATCH_RATIO * MAXIMUM_BLOCK_WEIGHT).set_proof_size(MAX_POV_SIZE as u64).into());
		})
		.for_class(DispatchClass::Operational, |weights| {
			 weights.max_total = Some(MAXIMUM_BLOCK_WEIGHT.set_proof_size(MAX_POV_SIZE as u64).into());
			// Operational transactions have some extra reserved space, so that they
			// are included even if block reached `MAXIMUM_BLOCK_WEIGHT`.
			weights.reserved = Some(
				  (MAXIMUM_BLOCK_WEIGHT - NORMAL_DISPATCH_RATIO * MAXIMUM_BLOCK_WEIGHT).set_proof_size(MAX_POV_SIZE as u64).into()
			);
		})
		.avg_block_initialization(AVERAGE_ON_INITIALIZE_RATIO)
		.build_or_panic();
	pub const SS58Prefix: u8 = 36;
}

parameter_types! {
	pub const MigrationMaxAccounts: u32 = 100;
	pub const MigrationMaxVestings: u32 = 10;
	pub const MigrationMaxProxies: u32 = 10;
}

impl pallet_migration_manager::Config for Runtime {
	type MigrationMaxAccounts = MigrationMaxAccounts;
	type MigrationMaxProxies = MigrationMaxProxies;
	type MigrationMaxVestings = MigrationMaxVestings;
	type RuntimeEvent = RuntimeEvent;
	type WeightInfo = weights::pallet_migration_manager::WeightInfo<Self>;
}

// system support impls
impl frame_system::Config for Runtime {
	/// Data to be associated with an account (other than nonce/transaction counter, which this
	/// module does regardless).
	type AccountData = pallet_balances::AccountData<Balance>;
	/// The identifier used to distinguish between accounts.
	type AccountId = AccountId;
	type BaseCallFilter = BaseCallFilter;
	/// Maximum number of block number to block hash mappings to keep (oldest pruned first).
	type BlockHashCount = BlockHashCount;
	type BlockLength = RuntimeBlockLength;
	/// The index type for blocks.
	type BlockNumber = BlockNumber;
	type BlockWeights = RuntimeBlockWeights;
	type DbWeight = RocksDbWeight;
	/// The type for hashing blocks and tries.
	type Hash = Hash;
	/// The hashing algorithm used.
	type Hashing = Hashing;
	/// The header type.
	type Header = Header;
	/// The index type for storing how many extrinsics an account has signed.
	type Index = Index;
	/// The lookup mechanism to get account ID from whatever is passed in dispatchers.
	type Lookup = sp_runtime::traits::AccountIdLookup<AccountId, ()>;
	type MaxConsumers = frame_support::traits::ConstU32<16>;
	/// A function that is invoked when an account has been determined to be dead.
	/// All resources should be cleaned up associated with the given account.
	type OnKilledAccount = ();
	/// Handler for when a new account has just been created.
	type OnNewAccount = ();
	type OnSetCode = cumulus_pallet_parachain_system::ParachainSetCode<Self>;
	type PalletInfo = PalletInfo;
	/// The aggregated dispatch type that is available for extrinsics.
	type RuntimeCall = RuntimeCall;
	/// The overarching event type.
	type RuntimeEvent = RuntimeEvent;
	/// The ubiquitous origin type.
	type RuntimeOrigin = RuntimeOrigin;
	type SS58Prefix = SS58Prefix;
	type SystemWeightInfo = frame_system::weights::SubstrateWeight<Runtime>;
	/// Get the chain's current version.
	type Version = Version;
}

/// Base Call Filter
pub struct BaseCallFilter;
impl Contains<RuntimeCall> for BaseCallFilter {
	fn contains(c: &RuntimeCall) -> bool {
		match c {
			RuntimeCall::PolkadotXcm(method) => match method {
				// Block these calls when called by a signed extrinsic.
				// Root will still be able to execute these.
				pallet_xcm::Call::send { .. }
				| pallet_xcm::Call::execute { .. }
				| pallet_xcm::Call::teleport_assets { .. }
				| pallet_xcm::Call::reserve_transfer_assets { .. }
				| pallet_xcm::Call::limited_reserve_transfer_assets { .. }
				| pallet_xcm::Call::limited_teleport_assets { .. } => false,
				pallet_xcm::Call::__Ignore { .. } => {
					unimplemented!()
				}
				pallet_xcm::Call::force_xcm_version { .. }
				| pallet_xcm::Call::force_default_xcm_version { .. }
				| pallet_xcm::Call::force_subscribe_version_notify { .. }
				| pallet_xcm::Call::force_unsubscribe_version_notify { .. } => true,
			},
			_ => true,
		}
	}
}

parameter_types! {
	pub const ReservedXcmpWeight: Weight = MAXIMUM_BLOCK_WEIGHT .saturating_div(4);
	pub const ReservedDmpWeight: Weight = MAXIMUM_BLOCK_WEIGHT.saturating_div(4);
}

impl cumulus_pallet_parachain_system::Config for Runtime {
	type CheckAssociatedRelayNumber = cumulus_pallet_parachain_system::RelayNumberStrictlyIncreases;
	type DmpMessageHandler = DmpQueue;
	type OnSystemEvent = ();
	type OutboundXcmpMessageSource = XcmpQueue;
	type ReservedDmpWeight = ReservedDmpWeight;
	type ReservedXcmpWeight = ReservedXcmpWeight;
	type RuntimeEvent = RuntimeEvent;
	type SelfParaId = parachain_info::Pallet<Runtime>;
	type XcmpMessageHandler = XcmpQueue;
}

// XCM

/// XCMP Queue is responsible to handle XCM messages coming directly from sibling parachains.
impl cumulus_pallet_xcmp_queue::Config for Runtime {
	type ChannelInfo = ParachainSystem;
	type ControllerOrigin = EnsureRoot<AccountId>;
	type ControllerOriginConverter = XcmOriginToTransactDispatchOrigin;
	type ExecuteOverweightOrigin = EnsureRoot<AccountId>;
	type RuntimeEvent = RuntimeEvent;
	type VersionWrapper = PolkadotXcm;
	type WeightInfo = cumulus_pallet_xcmp_queue::weights::SubstrateWeight<Self>;
	type XcmExecutor = XcmExecutor<XcmConfig>;
}

/// The config for the Downward Message Passing Queue, i.e., how messages coming from the
/// relay-chain are handled.
impl cumulus_pallet_dmp_queue::Config for Runtime {
	type ExecuteOverweightOrigin = EnsureRoot<AccountId>;
	type RuntimeEvent = RuntimeEvent;
	type XcmExecutor = XcmExecutor<XcmConfig>;
}

parameter_types! {
	pub const NativeToken: CurrencyId = CurrencyId::Native;
}

impl pallet_restricted_tokens::Config for Runtime {
	type Balance = Balance;
	type CurrencyId = CurrencyId;
	type Fungibles = OrmlTokens;
	type NativeFungible = Balances;
	type NativeToken = NativeToken;
	type PreCurrency = cfg_traits::Always;
	type PreExtrTransfer = cfg_traits::Always;
	type PreFungibleInspect = FungibleInspectPassthrough;
	type PreFungibleInspectHold = cfg_traits::Always;
	type PreFungibleMutate = cfg_traits::Always;
	type PreFungibleMutateHold = cfg_traits::Always;
	type PreFungibleTransfer = cfg_traits::Always;
	type PreFungiblesInspect = FungiblesInspectPassthrough;
	type PreFungiblesInspectHold = cfg_traits::Always;
	type PreFungiblesMutate = cfg_traits::Always;
	type PreFungiblesMutateHold = cfg_traits::Always;
	type PreFungiblesTransfer = cfg_traits::Always;
	type PreReservableCurrency = cfg_traits::Always;
	type RuntimeEvent = RuntimeEvent;
	type WeightInfo = pallet_restricted_tokens::weights::SubstrateWeight<Self>;
}

parameter_types! {
	pub TreasuryAccount: AccountId = TreasuryPalletId::get().into_account_truncating();
}

parameter_type_with_key! {
	pub ExistentialDeposits: |currency_id: CurrencyId| -> Balance {
		match currency_id {
			CurrencyId::Native => ExistentialDeposit::get(),
			_ => 0,
		}
	};
}

pub struct CurrencyHooks<R>(sp_std::marker::PhantomData<R>);
impl<C: orml_tokens::Config> MutationHooks<AccountId, CurrencyId, Balance> for CurrencyHooks<C> {
	type OnDust = orml_tokens::TransferDust<Runtime, TreasuryAccount>;
	type OnKilledTokenAccount = ();
	type OnNewTokenAccount = ();
	type OnSlash = ();
	type PostDeposit = ();
	type PostTransfer = ();
	type PreDeposit = ();
	type PreTransfer = ();
}

impl orml_tokens::Config for Runtime {
	type Amount = IBalance;
	type Balance = Balance;
	type CurrencyHooks = CurrencyHooks<Runtime>;
	type CurrencyId = CurrencyId;
	type DustRemovalWhitelist = frame_support::traits::Nothing;
	type ExistentialDeposits = ExistentialDeposits;
	type MaxLocks = MaxLocks;
	type MaxReserves = MaxReserves;
	type ReserveIdentifier = [u8; 8];
	type RuntimeEvent = RuntimeEvent;
	type WeightInfo = ();
}

impl orml_asset_registry::Config for Runtime {
	type AssetId = CurrencyId;
	type AssetProcessor = asset_registry::CustomAssetProcessor;
	type AuthorityOrigin =
		asset_registry::AuthorityOrigin<RuntimeOrigin, EnsureRootOr<HalfOfCouncil>>;
	type Balance = Balance;
	type CustomMetadata = CustomMetadata;
	type RuntimeEvent = RuntimeEvent;
	type WeightInfo = ();
}

impl pallet_randomness_collective_flip::Config for Runtime {}

impl parachain_info::Config for Runtime {}

parameter_types! {
	pub const MinimumPeriod: Moment = SLOT_DURATION / 2;
}
impl pallet_timestamp::Config for Runtime {
	type MinimumPeriod = MinimumPeriod;
	/// A timestamp: milliseconds since the unix epoch.
	type Moment = Moment;
	type OnTimestampSet = Aura;
	type WeightInfo = pallet_timestamp::weights::SubstrateWeight<Runtime>;
}

// money stuff
parameter_types! {
	/// TransactionByteFee is set to 0.01 MicroCFG
	pub const TransactionByteFee: Balance = 1 * (MICRO_CFG / 100);
	/// This value increases the priority of `Operational` transactions by adding
	/// a "virtual tip" that's equal to the `OperationalFeeMultiplier * final_fee`.
	pub const OperationalFeeMultiplier: u8 = 5;
}

impl pallet_transaction_payment::Config for Runtime {
	type FeeMultiplierUpdate = SlowAdjustingFeeUpdate<Self>;
	type LengthToFee = ConstantMultiplier<Balance, TransactionByteFee>;
	type OnChargeTransaction = CurrencyAdapter<Balances, DealWithFees<Runtime>>;
	type OperationalFeeMultiplier = OperationalFeeMultiplier;
	type RuntimeEvent = RuntimeEvent;
	type WeightToFee = WeightToFee;
}

parameter_types! {
	// the minimum fee for an anchor is 500,000ths of a RAD.
	// This is set to a value so you can still get some return without getting your account removed.
	pub const ExistentialDeposit: Balance = 1 * MICRO_CFG;
	// For weight estimation, we assume that the most locks on an individual account will be 50.
	pub const MaxLocks: u32 = 50;
	pub const MaxReserves: u32 = 50;
}

impl pallet_balances::Config for Runtime {
	/// The means of storing the balances of an account.
	type AccountStore = System;
	/// The type for recording an account's balance.
	type Balance = Balance;
	/// Handler for the unbalanced reduction when removing a dust account.
	type DustRemoval = ();
	/// The minimum amount required to keep an account open.
	type ExistentialDeposit = ExistentialDeposit;
	type MaxLocks = MaxLocks;
	type MaxReserves = MaxReserves;
	type ReserveIdentifier = [u8; 8];
	/// The overarching event type.
	type RuntimeEvent = RuntimeEvent;
	type WeightInfo = pallet_balances::weights::SubstrateWeight<Self>;
}

parameter_types! {
	pub const UncleGenerations: BlockNumber = 5;
}

// We only use find_author to pay in anchor pallet
impl pallet_authorship::Config for Runtime {
	type EventHandler = CollatorSelection;
	type FilterUncle = ();
	type FindAuthor = pallet_session::FindAccountFromAuthorIndex<Self, Aura>;
	type UncleGenerations = UncleGenerations;
}

parameter_types! {
	pub Period: u32 = prod_or_fast!(6 * HOURS, 1 * MINUTES, "CFG_SESSION_PERIOD");
	pub const Offset: u32 = 0;
}

impl pallet_session::Config for Runtime {
	type Keys = SessionKeys;
	type NextSessionRotation = pallet_session::PeriodicSessions<Period, Offset>;
	type RuntimeEvent = RuntimeEvent;
	// Essentially just Aura, but lets be pedantic.
	type SessionHandler = <SessionKeys as sp_runtime::traits::OpaqueKeys>::KeyTypeIdProviders;
	type SessionManager = CollatorSelection;
	type ShouldEndSession = pallet_session::PeriodicSessions<Period, Offset>;
	type ValidatorId = <Self as frame_system::Config>::AccountId;
	// we don't have stash and controller, thus we don't need the convert as well.
	type ValidatorIdOf = pallet_collator_selection::IdentityCollator;
	type WeightInfo = pallet_session::weights::SubstrateWeight<Self>;
}

parameter_types! {
	pub const MaxAuthorities: u32 = 32;
}

impl pallet_aura::Config for Runtime {
	type AuthorityId = AuraId;
	type DisabledValidators = ();
	type MaxAuthorities = MaxAuthorities;
}

impl cumulus_pallet_aura_ext::Config for Runtime {}

// substrate pallets
parameter_types! {
	// One storage item; value is size 4+4+16+32 bytes = 56 bytes.
	pub const DepositBase: Balance = 30 * CENTI_CFG;
	// Additional storage item size of 32 bytes.
	pub const DepositFactor: Balance = 5 * CENTI_CFG;
	pub const MaxSignatories: u16 = 100;
}

impl pallet_multisig::Config for Runtime {
	type Currency = Balances;
	type DepositBase = DepositBase;
	type DepositFactor = DepositFactor;
	type MaxSignatories = MaxSignatories;
	type RuntimeCall = RuntimeCall;
	type RuntimeEvent = RuntimeEvent;
	type WeightInfo = pallet_multisig::weights::SubstrateWeight<Runtime>;
}

parameter_types! {
	// One storage item; value is size 4+4+16+32 bytes = 56 bytes.
	pub const ProxyDepositBase: Balance = 30 * CENTI_CFG;
	// Additional storage item size of 32 bytes.
	pub const ProxyDepositFactor: Balance = 5 * CENTI_CFG;
	pub const MaxProxies: u16 = 32;
	pub const AnnouncementDepositBase: Balance = deposit(1, 8);
	pub const AnnouncementDepositFactor: Balance = deposit(0, 66);
	pub const MaxPending: u16 = 32;
}

/// The type used to represent the kinds of proxying allowed.
#[derive(
	Copy,
	Clone,
	Eq,
	PartialEq,
	Ord,
	PartialOrd,
	Encode,
	Decode,
	RuntimeDebug,
	MaxEncodedLen,
	TypeInfo,
)]
pub enum ProxyType {
	Any,
	NonTransfer,
	Governance,
	/// Deprecated ProxyType, that we are keeping due to the migration
	_Staking,
	NonProxy,
}
impl Default for ProxyType {
	fn default() -> Self {
		Self::Any
	}
}

impl InstanceFilter<RuntimeCall> for ProxyType {
	fn filter(&self, c: &RuntimeCall) -> bool {
		match self {
			ProxyType::Any => true,
<<<<<<< HEAD
			ProxyType::NonTransfer => {
				matches!(
					c,
					Call::System(..) |
					Call::ParachainSystem(..) |
					Call::Timestamp(..) |
					// Specifically omitting Balances
					Call::CollatorSelection(..) |
					Call::Authorship(..) |
					Call::Session(..) |
					Call::Multisig(..) |
					// The internal logic prevents upgrading
					// this proxy to a `ProxyType::Any` proxy
					// as long as the `is_superset` is correctly
					// configured
					Call::Proxy(..) |
					Call::Utility(..) |
					Call::Scheduler(..) |
					Call::Council(..) |
					Call::Elections(..) |
					Call::Democracy(..) |
					Call::Identity(..) |
					Call::Vesting(pallet_vesting::Call::vest {..}) |
					Call::Vesting(pallet_vesting::Call::vest_other {..}) |
					// Specifically omitting Vesting `vested_transfer`, and `force_vested_transfer`
					Call::Treasury(..) |
					Call::Preimage(..) |
					Call::Fees(..) |
					Call::Anchor(..) |
					Call::CrowdloanClaim(..) |
					Call::CrowdloanReward(..) |
					// Specifically omitting Tokens
					// Specifically omitting Bridge
					// Specifically omitting ALL XCM related pallets
					// Specifically omitting OrmlTokens
					// Specifically omitting ChainBridge
					// Specifically omitting Migration
					Call::CollatorAllowlist(..)
				)
			}
=======
			ProxyType::NonTransfer => !matches!(c, RuntimeCall::Balances(..)),
>>>>>>> 87f2c441
			ProxyType::Governance => matches!(
				c,
				RuntimeCall::Democracy(..)
					| RuntimeCall::Council(..)
					| RuntimeCall::Elections(..)
					| RuntimeCall::Utility(..)
			),
			ProxyType::_Staking => false,
			ProxyType::NonProxy => {
				matches!(c, RuntimeCall::Proxy(pallet_proxy::Call::proxy { .. }))
					|| !matches!(c, RuntimeCall::Proxy(..))
			}
		}
	}

	fn is_superset(&self, o: &Self) -> bool {
		match (self, o) {
			(x, y) if x == y => true,
			(ProxyType::Any, _) => true,
			(_, ProxyType::Any) => false,
			(_, ProxyType::NonProxy) => false,
			(ProxyType::NonTransfer, _) => true,
			_ => false,
		}
	}
}

impl pallet_proxy::Config for Runtime {
	type AnnouncementDepositBase = AnnouncementDepositBase;
	type AnnouncementDepositFactor = AnnouncementDepositFactor;
	type CallHasher = BlakeTwo256;
	type Currency = Balances;
	type MaxPending = MaxPending;
	type MaxProxies = MaxProxies;
	type ProxyDepositBase = ProxyDepositBase;
	type ProxyDepositFactor = ProxyDepositFactor;
	type ProxyType = ProxyType;
	type RuntimeCall = RuntimeCall;
	type RuntimeEvent = RuntimeEvent;
	type WeightInfo = pallet_proxy::weights::SubstrateWeight<Runtime>;
}

impl pallet_utility::Config for Runtime {
	type PalletsOrigin = OriginCaller;
	type RuntimeCall = RuntimeCall;
	type RuntimeEvent = RuntimeEvent;
	type WeightInfo = pallet_utility::weights::SubstrateWeight<Runtime>;
}

parameter_types! {
	pub MaximumSchedulerWeight: Weight = Perbill::from_percent(80) * MaximumBlockWeight::get();
	pub const MaxScheduledPerBlock: u32 = 50;
	// Retry a scheduled item every 10 blocks (2 minutes) until the preimage exists.
	pub const NoPreimagePostponement: Option<u32> = Some(10);
}

impl pallet_scheduler::Config for Runtime {
	type MaxScheduledPerBlock = MaxScheduledPerBlock;
	type MaximumWeight = MaximumSchedulerWeight;
	type OriginPrivilegeCmp = EqualPrivilegeOnly;
	type PalletsOrigin = OriginCaller;
	type Preimages = Preimage;
	type RuntimeCall = RuntimeCall;
	type RuntimeEvent = RuntimeEvent;
	type RuntimeOrigin = RuntimeOrigin;
	type ScheduleOrigin = EnsureRoot<AccountId>;
	type WeightInfo = pallet_scheduler::weights::SubstrateWeight<Runtime>;
}

parameter_types! {
	pub const PreimageMaxSize: u32 = 4096 * 1024;
	pub PreimageBaseDeposit: Balance = deposit(2, 64);
	pub PreimageByteDeposit: Balance = deposit(0, 1);
}

impl pallet_preimage::Config for Runtime {
	type BaseDeposit = PreimageBaseDeposit;
	type ByteDeposit = PreimageByteDeposit;
	type Currency = Balances;
	type ManagerOrigin = EnsureRoot<AccountId>;
	type RuntimeEvent = RuntimeEvent;
	type WeightInfo = pallet_preimage::weights::SubstrateWeight<Runtime>;
}

parameter_types! {
	pub CouncilMotionDuration: BlockNumber = prod_or_fast!(5 * DAYS, 1 * MINUTES, "CFG_MOTION_DURATION");
	pub const CouncilMaxProposals: u32 = 100;
	pub const CouncilMaxMembers: u32 = 100;
}

impl pallet_collective::Config<CouncilCollective> for Runtime {
	type DefaultVote = pallet_collective::PrimeDefaultVote;
	type MaxMembers = CouncilMaxMembers;
	type MaxProposals = CouncilMaxProposals;
	type MotionDuration = CouncilMotionDuration;
	type Proposal = RuntimeCall;
	type RuntimeEvent = RuntimeEvent;
	type RuntimeOrigin = RuntimeOrigin;
	type WeightInfo = pallet_collective::weights::SubstrateWeight<Runtime>;
}

parameter_types! {
	pub const CandidacyBond: Balance = 1000 * CFG;
	pub const VotingBond: Balance = 50 * CENTI_CFG;
	pub const VotingBondBase: Balance = 50 * CENTI_CFG;
	pub TermDuration: BlockNumber = prod_or_fast!(7 * DAYS, 1 * MINUTES, "CFG_TERM_DURATION");
	pub const DesiredMembers: u32 = 9;
	pub const DesiredRunnersUp: u32 = 9;
	pub const ElectionsPhragmenModuleId: LockIdentifier = *b"phrelect";
}

// Make sure that there are no more than `MAX_MEMBERS` members elected via elections-phragmen.
const_assert!(DesiredMembers::get() <= CouncilMaxMembers::get());

impl pallet_elections_phragmen::Config for Runtime {
	/// How much should be locked up in order to submit one's candidacy.
	type CandidacyBond = CandidacyBond;
	type ChangeMembers = Council;
	type Currency = Balances;
	type CurrencyToVote = U128CurrencyToVote;
	/// Number of members to elect.
	type DesiredMembers = DesiredMembers;
	/// Number of runners_up to keep.
	type DesiredRunnersUp = DesiredRunnersUp;
	type InitializeMembers = Council;
	type KickedMember = Treasury;
	type LoserCandidate = Treasury;
	type MaxCandidates = MaxCandidates;
	type MaxVoters = MaxVoters;
	type PalletId = ElectionsPhragmenModuleId;
	type RuntimeEvent = RuntimeEvent;
	/// How long each seat is kept. This defines the next block number at which an election
	/// round will happen. If set to zero, no elections are ever triggered and the module will
	/// be in passive mode.
	type TermDuration = TermDuration;
	/// Base deposit associated with voting
	type VotingBondBase = VotingBondBase;
	/// How much should be locked up in order to be able to submit votes.
	type VotingBondFactor = VotingBond;
	type WeightInfo = pallet_elections_phragmen::weights::SubstrateWeight<Self>;
}

parameter_types! {
	pub  LaunchPeriod: BlockNumber = prod_or_fast!(7 * DAYS, 1 * MINUTES, "CFG_LAUNCH_PERIOD");
	pub  VotingPeriod: BlockNumber = prod_or_fast!(7 * DAYS, 1 * MINUTES, "CFG_VOTING_PERIOD");
	pub  FastTrackVotingPeriod: BlockNumber = prod_or_fast!(3 * HOURS, 1 * MINUTES, "CFG_FAST_TRACK_VOTING_PERIOD");
	pub const InstantAllowed: bool = false;
	pub const MinimumDeposit: Balance = 1000 * CFG;
	pub  EnactmentPeriod: BlockNumber = prod_or_fast!(8 * DAYS, 1 * MINUTES, "CFG_ENACTMENT_PERIOD");
	pub  CooloffPeriod: BlockNumber = prod_or_fast!(7 * DAYS, 1 * MINUTES, "CFG_COOLOFF_PERIOD");
	pub const MaxProposals: u32 = 100;
	pub const MaxVotes: u32 = 100;
}

impl pallet_democracy::Config for Runtime {
	type BlacklistOrigin = EnsureRoot<AccountId>;
	// To cancel a proposal before it has been passed, must be root.
	type CancelProposalOrigin = EnsureRoot<AccountId>;
	// To cancel a proposal which has been passed, 2/3 of the council must agree to it.
	type CancellationOrigin = EnsureRootOr<TwoThirdOfCouncil>;
	/// Period in blocks where an external proposal may not be re-submitted after being vetoed.
	type CooloffPeriod = CooloffPeriod;
	type Currency = Balances;
	/// The minimum period of locking and the period between a proposal being approved and enacted.
	///
	/// It should generally be a little more than the unstake period to ensure that
	/// voting stakers have an opportunity to remove themselves from the system in the case where
	/// they are on the losing side of a vote.
	type EnactmentPeriod = EnactmentPeriod;
	/// A unanimous council can have the next scheduled referendum be a straight default-carries
	/// (NTB) vote.
	type ExternalDefaultOrigin = AllOfCouncil;
	/// A simple-majority can have the next scheduled referendum be a straight majority-carries vote.
	type ExternalMajorityOrigin = EnsureProportionAtLeast<AccountId, CouncilCollective, 1, 2>;
	/// A straight majority of the council can decide what their next motion is.
	type ExternalOrigin = HalfOfCouncil;
	/// Half of the council can have an ExternalMajority/ExternalDefault vote
	/// be tabled immediately and with a shorter voting/enactment period.
	type FastTrackOrigin = EnsureRootOr<HalfOfCouncil>;
	type FastTrackVotingPeriod = FastTrackVotingPeriod;
	type InstantAllowed = InstantAllowed;
	type InstantOrigin = EnsureRootOr<AllOfCouncil>;
	// Same as EnactmentPeriod
	/// How often (in blocks) new public referenda are launched.
	type LaunchPeriod = LaunchPeriod;
	type MaxBlacklisted = ConstU32<100>;
	type MaxDeposits = ConstU32<100>;
	type MaxProposals = MaxProposals;
	type MaxVotes = MaxVotes;
	/// The minimum amount to be used as a deposit for a public referendum proposal.
	type MinimumDeposit = MinimumDeposit;
	type PalletsOrigin = OriginCaller;
	type Preimages = Preimage;
	type RuntimeEvent = RuntimeEvent;
	type Scheduler = Scheduler;
	/// Handler for the unbalanced reduction when slashing a preimage deposit.
	type Slash = Treasury;
	// Any single council member may veto a coming council proposal, however they can
	// only do it once and it lasts only for the cooloff period.
	type VetoOrigin = EnsureMember<AccountId, CouncilCollective>;
	type VoteLockingPeriod = EnactmentPeriod;
	/// How often (in blocks) to check for new votes.
	type VotingPeriod = VotingPeriod;
	type WeightInfo = pallet_democracy::weights::SubstrateWeight<Runtime>;
}

parameter_types! {
	pub const MaxSubAccounts: u32 = 100;
	pub const MaxAdditionalFields: u32 = 100;
	pub const BasicDeposit: Balance = 100 * CFG;
	pub const FieldDeposit: Balance = 25 * CFG;
	pub const SubAccountDeposit: Balance = 20 * CFG;
	pub const MaxRegistrars: u32 = 20;
}

impl pallet_identity::Config for Runtime {
	type BasicDeposit = BasicDeposit;
	type Currency = Balances;
	type FieldDeposit = FieldDeposit;
	type ForceOrigin = EnsureRootOr<EnsureProportionMoreThan<AccountId, CouncilCollective, 1, 2>>;
	type MaxAdditionalFields = MaxAdditionalFields;
	type MaxRegistrars = MaxRegistrars;
	type MaxSubAccounts = MaxSubAccounts;
	type RegistrarOrigin =
		EnsureRootOr<EnsureProportionMoreThan<AccountId, CouncilCollective, 1, 2>>;
	type RuntimeEvent = RuntimeEvent;
	type Slashed = Treasury;
	type SubAccountDeposit = SubAccountDeposit;
	type WeightInfo = pallet_identity::weights::SubstrateWeight<Runtime>;
}

parameter_types! {
	pub const MinVestedTransfer: Balance = MIN_VESTING * CFG;
	pub UnvestedFundsAllowedWithdrawReasons: WithdrawReasons =
		 WithdrawReasons::except(WithdrawReasons::TRANSFER | WithdrawReasons::RESERVE);
}

impl pallet_vesting::Config for Runtime {
	type BlockNumberToBalance = ConvertInto;
	type Currency = Balances;
	type MinVestedTransfer = MinVestedTransfer;
	type RuntimeEvent = RuntimeEvent;
	type UnvestedFundsAllowedWithdrawReasons = UnvestedFundsAllowedWithdrawReasons;
	type WeightInfo = pallet_vesting::weights::SubstrateWeight<Runtime>;

	const MAX_VESTING_SCHEDULES: u32 = 3;
}

parameter_types! {
	// 5% of the proposal value need to be bonded. This will be returned
	pub const ProposalBond: Permill = Permill::from_percent(5);

	// Minimum amount to bond per proposal. This will be the least that gets bonded per proposal
	// if the above yields to lower value
	pub const ProposalBondMinimum: Balance = 1000 * CFG;

	// Maximum amount to bond per proposal. This will be the most that gets bonded per proposal
	pub const ProposalBondMaximum: Balance = 5000 * CFG;

	// periods between treasury spends
	pub const SpendPeriod: BlockNumber = 14 * DAYS;

	// percentage of treasury we burn per Spend period if there is a surplus
	// If the treasury is able to spend on all the approved proposals and didn't miss any
	// then we burn % amount of remaining balance
	// If the treasury couldn't spend on all the approved proposals, then we dont burn any
	pub const Burn: Permill = Permill::from_percent(0);

	// treasury pallet account id
	pub const TreasuryPalletId: PalletId = cfg_types::ids::TREASURY_PALLET_ID;

	// Maximum number of approvals that can be in the spending queue
	pub const MaxApprovals: u32 = 100;
}

impl pallet_treasury::Config for Runtime {
	// either democracy or 50% of council votes
	type ApproveOrigin = EnsureRootOr<HalfOfCouncil>;
	type Burn = Burn;
	// we burn and dont handle the unbalance
	type BurnDestination = ();
	type Currency = Balances;
	type MaxApprovals = MaxApprovals;
	// slashed amount goes to treasury account
	type OnSlash = Treasury;
	type PalletId = TreasuryPalletId;
	type ProposalBond = ProposalBond;
	type ProposalBondMaximum = ProposalBondMaximum;
	type ProposalBondMinimum = ProposalBondMinimum;
	// either democracy or more than 50% council votes
	type RejectOrigin = EnsureRootOr<HalfOfCouncil>;
	type RuntimeEvent = RuntimeEvent;
	type SpendFunds = ();
	type SpendOrigin = frame_support::traits::NeverEnsureOrigin<Balance>;
	type SpendPeriod = SpendPeriod;
	type WeightInfo = pallet_treasury::weights::SubstrateWeight<Self>;
}

// our pallets
parameter_types! {
	pub const DefaultFeeValue: Balance = DEFAULT_FEE_VALUE;
}

impl pallet_fees::Config for Runtime {
	type Currency = Balances;
	type DefaultFeeValue = DefaultFeeValue;
	type FeeChangeOrigin = EnsureRootOr<HalfOfCouncil>;
	type FeeKey = FeeKey;
	type RuntimeEvent = RuntimeEvent;
	type Treasury = pallet_treasury::Pallet<Self>;
	type WeightInfo = weights::pallet_fees::WeightInfo<Self>;
}

parameter_types! {
	pub const CommitAnchorFeeKey: FeeKey = FeeKey::AnchorsCommit;
	pub const PreCommitDepositFeeKey: FeeKey = FeeKey::AnchorsPreCommit;
}

impl pallet_anchors::Config for Runtime {
	type CommitAnchorFeeKey = CommitAnchorFeeKey;
	type Currency = Balances;
	type Fees = Fees;
	type PreCommitDepositFeeKey = PreCommitDepositFeeKey;
	type WeightInfo = weights::pallet_anchors::WeightInfo<Self>;
}

impl pallet_collator_allowlist::Config for Runtime {
	type RuntimeEvent = RuntimeEvent;
	type ValidatorId = AccountId;
	type ValidatorRegistration = Session;
	type WeightInfo = pallet_collator_allowlist::weights::SubstrateWeight<Self>;
}

parameter_types! {
	pub ResourceHashId: chainbridge::ResourceId = chainbridge::derive_resource_id(1, &sp_io::hashing::blake2_128(&cfg_types::ids::CHAIN_BRIDGE_HASH_ID));
	pub const NftProofValidationFeeKey: FeeKey = FeeKey::NftProofValidation;
}

impl pallet_nft::Config for Runtime {
	type ChainId = chainbridge::ChainId;
	type NftProofValidationFeeKey = NftProofValidationFeeKey;
	type ResourceHashId = ResourceHashId;
	type RuntimeEvent = RuntimeEvent;
	type WeightInfo = ();
}

parameter_types! {
	pub NativeTokenId: chainbridge::ResourceId = chainbridge::derive_resource_id(1, &sp_io::hashing::blake2_128(&cfg_types::ids::CHAIN_BRIDGE_NATIVE_TOKEN_ID));
	pub const NativeTokenTransferFeeKey: FeeKey = FeeKey::BridgeNativeTransfer;
}

impl pallet_bridge::Config for Runtime {
	type BridgeOrigin = chainbridge::EnsureBridge<Runtime>;
	type BridgePalletId = ChainBridgePalletId;
	type Currency = Balances;
	type Fees = Fees;
	type NativeTokenId = NativeTokenId;
	type NativeTokenTransferFeeKey = NativeTokenTransferFeeKey;
	type RuntimeEvent = RuntimeEvent;
	type WeightInfo = ();
}

parameter_types! {
	pub const ChainId: chainbridge::ChainId = 1;
	pub const ProposalLifetime: u32 = 500;
	pub const ChainBridgePalletId: PalletId = cfg_types::ids::CHAIN_BRIDGE_PALLET_ID;
	pub const RelayerVoteThreshold: u32 = chainbridge::constants::DEFAULT_RELAYER_VOTE_THRESHOLD;
}

impl chainbridge::Config for Runtime {
	/// A 75% majority of the council can update bridge settings.
	type AdminOrigin =
		pallet_collective::EnsureProportionAtLeast<AccountId, CouncilCollective, 3, 4>;
	type ChainId = ChainId;
	type PalletId = ChainBridgePalletId;
	type Proposal = RuntimeCall;
	type ProposalLifetime = ProposalLifetime;
	type RelayerVoteThreshold = RelayerVoteThreshold;
	type RuntimeEvent = RuntimeEvent;
	type WeightInfo = ();
}

// Parameterize claims pallet
parameter_types! {
	pub const ClaimsPalletId: PalletId = cfg_types::ids::CLAIMS_PALLET_ID;
	pub const MinimalPayoutAmount: Balance = 5 * CFG;
}

// Implement claims pallet configuration trait for the mock runtime
impl pallet_claims::Config for Runtime {
	type AdminOrigin = EnsureRootOr<HalfOfCouncil>;
	type Currency = Balances;
	type MinimalPayoutAmount = MinimalPayoutAmount;
	type PalletId = ClaimsPalletId;
	type RuntimeEvent = RuntimeEvent;
	type WeightInfo = ();
}

// Parameterize crowdloan reward pallet configuration
parameter_types! {
	pub const CrowdloanRewardPalletId: PalletId = cfg_types::ids::CROWDLOAN_REWARD_PALLET_ID;
}

// Implement crowdloan reward pallet's configuration trait for the runtime
impl pallet_crowdloan_reward::Config for Runtime {
	type AdminOrigin = EnsureRootOr<HalfOfCouncil>;
	type PalletId = CrowdloanRewardPalletId;
	type RuntimeEvent = RuntimeEvent;
	type WeightInfo = weights::pallet_crowdloan_reward::WeightInfo<Self>;
}

// Parameterize crowdloan claim pallet
parameter_types! {
	pub const CrowdloanClaimPalletId: PalletId = cfg_types::ids::CROWDLOAN_CLAIM_PALLET_ID;
	pub const MaxProofLength: u32 = 30;
}

// Implement crowdloan claim pallet configuration trait for the runtime
impl pallet_crowdloan_claim::Config for Runtime {
	type AdminOrigin = EnsureRootOr<HalfOfCouncil>;
	type MaxProofLength = MaxProofLength;
	type PalletId = CrowdloanClaimPalletId;
	type RelayChainAccountId = AccountId;
	type RewardMechanism = CrowdloanReward;
	type RuntimeEvent = RuntimeEvent;
	type WeightInfo = weights::pallet_crowdloan_claim::WeightInfo<Self>;
}

// Parameterize collator selection pallet
parameter_types! {
	pub const PotId: PalletId = cfg_types::ids::STAKE_POT_PALLET_ID;
	pub const MaxCandidates: u32 = 1000;
	pub const MinCandidates: u32 = 5;
	pub const MaxVoters: u32 = 10 * 1000;
	pub const SessionLength: BlockNumber = 6 * HOURS;
	pub const MaxInvulnerables: u32 = 100;
}

// Implement Collator Selection pallet configuration trait for the runtime
impl pallet_collator_selection::Config for Runtime {
	type Currency = Balances;
	// should be a multiple of session or things will get inconsistent
	type KickThreshold = Period;
	type MaxCandidates = MaxCandidates;
	type MaxInvulnerables = MaxInvulnerables;
	type MinCandidates = MinCandidates;
	type PotId = PotId;
	type RuntimeEvent = RuntimeEvent;
	type UpdateOrigin = EnsureRootOr<ThreeFourthOfCouncil>;
	type ValidatorId = <Self as frame_system::Config>::AccountId;
	type ValidatorIdOf = pallet_collator_selection::IdentityCollator;
	type ValidatorRegistration = CollatorAllowlist;
	type WeightInfo = pallet_collator_selection::weights::SubstrateWeight<Runtime>;
}

// Frame Order in this block dictates the index of each one in the metadata
// Any addition should be done at the bottom
// Any deletion affects the following frames during runtime upgrades
construct_runtime!(
	pub enum Runtime where
		Block = Block,
		NodeBlock = cfg_primitives::Block,
		UncheckedExtrinsic = UncheckedExtrinsic
	{
		// basic system stuff
		System: frame_system::{Pallet, Call, Config, Storage, Event<T>} = 0,
		ParachainSystem: cumulus_pallet_parachain_system::{Pallet, Call, Config, Storage, Inherent, Event<T>} = 1,
		RandomnessCollectiveFlip: pallet_randomness_collective_flip::{Pallet, Storage} = 2,
		Timestamp: pallet_timestamp::{Pallet, Call, Storage, Inherent} = 3,
		ParachainInfo: parachain_info::{Pallet, Storage, Config} = 4,

		// money stuff
		Balances: pallet_balances::{Pallet, Call, Storage, Config<T>, Event<T>} = 20,
		TransactionPayment: pallet_transaction_payment::{Event<T>, Pallet, Storage} = 21,

		// authoring stuff
		// collator_selection must go here in order for the storage to be available to pallet_session
		CollatorSelection: pallet_collator_selection::{Pallet, Call, Storage, Event<T>, Config<T>} = 71,
		Authorship: pallet_authorship::{Pallet, Call, Storage} = 30,
		Session: pallet_session::{Pallet, Call, Storage, Event, Config<T>} = 31,
		Aura: pallet_aura::{Pallet, Storage, Config<T>} = 32,
		AuraExt: cumulus_pallet_aura_ext::{Pallet, Storage, Config} = 33,

		// substrate pallets
		Multisig: pallet_multisig::{Pallet, Call, Storage, Event<T>} = 60,
		Proxy: pallet_proxy::{Pallet, Call, Storage, Event<T>} = 61,
		Utility: pallet_utility::{Pallet, Call, Event} = 62,
		Scheduler: pallet_scheduler::{Pallet, Call, Storage, Event<T>} = 63,
		Council: pallet_collective::<Instance1>::{Pallet, Call, Storage, Origin<T>, Event<T>, Config<T>} = 64,
		Elections: pallet_elections_phragmen::{Pallet, Call, Storage, Event<T>, Config<T>} = 65,
		Democracy: pallet_democracy::{Pallet, Call, Storage, Config<T>, Event<T>} = 66,
		Identity: pallet_identity::{Pallet, Call, Storage, Event<T>} = 67,
		Vesting: pallet_vesting::{Pallet, Call, Storage, Event<T>, Config<T>} = 68,
		Preimage: pallet_preimage::{Pallet, Call, Storage, Event<T>} = 69,
		Treasury: pallet_treasury::{Pallet, Call, Storage, Config, Event<T>} = 70,

		// our pallets
		Fees: pallet_fees::{Pallet, Call, Storage, Config<T>, Event<T>} = 90,
		Anchor: pallet_anchors::{Pallet, Call, Storage} = 91,
		Claims: pallet_claims::{Pallet, Call, Storage, Event<T>} = 92,
		Nfts: pallet_nft::{Pallet, Call, Event<T>} = 93,
		Bridge: pallet_bridge::{Pallet, Call, Storage, Config<T>, Event<T>} = 94,
		Migration: pallet_migration_manager::{Pallet, Call, Storage, Event<T>} = 95,
		CrowdloanClaim: pallet_crowdloan_claim::{Pallet, Call, Storage, Event<T>} = 96,
		CrowdloanReward: pallet_crowdloan_reward::{Pallet, Call, Storage, Event<T>} = 97,
		Tokens: pallet_restricted_tokens::{Pallet, Call, Event<T>} = 98,
		CollatorAllowlist: pallet_collator_allowlist::{Pallet, Call, Storage, Config<T>, Event<T>} = 99,

		// XCM
		XcmpQueue: cumulus_pallet_xcmp_queue::{Pallet, Call, Storage, Event<T>} = 120,
		PolkadotXcm: pallet_xcm::{Pallet, Call, Event<T>, Origin} = 121,
		CumulusXcm: cumulus_pallet_xcm::{Pallet, Event<T>, Origin} = 122,
		DmpQueue: cumulus_pallet_dmp_queue::{Pallet, Call, Storage, Event<T>} = 123,
		XTokens: orml_xtokens::{Pallet, Storage, Call, Event<T>} = 124,

		// 3rd party pallets
		ChainBridge: chainbridge::{Pallet, Call, Storage, Event<T>} = 150,
		OrmlTokens: orml_tokens::{Pallet, Storage, Event<T>, Config<T>} = 151,
		OrmlAssetRegistry: orml_asset_registry::{Pallet, Storage, Call, Event<T>, Config<T>} = 152,
		OrmlXcm: orml_xcm::{Pallet, Storage, Call, Event<T>} = 153,
	}
);

/// Block type as expected by this runtime.
pub type Block = generic::Block<Header, UncheckedExtrinsic>;
/// A Block signed with a Justification
pub type SignedBlock = generic::SignedBlock<Block>;
/// BlockId type as expected by this runtime.
pub type BlockId = generic::BlockId<Block>;
/// The SignedExtension to the basic transaction logic.
pub type SignedExtra = (
	frame_system::CheckNonZeroSender<Runtime>,
	frame_system::CheckSpecVersion<Runtime>,
	frame_system::CheckTxVersion<Runtime>,
	frame_system::CheckGenesis<Runtime>,
	frame_system::CheckEra<Runtime>,
	frame_system::CheckNonce<Runtime>,
	frame_system::CheckWeight<Runtime>,
	pallet_transaction_payment::ChargeTransactionPayment<Runtime>,
);
/// Unchecked extrinsic type as expected by this runtime.
pub type UncheckedExtrinsic =
	generic::UncheckedExtrinsic<Address, RuntimeCall, Signature, SignedExtra>;
/// Extrinsic type that has already been checked.
pub type CheckedExtrinsic = generic::CheckedExtrinsic<AccountId, RuntimeCall, SignedExtra>;

/// Executive: handles dispatch to the various modules.
pub type Executive = frame_executive::Executive<
	Runtime,
	Block,
	frame_system::ChainContext<Runtime>,
	Runtime,
	AllPalletsWithSystem,
	(
		pallet_multisig::migrations::v1::MigrateToV1<Runtime>,
		pallet_preimage::migration::v1::Migration<Runtime>,
		pallet_democracy::migrations::v1::Migration<Runtime>,
		pallet_scheduler::migration::v3::MigrateToV4<Runtime>,
	),
>;

#[cfg(not(feature = "disable-runtime-api"))]
impl_runtime_apis! {
	impl sp_api::Core<Block> for Runtime {
		fn version() -> RuntimeVersion {
			VERSION
		}

		fn execute_block(block: Block) {
			Executive::execute_block(block)
		}

		fn initialize_block(header: &<Block as BlockT>::Header) {
			Executive::initialize_block(header)
		}
	}

	impl sp_api::Metadata<Block> for Runtime {
		fn metadata() -> OpaqueMetadata {
			OpaqueMetadata::new(Runtime::metadata().into())
		}
	}

	impl sp_block_builder::BlockBuilder<Block> for Runtime {
		fn apply_extrinsic(extrinsic: <Block as BlockT>::Extrinsic) -> ApplyExtrinsicResult {
			Executive::apply_extrinsic(extrinsic)
		}

		fn finalize_block() -> <Block as BlockT>::Header {
			Executive::finalize_block()
		}

		fn inherent_extrinsics(data: InherentData) -> Vec<<Block as BlockT>::Extrinsic> {
			data.create_extrinsics()
		}

		fn check_inherents(block: Block, data: InherentData) -> CheckInherentsResult {
			data.check_extrinsics(&block)
		}
	}

	impl sp_transaction_pool::runtime_api::TaggedTransactionQueue<Block> for Runtime {
		fn validate_transaction(
			source: TransactionSource,
			tx: <Block as BlockT>::Extrinsic,
			block_hash: <Block as BlockT>::Hash,
		) -> TransactionValidity {
			Executive::validate_transaction(source, tx, block_hash)
		}
	}

	impl sp_offchain::OffchainWorkerApi<Block> for Runtime {
		fn offchain_worker(header: &<Block as BlockT>::Header) {
			Executive::offchain_worker(header)
		}
	}

	impl sp_session::SessionKeys<Block> for Runtime {
		fn decode_session_keys(
			encoded: Vec<u8>,
		) -> Option<Vec<(Vec<u8>, sp_core::crypto::KeyTypeId)>> {
			SessionKeys::decode_into_raw_public_keys(&encoded)
		}

		fn generate_session_keys(seed: Option<Vec<u8>>) -> Vec<u8> {
			SessionKeys::generate(seed)
		}
	}

	impl sp_consensus_aura::AuraApi<Block, AuraId> for Runtime {
		fn slot_duration() -> sp_consensus_aura::SlotDuration {
			sp_consensus_aura::SlotDuration::from_millis(Aura::slot_duration())
		}

		fn authorities() -> Vec<AuraId> {
			Aura::authorities().into_inner()
		}
	}

	impl frame_system_rpc_runtime_api::AccountNonceApi<Block, AccountId, Index> for Runtime {
		fn account_nonce(account: AccountId) -> Index {
			System::account_nonce(account)
		}
	}

	impl pallet_transaction_payment_rpc_runtime_api::TransactionPaymentApi<
		Block,
		Balance,
	> for Runtime {
		fn query_info(uxt: <Block as BlockT>::Extrinsic, len: u32) -> RuntimeDispatchInfo<Balance> {
			TransactionPayment::query_info(uxt, len)
		}
		fn query_fee_details(uxt: <Block as BlockT>::Extrinsic, len: u32) -> FeeDetails<Balance> {
			TransactionPayment::query_fee_details(uxt, len)
		}
	}

	impl cumulus_primitives_core::CollectCollationInfo<Block> for Runtime {
		fn collect_collation_info(header: &<Block as BlockT>::Header) -> cumulus_primitives_core::CollationInfo {
			ParachainSystem::collect_collation_info(header)
		}
	}

	impl runtime_common::apis::AnchorApi<Block, Hash, BlockNumber> for Runtime {
		fn get_anchor_by_id(id: Hash) -> Option<AnchorData<Hash, BlockNumber>> {
			Anchor::get_anchor_by_id(id)
		}
	}

	#[cfg(feature = "runtime-benchmarks")]
	impl frame_benchmarking::Benchmark<Block> for Runtime {

		fn benchmark_metadata(extra: bool) -> (
			Vec<frame_benchmarking::BenchmarkList>,
			Vec<frame_support::traits::StorageInfo>,
		) {
			use frame_benchmarking::{list_benchmark, Benchmarking, BenchmarkList};
			use frame_support::traits::StorageInfoTrait;
			use frame_system_benchmarking::Pallet as SystemBench;

			let mut list = Vec::<BenchmarkList>::new();

			list_benchmark!(list, extra, frame_system, SystemBench::<Runtime>);
			list_benchmark!(list, extra, pallet_timestamp, Timestamp);
			list_benchmark!(list, extra, pallet_balances, Balances);
			list_benchmark!(list, extra, pallet_multisig, Multisig);
			list_benchmark!(list, extra, pallet_proxy, Proxy);
			list_benchmark!(list, extra, pallet_utility, Utility);
			list_benchmark!(list, extra, pallet_scheduler, Scheduler);
			list_benchmark!(list, extra, pallet_collective, Council);
			list_benchmark!(list, extra, pallet_democracy, Democracy);
			list_benchmark!(list, extra, pallet_identity, Identity);
			list_benchmark!(list, extra, pallet_vesting, Vesting);
			list_benchmark!(list, extra, pallet_treasury, Treasury);
			list_benchmark!(list, extra, pallet_preimage, Preimage);
			list_benchmark!(list, extra, pallet_fees, Fees);
			list_benchmark!(list, extra, pallet_anchors, Anchor);
			list_benchmark!(list, extra, pallet_migration_manager, Migration);
			list_benchmark!(list, extra, pallet_crowdloan_claim, CrowdloanClaim);
			list_benchmark!(list, extra, pallet_crowdloan_reward, CrowdloanReward);
			list_benchmark!(list, extra, pallet_collator_allowlist, CollatorAllowlist);

			let storage_info = AllPalletsWithSystem::storage_info();

			(list, storage_info)
		}

		fn dispatch_benchmark(
				config: frame_benchmarking::BenchmarkConfig
		) -> Result<Vec<frame_benchmarking::BenchmarkBatch>, sp_runtime::RuntimeString>{
			use frame_benchmarking::{Benchmarking, BenchmarkBatch, TrackedStorageKey, add_benchmark};
			use frame_system_benchmarking::Pallet as SystemBench;

			impl frame_system_benchmarking::Config for Runtime {}

			// you can whitelist any storage keys you do not want to track here
			let whitelist: Vec<TrackedStorageKey> = vec![
				// Block Number
				hex_literal::hex!("26aa394eea5630e07c48ae0c9558cef702a5c1b19ab7a04f536c519aca4983ac").to_vec().into(),
				// Total Issuance
				hex_literal::hex!("c2261276cc9d1f8598ea4b6a74b15c2f57c875e4cff74148e4628f264b974c80").to_vec().into(),
				// Execution Phase
				hex_literal::hex!("26aa394eea5630e07c48ae0c9558cef7ff553b5a9862a516939d82b3d3d8661a").to_vec().into(),
				// Event Count
				hex_literal::hex!("26aa394eea5630e07c48ae0c9558cef70a98fdbe9ce6c55837576c60c7af3850").to_vec().into(),
				// System Events
				hex_literal::hex!("26aa394eea5630e07c48ae0c9558cef780d41e5e16056765bc8461851072c9d7").to_vec().into(),
			];

			let mut batches = Vec::<BenchmarkBatch>::new();
			let params = (&config, &whitelist);

			// It should be called Anchors to make the runtime_benchmarks.sh script works
			type Anchors = Anchor;

			add_benchmark!(params, batches, frame_system, SystemBench::<Runtime>);
			add_benchmark!(params, batches, pallet_timestamp, Timestamp);
			add_benchmark!(params, batches, pallet_balances, Balances);
			add_benchmark!(params, batches, pallet_multisig, Multisig);
			add_benchmark!(params, batches, pallet_proxy, Proxy);
			add_benchmark!(params, batches, pallet_utility, Utility);
			add_benchmark!(params, batches, pallet_scheduler, Scheduler);
			add_benchmark!(params, batches, pallet_collective, Council);
			add_benchmark!(params, batches, pallet_democracy, Democracy);
			add_benchmark!(params, batches, pallet_identity, Identity);
			add_benchmark!(params, batches, pallet_vesting, Vesting);
			add_benchmark!(params, batches, pallet_treasury, Treasury);
			add_benchmark!(params, batches, pallet_preimage, Preimage);
			add_benchmark!(params, batches, pallet_fees, Fees);
			add_benchmark!(params, batches, pallet_anchors, Anchors);
			add_benchmark!(params, batches, pallet_migration_manager, Migration);
			add_benchmark!(params, batches, pallet_crowdloan_claim, CrowdloanClaim);
			add_benchmark!(params, batches, pallet_crowdloan_reward, CrowdloanReward);
			add_benchmark!(params, batches, pallet_collator_allowlist, CollatorAllowlist);

			if batches.is_empty() { return Err("Benchmark not found for this pallet.".into()) }
			Ok(batches)
		}
	}

	#[cfg(feature = "try-runtime")]
	impl frame_try_runtime::TryRuntime<Block> for Runtime {
		fn on_runtime_upgrade() -> (Weight, Weight) {
			let weight = Executive::try_runtime_upgrade().unwrap();
			(weight, RuntimeBlockWeights::get().max_block)
		}
		fn execute_block(block: Block, state_root_check: bool, select: frame_try_runtime::TryStateSelect) -> Weight {
			Executive::try_execute_block(block, state_root_check, select).expect("execute-block failed")
		}
	}
}
struct CheckInherents;

impl cumulus_pallet_parachain_system::CheckInherents<Block> for CheckInherents {
	fn check_inherents(
		block: &Block,
		relay_state_proof: &cumulus_pallet_parachain_system::RelayChainStateProof,
	) -> sp_inherents::CheckInherentsResult {
		let relay_chain_slot = relay_state_proof
			.read_slot()
			.expect("Could not read the relay chain slot from the proof");

		let inherent_data =
			cumulus_primitives_timestamp::InherentDataProvider::from_relay_chain_slot_and_duration(
				relay_chain_slot,
				sp_std::time::Duration::from_secs(6),
			)
			.create_inherent_data()
			.expect("Could not create the timestamp inherent data");

		inherent_data.check_extrinsics(block)
	}
}

cumulus_pallet_parachain_system::register_validate_block! {
	Runtime = Runtime,
	BlockExecutor = cumulus_pallet_aura_ext::BlockExecutor::<Runtime, Executive>,
	CheckInherents = CheckInherents,
}<|MERGE_RESOLUTION|>--- conflicted
+++ resolved
@@ -506,50 +506,46 @@
 	fn filter(&self, c: &RuntimeCall) -> bool {
 		match self {
 			ProxyType::Any => true,
-<<<<<<< HEAD
 			ProxyType::NonTransfer => {
 				matches!(
 					c,
-					Call::System(..) |
-					Call::ParachainSystem(..) |
-					Call::Timestamp(..) |
+					RuntimeCall::System(..) |
+					RuntimeCall::ParachainSystem(..) |
+					RuntimeCall::Timestamp(..) |
 					// Specifically omitting Balances
-					Call::CollatorSelection(..) |
-					Call::Authorship(..) |
-					Call::Session(..) |
-					Call::Multisig(..) |
+					RuntimeCall::CollatorSelection(..) |
+					RuntimeCall::Authorship(..) |
+					RuntimeCall::Session(..) |
+					RuntimeCall::Multisig(..) |
 					// The internal logic prevents upgrading
 					// this proxy to a `ProxyType::Any` proxy
 					// as long as the `is_superset` is correctly
 					// configured
-					Call::Proxy(..) |
-					Call::Utility(..) |
-					Call::Scheduler(..) |
-					Call::Council(..) |
-					Call::Elections(..) |
-					Call::Democracy(..) |
-					Call::Identity(..) |
-					Call::Vesting(pallet_vesting::Call::vest {..}) |
-					Call::Vesting(pallet_vesting::Call::vest_other {..}) |
+					RuntimeCall::Proxy(..) |
+					RuntimeCall::Utility(..) |
+					RuntimeCall::Scheduler(..) |
+					RuntimeCall::Council(..) |
+					RuntimeCall::Elections(..) |
+					RuntimeCall::Democracy(..) |
+					RuntimeCall::Identity(..) |
+					RuntimeCall::Vesting(pallet_vesting::Call::vest {..}) |
+					RuntimeCall::Vesting(pallet_vesting::Call::vest_other {..}) |
 					// Specifically omitting Vesting `vested_transfer`, and `force_vested_transfer`
-					Call::Treasury(..) |
-					Call::Preimage(..) |
-					Call::Fees(..) |
-					Call::Anchor(..) |
-					Call::CrowdloanClaim(..) |
-					Call::CrowdloanReward(..) |
+					RuntimeCall::Treasury(..) |
+					RuntimeCall::Preimage(..) |
+					RuntimeCall::Fees(..) |
+					RuntimeCall::Anchor(..) |
+					RuntimeCall::CrowdloanClaim(..) |
+					RuntimeCall::CrowdloanReward(..) |
 					// Specifically omitting Tokens
 					// Specifically omitting Bridge
 					// Specifically omitting ALL XCM related pallets
 					// Specifically omitting OrmlTokens
 					// Specifically omitting ChainBridge
 					// Specifically omitting Migration
-					Call::CollatorAllowlist(..)
+					RuntimeCall::CollatorAllowlist(..)
 				)
 			}
-=======
-			ProxyType::NonTransfer => !matches!(c, RuntimeCall::Balances(..)),
->>>>>>> 87f2c441
 			ProxyType::Governance => matches!(
 				c,
 				RuntimeCall::Democracy(..)
