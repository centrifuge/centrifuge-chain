--- conflicted
+++ resolved
@@ -92,16 +92,10 @@
 		GAS_LIMIT_STORAGE_GROWTH_RATIO, WEIGHT_PER_GAS,
 	},
 	fees::{DealWithFees, FeeToTreasury, WeightToFee},
-<<<<<<< HEAD
 	gateway::GatewayAccountProvider,
 	liquidity_pools::LiquidityPoolsMessage,
-	oracle::{Feeder, OracleConverterBridge, OracleRatioProvider},
+	oracle::{Feeder, OracleConverterBridge, OracleRatioProvider, OracleRatioProviderLocalAssetExtension},
 	origin::EnsureAccountOrRootOr,
-=======
-	oracle::{
-		Feeder, OracleConverterBridge, OracleRatioProvider, OracleRatioProviderLocalAssetExtension,
-	},
->>>>>>> 19e2b6de
 	permissions::PoolAdminCheck,
 	transfer_filter::PreLpTransfer,
 	xcm::AccountIdToMultiLocation,
@@ -1828,7 +1822,6 @@
 	type SwapId = pallet_foreign_investments::SwapId<Runtime>;
 }
 
-<<<<<<< HEAD
 impl pallet_foreign_investments::Config for Runtime {
 	type CollectedForeignInvestmentHook = CollectedForeignInvestmentHook<Runtime>;
 	type CollectedForeignRedemptionHook = CollectedForeignRedemptionHook<Runtime>;
@@ -1907,7 +1900,8 @@
 	type RuntimeEvent = RuntimeEvent;
 	type RuntimeOrigin = RuntimeOrigin;
 	type Sender = Sender;
-=======
+	type WeightInfo = ();
+
 parameter_types! {
 	pub const TokenMuxPalletId: PalletId = cfg_types::ids::TOKEN_MUX_PALLET_ID;
 }
@@ -1925,7 +1919,6 @@
 	type RuntimeEvent = RuntimeEvent;
 	type Tokens = OrmlTokens;
 	// TODO(william): Change to weights once they exist
->>>>>>> 19e2b6de
 	type WeightInfo = ();
 }
 
@@ -1940,7 +1933,7 @@
 }
 
 parameter_types! {
-		pub const MaxRemarksPerCall: u32 = 10;
+    pub const MaxRemarksPerCall: u32 = 10;
 }
 
 impl pallet_remarks::Config for Runtime {
