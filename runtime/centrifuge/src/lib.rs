--- conflicted
+++ resolved
@@ -68,11 +68,7 @@
 mod weights;
 pub mod xcm;
 
-<<<<<<< HEAD
-=======
-pub use crate::xcm::*;
-pub use common_types::CustomMetadata;
->>>>>>> 51c0e982
+use runtime_common::fees::{DealWithFees, WeightToFee};
 /// common types for the runtime.
 pub use runtime_common::*;
 
