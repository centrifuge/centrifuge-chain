--- conflicted
+++ resolved
@@ -17,30 +17,9 @@
 #[tokio::test]
 async fn create_pool() {
 	let manager = env::task_manager(Handle::current());
-<<<<<<< HEAD
-	let mut env = env::test_env_default(&manager);
-
-	let num_blocks = 10;
-	let block_before = env
-		.with_state(Chain::Para(PARA_ID), || {
-			frame_system::Pallet::<Runtime>::block_number()
-		})
-		.unwrap();
-
-	env::pass_n(num_blocks, &mut env).unwrap();
-
-	let block_after = env
-		.with_state(Chain::Para(PARA_ID), || {
-			frame_system::Pallet::<Runtime>::block_number()
-		})
-		.unwrap();
-
-	assert_eq!(block_before + num_blocks as u32, block_after)
-=======
 	let mut genesis = Storage::default();
 	env::default_balances::<Runtime>(&mut genesis);
 	let _env = env::test_env_with_centrifuge_storage(&manager, genesis);
 
 	// TODO: Next PR actually create pool
->>>>>>> fe0afaa8
 }