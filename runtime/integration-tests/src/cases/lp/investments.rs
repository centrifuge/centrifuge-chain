// Copyright 2021 Centrifuge Foundation (centrifuge.io).
//
// This file is part of the Centrifuge chain project.
// Centrifuge is free software: you can redistribute it and/or modify
// it under the terms of the GNU General Public License as published by
// the Free Software Foundation, either version 3 of the License, or
// (at your option) any later version (see http://www.gnu.org/licenses).
// Centrifuge is distributed in the hope that it will be useful,
// but WITHOUT ANY WARRANTY; without even the implied warranty of
// MERCHANTABILITY or FITNESS FOR A PARTICULAR PURPOSE.  See the
// GNU General Public License for more details.

use cfg_primitives::{Balance, OrderId};
use ethabi::{Token, Uint};
use pallet_investments::OrderOf;
use sp_core::U256;
use sp_runtime::traits::Zero;

use crate::{
	cases::lp::{
		self, names, setup, setup_currencies, setup_deploy_lps, setup_full,
		setup_investment_currencies, setup_pools, setup_tranches,
		utils::{pool_c_tranche_1_id, Decoder},
		DECIMALS_6, POOL_C,
	},
	config::Runtime,
	env::{Blocks, Env, EnvEvmExtension, EvmEnv},
	utils::accounts::Keyring,
};

const DEFAULT_INVESTMENT_AMOUNT: Balance = 100 * DECIMALS_6;

mod utils {
	use cfg_primitives::{AccountId, Balance};
	use cfg_traits::{investments::TrancheCurrency, HasLocalAssetRepresentation};
	use ethabi::Token;
	use pallet_foreign_investments::Action;
	use pallet_liquidity_pools::{GeneralCurrencyIndexOf, GeneralCurrencyIndexType};
	use sp_core::U256;

	use crate::{
		cases::lp::{investments::DEFAULT_INVESTMENT_AMOUNT, names, utils::Decoder},
		config::Runtime,
		env::EvmEnv,
		utils::{accounts::Keyring, collect_investments, pool::close_epoch},
	};

	pub fn index_lp<T: Runtime>(evm: &mut impl EvmEnv<T>, name: &str) -> GeneralCurrencyIndexType {
		Decoder::<GeneralCurrencyIndexType>::decode(&evm.view(
			Keyring::Alice,
			names::POOL_MANAGER,
			"assetToId",
			Some(&[Token::Address(evm.deployed(name).address)]),
		))
	}

	pub fn currency_index<T: Runtime>(
		currency_id: <T as pallet_liquidity_pools::Config>::CurrencyId,
	) -> GeneralCurrencyIndexType {
		GeneralCurrencyIndexOf::<T>::try_from(currency_id)
			.unwrap()
			.index
	}

	pub fn investment_id<T: pallet_pool_system::Config>(
		pool: T::PoolId,
		tranche: T::TrancheId,
	) -> <T as pallet_pool_system::Config>::TrancheCurrency {
		<T as pallet_pool_system::Config>::TrancheCurrency::generate(pool, tranche)
	}

	// TODO: CHANGE EVM TO BE ENVIRONMENTAL AND MAKE TRAIT NON SELF BUT RATHER GET
	//       THAT ENVIRONMENTAL!
	pub fn invest<T: Runtime>(evm: &mut impl EvmEnv<T>, who: Keyring, lp_pool: &str) {
		evm.call(
			who,
			U256::zero(),
			lp_pool,
			"requestDeposit",
			Some(&[
				Token::Uint(DEFAULT_INVESTMENT_AMOUNT.into()),
				Token::Address(who.into()),
				Token::Address(who.into()),
			]),
		)
		.unwrap();
	}

	pub fn cancel<T: Runtime>(evm: &mut impl EvmEnv<T>, who: Keyring, lp_pool: &str) {
		evm.call(
			who,
			U256::zero(),
			lp_pool,
			"cancelDepositRequest",
			Some(&[Token::Uint(U256::from(0)), Token::Address(who.into())]),
		)
		.unwrap();
	}

	pub fn close_and_collect<T: Runtime>(
		investor: AccountId,
		pool: <T as pallet_pool_system::Config>::PoolId,
		tranche: <T as pallet_pool_system::Config>::TrancheId,
	) {
		close_epoch::<T>(Keyring::Admin.id(), pool);
		// NOTE: We are collecting for the remote accounts only here.
		collect_investments::<T>(investor, pool, tranche);
	}

	pub fn fulfill_swap<T: Runtime>(
		investor: AccountId,
		pool: <T as pallet_pool_system::Config>::PoolId,
		tranche: <T as pallet_pool_system::Config>::TrancheId,
		action: Action,
		amount: Option<<T as pallet_order_book::Config>::BalanceOut>,
	) {
		let order = pallet_order_book::Orders::<T>::get(
			pallet_swaps::SwapIdToOrderId::<T>::get((
				investor,
				(investment_id::<T>(pool, tranche), action),
			))
			.expect("Nothing to match"),
		)
		.unwrap();

		let from = &order.currency_out;
		let to = &order.currency_in;
		let needs_token_mux = match (
			HasLocalAssetRepresentation::<orml_asset_registry::module::Pallet<T>>::is_local_representation_of(to, from).unwrap(),
			HasLocalAssetRepresentation::<orml_asset_registry::module::Pallet<T>>::is_local_representation_of(from, to).unwrap(),
		) {
			(true, true) => unreachable!("Currencies should never be local of locals."),
			(false, false) => false,
			(true, false) => true,
			(false, true) => true,
		};

		if needs_token_mux {
			pallet_token_mux::Pallet::<T>::match_swap(
				Keyring::Alice.as_origin::<T::RuntimeOriginExt>(),
				order.order_id,
				amount.unwrap_or(order.amount_out),
			)
			.unwrap();
		} else {
			// TODO: Need to move tokens to Centrifuge first IIRC
			//       (i.e. FRAX, DAI, USDC) and then match. Best would be
			//       to move them during start-up, swap some USDC against
			//       LocalUSDC so that Alice holds it all.
		}
	}
}

mod with_pool_currency {
	use super::{utils, *};
	use crate::cases::lp::utils as lp_utils;

	#[test_runtimes([development])]
	fn currency_invest<T: Runtime>() {
		let mut env = setup_full::<T>();
		env.state_mut(|evm| {
			utils::invest(evm, Keyring::TrancheInvestor(1), names::POOL_C_T_1_USDC);
		});

		env.state(|evm| {
			assert_eq!(
				pallet_investments::InvestOrders::<T>::get(
					lp::utils::remote_account_of::<T>(Keyring::TrancheInvestor(1)),
					utils::investment_id::<T>(POOL_C, pool_c_tranche_1_id::<T>())
				),
				Some(OrderOf::<T>::new(
					DEFAULT_INVESTMENT_AMOUNT,
					OrderId::zero()
				))
			);

			assert_eq!(
				Decoder::<Balance>::decode(&evm.view(
					Keyring::TrancheInvestor(1),
					names::POOL_C_T_1_USDC,
					"pendingDepositRequest",
					Some(&[
						Token::Uint(Uint::zero()),
						Token::Address(Keyring::TrancheInvestor(1).into()),
					]),
				)),
				DEFAULT_INVESTMENT_AMOUNT
			);
		});
	}

	#[test_runtimes([development])]
	fn currency_collect<T: Runtime>() {
		let mut env = setup_full::<T>();
		env.state_mut(|evm| {
			utils::invest(evm, Keyring::TrancheInvestor(1), names::POOL_C_T_1_USDC);
		});
		// Needed to get passed min_epoch_time
		env.pass(Blocks::ByNumber(1));
		env.state_mut(|_evm| {
			utils::close_and_collect::<T>(
				lp::utils::remote_account_of::<T>(Keyring::TrancheInvestor(1)),
				POOL_C,
				pool_c_tranche_1_id::<T>(),
			);

			lp_utils::process_outbound::<T>(lp_utils::verify_outbound_success::<T>);
		});

		env.state_mut(|evm| {
			assert_eq!(
				pallet_investments::InvestOrders::<T>::get(
					lp::utils::remote_account_of::<T>(Keyring::TrancheInvestor(1)),
					utils::investment_id::<T>(POOL_C, pool_c_tranche_1_id::<T>())
				),
				None
			);

			evm.call(
				Keyring::TrancheInvestor(1),
				U256::zero(),
				names::POOL_C_T_1_USDC,
				"deposit",
				Some(&[
					Token::Uint(Decoder::<Uint>::decode(&evm.view(
						Keyring::TrancheInvestor(1),
						names::POOL_C_T_1_USDC,
						"maxDeposit",
						Some(&[Token::Address(Keyring::TrancheInvestor(1).into())]),
					))),
					Token::Address(Keyring::TrancheInvestor(1).into()),
					Token::Address(Keyring::TrancheInvestor(1).into()),
				]),
			)
			.unwrap();

			assert_eq!(
				Decoder::<Balance>::decode(&evm.view(
					Keyring::TrancheInvestor(1),
					names::POOL_C_T_1,
					"balanceOf",
					Some(&[Token::Address(Keyring::TrancheInvestor(1).into())]),
				)),
				// Same amount as price is 1.
				DEFAULT_INVESTMENT_AMOUNT
			);

			assert_eq!(
				Decoder::<Balance>::decode(&evm.view(
					Keyring::TrancheInvestor(1),
					names::POOL_C_T_1_USDC,
					"maxDeposit",
					Some(&[Token::Address(Keyring::TrancheInvestor(1).into())]),
				)),
				0
			);
		});
	}

	#[test_runtimes([development])]
	fn invest_cancel_full<T: Runtime>() {
		let mut env = setup_full::<T>();
		env.state_mut(|evm| {
			utils::invest(evm, Keyring::TrancheInvestor(1), names::POOL_C_T_1_USDC);
		});

		env.state(|evm| {
			assert_eq!(
				pallet_investments::InvestOrders::<T>::get(
					lp::utils::remote_account_of::<T>(Keyring::TrancheInvestor(1)),
					utils::investment_id::<T>(POOL_C, pool_c_tranche_1_id::<T>())
				),
				Some(OrderOf::<T>::new(
					DEFAULT_INVESTMENT_AMOUNT,
					OrderId::zero()
				))
			);

			assert_eq!(
				Decoder::<Balance>::decode(&evm.view(
					Keyring::TrancheInvestor(1),
					names::POOL_C_T_1_USDC,
					"pendingDepositRequest",
					Some(&[
						Token::Uint(Uint::zero()),
						Token::Address(Keyring::TrancheInvestor(1).into()),
					]),
				)),
				DEFAULT_INVESTMENT_AMOUNT
			);
		});

		env.state_mut(|evm| {
			utils::cancel(evm, Keyring::TrancheInvestor(1), names::POOL_C_T_1_USDC);

			assert_eq!(
				pallet_investments::InvestOrders::<T>::get(
					lp::utils::remote_account_of::<T>(Keyring::TrancheInvestor(1)),
					utils::investment_id::<T>(POOL_C, pool_c_tranche_1_id::<T>())
				),
				None
			);

			lp_utils::process_outbound::<T>(lp_utils::verify_outbound_success::<T>);

			assert_eq!(
				Decoder::<Balance>::decode(&evm.view(
					Keyring::TrancheInvestor(1),
					names::POOL_C_T_1_USDC,
					"pendingDepositRequest",
					Some(&[
						Token::Uint(Uint::zero()),
						Token::Address(Keyring::TrancheInvestor(1).into()),
					]),
				)),
				0
			);
		});
	}
}

mod with_foreign_currency {
	use cfg_types::fixed_point::Quantity;
	use cfg_utils::vec_to_fixed_array;
	use pallet_foreign_investments::Action;
	use pallet_liquidity_pools::Message;
	use sp_runtime::{
		traits::{EnsureFixedPointNumber, EnsureSub, One},
		FixedPointNumber,
	};

	use super::{utils, *};
	use crate::cases::lp::{
		investments::utils::close_and_collect, utils as lp_utils, utils::pool_a_tranche_1_id,
		POOL_A,
	};

	#[test_runtimes([development])]
	fn invest_cancel_full_before_swap<T: Runtime>() {
		let mut env = setup_full::<T>();
		env.state_mut(|evm| {
			utils::invest(evm, Keyring::TrancheInvestor(1), names::POOL_A_T_1_USDC);
		});

		env.state(|evm| {
			assert_eq!(
				pallet_investments::InvestOrders::<T>::get(
					lp::utils::remote_account_of::<T>(Keyring::TrancheInvestor(1)),
					utils::investment_id::<T>(POOL_A, pool_c_tranche_1_id::<T>())
				),
				None,
			);

			assert_eq!(
				Decoder::<Balance>::decode(&evm.view(
					Keyring::TrancheInvestor(1),
					names::POOL_A_T_1_USDC,
					"pendingDepositRequest",
					Some(&[
						Token::Uint(Uint::zero()),
						Token::Address(Keyring::TrancheInvestor(1).into()),
					]),
				)),
				DEFAULT_INVESTMENT_AMOUNT
			);
		});

		env.state_mut(|evm| {
			utils::cancel(evm, Keyring::TrancheInvestor(1), names::POOL_A_T_1_USDC);

			assert_eq!(
				pallet_investments::InvestOrders::<T>::get(
					lp::utils::remote_account_of::<T>(Keyring::TrancheInvestor(1)),
					utils::investment_id::<T>(POOL_A, pool_c_tranche_1_id::<T>())
				),
				None
			);

			lp_utils::process_outbound::<T>(lp_utils::verify_outbound_success::<T>);

			assert_eq!(
				Decoder::<Balance>::decode(&evm.view(
					Keyring::TrancheInvestor(1),
					names::POOL_A_T_1_USDC,
					"pendingDepositRequest",
					Some(&[
						Token::Uint(Uint::zero()),
						Token::Address(Keyring::TrancheInvestor(1).into()),
					]),
				)),
				0
			);
		});
	}

	#[test_runtimes([development])]
	fn invest_cancel_full_after_swap<T: Runtime>() {
		let mut env = setup_full::<T>();
		env.state_mut(|evm| {
			utils::invest(evm, Keyring::TrancheInvestor(1), names::POOL_A_T_1_USDC);
			utils::fulfill_swap::<T>(
				lp::utils::remote_account_of::<T>(Keyring::TrancheInvestor(1)),
				POOL_A,
				pool_a_tranche_1_id::<T>(),
				Action::Investment,
				None,
			);
		});

		env.state(|evm| {
			assert_eq!(
				pallet_investments::InvestOrders::<T>::get(
					lp::utils::remote_account_of::<T>(Keyring::TrancheInvestor(1)),
					utils::investment_id::<T>(POOL_A, pool_a_tranche_1_id::<T>())
				),
				Some(OrderOf::<T>::new(
					DEFAULT_INVESTMENT_AMOUNT,
					OrderId::zero()
				))
			);

			assert_eq!(
				Decoder::<Balance>::decode(&evm.view(
					Keyring::TrancheInvestor(1),
					names::POOL_A_T_1_USDC,
					"pendingDepositRequest",
					Some(&[
						Token::Uint(Uint::zero()),
						Token::Address(Keyring::TrancheInvestor(1).into()),
					]),
				)),
				DEFAULT_INVESTMENT_AMOUNT
			);
		});

		env.state_mut(|evm| {
			utils::cancel(evm, Keyring::TrancheInvestor(1), names::POOL_A_T_1_USDC);

			assert_eq!(
				pallet_investments::InvestOrders::<T>::get(
					lp::utils::remote_account_of::<T>(Keyring::TrancheInvestor(1)),
					utils::investment_id::<T>(POOL_A, pool_a_tranche_1_id::<T>())
				),
				None
			);

			utils::fulfill_swap::<T>(
				lp::utils::remote_account_of::<T>(Keyring::TrancheInvestor(1)),
				POOL_A,
				pool_a_tranche_1_id::<T>(),
				Action::Investment,
				None,
			);

<<<<<<< HEAD
			// todo!("@william: Use CancelDepositRequest");
			// lp_utils::process_outbound::<T>(|msg| {
			// 	assert_eq!(
			// 		msg,
			// 		MessageOf::<T>::ExecutedDecreaseInvestOrder {
			// 			pool_id: POOL_A,
			// 			tranche_id: pool_a_tranche_1_id::<T>(),
			// 			investor: vec_to_fixed_array(lp::utils::remote_account_of::<T>(
			// 				Keyring::TrancheInvestor(1)
			// 			)),
			// 			currency: utils::index_lp(evm, names::USDC),
			// 			currency_payout: DEFAULT_INVESTMENT_AMOUNT,
			// 			remaining_invest_amount: 0,
			// 		}
			// 	)
			// });
=======
			lp_utils::process_outbound::<T>(|msg| {
				assert_eq!(
					msg,
					Message::ExecutedDecreaseInvestOrder {
						pool_id: POOL_A,
						tranche_id: pool_a_tranche_1_id::<T>(),
						investor: vec_to_fixed_array(lp::utils::remote_account_of::<T>(
							Keyring::TrancheInvestor(1)
						)),
						currency: utils::index_lp(evm, names::USDC),
						currency_payout: DEFAULT_INVESTMENT_AMOUNT,
						remaining_invest_amount: 0,
					}
				)
			});
>>>>>>> 2710a5f7

			assert_eq!(
				Decoder::<Balance>::decode(&evm.view(
					Keyring::TrancheInvestor(1),
					names::POOL_A_T_1_USDC,
					"pendingDepositRequest",
					Some(&[
						Token::Uint(Uint::zero()),
						Token::Address(Keyring::TrancheInvestor(1).into()),
					]),
				)),
				0
			);
		});
	}

	#[test_runtimes([development])]
	fn invest_cancel_full_after_swap_partially<T: Runtime>() {
		let mut env = setup_full::<T>();
		let part = Quantity::checked_from_rational(1, 2).unwrap();
		let partial_amount = part.ensure_mul_int(DEFAULT_INVESTMENT_AMOUNT).unwrap();

		env.state_mut(|evm| {
			utils::invest(evm, Keyring::TrancheInvestor(1), names::POOL_A_T_1_USDC);
			utils::fulfill_swap::<T>(
				lp::utils::remote_account_of::<T>(Keyring::TrancheInvestor(1)),
				POOL_A,
				pool_a_tranche_1_id::<T>(),
				Action::Investment,
				Some(partial_amount),
			);
		});

		env.state(|evm| {
			assert_eq!(
				pallet_investments::InvestOrders::<T>::get(
					lp::utils::remote_account_of::<T>(Keyring::TrancheInvestor(1)),
					utils::investment_id::<T>(POOL_A, pool_a_tranche_1_id::<T>())
				),
				Some(OrderOf::<T>::new(partial_amount, OrderId::zero()))
			);

			assert_eq!(
				Decoder::<Balance>::decode(&evm.view(
					Keyring::TrancheInvestor(1),
					names::POOL_A_T_1_USDC,
					"pendingDepositRequest",
					Some(&[
						Token::Uint(Uint::zero()),
						Token::Address(Keyring::TrancheInvestor(1).into()),
					]),
				)),
				DEFAULT_INVESTMENT_AMOUNT
			);
		});

		env.state_mut(|evm| {
			utils::cancel(evm, Keyring::TrancheInvestor(1), names::POOL_A_T_1_USDC);

			assert_eq!(
				pallet_investments::InvestOrders::<T>::get(
					lp::utils::remote_account_of::<T>(Keyring::TrancheInvestor(1)),
					utils::investment_id::<T>(POOL_A, pool_a_tranche_1_id::<T>())
				),
				None
			);

			assert_eq!(
				Decoder::<Balance>::decode(&evm.view(
					Keyring::TrancheInvestor(1),
					names::POOL_A_T_1_USDC,
					"pendingDepositRequest",
					Some(&[
						Token::Uint(Uint::zero()),
						Token::Address(Keyring::TrancheInvestor(1).into()),
					]),
				)),
				DEFAULT_INVESTMENT_AMOUNT
			);

			utils::fulfill_swap::<T>(
				lp::utils::remote_account_of::<T>(Keyring::TrancheInvestor(1)),
				POOL_A,
				pool_a_tranche_1_id::<T>(),
				Action::Investment,
				None,
			);

<<<<<<< HEAD
			// todo!("@william: Use CancelDepositRequest");
			// lp_utils::process_outbound::<T>(|msg| {
			// 	assert_eq!(
			// 		msg,
			// 		MessageOf::<T>::ExecutedDecreaseInvestOrder {
			// 			pool_id: POOL_A,
			// 			tranche_id: pool_a_tranche_1_id::<T>(),
			// 			investor: vec_to_fixed_array(lp::utils::remote_account_of::<T>(
			// 				Keyring::TrancheInvestor(1)
			// 			)),
			// 			currency: utils::index_lp(evm, names::USDC),
			// 			currency_payout: DEFAULT_INVESTMENT_AMOUNT,
			// 			remaining_invest_amount: 0,
			// 		}
			// 	)
			// });
=======
			lp_utils::process_outbound::<T>(|msg| {
				assert_eq!(
					msg,
					Message::ExecutedDecreaseInvestOrder {
						pool_id: POOL_A,
						tranche_id: pool_a_tranche_1_id::<T>(),
						investor: vec_to_fixed_array(lp::utils::remote_account_of::<T>(
							Keyring::TrancheInvestor(1)
						)),
						currency: utils::index_lp(evm, names::USDC),
						currency_payout: DEFAULT_INVESTMENT_AMOUNT,
						remaining_invest_amount: 0,
					}
				)
			});
>>>>>>> 2710a5f7

			assert_eq!(
				Decoder::<Balance>::decode(&evm.view(
					Keyring::TrancheInvestor(1),
					names::POOL_A_T_1_USDC,
					"pendingDepositRequest",
					Some(&[
						Token::Uint(Uint::zero()),
						Token::Address(Keyring::TrancheInvestor(1).into()),
					]),
				)),
				0
			);
		});
	}

	#[test_runtimes([development])]
	fn invest_cancel_full_after_swap_partially_inter_epoch_close<T: Runtime>() {
		let mut env = setup_full::<T>();
		let part = Quantity::checked_from_rational(1, 3).unwrap();
		let other_part = Quantity::one().ensure_sub(part).unwrap();
		let partial_amount = part.ensure_mul_int(DEFAULT_INVESTMENT_AMOUNT).unwrap();
		let remaining_amount = other_part
			.ensure_mul_int(DEFAULT_INVESTMENT_AMOUNT)
			.unwrap();

		env.state_mut(|evm| {
			utils::invest(evm, Keyring::TrancheInvestor(1), names::POOL_A_T_1_USDC);
			utils::fulfill_swap::<T>(
				lp::utils::remote_account_of::<T>(Keyring::TrancheInvestor(1)),
				POOL_A,
				pool_a_tranche_1_id::<T>(),
				Action::Investment,
				Some(partial_amount),
			);
		});

		env.state(|evm| {
			assert_eq!(
				pallet_investments::InvestOrders::<T>::get(
					lp::utils::remote_account_of::<T>(Keyring::TrancheInvestor(1)),
					utils::investment_id::<T>(POOL_A, pool_a_tranche_1_id::<T>())
				),
				Some(OrderOf::<T>::new(partial_amount, OrderId::zero()))
			);

			assert_eq!(
				Decoder::<Balance>::decode(&evm.view(
					Keyring::TrancheInvestor(1),
					names::POOL_A_T_1_USDC,
					"pendingDepositRequest",
					Some(&[
						Token::Uint(Uint::zero()),
						Token::Address(Keyring::TrancheInvestor(1).into()),
					]),
				)),
				DEFAULT_INVESTMENT_AMOUNT
			);
		});

		env.pass(Blocks::ByNumber(1));

		env.state_mut(|evm| {
			close_and_collect::<T>(
				lp::utils::remote_account_of::<T>(Keyring::TrancheInvestor(1)),
				POOL_A,
				pool_a_tranche_1_id::<T>(),
			);

			assert_eq!(
				pallet_investments::InvestOrders::<T>::get(
					lp::utils::remote_account_of::<T>(Keyring::TrancheInvestor(1)),
					utils::investment_id::<T>(POOL_A, pool_a_tranche_1_id::<T>())
				),
				None
			);

			lp_utils::process_outbound::<T>(|msg| {
				assert_eq!(
					msg,
<<<<<<< HEAD
					MessageOf::<T>::FulfilledDepositRequest {
=======
					Message::ExecutedCollectInvest {
>>>>>>> 2710a5f7
						pool_id: POOL_A,
						tranche_id: pool_a_tranche_1_id::<T>(),
						investor: vec_to_fixed_array(lp::utils::remote_account_of::<T>(
							Keyring::TrancheInvestor(1)
						)),
						currency: utils::index_lp(evm, names::USDC),
						currency_payout: partial_amount,
						tranche_tokens_payout: partial_amount,
						// TODO(@luis): Apply delta
						fulfilled_invest_amount: remaining_amount,
					}
				)
			});

			assert_eq!(
				Decoder::<Balance>::decode(&evm.view(
					Keyring::TrancheInvestor(1),
					names::POOL_A_T_1_USDC,
					"pendingDepositRequest",
					Some(&[
						Token::Uint(Uint::zero()),
						Token::Address(Keyring::TrancheInvestor(1).into()),
					]),
				)),
				remaining_amount
			);

			utils::cancel(evm, Keyring::TrancheInvestor(1), names::POOL_A_T_1_USDC);

			assert_eq!(
				pallet_investments::InvestOrders::<T>::get(
					lp::utils::remote_account_of::<T>(Keyring::TrancheInvestor(1)),
					utils::investment_id::<T>(POOL_A, pool_a_tranche_1_id::<T>())
				),
				None
			);

			assert_eq!(
				Decoder::<Balance>::decode(&evm.view(
					Keyring::TrancheInvestor(1),
					names::POOL_A_T_1_USDC,
					"pendingDepositRequest",
					Some(&[
						Token::Uint(Uint::zero()),
						Token::Address(Keyring::TrancheInvestor(1).into()),
					]),
				)),
				remaining_amount
			);

<<<<<<< HEAD
			// todo!("@william: Use CancelDepositRequest");
			// lp_utils::process_outbound::<T>(|msg| {
			// 	assert_eq!(
			// 		msg,
			// 		MessageOf::<T>::ExecutedDecreaseInvestOrder {
			// 			pool_id: POOL_A,
			// 			tranche_id: pool_a_tranche_1_id::<T>(),
			// 			investor: vec_to_fixed_array(lp::utils::remote_account_of::<T>(
			// 				Keyring::TrancheInvestor(1)
			// 			)),
			// 			currency: utils::index_lp(evm, names::USDC),
			// 			currency_payout: remaining_amount,
			// 			remaining_invest_amount: 0,
			// 		}
			// 	)
			// });
=======
			lp_utils::process_outbound::<T>(|msg| {
				assert_eq!(
					msg,
					Message::ExecutedDecreaseInvestOrder {
						pool_id: POOL_A,
						tranche_id: pool_a_tranche_1_id::<T>(),
						investor: vec_to_fixed_array(lp::utils::remote_account_of::<T>(
							Keyring::TrancheInvestor(1)
						)),
						currency: utils::index_lp(evm, names::USDC),
						currency_payout: remaining_amount,
						remaining_invest_amount: 0,
					}
				)
			});
>>>>>>> 2710a5f7

			assert_eq!(
				Decoder::<Balance>::decode(&evm.view(
					Keyring::TrancheInvestor(1),
					names::POOL_A_T_1_USDC,
					"pendingDepositRequest",
					Some(&[
						Token::Uint(Uint::zero()),
						Token::Address(Keyring::TrancheInvestor(1).into()),
					]),
				)),
				0
			);
		});
	}
}<|MERGE_RESOLUTION|>--- conflicted
+++ resolved
@@ -452,7 +452,6 @@
 				None,
 			);
 
-<<<<<<< HEAD
 			// todo!("@william: Use CancelDepositRequest");
 			// lp_utils::process_outbound::<T>(|msg| {
 			// 	assert_eq!(
@@ -469,23 +468,6 @@
 			// 		}
 			// 	)
 			// });
-=======
-			lp_utils::process_outbound::<T>(|msg| {
-				assert_eq!(
-					msg,
-					Message::ExecutedDecreaseInvestOrder {
-						pool_id: POOL_A,
-						tranche_id: pool_a_tranche_1_id::<T>(),
-						investor: vec_to_fixed_array(lp::utils::remote_account_of::<T>(
-							Keyring::TrancheInvestor(1)
-						)),
-						currency: utils::index_lp(evm, names::USDC),
-						currency_payout: DEFAULT_INVESTMENT_AMOUNT,
-						remaining_invest_amount: 0,
-					}
-				)
-			});
->>>>>>> 2710a5f7
 
 			assert_eq!(
 				Decoder::<Balance>::decode(&evm.view(
@@ -574,7 +556,6 @@
 				None,
 			);
 
-<<<<<<< HEAD
 			// todo!("@william: Use CancelDepositRequest");
 			// lp_utils::process_outbound::<T>(|msg| {
 			// 	assert_eq!(
@@ -591,23 +572,6 @@
 			// 		}
 			// 	)
 			// });
-=======
-			lp_utils::process_outbound::<T>(|msg| {
-				assert_eq!(
-					msg,
-					Message::ExecutedDecreaseInvestOrder {
-						pool_id: POOL_A,
-						tranche_id: pool_a_tranche_1_id::<T>(),
-						investor: vec_to_fixed_array(lp::utils::remote_account_of::<T>(
-							Keyring::TrancheInvestor(1)
-						)),
-						currency: utils::index_lp(evm, names::USDC),
-						currency_payout: DEFAULT_INVESTMENT_AMOUNT,
-						remaining_invest_amount: 0,
-					}
-				)
-			});
->>>>>>> 2710a5f7
 
 			assert_eq!(
 				Decoder::<Balance>::decode(&evm.view(
@@ -688,11 +652,7 @@
 			lp_utils::process_outbound::<T>(|msg| {
 				assert_eq!(
 					msg,
-<<<<<<< HEAD
-					MessageOf::<T>::FulfilledDepositRequest {
-=======
-					Message::ExecutedCollectInvest {
->>>>>>> 2710a5f7
+					Message::FulfilledDepositRequest {
 						pool_id: POOL_A,
 						tranche_id: pool_a_tranche_1_id::<T>(),
 						investor: vec_to_fixed_array(lp::utils::remote_account_of::<T>(
@@ -743,7 +703,6 @@
 				remaining_amount
 			);
 
-<<<<<<< HEAD
 			// todo!("@william: Use CancelDepositRequest");
 			// lp_utils::process_outbound::<T>(|msg| {
 			// 	assert_eq!(
@@ -760,23 +719,6 @@
 			// 		}
 			// 	)
 			// });
-=======
-			lp_utils::process_outbound::<T>(|msg| {
-				assert_eq!(
-					msg,
-					Message::ExecutedDecreaseInvestOrder {
-						pool_id: POOL_A,
-						tranche_id: pool_a_tranche_1_id::<T>(),
-						investor: vec_to_fixed_array(lp::utils::remote_account_of::<T>(
-							Keyring::TrancheInvestor(1)
-						)),
-						currency: utils::index_lp(evm, names::USDC),
-						currency_payout: remaining_amount,
-						remaining_invest_amount: 0,
-					}
-				)
-			});
->>>>>>> 2710a5f7
 
 			assert_eq!(
 				Decoder::<Balance>::decode(&evm.view(
