--- conflicted
+++ resolved
@@ -26,11 +26,8 @@
 use liquidity_pools_gateway_routers::{
 	DomainRouter, EthereumXCMRouter, XCMRouter, XcmDomain, DEFAULT_PROOF_SIZE,
 };
-<<<<<<< HEAD
 use orml_traits::MultiCurrency;
 use pallet_foreign_investments::ForeignInvestmentInfo;
-=======
->>>>>>> 00ad8bfc
 use pallet_investments::CollectOutcome;
 use pallet_liquidity_pools::Message;
 use pallet_pool_system::tranches::{TrancheInput, TrancheLoc, TrancheType};
@@ -695,195 +692,6 @@
 	use super::*;
 
 	#[test_runtimes([development])]
-<<<<<<< HEAD
-	fn add_currency<T: Runtime + FudgeSupport>() {
-		let mut env = FudgeEnv::<T>::from_parachain_storage(
-			Genesis::default()
-				.add(genesis::balances::<T>(cfg(1_000)))
-				.add(genesis::tokens::<T>(vec![(
-					GLMR_CURRENCY_ID,
-					DEFAULT_BALANCE_GLMR,
-				)]))
-				.storage(),
-		);
-
-		setup_test(&mut env);
-
-		env.parachain_state_mut(|| {
-			let gateway_sender = <T as pallet_liquidity_pools_gateway::Config>::Sender::get();
-
-			let currency_id = AUSD_CURRENCY_ID;
-
-			enable_liquidity_pool_transferability::<T>(currency_id);
-
-			assert_eq!(
-				orml_tokens::Pallet::<T>::free_balance(GLMR_CURRENCY_ID, &gateway_sender),
-				DEFAULT_BALANCE_GLMR
-			);
-
-			assert_ok!(pallet_liquidity_pools::Pallet::<T>::add_currency(
-				RawOrigin::Signed(Keyring::Bob.into()).into(),
-				currency_id,
-			));
-
-			let currency_index =
-				pallet_liquidity_pools::Pallet::<T>::try_get_general_index(currency_id)
-					.expect("can get general index for currency");
-
-			let LiquidityPoolsWrappedToken::EVM {
-				address: evm_address,
-				..
-			} = pallet_liquidity_pools::Pallet::<T>::try_get_wrapped_token(&currency_id)
-				.expect("can get wrapped token");
-
-			let outbound_message = pallet_liquidity_pools_gateway::OutboundMessageQueue::<T>::get(
-				T::OutboundMessageNonce::one(),
-			)
-			.expect("expected outbound queue message");
-
-			assert_eq!(
-				outbound_message.2,
-				Message::AddAsset {
-					currency: currency_index,
-					evm_address,
-				},
-			);
-		});
-	}
-
-	#[test_runtimes([development])]
-	fn add_currency_should_fail<T: Runtime + FudgeSupport>() {
-		let mut env = FudgeEnv::<T>::from_parachain_storage(
-			Genesis::default()
-				.add(genesis::balances::<T>(cfg(1_000)))
-				.add(genesis::tokens::<T>(vec![(
-					GLMR_CURRENCY_ID,
-					DEFAULT_BALANCE_GLMR,
-				)]))
-				.storage(),
-		);
-
-		setup_test(&mut env);
-
-		env.parachain_state_mut(|| {
-			assert_noop!(
-				pallet_liquidity_pools::Pallet::<T>::add_currency(
-					RawOrigin::Signed(Keyring::Bob.into()).into(),
-					CurrencyId::ForeignAsset(42)
-				),
-				pallet_liquidity_pools::Error::<T>::AssetNotFound
-			);
-			assert_noop!(
-				pallet_liquidity_pools::Pallet::<T>::add_currency(
-					RawOrigin::Signed(Keyring::Bob.into()).into(),
-					CurrencyId::Native
-				),
-				pallet_liquidity_pools::Error::<T>::AssetNotFound
-			);
-			assert_noop!(
-				pallet_liquidity_pools::Pallet::<T>::add_currency(
-					RawOrigin::Signed(Keyring::Bob.into()).into(),
-					CurrencyId::Staking(cfg_types::tokens::StakingCurrency::BlockRewards)
-				),
-				pallet_liquidity_pools::Error::<T>::AssetNotFound
-			);
-			assert_noop!(
-				pallet_liquidity_pools::Pallet::<T>::add_currency(
-					RawOrigin::Signed(Keyring::Bob.into()).into(),
-					CurrencyId::Staking(cfg_types::tokens::StakingCurrency::BlockRewards)
-				),
-				pallet_liquidity_pools::Error::<T>::AssetNotFound
-			);
-
-			// Should fail to add currency_id which is missing a registered
-			// Location
-			let currency_id = CurrencyId::ForeignAsset(100);
-
-			assert_ok!(orml_asset_registry::Pallet::<T>::register_asset(
-				<T as frame_system::Config>::RuntimeOrigin::root(),
-				AssetMetadata {
-					name: BoundedVec::default(),
-					symbol: BoundedVec::default(),
-					decimals: 12,
-					location: None,
-					existential_deposit: 1_000_000,
-					additional: CustomMetadata {
-						transferability: CrossChainTransferability::LiquidityPools,
-						mintable: false,
-						permissioned: false,
-						pool_currency: false,
-						local_representation: None,
-					},
-				},
-				Some(currency_id)
-			));
-
-			assert_noop!(
-				pallet_liquidity_pools::Pallet::<T>::add_currency(
-					RawOrigin::Signed(Keyring::Bob.into()).into(),
-					currency_id
-				),
-				pallet_liquidity_pools::Error::<T>::AssetNotLiquidityPoolsWrappedToken
-			);
-
-			// Add convertable Location to metadata but remove transferability
-			assert_ok!(orml_asset_registry::Pallet::<T>::update_asset(
-				<T as frame_system::Config>::RuntimeOrigin::root(),
-				currency_id,
-				None,
-				None,
-				None,
-				None,
-				// Changed: Add multilocation to metadata for some random EVM chain id for
-				// which no instance is registered
-				Some(Some(liquidity_pools_transferable_multilocation::<T>(
-					u64::MAX,
-					[1u8; 20],
-				))),
-				Some(CustomMetadata {
-					// Changed: Disallow liquidityPools transferability
-					transferability: CrossChainTransferability::Xcm(Default::default()),
-					..Default::default()
-				}),
-			));
-
-			assert_noop!(
-				pallet_liquidity_pools::Pallet::<T>::add_currency(
-					RawOrigin::Signed(Keyring::Bob.into()).into(),
-					currency_id
-				),
-				pallet_liquidity_pools::Error::<T>::AssetNotLiquidityPoolsTransferable
-			);
-
-			// Switch transferability from XCM to None
-			assert_ok!(orml_asset_registry::Pallet::<T>::update_asset(
-				<T as frame_system::Config>::RuntimeOrigin::root(),
-				currency_id,
-				None,
-				None,
-				None,
-				None,
-				None,
-				Some(CustomMetadata {
-					// Changed: Disallow cross chain transferability entirely
-					transferability: CrossChainTransferability::None,
-					..Default::default()
-				})
-			));
-
-			assert_noop!(
-				pallet_liquidity_pools::Pallet::<T>::add_currency(
-					RawOrigin::Signed(Keyring::Bob.into()).into(),
-					currency_id
-				),
-				pallet_liquidity_pools::Error::<T>::AssetNotLiquidityPoolsTransferable
-			);
-		});
-	}
-
-	#[test_runtimes([development])]
-=======
->>>>>>> 00ad8bfc
 	fn allow_investment_currency<T: Runtime + FudgeSupport>() {
 		let mut env = FudgeEnv::<T>::from_parachain_storage(
 			Genesis::default()
