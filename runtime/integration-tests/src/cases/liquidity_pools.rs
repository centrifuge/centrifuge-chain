--- conflicted
+++ resolved
@@ -167,9 +167,7 @@
 							token_name: BoundedVec::<
 								u8,
 								<T as pallet_pool_system::Config>::StringLimit,
-							>::try_from(
-								"A highly advanced tranche".as_bytes().to_vec()
-							)
+							>::try_from("A highly advanced tranche".as_bytes().to_vec())
 							.expect("Can create BoundedVec for token name"),
 							token_symbol: BoundedVec::<
 								u8,
@@ -2305,12 +2303,6 @@
 					&pool_account,
 					redeem_amount
 				));
-				assert!(
-					!pallet_investments::Pallet::<T>::redemption_requires_collect(
-						&investor,
-						default_investment_id::<T>()
-					)
-				);
 
 				// Process 50% of redemption at 25% rate, i.e. 1 pool currency = 4 tranche
 				// tokens
@@ -2324,14 +2316,6 @@
 						price: Ratio::checked_from_rational(1, 4).unwrap(),
 					}
 				));
-
-				// Pre collect assertions
-				assert!(
-					pallet_investments::Pallet::<T>::redemption_requires_collect(
-						&investor,
-						default_investment_id::<T>()
-					)
-				);
 
 				// Collecting through investments should denote amounts and transition
 				// state
@@ -2367,107 +2351,8 @@
 								tranche_id: default_tranche_id::<T>(pool_id),
 								investor: investor.clone().into(),
 								currency: general_currency_index::<T>(currency_id),
-<<<<<<< HEAD
 								currency_payout: redeem_amount / 8,
 								tranche_tokens_payout: redeem_amount / 2,
-=======
-								currency_payout: amount,
-								tranche_tokens_payout: amount,
-								remaining_redeem_amount: 0,
-							},
-						}
-						.into()
-				}));
-			});
-		}
-
-		#[test_runtimes([development])]
-		fn partially_collect_redemption_for_through_investments<T: Runtime + FudgeSupport>() {
-			let mut env = FudgeEnv::<T>::from_parachain_storage(
-				Genesis::default()
-					.add(genesis::balances::<T>(cfg(1_000)))
-					.storage(),
-			);
-
-			setup_test(&mut env);
-
-			env.parachain_state_mut(|| {
-				let pool_id = POOL_ID;
-				let redeem_amount = 10 * decimals(12);
-				let investor =
-					AccountConverter::domain_account_to_account(DOMAIN_MOONBEAM, Keyring::Bob.id());
-				let currency_id = AUSD_CURRENCY_ID;
-				let currency_decimals = currency_decimals::AUSD;
-				let pool_account = pallet_pool_system::pool_types::PoolLocator { pool_id }
-					.into_account_truncating();
-				create_currency_pool::<T>(pool_id, currency_id, currency_decimals.into());
-				do_initial_increase_redemption::<T>(
-					pool_id,
-					redeem_amount,
-					investor.clone(),
-					currency_id,
-				);
-				enable_liquidity_pool_transferability::<T>(currency_id);
-
-				// Fund the pool account with sufficient pool currency, else redemption cannot
-				// swap tranche tokens against pool currency
-				assert_ok!(orml_tokens::Pallet::<T>::mint_into(
-					currency_id,
-					&pool_account,
-					redeem_amount
-				));
-
-				// Process 50% of redemption at 25% rate, i.e. 1 pool currency = 4 tranche
-				// tokens
-				assert_ok!(pallet_investments::Pallet::<T>::process_redeem_orders(
-					default_investment_id::<T>()
-				));
-				assert_ok!(pallet_investments::Pallet::<T>::redeem_fulfillment(
-					default_investment_id::<T>(),
-					FulfillmentWithPrice {
-						of_amount: Perquintill::from_percent(50),
-						price: Ratio::checked_from_rational(1, 4).unwrap(),
-					}
-				));
-
-				// Collecting through investments should denote amounts and transition
-				// state
-				assert_ok!(pallet_investments::Pallet::<T>::collect_redemptions_for(
-					RawOrigin::Signed(Keyring::Alice.into()).into(),
-					investor.clone(),
-					default_investment_id::<T>()
-				));
-				assert!(frame_system::Pallet::<T>::events().iter().any(|e| {
-					e.event
-						== pallet_investments::Event::<T>::RedeemOrdersCollected {
-							investment_id: default_investment_id::<T>(),
-							processed_orders: vec![0],
-							who: investor.clone(),
-							collection: RedeemCollection::<Balance> {
-								payout_investment_redeem: redeem_amount / 8,
-								remaining_investment_redeem: redeem_amount / 2,
-							},
-							outcome: CollectOutcome::FullyCollected,
-						}
-						.into()
-				}));
-
-				let sender = <T as pallet_liquidity_pools_gateway::Config>::Sender::get();
-
-				assert!(frame_system::Pallet::<T>::events().iter().any(|e| {
-					e.event
-						== pallet_liquidity_pools_gateway::Event::<T>::OutboundMessageSubmitted {
-							sender: sender.clone(),
-							domain: DEFAULT_DOMAIN_ADDRESS_MOONBEAM.domain(),
-							message: LiquidityPoolMessage::ExecutedCollectRedeem {
-								pool_id,
-								tranche_id: default_tranche_id::<T>(pool_id),
-								investor: investor.clone().into(),
-								currency: general_currency_index::<T>(currency_id),
-								currency_payout: redeem_amount / 8,
-								tranche_tokens_payout: redeem_amount / 2,
-								remaining_redeem_amount: redeem_amount / 2,
->>>>>>> 2710a5f7
 							},
 						}
 						.into()
