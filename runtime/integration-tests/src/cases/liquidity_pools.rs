--- conflicted
+++ resolved
@@ -676,11 +676,6 @@
 
 		amount_foreign_denominated
 	}
-<<<<<<< HEAD
-
-	pub fn get_council_members() -> Vec<Keyring> {
-		vec![Keyring::Alice, Keyring::Bob, Keyring::Charlie]
-	}
 
 	pub fn outbound_message_dispatched<T: Runtime + FudgeSupport>(f: impl Fn() -> ()) -> bool {
 		let events_before = frame_system::Pallet::<T>::events();
@@ -705,8 +700,6 @@
 				}
 			})
 	}
-=======
->>>>>>> 2169f6fd
 }
 
 use utils::*;
