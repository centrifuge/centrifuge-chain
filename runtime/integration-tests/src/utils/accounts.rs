--- conflicted
+++ resolved
@@ -10,136 +10,13 @@
 // MERCHANTABILITY or FITNESS FOR A PARTICULAR PURPOSE.  See the
 // GNU General Public License for more details.
 
-<<<<<<< HEAD
 // NOTE: Taken mostly from paritytech-substrate
 
-use std::collections::HashMap;
-
-use cfg_primitives::Nonce;
 use ethabi::ethereum_types::{H160, H256};
 use frame_support::traits::OriginTrait;
-use fudge::primitives::Chain;
-use pallet_evm::AddressMapping;
-use polkadot_core_primitives::{AccountId as RelayAccountId, Nonce as RelayNonce};
-=======
->>>>>>> 6e50915a
-use sp_core::{
-	ecdsa, ed25519, sr25519,
-	sr25519::{Pair, Public, Signature},
-	Hasher, Pair as PairT,
-};
-use sp_runtime::{AccountId32, MultiSignature};
-
-<<<<<<< HEAD
-use crate::{
-	chain::{centrifuge, centrifuge::PARA_ID, relay},
-	utils::env::TestEnv,
-};
-
-/// Struct that takes care of handling nonces for accounts
-pub struct NonceManager {
-	nonces: HashMap<Chain, HashMap<Keyring, Nonce>>,
-}
-
-impl NonceManager {
-	pub fn new() -> Self {
-		Self {
-			nonces: HashMap::new(),
-		}
-	}
-
-	/// Retrieves the latest nonce of an account.
-	/// If the nonce is not already in the map for a given chain-account
-	/// combination it ensures to fetch the latest nonce and store it in the
-	/// map.
-	///
-	/// MUST be executed in an externalites provided env.
-	pub fn nonce(&mut self, chain: Chain, who: Keyring) -> Nonce {
-		self.nonces
-			.entry(chain)
-			.or_insert(HashMap::new())
-			.entry(who)
-			.or_insert(Self::nonce_from_chain(chain, who))
-			.clone()
-	}
-
-	fn nonce_from_chain(chain: Chain, who: Keyring) -> Nonce {
-		match chain {
-			Chain::Relay => nonce::<relay::Runtime, RelayAccountId, RelayNonce>(
-				who.clone().id().into(),
-			),
-			Chain::Para(id) => match id {
-				_ if id == PARA_ID => nonce::<centrifuge::Runtime, cfg_primitives::AccountId, Nonce>(
-					who.clone().id().into()
-				),
-				_ => unreachable!("Currently no nonces for chains differing from Relay and centrifuge are supported. Para ID {}", id)
-			}
-		}
-	}
-
-	/// Retrieves the latest nonce of an account. Returns latest and increases
-	/// the nonce by 1.
-	/// If the nonce is not already in the map for a given chain-account
-	/// combination it ensures to fetch the latest nonce and store it in the
-	/// map.
-	///
-	/// MUST be executed in an externalites provided env.
-	pub fn fetch_add(&mut self, chain: Chain, who: Keyring) -> Nonce {
-		let curr = self
-			.nonces
-			.entry(chain)
-			.or_insert(HashMap::new())
-			.entry(who)
-			.or_insert(Self::nonce_from_chain(chain, who));
-		let next = curr.clone();
-		*curr = *curr + 1;
-		next
-	}
-
-	/// Increases the nonce by one. If it is not existing fails.
-	pub fn incr(&mut self, chain: Chain, who: Keyring) -> Result<(), ()> {
-		let curr = self
-			.nonces
-			.get_mut(&chain)
-			.ok_or(())?
-			.get_mut(&who)
-			.ok_or(())?;
-		*curr = *curr + 1;
-		Ok(())
-	}
-}
-
-/// Retrieves a nonce from the centrifuge state
-///
-/// **NOTE: Usually one should use the TestEnv::nonce() api**
-fn nonce_centrifuge(env: &TestEnv, who: Keyring) -> Nonce {
-	env.centrifuge
-		.with_state(|| {
-			nonce::<centrifuge::Runtime, cfg_primitives::AccountId, Nonce>(who.clone().id().into())
-		})
-		.expect("ESSENTIAL: Nonce must be retrievable.")
-}
-
-/// Retrieves a nonce from the relay state
-///
-/// **NOTE: Usually one should use the TestEnv::nonce() api**
-fn nonce_relay(env: &TestEnv, who: Keyring) -> RelayNonce {
-	env.relay
-		.with_state(|| nonce::<relay::Runtime, RelayAccountId, RelayNonce>(who.clone().id().into()))
-		.expect("ESSENTIAL: Nonce must be retrievable.")
-}
-
-fn nonce<Runtime, AccountId, Nonce>(who: AccountId) -> Nonce
-where
-	Runtime: frame_system::Config,
-	AccountId: Into<<Runtime as frame_system::Config>::AccountId>,
-	Nonce: From<<Runtime as frame_system::Config>::Nonce>,
-{
-	frame_system::Pallet::<Runtime>::account_nonce(who.into()).into()
-}
-
-=======
->>>>>>> 6e50915a
+use sp_core::{ecdsa, ed25519, sr25519, Hasher, Pair as PairT};
+use sp_runtime::AccountId32;
+
 /// Set of test accounts.
 #[derive(Debug, Clone, Copy, PartialEq, Eq, Hash)]
 pub enum Keyring {
@@ -357,33 +234,6 @@
 	(0..=50).map(Keyring::TrancheInvestor).collect()
 }
 
-<<<<<<< HEAD
-=======
-impl From<Keyring> for AccountId32 {
-	fn from(k: Keyring) -> Self {
-		k.to_account_id()
-	}
-}
-
-impl From<Keyring> for Public {
-	fn from(k: Keyring) -> Self {
-		k.pair().public()
-	}
-}
-
-impl From<Keyring> for Pair {
-	fn from(k: Keyring) -> Self {
-		k.pair()
-	}
-}
-
-impl From<Keyring> for [u8; 32] {
-	fn from(k: Keyring) -> Self {
-		k.pair().public().0
-	}
-}
-
->>>>>>> 6e50915a
 #[cfg(test)]
 mod tests {
 	use sp_core::{sr25519::Pair, Pair as PairT};
