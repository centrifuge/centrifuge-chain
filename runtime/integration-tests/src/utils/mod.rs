--- conflicted
+++ resolved
@@ -11,28 +11,4 @@
 // GNU General Public License for more details.
 
 pub mod accounts;
-<<<<<<< HEAD
-pub mod env;
-pub mod extrinsics;
-pub mod genesis;
-pub mod logs;
-pub mod time;
-pub mod tokens;
-
-/// The relay native token's asset id
-pub const RELAY_ASSET_ID: CurrencyId = CurrencyId::ForeignAsset(5);
-/// The Glimmer asset id
-pub const GLMR_CURRENCY_ID: CurrencyId = CurrencyId::ForeignAsset(4);
-/// The AUSD asset id
-pub const AUSD_CURRENCY_ID: CurrencyId = CurrencyId::ForeignAsset(3);
-/// The USDT asset id
-pub const USDT_CURRENCY_ID: CurrencyId = CurrencyId::ForeignAsset(1);
-/// The EVM Chain id of Moonbeam
-pub const MOONBEAM_EVM_CHAIN_ID: u64 = 1284;
-
-pub const GLMR_ED: Balance = 1_000_000;
-pub const AUSD_ED: Balance = 1_000_000_000;
-pub const USDT_ED: Balance = 10_000;
-=======
-pub mod logs;
->>>>>>> 6e50915a
+pub mod logs;