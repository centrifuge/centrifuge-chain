--- conflicted
+++ resolved
@@ -184,13 +184,8 @@
 pub fn nonce_centrifuge(env: &TestEnv, who: Keyring) -> cfg_primitives::Nonce {
 	env.centrifuge
 		.with_state(|| {
-<<<<<<< HEAD
-			nonce::<CentrifugeRuntime, CentrifugeAccountId, CentrifugeIndex>(
+			nonce::<CentrifugeRuntime, CentrifugeAccountId, CentrifugeNonce>(
 				who.clone().id().into(),
-=======
-			nonce::<CentrifugeRuntime, CentrifugeAccountId, CentrifugeNonce>(
-				who.clone().to_account_id().into(),
->>>>>>> 56de7716
 			)
 		})
 		.expect("ESSENTIAL: Nonce must be retrievable.")
@@ -202,13 +197,7 @@
 /// also used with         the same `who` as the sender**
 pub fn nonce_relay(env: &TestEnv, who: Keyring) -> RelayNonce {
 	env.relay
-<<<<<<< HEAD
-		.with_state(|| nonce::<RelayRuntime, RelayAccountId, RelayIndex>(who.clone().id().into()))
-=======
-		.with_state(|| {
-			nonce::<RelayRuntime, RelayAccountId, RelayNonce>(who.clone().to_account_id().into())
-		})
->>>>>>> 56de7716
+		.with_state(|| nonce::<RelayRuntime, RelayAccountId, RelayNonce>(who.clone().id().into()))
 		.expect("ESSENTIAL: Nonce must be retrievable.")
 }
 
