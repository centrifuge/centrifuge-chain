// Copyright 2021 Centrifuge Foundation (centrifuge.io).
//
// This file is part of the Centrifuge chain project.
// Centrifuge is free software: you can redistribute it and/or modify
// it under the terms of the GNU General Public License as published by
// the Free Software Foundation, either version 3 of the License, or
// (at your option) any later version (see http://www.gnu.org/licenses).
// Centrifuge is distributed in the hope that it will be useful,
// but WITHOUT ANY WARRANTY; without even the implied warranty of
// MERCHANTABILITY or FITNESS FOR A PARTICULAR PURPOSE.  See the
// GNU General Public License for more details.

<<<<<<< HEAD
mod cfg {
	use cfg_primitives::{currency_decimals, Balance};
	use cfg_types::{
		locations::RestrictedTransferLocation,
		tokens::{CurrencyId, FilterCurrency},
	};
	use frame_support::{assert_ok, dispatch::RawOrigin};
	use runtime_common::remarks::Remark;
	use sp_runtime::traits::Zero;

	use crate::{
		generic::{
			config::Runtime,
			env::Env,
			envs::runtime_env::RuntimeEnv,
			utils::{genesis, genesis::Genesis},
=======
use cfg_primitives::Balance;
use cfg_types::{
	domain_address::DomainAddress,
	locations::RestrictedTransferLocation,
	tokens::{
		default_metadata, AssetMetadata, CrossChainTransferability, CurrencyId, CustomMetadata,
		FilterCurrency,
	},
};
use cumulus_primitives_core::WeightLimit;
use frame_support::{assert_noop, assert_ok, dispatch::RawOrigin, traits::PalletInfo};
use runtime_common::remarks::Remark;
use sp_runtime::traits::Zero;
use staging_xcm::{
	v4::{Junction::*, Location, NetworkId},
	VersionedLocation,
};

use crate::{
	generic::{
		config::Runtime,
		env::Env,
		envs::runtime_env::RuntimeEnv,
		utils::{
			currency::{cfg, CurrencyInfo, CustomCurrency},
			genesis,
			genesis::Genesis,
			xcm::{account_location, transferable_metadata},
>>>>>>> de2886f2
		},
	},
	utils::accounts::Keyring,
};

mod local {
	use super::*;

	const TRANSFER_AMOUNT: u32 = 100;

	fn setup<T: Runtime>(filter: FilterCurrency) -> RuntimeEnv<T> {
		let mut env = RuntimeEnv::<T>::from_parachain_storage(
			Genesis::default()
				.add(genesis::balances::<T>(cfg(TRANSFER_AMOUNT + 10)))
				.storage(),
		);

		env.parachain_state_mut(|| {
			assert_ok!(
				pallet_transfer_allowlist::Pallet::<T>::add_transfer_allowance(
					RawOrigin::Signed(Keyring::Alice.into()).into(),
					filter,
<<<<<<< HEAD
					RestrictedTransferLocation::Local(Keyring::Bob.to_account_id())
=======
					RestrictedTransferLocation::Local(Keyring::Bob.id())
>>>>>>> de2886f2
				)
			);

			assert_ok!(pallet_proxy::Pallet::<T>::add_proxy(
				RawOrigin::Signed(Keyring::Alice.into()).into(),
				Keyring::Dave.into(),
				Default::default(),
				Zero::zero(),
			));
		});

		env
	}

	fn people_balances<T: Runtime>() -> (Balance, Balance, Balance) {
		(
			pallet_balances::Pallet::<T>::free_balance(&Keyring::Alice.id()),
			pallet_balances::Pallet::<T>::free_balance(&Keyring::Bob.id()),
			pallet_balances::Pallet::<T>::free_balance(&Keyring::Charlie.id()),
		)
	}

	fn process_ok<T: Runtime>(
		env: &mut RuntimeEnv<T>,
		who: Keyring,
		call: impl Into<T::RuntimeCallExt>,
	) {
		let (pre_transfer_alice, pre_transfer_bob, pre_transfer_charlie) =
			env.parachain_state(|| people_balances::<T>());

		let fee = env.submit_now(who, call).unwrap();
		// NOTE: Only use fee, if submitter is Alice
		let fee = if who != Keyring::Alice { 0 } else { fee };

		let (after_transfer_alice, after_transfer_bob, after_transfer_charlie) =
			env.parachain_state(|| people_balances::<T>());

		assert_eq!(
			after_transfer_alice,
			pre_transfer_alice - fee - cfg(TRANSFER_AMOUNT)
		);
		assert_eq!(after_transfer_bob, pre_transfer_bob + cfg(TRANSFER_AMOUNT));
		assert_eq!(after_transfer_charlie, pre_transfer_charlie);
	}

	fn process_fail<T: Runtime>(
		env: &mut RuntimeEnv<T>,
		who: Keyring,
		call: impl Into<T::RuntimeCallExt>,
	) {
		let (pre_transfer_alice, pre_transfer_bob, pre_transfer_charlie) =
			env.parachain_state(|| people_balances::<T>());

		let fee = env.submit_now(who, call).unwrap();
		// NOTE: Only use fee, if submitter is Alice
		let fee = if who != Keyring::Alice { 0 } else { fee };

		let (after_transfer_alice, after_transfer_bob, after_transfer_charlie) =
			env.parachain_state(|| people_balances::<T>());

		assert_eq!(after_transfer_alice, pre_transfer_alice - fee);
		assert_eq!(after_transfer_bob, pre_transfer_bob);
		assert_eq!(after_transfer_charlie, pre_transfer_charlie);
	}

	fn validate_ok<T: Runtime>(who: Keyring, call: impl Into<T::RuntimeCallExt> + Clone) {
		let mut env = setup::<T>(FilterCurrency::All);
		process_ok(&mut env, who, call.clone());

		let mut env = setup::<T>(FilterCurrency::Specific(CurrencyId::Native));
		process_ok(&mut env, who, call.clone());
	}

<<<<<<< HEAD
	fn transfer_ok<T: Runtime>() -> pallet_balances::Call<T> {
		pallet_balances::Call::<T>::transfer_allow_death {
			dest: Keyring::Bob.into(),
			value: cfg(TRANSFER_AMOUNT),
		}
	}

	fn transfer_fail<T: Runtime>() -> pallet_balances::Call<T> {
		pallet_balances::Call::<T>::transfer_allow_death {
			dest: Keyring::Charlie.into(),
=======
	fn validate_fail<T: Runtime>(who: Keyring, call: impl Into<T::RuntimeCallExt> + Clone) {
		let mut env = setup::<T>(FilterCurrency::All);
		process_fail(&mut env, who, call.clone());

		let mut env = setup::<T>(FilterCurrency::Specific(CurrencyId::Native));
		process_fail(&mut env, who, call.clone());
	}

	fn transfer_to<T: Runtime>(dest: Keyring) -> pallet_balances::Call<T> {
		pallet_balances::Call::transfer_allow_death {
			dest: dest.into(),
>>>>>>> de2886f2
			value: cfg(TRANSFER_AMOUNT),
		}
	}

	#[test_runtimes(all)]
	fn transfer_no_restriction<T: Runtime>() {
		let mut env = RuntimeEnv::<T>::from_parachain_storage(
			Genesis::default()
				.add(genesis::balances::<T>(cfg(TRANSFER_AMOUNT + 10)))
				.storage(),
		);

		process_ok(&mut env, Keyring::Alice, transfer_to(Keyring::Bob));
	}

	#[test_runtimes(all)]
	fn basic_transfer<T: Runtime>() {
		validate_ok::<T>(Keyring::Alice, transfer_to(Keyring::Bob));
		validate_fail::<T>(Keyring::Alice, transfer_to(Keyring::Charlie));
	}

	#[test_runtimes(all)]
	fn proxy_transfer<T: Runtime>() {
		validate_ok::<T>(
			Keyring::Dave,
			pallet_proxy::Call::<T>::proxy {
				real: Keyring::Alice.into(),
				force_proxy_type: None,
				call: Box::new(transfer_to(Keyring::Bob).into()),
			},
		);
		validate_fail::<T>(
			Keyring::Dave,
			pallet_proxy::Call::<T>::proxy {
				real: Keyring::Alice.into(),
				force_proxy_type: None,
				call: Box::new(transfer_to(Keyring::Charlie).into()),
			},
		);
	}

	#[test_runtimes(all)]
	fn batch_proxy_transfer<T: Runtime>() {
		validate_ok::<T>(
			Keyring::Dave,
			pallet_proxy::Call::<T>::proxy {
				real: Keyring::Alice.into(),
				force_proxy_type: None,
				call: Box::new(
					pallet_utility::Call::<T>::batch {
						calls: vec![transfer_to(Keyring::Bob).into()],
					}
					.into(),
				),
			},
		);
		validate_fail::<T>(
			Keyring::Dave,
			pallet_proxy::Call::<T>::proxy {
				real: Keyring::Alice.into(),
				force_proxy_type: None,
				call: Box::new(
					pallet_utility::Call::<T>::batch {
						calls: vec![transfer_to(Keyring::Charlie).into()],
					}
					.into(),
				),
			},
		);
	}

	#[test_runtimes(all)]
	fn batch_transfer<T: Runtime>() {
		validate_ok::<T>(
			Keyring::Alice,
			pallet_utility::Call::<T>::batch {
				calls: vec![transfer_to(Keyring::Bob).into()],
			},
		);
		validate_fail::<T>(
			Keyring::Alice,
			pallet_utility::Call::<T>::batch {
				calls: vec![
					transfer_to(Keyring::Charlie).into(),
					transfer_to(Keyring::Charlie).into(),
					transfer_to(Keyring::Charlie).into(),
				],
			},
		);
	}

	#[test_runtimes(all)]
	fn batch_all_transfer<T: Runtime>() {
		validate_ok::<T>(
			Keyring::Alice,
			pallet_utility::Call::<T>::batch_all {
				calls: vec![transfer_to(Keyring::Bob).into()],
			},
		);
		validate_fail::<T>(
			Keyring::Alice,
			pallet_utility::Call::<T>::batch_all {
				calls: vec![
					transfer_to(Keyring::Charlie).into(),
					transfer_to(Keyring::Charlie).into(),
					transfer_to(Keyring::Charlie).into(),
				],
			},
		);
	}

	#[test_runtimes(all)]
	fn remark_transfer<T: Runtime>() {
		validate_ok::<T>(
			Keyring::Alice,
			pallet_remarks::Call::<T>::remark {
				remarks: vec![Remark::Named(
					"TEST"
						.to_string()
						.as_bytes()
						.to_vec()
						.try_into()
						.expect("Small enough. qed"),
				)]
				.try_into()
				.expect("Small enough. qed."),
				call: Box::new(transfer_to(Keyring::Bob).into()),
			},
		);
		validate_fail::<T>(
			Keyring::Alice,
			pallet_remarks::Call::<T>::remark {
				remarks: vec![Remark::Named(
					"TEST"
						.to_string()
						.as_bytes()
						.to_vec()
						.try_into()
						.expect("Small enough. qed"),
				)]
				.try_into()
				.expect("Small enough. qed."),
				call: Box::new(transfer_to(Keyring::Charlie).into()),
			},
		);
	}
}

mod xcm {
	use super::*;

	const TRANSFER: u32 = 100;
	const PARA_ID: u32 = 1000;

	#[test_runtimes(all)]
	fn restrict_xcm_transfer<T: Runtime>() {
		let curr = CustomCurrency(
			CurrencyId::ForeignAsset(1),
			AssetMetadata {
				decimals: 6,
				..transferable_metadata(Some(PARA_ID))
			},
		);

		let mut env = RuntimeEnv::<T>::from_parachain_storage(
			Genesis::default()
				.add(genesis::balances::<T>(cfg(1))) // For fees
				.add(genesis::tokens::<T>([(curr.id(), curr.val(TRANSFER))]))
				.add(genesis::assets::<T>([(curr.id(), curr.metadata())]))
				.storage(),
		);

		env.parachain_state_mut(|| {
			assert_ok!(
				pallet_transfer_allowlist::Pallet::<T>::add_transfer_allowance(
					RawOrigin::Signed(Keyring::Alice.into()).into(),
					FilterCurrency::Specific(curr.id()),
					RestrictedTransferLocation::Xcm(account_location(
						1,
						Some(PARA_ID),
						Keyring::Alice.id()
					)),
				)
			);

			assert_noop!(
				pallet_restricted_xtokens::Pallet::<T>::transfer(
					RawOrigin::Signed(Keyring::Alice.into()).into(),
					curr.id(),
					curr.val(TRANSFER),
					account_location(1, Some(PARA_ID), Keyring::Bob.id()),
					WeightLimit::Unlimited,
				),
				pallet_transfer_allowlist::Error::<T>::NoAllowanceForDestination
			);

			assert_noop!(
				pallet_restricted_xtokens::Pallet::<T>::transfer(
					RawOrigin::Signed(Keyring::Alice.into()).into(),
					curr.id(),
					curr.val(TRANSFER),
					account_location(1, Some(PARA_ID), Keyring::Alice.id()),
					WeightLimit::Unlimited,
				),
				// But it's ok, we do not care about the xcm transaction in this context.
				// It is already checked at `xcm_transfers.rs`
				orml_xtokens::Error::<T>::XcmExecutionFailed
			);
		});
	}
}

mod eth_address {
	use super::*;

	const TRANSFER: u32 = 10;
	const CHAIN_ID: u64 = 1;
	const CONTRACT_ACCOUNT: [u8; 20] = [1; 20];

	#[test_runtimes(all)]
	fn restrict_lp_eth_transfer<T: Runtime>() {
		let pallet_index = T::PalletInfo::index::<pallet_liquidity_pools::Pallet<T>>();
		let curr = CustomCurrency(
			CurrencyId::ForeignAsset(1),
			AssetMetadata {
				decimals: 6,
				location: Some(VersionedLocation::V4(Location::new(
					0,
					[
						PalletInstance(pallet_index.unwrap() as u8),
						GlobalConsensus(NetworkId::Ethereum { chain_id: CHAIN_ID }),
						AccountKey20 {
							network: None,
							key: CONTRACT_ACCOUNT,
						},
					],
				))),
				additional: CustomMetadata {
					transferability: CrossChainTransferability::LiquidityPools,
					..CustomMetadata::default()
				},
				..default_metadata()
			},
		);

		let mut env = RuntimeEnv::<T>::from_parachain_storage(
			Genesis::default()
				.add(genesis::balances::<T>(cfg(10)))
				.add(genesis::tokens::<T>([(curr.id(), curr.val(TRANSFER))]))
				.add(genesis::assets::<T>([(curr.id(), curr.metadata())]))
				.storage(),
		);

		env.parachain_state_mut(|| {
			let curr_contract = DomainAddress::EVM(CHAIN_ID, CONTRACT_ACCOUNT);

			assert_ok!(
				pallet_transfer_allowlist::Pallet::<T>::add_transfer_allowance(
					RawOrigin::Signed(Keyring::Alice.into()).into(),
					FilterCurrency::Specific(curr.id()),
					RestrictedTransferLocation::Address(curr_contract.clone()),
				)
			);

			assert_noop!(
				pallet_liquidity_pools::Pallet::<T>::transfer(
					RawOrigin::Signed(Keyring::Alice.into()).into(),
					curr.id(),
					DomainAddress::EVM(CHAIN_ID, [2; 20]), // Not the allowed contract account
					curr.val(TRANSFER),
				),
				pallet_transfer_allowlist::Error::<T>::NoAllowanceForDestination
			);

			assert_noop!(
				pallet_liquidity_pools::Pallet::<T>::transfer(
					RawOrigin::Signed(Keyring::Alice.into()).into(),
					curr.id(),
					curr_contract,
					curr.val(TRANSFER),
				),
				// But it's ok, we do not care about the router transaction in this context.
				// Is already checked at `liquidity_pools.rs`
				pallet_liquidity_pools_gateway::Error::<T>::RouterNotFound
			);
		});
	}
}<|MERGE_RESOLUTION|>--- conflicted
+++ resolved
@@ -10,24 +10,6 @@
 // MERCHANTABILITY or FITNESS FOR A PARTICULAR PURPOSE.  See the
 // GNU General Public License for more details.
 
-<<<<<<< HEAD
-mod cfg {
-	use cfg_primitives::{currency_decimals, Balance};
-	use cfg_types::{
-		locations::RestrictedTransferLocation,
-		tokens::{CurrencyId, FilterCurrency},
-	};
-	use frame_support::{assert_ok, dispatch::RawOrigin};
-	use runtime_common::remarks::Remark;
-	use sp_runtime::traits::Zero;
-
-	use crate::{
-		generic::{
-			config::Runtime,
-			env::Env,
-			envs::runtime_env::RuntimeEnv,
-			utils::{genesis, genesis::Genesis},
-=======
 use cfg_primitives::Balance;
 use cfg_types::{
 	domain_address::DomainAddress,
@@ -56,7 +38,6 @@
 			genesis,
 			genesis::Genesis,
 			xcm::{account_location, transferable_metadata},
->>>>>>> de2886f2
 		},
 	},
 	utils::accounts::Keyring,
@@ -79,11 +60,7 @@
 				pallet_transfer_allowlist::Pallet::<T>::add_transfer_allowance(
 					RawOrigin::Signed(Keyring::Alice.into()).into(),
 					filter,
-<<<<<<< HEAD
-					RestrictedTransferLocation::Local(Keyring::Bob.to_account_id())
-=======
 					RestrictedTransferLocation::Local(Keyring::Bob.id())
->>>>>>> de2886f2
 				)
 			);
 
@@ -157,18 +134,6 @@
 		process_ok(&mut env, who, call.clone());
 	}
 
-<<<<<<< HEAD
-	fn transfer_ok<T: Runtime>() -> pallet_balances::Call<T> {
-		pallet_balances::Call::<T>::transfer_allow_death {
-			dest: Keyring::Bob.into(),
-			value: cfg(TRANSFER_AMOUNT),
-		}
-	}
-
-	fn transfer_fail<T: Runtime>() -> pallet_balances::Call<T> {
-		pallet_balances::Call::<T>::transfer_allow_death {
-			dest: Keyring::Charlie.into(),
-=======
 	fn validate_fail<T: Runtime>(who: Keyring, call: impl Into<T::RuntimeCallExt> + Clone) {
 		let mut env = setup::<T>(FilterCurrency::All);
 		process_fail(&mut env, who, call.clone());
@@ -180,7 +145,6 @@
 	fn transfer_to<T: Runtime>(dest: Keyring) -> pallet_balances::Call<T> {
 		pallet_balances::Call::transfer_allow_death {
 			dest: dest.into(),
->>>>>>> de2886f2
 			value: cfg(TRANSFER_AMOUNT),
 		}
 	}
