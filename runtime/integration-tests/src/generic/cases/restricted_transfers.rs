--- conflicted
+++ resolved
@@ -10,24 +10,6 @@
 // MERCHANTABILITY or FITNESS FOR A PARTICULAR PURPOSE.  See the
 // GNU General Public License for more details.
 
-<<<<<<< HEAD
-mod cfg {
-	use cfg_primitives::{currency_decimals, Balance};
-	use cfg_types::{
-		locations::RestrictedTransferLocation,
-		tokens::{CurrencyId, FilterCurrency},
-	};
-	use frame_support::{assert_ok, dispatch::RawOrigin};
-	use runtime_common::remarks::Remark;
-	use sp_runtime::traits::Zero;
-
-	use crate::{
-		generic::{
-			config::Runtime,
-			env::Env,
-			envs::runtime_env::RuntimeEnv,
-			utils::{genesis, genesis::Genesis},
-=======
 use cfg_primitives::Balance;
 use cfg_types::{
 	domain_address::DomainAddress,
@@ -56,7 +38,6 @@
 			genesis,
 			genesis::Genesis,
 			xcm::{account_location, transferable_metadata},
->>>>>>> de2886f2
 		},
 	},
 	utils::accounts::Keyring,
@@ -94,157 +75,6 @@
 		env
 	}
 
-<<<<<<< HEAD
-	fn validate_fail<T: Runtime>(who: Keyring, call: impl Into<T::RuntimeCallExt> + Clone) {
-		// With FilterCurrencyAll
-		{
-			let mut env = setup::<T>(FilterCurrency::All);
-
-			let (pre_transfer_alice, pre_transfer_bob, pre_transfer_charlie) =
-				env.parachain_state(|| {
-					// NOTE: The para-id is not relevant here
-					(
-						pallet_balances::Pallet::<T>::free_balance(&Keyring::Alice.id()),
-						pallet_balances::Pallet::<T>::free_balance(&Keyring::Bob.id()),
-						pallet_balances::Pallet::<T>::free_balance(&Keyring::Charlie.id()),
-					)
-				});
-
-			let fee = env.submit_now(who, call.clone()).unwrap();
-			// NOTE: Only use fee, if submitter is Alice
-			let fee = if who != Keyring::Alice { 0 } else { fee };
-
-			env.parachain_state(|| {
-				let after_transfer_alice =
-					pallet_balances::Pallet::<T>::free_balance(&Keyring::Alice.id());
-				let after_transfer_bob =
-					pallet_balances::Pallet::<T>::free_balance(&Keyring::Bob.id());
-				let after_transfer_charlie =
-					pallet_balances::Pallet::<T>::free_balance(&Keyring::Charlie.id());
-
-				assert_eq!(after_transfer_alice, pre_transfer_alice - fee);
-				assert_eq!(after_transfer_bob, pre_transfer_bob);
-				assert_eq!(after_transfer_charlie, pre_transfer_charlie);
-			});
-		}
-
-		// With FilterCurrency::Specific(CurrencyId::Native)
-		{
-			let mut env = setup::<T>(FilterCurrency::Specific(CurrencyId::Native));
-
-			let (pre_transfer_alice, pre_transfer_bob, pre_transfer_charlie) =
-				env.parachain_state(|| {
-					// NOTE: The para-id is not relevant here
-					(
-						pallet_balances::Pallet::<T>::free_balance(&Keyring::Alice.id()),
-						pallet_balances::Pallet::<T>::free_balance(&Keyring::Bob.id()),
-						pallet_balances::Pallet::<T>::free_balance(&Keyring::Charlie.id()),
-					)
-				});
-
-			let fee = env.submit_now(who, call).unwrap();
-			// NOTE: Only use fee, if submitter is Alice
-			let fee = if who != Keyring::Alice { 0 } else { fee };
-
-			env.parachain_state(|| {
-				let after_transfer_alice =
-					pallet_balances::Pallet::<T>::free_balance(&Keyring::Alice.id());
-				let after_transfer_bob =
-					pallet_balances::Pallet::<T>::free_balance(&Keyring::Bob.id());
-				let after_transfer_charlie =
-					pallet_balances::Pallet::<T>::free_balance(&Keyring::Charlie.id());
-
-				assert_eq!(after_transfer_alice, pre_transfer_alice - fee);
-				assert_eq!(after_transfer_bob, pre_transfer_bob);
-				assert_eq!(after_transfer_charlie, pre_transfer_charlie);
-			});
-		}
-	}
-
-	fn validate_ok<T: Runtime>(who: Keyring, call: impl Into<T::RuntimeCallExt> + Clone) {
-		// With FilterCurrencyAll
-		{
-			let mut env = setup::<T>(FilterCurrency::All);
-
-			let (pre_transfer_alice, pre_transfer_bob, pre_transfer_charlie) =
-				env.parachain_state(|| {
-					// NOTE: The para-id is not relevant here
-					(
-						pallet_balances::Pallet::<T>::free_balance(&Keyring::Alice.id()),
-						pallet_balances::Pallet::<T>::free_balance(&Keyring::Bob.id()),
-						pallet_balances::Pallet::<T>::free_balance(&Keyring::Charlie.id()),
-					)
-				});
-
-			let fee = env.submit_now(who, call.clone()).unwrap();
-
-			// NOTE: Only use fee, if submitter is Alice
-			let fee = if who != Keyring::Alice { 0 } else { fee };
-
-			env.parachain_state(|| {
-				let after_transfer_alice =
-					pallet_balances::Pallet::<T>::free_balance(&Keyring::Alice.id());
-				let after_transfer_bob =
-					pallet_balances::Pallet::<T>::free_balance(&Keyring::Bob.id());
-				let after_transfer_charlie =
-					pallet_balances::Pallet::<T>::free_balance(&Keyring::Charlie.id());
-
-				assert_eq!(
-					after_transfer_alice,
-					pre_transfer_alice - fee - cfg(TRANSFER_AMOUNT)
-				);
-				assert_eq!(after_transfer_bob, pre_transfer_bob + cfg(TRANSFER_AMOUNT));
-				assert_eq!(after_transfer_charlie, pre_transfer_charlie);
-			});
-		}
-
-		// With FilterCurrency::Specific(CurrencyId::Native)
-		{
-			let mut env = setup::<T>(FilterCurrency::Specific(CurrencyId::Native));
-
-			let (pre_transfer_alice, pre_transfer_bob, pre_transfer_charlie) =
-				env.parachain_state(|| {
-					// NOTE: The para-id is not relevant here
-					(
-						pallet_balances::Pallet::<T>::free_balance(&Keyring::Alice.id()),
-						pallet_balances::Pallet::<T>::free_balance(&Keyring::Bob.id()),
-						pallet_balances::Pallet::<T>::free_balance(&Keyring::Charlie.id()),
-					)
-				});
-
-			let fee = env.submit_now(who, call).unwrap();
-			// NOTE: Only use fee, if submitter is Alice
-			let fee = if who != Keyring::Alice { 0 } else { fee };
-
-			env.parachain_state(|| {
-				let after_transfer_alice =
-					pallet_balances::Pallet::<T>::free_balance(&Keyring::Alice.id());
-				let after_transfer_bob =
-					pallet_balances::Pallet::<T>::free_balance(&Keyring::Bob.id());
-				let after_transfer_charlie =
-					pallet_balances::Pallet::<T>::free_balance(&Keyring::Charlie.id());
-
-				assert_eq!(
-					after_transfer_alice,
-					pre_transfer_alice - fee - cfg(TRANSFER_AMOUNT)
-				);
-				assert_eq!(after_transfer_bob, pre_transfer_bob + cfg(TRANSFER_AMOUNT));
-				assert_eq!(after_transfer_charlie, pre_transfer_charlie);
-			});
-		}
-	}
-
-	fn transfer_ok<T: Runtime>() -> pallet_balances::Call<T> {
-		pallet_balances::Call::<T>::transfer_allow_death {
-			dest: Keyring::Bob.into(),
-			value: cfg(TRANSFER_AMOUNT),
-		}
-	}
-
-	fn transfer_fail<T: Runtime>() -> pallet_balances::Call<T> {
-		pallet_balances::Call::<T>::transfer_allow_death {
-			dest: Keyring::Charlie.into(),
-=======
 	fn people_balances<T: Runtime>() -> (Balance, Balance, Balance) {
 		(
 			pallet_balances::Pallet::<T>::free_balance(&Keyring::Alice.id()),
@@ -315,7 +145,6 @@
 	fn transfer_to<T: Runtime>(dest: Keyring) -> pallet_balances::Call<T> {
 		pallet_balances::Call::transfer_allow_death {
 			dest: dest.into(),
->>>>>>> de2886f2
 			value: cfg(TRANSFER_AMOUNT),
 		}
 	}
@@ -328,36 +157,7 @@
 				.storage(),
 		);
 
-<<<<<<< HEAD
-		let (pre_transfer_alice, pre_transfer_bob, pre_transfer_charlie) =
-			env.parachain_state(|| {
-				// NOTE: The para-id is not relevant here
-				(
-					pallet_balances::Pallet::<T>::free_balance(&Keyring::Alice.id()),
-					pallet_balances::Pallet::<T>::free_balance(&Keyring::Bob.id()),
-					pallet_balances::Pallet::<T>::free_balance(&Keyring::Charlie.id()),
-				)
-			});
-
-		let fee = env.submit_now(Keyring::Alice, transfer_ok::<T>()).unwrap();
-
-		env.parachain_state(|| {
-			let after_transfer_alice =
-				pallet_balances::Pallet::<T>::free_balance(&Keyring::Alice.id());
-			let after_transfer_bob = pallet_balances::Pallet::<T>::free_balance(&Keyring::Bob.id());
-			let after_transfer_charlie =
-				pallet_balances::Pallet::<T>::free_balance(&Keyring::Charlie.id());
-
-			assert_eq!(
-				after_transfer_alice,
-				pre_transfer_alice - fee - cfg(TRANSFER_AMOUNT)
-			);
-			assert_eq!(after_transfer_bob, pre_transfer_bob + cfg(TRANSFER_AMOUNT));
-			assert_eq!(after_transfer_charlie, pre_transfer_charlie);
-		});
-=======
 		process_ok(&mut env, Keyring::Alice, transfer_to(Keyring::Bob));
->>>>>>> de2886f2
 	}
 
 	#[test_runtimes(all)]
