--- conflicted
+++ resolved
@@ -161,18 +161,13 @@
 		Pricing::External(ExternalPricing {
 			price_id: PRICE_A,
 			max_borrow_amount: ExtMaxBorrowAmount::Quantity(QUANTITY),
-<<<<<<< HEAD
 			notional: currency::price_to_currency(PRICE_VALUE_A, Usd6),
-			max_price_variation: rate_from_percent(0),
-=======
-			notional: currency::price_to_currency(PRICE_VALUE_A, Usd6::ID),
 			max_price_variation: rate_from_percent(50),
->>>>>>> 10aed20f
 		})
 	}
 
 	pub fn price_to_usd6(price: Quantity) -> Balance {
-		currency::price_to_currency(price, Usd6::ID)
+		currency::price_to_currency(price, Usd6.id())
 	}
 }
 
@@ -200,13 +195,8 @@
 			pool_id: POOL_A,
 			loan_id,
 			amount: PrincipalInput::External(ExternalAmount {
-<<<<<<< HEAD
-				quantity: Quantity::from_integer(50),
-				settlement_price: currency::price_to_currency(PRICE_VALUE_A, Usd6),
-=======
 				quantity: QUANTITY / 2.into(),
 				settlement_price: common::price_to_usd6(price),
->>>>>>> 10aed20f
 			}),
 		}
 	}
@@ -233,13 +223,8 @@
 			loan_id,
 			amount: RepaidInput {
 				principal: PrincipalInput::External(ExternalAmount {
-<<<<<<< HEAD
-					quantity: Quantity::from_integer(50),
-					settlement_price: currency::price_to_currency(settlement_price, Usd6),
-=======
 					quantity: QUANTITY / 2.into(),
 					settlement_price: common::price_to_usd6(settlement_price),
->>>>>>> 10aed20f
 				}),
 				interest,
 				unscheduled: 0,
