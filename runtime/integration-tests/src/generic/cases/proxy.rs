--- conflicted
+++ resolved
@@ -11,10 +11,6 @@
 
 use crate::{
 	generic::{
-<<<<<<< HEAD
-		cases::liquidity_pools_transfers::utils::setup_xcm,
-=======
->>>>>>> ccbe93d8
 		config::Runtime,
 		env::Env,
 		envs::{
