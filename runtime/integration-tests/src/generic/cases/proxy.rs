--- conflicted
+++ resolved
@@ -2,15 +2,7 @@
 use frame_support::{assert_err, assert_ok};
 use frame_system::RawOrigin;
 use sp_runtime::{traits::StaticLookup, DispatchResult};
-<<<<<<< HEAD
-use staging_xcm::{
-	prelude::Parachain,
-	v4::{Junction, Location, WeightLimit},
-	VersionedLocation,
-};
-=======
 use staging_xcm::v4::WeightLimit;
->>>>>>> de2886f2
 
 use crate::{
 	generic::{
@@ -20,11 +12,7 @@
 		utils::{
 			currency::{cfg, CurrencyInfo, CustomCurrency},
 			genesis::{self, Genesis},
-<<<<<<< HEAD
-			xcm::setup_xcm,
-=======
 			xcm::{account_location, transferable_metadata},
->>>>>>> de2886f2
 		},
 	},
 	utils::accounts::Keyring,
@@ -57,44 +45,6 @@
 			.storage(),
 	);
 
-<<<<<<< HEAD
-	setup_xcm(&mut env);
-
-	env.parachain_state_mut(|| {
-		register_currency::<T>(Usd6, |meta| {
-			meta.location = Some(VersionedLocation::V4(Location::new(
-				1,
-				Parachain(T::FudgeHandle::SIBLING_ID),
-			)));
-			meta.additional.transferability = CrossChainTransferability::Xcm(XcmMetadata {
-				fee_per_second: Some(1_000),
-			});
-		});
-	});
-
-	let call = pallet_restricted_xtokens::Call::transfer {
-		currency_id: Usd6.id(),
-		amount: TRANSFER_AMOUNT,
-		dest: Box::new(
-			Location::new(
-				1,
-				[
-					Parachain(T::FudgeHandle::SIBLING_ID),
-					Junction::AccountId32 {
-						id: TO.into(),
-						network: None,
-					},
-				],
-			)
-			.into(),
-		),
-		dest_weight_limit: WeightLimit::Unlimited,
-	}
-	.into();
-
-	configure_proxy_and_call::<T>(env, proxy_type, call)
-}
-=======
 	let call = match transfer_kind {
 		TransferKind::Local => pallet_restricted_tokens::Call::transfer {
 			currency_id: curr.id(),
@@ -110,7 +60,6 @@
 		}
 		.into(),
 	};
->>>>>>> de2886f2
 
 	env.parachain_state_mut(|| {
 		// Register PROXY as proxy of FROM
