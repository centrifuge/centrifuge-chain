--- conflicted
+++ resolved
@@ -63,14 +63,10 @@
 		config::Runtime,
 		env::{Blocks, Env},
 		envs::fudge_env::{handle::FudgeHandle, FudgeEnv, FudgeRelayRuntime, FudgeSupport},
-<<<<<<< HEAD
 		utils::{
-			democracy::execute_via_democracy, evm::mint_balance_into_derived_account, genesis,
-			genesis::Genesis, xcm::enable_para_to_sibling_communication,
+			democracy::execute_via_democracy, genesis, genesis::Genesis,
+			xcm::enable_para_to_sibling_communication,
 		},
-=======
-		utils::{democracy::execute_via_democracy, genesis, genesis::Genesis, xcm::setup_xcm},
->>>>>>> 3b6a8c98
 	},
 	utils::{accounts::Keyring, orml_asset_registry},
 };
@@ -265,9 +261,7 @@
 							token_name: BoundedVec::<
 								u8,
 								<T as pallet_pool_system::Config>::StringLimit,
-							>::try_from(
-								"A highly advanced tranche".as_bytes().to_vec()
-							)
+							>::try_from("A highly advanced tranche".as_bytes().to_vec())
 							.expect("Can create BoundedVec for token name"),
 							token_symbol: BoundedVec::<
 								u8,
@@ -4157,7 +4151,6 @@
 			});
 		}
 
-<<<<<<< HEAD
 		#[test_runtimes([development])]
 		fn transfer_non_tranche_tokens_to_local<T: Runtime + FudgeSupport>() {
 			let mut env = FudgeEnv::<T>::from_parachain_storage(
@@ -4266,7 +4259,7 @@
 				// Whitelist destination as TrancheInvestor of this Pool
 				let valid_until = u64::MAX;
 
-				crate::generic::utils::give_pool_role::<T>(
+				crate::generic::utils::pool::give_role::<T>(
 					AccountConverter::convert(dest_address.clone()),
 					pool_id,
 					PoolRole::TrancheInvestor(default_tranche_id::<T>(pool_id), valid_until),
@@ -4315,120 +4308,11 @@
 					orml_tokens::Pallet::<T>::free_balance(tranche_tokens, &receiver.into())
 						.is_zero()
 				);
-=======
-		fn transfer_cfg_to_sibling<T: Runtime + FudgeSupport>(env: &mut FudgeEnv<T>) {
-			let alice_initial_balance = cfg(1_000);
-			let transfer_amount = cfg(5);
-			let cfg_in_sibling = CurrencyId::ForeignAsset(12);
-
-			// CFG Metadata
-			let meta: AssetMetadata = AssetMetadata {
-				decimals: 18,
-				name: BoundedVec::default(),
-				symbol: BoundedVec::default(),
-				existential_deposit: 1_000_000_000_000,
-				location: Some(VersionedLocation::V4(Location::new(
-					1,
-					[
-						Parachain(T::FudgeHandle::PARA_ID),
-						general_key(parachains::polkadot::centrifuge::CFG_KEY),
-					],
-				))),
-				additional: CustomMetadata {
-					transferability: CrossChainTransferability::Xcm(Default::default()),
-					..CustomMetadata::default()
-				},
-			};
-
-			env.parachain_state_mut(|| {
-				assert_eq!(
-					pallet_balances::Pallet::<T>::free_balance(&Keyring::Alice.into()),
-					alice_initial_balance
-				);
-				assert_eq!(
-					pallet_balances::Pallet::<T>::free_balance(&parachain_account(
-						T::FudgeHandle::SIBLING_ID
-					)),
-					0
-				);
-
-				assert_ok!(orml_asset_registry::Pallet::<T>::register_asset(
-					<T as frame_system::Config>::RuntimeOrigin::root(),
-					meta.clone(),
-					Some(CurrencyId::Native),
-				));
 			});
-
-			env.sibling_state_mut(|| {
-				assert_eq!(
-					orml_tokens::Pallet::<T>::free_balance(cfg_in_sibling, &Keyring::Bob.into()),
-					0
-				);
-
-				assert_ok!(orml_asset_registry::Pallet::<T>::register_asset(
-					<T as frame_system::Config>::RuntimeOrigin::root(),
-					meta,
-					Some(cfg_in_sibling)
-				));
-			});
-
-			env.parachain_state_mut(|| {
-				assert_ok!(pallet_restricted_xtokens::Pallet::<T>::transfer(
-					RawOrigin::Signed(Keyring::Alice.into()).into(),
-					CurrencyId::Native,
-					transfer_amount,
-					Box::new(
-						Location::new(
-							1,
-							[
-								Parachain(T::FudgeHandle::SIBLING_ID),
-								Junction::AccountId32 {
-									network: None,
-									id: Keyring::Bob.into(),
-								},
-							],
-						)
-						.into()
-					),
-					WeightLimit::Limited(8_000_000_000_000.into()),
-				));
-
-				// Confirm that Keyring::Alice's balance is initial balance - amount transferred
-				assert_eq!(
-					pallet_balances::Pallet::<T>::free_balance(&Keyring::Alice.into()),
-					alice_initial_balance - transfer_amount
-				);
-
-				// Verify that the amount transferred is now part of the sibling account here
-				assert_eq!(
-					pallet_balances::Pallet::<T>::free_balance(&parachain_account(
-						T::FudgeHandle::SIBLING_ID
-					)),
-					transfer_amount
-				);
-			});
-
-			env.pass(Blocks::ByNumber(2));
-
-			env.sibling_state(|| {
-				let current_balance =
-					orml_tokens::Pallet::<T>::free_balance(cfg_in_sibling, &Keyring::Bob.into());
-
-				// Verify that Keyring::Bob now has (amount transferred - fee)
-				assert_eq!(current_balance, transfer_amount - fee(18));
-
-				// Sanity check for the actual amount Keyring::Bob ends up with
-				assert_eq!(current_balance, 4993570400000000000);
->>>>>>> 3b6a8c98
-			});
 		}
 
 		#[test_runtimes([development])]
-<<<<<<< HEAD
 		fn transfer_tranche_tokens_to_local<T: Runtime + FudgeSupport>() {
-=======
-		fn transfer_cfg_to_and_from_sibling<T: Runtime + FudgeSupport>() {
->>>>>>> 3b6a8c98
 			let mut env = FudgeEnv::<T>::from_parachain_storage(
 				Genesis::default()
 					.add(genesis::balances::<T>(cfg(1_000)))
@@ -4437,7 +4321,6 @@
 
 			setup_test(&mut env);
 
-<<<<<<< HEAD
 			env.parachain_state_mut(|| {
 				// Create new pool
 				let pool_id = POOL_ID;
@@ -4490,7 +4373,7 @@
 				));
 
 				// Whitelist destination as TrancheInvestor of this Pool
-				crate::generic::utils::give_pool_role::<T>(
+				crate::generic::utils::pool::give_role::<T>(
 					receiver.clone(),
 					pool_id,
 					PoolRole::TrancheInvestor(default_tranche_id::<T>(pool_id), valid_until),
@@ -4542,12 +4425,12 @@
 				assert!(pallet_pool_system::Pallet::<T>::pool(invalid_pool_id).is_none());
 
 				// Make Keyring::Bob the MembersListAdmin of both pools
-				crate::generic::utils::give_pool_role::<T>(
+				crate::generic::utils::pool::give_role::<T>(
 					Keyring::Bob.into(),
 					valid_pool_id,
 					PoolRole::InvestorAdmin,
 				);
-				crate::generic::utils::give_pool_role::<T>(
+				crate::generic::utils::pool::give_role::<T>(
 					Keyring::Bob.into(),
 					invalid_pool_id,
 					PoolRole::InvestorAdmin,
@@ -4555,12 +4438,12 @@
 
 				// Give Keyring::Bob investor role for (valid_pool_id, invalid_tranche_id) and
 				// (invalid_pool_id, valid_tranche_id)
-				crate::generic::utils::give_pool_role::<T>(
+				crate::generic::utils::pool::give_role::<T>(
 					AccountConverter::convert(dest_address.clone()),
 					invalid_pool_id,
 					PoolRole::TrancheInvestor(valid_tranche_id, valid_until),
 				);
-				crate::generic::utils::give_pool_role::<T>(
+				crate::generic::utils::pool::give_role::<T>(
 					AccountConverter::convert(dest_address.clone()),
 					valid_pool_id,
 					PoolRole::TrancheInvestor(invalid_tranche_id, valid_until),
@@ -4584,81 +4467,6 @@
 						transfer_amount
 					),
 					pallet_liquidity_pools::Error::<T>::TrancheNotFound
-=======
-			// In order to be able to transfer CFG from Moonbeam to Development, we need to
-			// first send CFG from Development to Moonbeam, or else it fails since it'd be
-			// like Moonbeam had minted CFG on their side.
-			transfer_cfg_to_sibling::<T>(&mut env);
-
-			let para_to_sibling_transfer_amount = cfg(5);
-
-			let alice_balance = cfg(1_000) - para_to_sibling_transfer_amount;
-			let bob_balance = para_to_sibling_transfer_amount - fee(18);
-			let charlie_balance = cfg(1_000);
-
-			let sibling_to_para_transfer_amount = cfg(4);
-			// Note: This asset was registered in `transfer_cfg_to_sibling`
-			let cfg_in_sibling = CurrencyId::ForeignAsset(12);
-
-			env.parachain_state(|| {
-				assert_eq!(
-					pallet_balances::Pallet::<T>::free_balance(&Keyring::Alice.into()),
-					alice_balance
-				);
-			});
-
-			env.sibling_state_mut(|| {
-				assert_eq!(
-					pallet_balances::Pallet::<T>::free_balance(&parachain_account(
-						T::FudgeHandle::PARA_ID
-					)),
-					0
-				);
-
-				assert_eq!(
-					orml_tokens::Pallet::<T>::free_balance(cfg_in_sibling, &Keyring::Bob.into()),
-					bob_balance
-				);
-			});
-
-			env.sibling_state_mut(|| {
-				assert_ok!(pallet_restricted_xtokens::Pallet::<T>::transfer(
-					RawOrigin::Signed(Keyring::Bob.into()).into(),
-					cfg_in_sibling,
-					sibling_to_para_transfer_amount,
-					Box::new(
-						Location::new(
-							1,
-							[
-								Parachain(T::FudgeHandle::PARA_ID),
-								Junction::AccountId32 {
-									network: None,
-									id: Keyring::Charlie.into(),
-								}
-							]
-						)
-						.into()
-					),
-					WeightLimit::Limited(8_000_000_000_000.into()),
-				));
-
-				// Confirm that Charlie's balance is initial balance - amount transferred
-				assert_eq!(
-					orml_tokens::Pallet::<T>::free_balance(cfg_in_sibling, &Keyring::Bob.into()),
-					bob_balance - sibling_to_para_transfer_amount
-				);
-			});
-
-			env.pass(Blocks::ByNumber(3));
-
-			env.parachain_state(|| {
-				// Verify that Charlie's balance equals the amount transferred - fee
-				assert_eq!(
-					pallet_balances::Pallet::<T>::free_balance(&Into::<AccountId>::into(
-						Keyring::Charlie
-					)),
-					charlie_balance + sibling_to_para_transfer_amount - cfg_fee(),
->>>>>>> 3b6a8c98
 				);
 			});
 		}
@@ -4927,9 +4735,7 @@
 								axelar_target_chain: BoundedVec::<
 									u8,
 									ConstU32<MAX_AXELAR_EVM_CHAIN_SIZE>,
-								>::try_from(
-									"ethereum".as_bytes().to_vec()
-								)
+								>::try_from("ethereum".as_bytes().to_vec())
 								.unwrap(),
 								axelar_target_contract: H160::from_low_u64_be(111),
 								_marker: Default::default(),
@@ -5407,7 +5213,7 @@
 					PalletInstance(PoolPalletIndex::get()),
 					GeneralKey {
 						length: tranche_id.len() as u8,
-						data: vec_to_fixed_array(tranche_id.to_vec()),
+						data: vec_to_fixed_array(tranche_id),
 					},
 				],
 			);
@@ -5567,37 +5373,6 @@
 					..CustomMetadata::default()
 				},
 			};
-<<<<<<< HEAD
-=======
-			let transfer_amount = foreign(1, meta.decimals);
-
-			env.sibling_state_mut(|| {
-				assert_eq!(
-					orml_tokens::Pallet::<T>::free_balance(sibling_asset_id, &Keyring::Bob.into()),
-					0
-				);
-				assert_ok!(orml_asset_registry::Pallet::<T>::register_asset(
-					<T as frame_system::Config>::RuntimeOrigin::root(),
-					meta.clone(),
-					Some(CurrencyId::Native),
-				));
-			});
-
-			env.parachain_state_mut(|| {
-				assert_ok!(orml_asset_registry::Pallet::<T>::register_asset(
-					<T as frame_system::Config>::RuntimeOrigin::root(),
-					meta.clone(),
-					Some(sibling_asset_id)
-				));
-			});
-
-			env.sibling_state_mut(|| {
-				assert_ok!(pallet_balances::Pallet::<T>::force_set_balance(
-					<T as frame_system::Config>::RuntimeOrigin::root(),
-					Keyring::Alice.id().into(),
-					transfer_amount * 2,
-				));
->>>>>>> 3b6a8c98
 
 			assert_ok!(orml_asset_registry::Pallet::<T>::register_asset(
 				<T as frame_system::Config>::RuntimeOrigin::root(),
@@ -5746,437 +5521,6 @@
 			let transfer_amount: Balance = dot(3);
 
 			env.parachain_state_mut(|| {
-<<<<<<< HEAD
-				register_dot::<T>();
-=======
-				let meta: AssetMetadata = AssetMetadata {
-					decimals: 12,
-					name: BoundedVec::default(),
-					symbol: BoundedVec::default(),
-					existential_deposit: 1_000_000_000_000,
-					location: Some(VersionedLocation::V4(Location::new(
-						1,
-						[
-							Parachain(T::FudgeHandle::SIBLING_ID),
-							general_key(parachains::kusama::karura::AUSD_KEY),
-						],
-					))),
-					additional: CustomMetadata {
-						transferability: CrossChainTransferability::Xcm(Default::default()),
-						..CustomMetadata::default()
-					},
-				};
-
-				assert_ok!(orml_asset_registry::Pallet::<T>::register_asset(
-					<T as frame_system::Config>::RuntimeOrigin::root(),
-					meta,
-					Some(CurrencyId::ForeignAsset(42))
-				));
-			});
-		}
-
-		// Verify that registering tranche tokens is not allowed through extrinsics
-		#[test_runtimes([altair])]
-		fn register_tranche_asset_blocked<T: Runtime + FudgeSupport>() {
-			let mut env = FudgeEnv::<T>::default();
-
-			env.parachain_state_mut(|| {
-				let meta: AssetMetadata = AssetMetadata {
-					decimals: 12,
-					name: BoundedVec::default(),
-					symbol: BoundedVec::default(),
-					existential_deposit: 1_000_000_000_000,
-					location: Some(VersionedLocation::V4(Location::new(
-						1,
-						[Parachain(2000), general_key(&[42])],
-					))),
-					additional: CustomMetadata {
-						transferability: CrossChainTransferability::Xcm(Default::default()),
-						..CustomMetadata::default()
-					},
-				};
-
-				// It fails with `BadOrigin` even when submitted with `Origin::root` since we
-				// only allow for tranche tokens to be registered through the pools pallet.
-				let asset_id = CurrencyId::Tranche(42, [42u8; 16]);
-				assert_noop!(
-					orml_asset_registry::Pallet::<T>::register_asset(
-						<T as frame_system::Config>::RuntimeOrigin::root(),
-						meta,
-						Some(asset_id)
-					),
-					BadOrigin
-				);
-			});
-		}
-	}
-
-	mod currency_id_convert {
-		use super::*;
-
-		#[test_runtimes([altair])]
-		fn convert_air<T: Runtime + FudgeSupport>() {
-			let mut env = FudgeEnv::<T>::default();
-
-			assert_eq!(parachains::kusama::altair::AIR_KEY.to_vec(), vec![0, 1]);
-
-			env.parachain_state_mut(|| {
-				// The way AIR is represented relative within the Altair runtime
-				let air_location_inner: Location =
-					Location::new(0, general_key(parachains::kusama::altair::AIR_KEY));
-
-				// register air
-				register_air::<T>();
-
-				assert_eq!(
-					<CurrencyIdConvert as C1<_, _>>::convert(air_location_inner),
-					Some(CurrencyId::Native),
-				);
-
-				// The canonical way AIR is represented out in the wild
-				let air_location_canonical: Location = Location::new(
-					1,
-					[
-						Parachain(T::FudgeHandle::PARA_ID),
-						general_key(parachains::kusama::altair::AIR_KEY),
-					],
-				);
-
-				assert_eq!(
-					<CurrencyIdConvert as C2<_, _>>::convert(CurrencyId::Native),
-					Some(air_location_canonical)
-				)
-			});
-		}
-
-		/// Verify that Tranche tokens are not handled by the CurrencyIdConvert
-		/// since we don't allow Tranche tokens to be transferable through XCM.
-		#[test_runtimes([altair])]
-		fn convert_tranche<T: Runtime + FudgeSupport>() {
-			let mut env = FudgeEnv::<T>::default();
-
-			let tranche_currency = CurrencyId::Tranche(401, [0; 16]);
-			let tranche_id =
-				WeakBoundedVec::<u8, ConstU32<32>>::force_from(tranche_currency.encode(), None);
-			let tranche_multilocation = Location::new(
-				1,
-				[
-					Parachain(T::FudgeHandle::PARA_ID),
-					PalletInstance(PoolPalletIndex::get()),
-					GeneralKey {
-						length: tranche_id.len() as u8,
-						data: vec_to_fixed_array(tranche_id),
-					},
-				],
-			);
-
-			env.parachain_state_mut(|| {
-				assert_eq!(
-					<CurrencyIdConvert as C1<_, _>>::convert(tranche_multilocation),
-					None,
-				);
-			});
-
-			env.parachain_state_mut(|| {
-				assert_eq!(
-					<CurrencyIdConvert as C2<_, _>>::convert(tranche_currency),
-					None
-				)
-			});
-		}
-
-		#[test_runtimes([altair])]
-		fn convert_ausd<T: Runtime + FudgeSupport>() {
-			let mut env = FudgeEnv::<T>::default();
-
-			env.parachain_state_mut(|| {
-				assert_eq!(parachains::kusama::karura::AUSD_KEY, &[0, 129]);
-
-				let ausd_location: Location = Location::new(
-					1,
-					[
-						Parachain(T::FudgeHandle::SIBLING_ID),
-						general_key(parachains::kusama::karura::AUSD_KEY),
-					],
-				);
-
-				register_ausd::<T>();
-
-				assert_eq!(
-					<CurrencyIdConvert as C1<_, _>>::convert(ausd_location.clone()),
-					Some(AUSD_CURRENCY_ID),
-				);
-
-				assert_eq!(
-					<CurrencyIdConvert as C2<_, _>>::convert(AUSD_CURRENCY_ID),
-					Some(ausd_location)
-				)
-			});
-		}
-
-		#[test_runtimes([altair])]
-		fn convert_ksm<T: Runtime + FudgeSupport>() {
-			let mut env = FudgeEnv::<T>::default();
-
-			let ksm_location: Location = Location::parent().into();
-
-			env.parachain_state_mut(|| {
-				register_ksm::<T>();
-
-				assert_eq!(
-					<CurrencyIdConvert as C1<_, _>>::convert(ksm_location.clone()),
-					Some(KSM_ASSET_ID),
-				);
-
-				assert_eq!(
-					<CurrencyIdConvert as C2<_, _>>::convert(KSM_ASSET_ID),
-					Some(ksm_location)
-				)
-			});
-		}
-
-		#[test_runtimes([altair])]
-		fn convert_unkown_multilocation<T: Runtime + FudgeSupport>() {
-			let mut env = FudgeEnv::<T>::default();
-
-			let unknown_location: Location =
-				Location::new(1, [Parachain(T::FudgeHandle::PARA_ID), general_key(&[42])]);
-
-			env.parachain_state_mut(|| {
-				assert!(<CurrencyIdConvert as C1<_, _>>::convert(unknown_location).is_none());
-			});
-		}
-
-		#[test_runtimes([altair])]
-		fn convert_unsupported_currency<T: Runtime + FudgeSupport>() {
-			let mut env = FudgeEnv::<T>::default();
-
-			env.parachain_state_mut(|| {
-				assert_eq!(
-					<CurrencyIdConvert as C2<_, _>>::convert(CurrencyId::Tranche(
-						0,
-						[0, 1, 2, 3, 4, 5, 6, 7, 8, 9, 10, 11, 12, 13, 14, 15]
-					)),
-					None
-				)
-			});
-		}
-	}
-}
-
-mod centrifuge {
-	use centrifuge_runtime::xcm::CurrencyIdConvert;
-
-	use super::*;
-
-	mod utils {
-		use super::*;
-
-		/// The test asset id attributed to DOT
-		pub const DOT_ASSET_ID: CurrencyId = CurrencyId::ForeignAsset(91);
-
-		pub const LP_ETH_USDC: CurrencyId = CurrencyId::ForeignAsset(100_001);
-
-		pub const USDC: CurrencyId = CurrencyId::ForeignAsset(6);
-
-		/// An Asset that is NOT XCM transferable
-		pub const NO_XCM_ASSET_ID: CurrencyId = CurrencyId::ForeignAsset(401);
-
-		/// Register DOT in the asset registry.
-		/// It should be executed within an externalities environment.
-		pub fn register_dot<T: Runtime>() {
-			let meta: AssetMetadata = AssetMetadata {
-				decimals: 10,
-				name: BoundedVec::default(),
-				symbol: BoundedVec::default(),
-				existential_deposit: 100_000_000,
-				location: Some(VersionedLocation::V4(Location::parent())),
-				additional: CustomMetadata {
-					transferability: CrossChainTransferability::Xcm(Default::default()),
-					..CustomMetadata::default()
-				},
-			};
-			assert_ok!(orml_asset_registry::Pallet::<T>::register_asset(
-				<T as frame_system::Config>::RuntimeOrigin::root(),
-				meta,
-				Some(DOT_ASSET_ID)
-			));
-		}
-
-		pub fn register_lp_eth_usdc<T: Runtime>() {
-			let meta: AssetMetadata = AssetMetadata {
-				decimals: 6,
-				name: BoundedVec::default(),
-				symbol: BoundedVec::default(),
-				existential_deposit: 1_000,
-				location: Some(VersionedLocation::V4(Location::new(
-					0,
-					[
-						PalletInstance(103),
-						GlobalConsensus(NetworkId::Ethereum { chain_id: 1 }),
-						AccountKey20 {
-							network: None,
-							key: hex_literal::hex!("a0b86991c6218b36c1d19d4a2e9eb0ce3606eb48"),
-						},
-					],
-				))),
-				additional: CustomMetadata {
-					transferability: CrossChainTransferability::LiquidityPools,
-					..CustomMetadata::default()
-				},
-			};
-
-			assert_ok!(orml_asset_registry::Pallet::<T>::register_asset(
-				<T as frame_system::Config>::RuntimeOrigin::root(),
-				meta,
-				Some(LP_ETH_USDC)
-			));
-		}
-
-		pub fn register_usdc<T: Runtime>() {
-			let meta: AssetMetadata = AssetMetadata {
-				decimals: 6,
-				name: BoundedVec::default(),
-				symbol: BoundedVec::default(),
-				existential_deposit: 1_000,
-				location: Some(VersionedLocation::V4(Location::new(
-					1,
-					[
-						Junction::Parachain(1000),
-						Junction::PalletInstance(50),
-						Junction::GeneralIndex(1337),
-					],
-				))),
-				additional: CustomMetadata {
-					transferability: CrossChainTransferability::Xcm(Default::default()),
-					..CustomMetadata::default()
-				},
-			};
-			assert_ok!(orml_asset_registry::Pallet::<T>::register_asset(
-				<T as frame_system::Config>::RuntimeOrigin::root(),
-				meta,
-				Some(USDC)
-			));
-		}
-
-		/// Register CFG in the asset registry.
-		/// It should be executed within an externalities environment.
-		pub fn register_cfg<T: Runtime>(para_id: u32) {
-			let meta: AssetMetadata = AssetMetadata {
-				decimals: 18,
-				name: BoundedVec::default(),
-				symbol: BoundedVec::default(),
-				existential_deposit: 1_000_000_000_000,
-				location: Some(VersionedLocation::V4(Location::new(
-					1,
-					[
-						Parachain(para_id),
-						general_key(parachains::polkadot::centrifuge::CFG_KEY),
-					],
-				))),
-				additional: CustomMetadata {
-					transferability: CrossChainTransferability::Xcm(Default::default()),
-					..CustomMetadata::default()
-				},
-			};
-
-			assert_ok!(orml_asset_registry::Pallet::<T>::register_asset(
-				<T as frame_system::Config>::RuntimeOrigin::root(),
-				meta,
-				Some(CurrencyId::Native)
-			));
-		}
-
-		/// Register CFG in the asset registry as XCM v2, just like it is in
-		/// production. It should be executed within an externalities
-		/// environment.
-		pub fn register_cfg_v2<T: Runtime + FudgeSupport>() {
-			let meta: AssetMetadata = AssetMetadata {
-				decimals: 18,
-				name: BoundedVec::default(),
-				symbol: BoundedVec::default(),
-				existential_deposit: 1_000_000_000_000,
-				location: Some(VersionedLocation::V2(staging_xcm::v2::MultiLocation::new(
-					1,
-					staging_xcm::v2::Junctions::X2(
-						staging_xcm::v2::Junction::Parachain(T::FudgeHandle::PARA_ID),
-						staging_xcm::v2::Junction::GeneralKey(
-							WeakBoundedVec::<u8, ConstU32<32>>::force_from(
-								parachains::polkadot::centrifuge::CFG_KEY.into(),
-								None,
-							),
-						),
-					),
-				))),
-				additional: CustomMetadata {
-					transferability: CrossChainTransferability::Xcm(Default::default()),
-					..CustomMetadata::default()
-				},
-			};
-
-			assert_ok!(orml_asset_registry::Pallet::<T>::register_asset(
-				<T as frame_system::Config>::RuntimeOrigin::root(),
-				meta,
-				Some(CurrencyId::Native)
-			));
-		}
-
-		/// Register a token whose `CrossChainTransferability` does NOT include
-		/// XCM.
-		pub fn register_no_xcm_token<T: Runtime + FudgeSupport>() {
-			let meta: AssetMetadata = AssetMetadata {
-				decimals: 18,
-				name: BoundedVec::default(),
-				symbol: BoundedVec::default(),
-				existential_deposit: 1_000_000_000_000,
-				location: None,
-				additional: CustomMetadata {
-					transferability: CrossChainTransferability::LiquidityPools,
-					..CustomMetadata::default()
-				},
-			};
-
-			assert_ok!(orml_asset_registry::Pallet::<T>::register_asset(
-				<T as frame_system::Config>::RuntimeOrigin::root(),
-				meta,
-				Some(NO_XCM_ASSET_ID)
-			));
-		}
-
-		// The fee associated with transferring DOT tokens
-		pub fn dot_fee() -> Balance {
-			fee(10)
-		}
-
-		pub fn lp_eth_usdc_fee() -> Balance {
-			fee(6)
-		}
-
-		pub fn usdc_fee() -> Balance {
-			fee(6)
-		}
-
-		pub fn dot(amount: Balance) -> Balance {
-			amount * decimals(10)
-		}
-
-		pub fn lp_eth_usdc(amount: Balance) -> Balance {
-			amount * decimals(6)
-		}
-
-		pub fn usdc(amount: Balance) -> Balance {
-			amount * decimals(6)
-		}
-
-		pub fn foreign(amount: Balance, num_decimals: u32) -> Balance {
-			amount * decimals(num_decimals)
-		}
-
-		pub fn transfer_dot_from_relay_chain<T: Runtime + FudgeSupport>(env: &mut FudgeEnv<T>) {
-			let alice_initial_dot = dot(10);
-			let transfer_amount: Balance = dot(3);
-
-			env.parachain_state_mut(|| {
 				register_dot::<T>();
 				assert_eq!(
 					orml_tokens::Pallet::<T>::free_balance(DOT_ASSET_ID, &Keyring::Alice.into()),
@@ -6615,7 +5959,7 @@
 
 			// Restrict USDC local
 			env.parachain_state_mut(|| {
-				register_usdc::<T>();
+				register_usdc::<T>(1000);
 
 				let pre_transfer_alice =
 					orml_tokens::Pallet::<T>::free_balance(USDC, &Keyring::Alice.id());
@@ -6784,14 +6128,12 @@
 					after_transfer_alice,
 					pre_transfer_alice - lp_eth_usdc(TRANSFER_AMOUNT)
 				);
->>>>>>> 3b6a8c98
 				assert_eq!(
-					orml_tokens::Pallet::<T>::free_balance(DOT_ASSET_ID, &Keyring::Alice.into()),
-					0
-				);
+					after_transfer_bob,
+					pre_transfer_bob + lp_eth_usdc(TRANSFER_AMOUNT)
+				);
+				assert_eq!(after_transfer_charlie, pre_transfer_charlie);
 			});
-<<<<<<< HEAD
-=======
 		}
 
 		#[test_runtimes([centrifuge])]
@@ -6809,10 +6151,8 @@
 					.storage(),
 			);
 
-			setup_xcm(&mut env);
-
 			env.parachain_state_mut(|| {
-				register_usdc::<T>();
+				register_usdc::<T>(T::FudgeHandle::SIBLING_ID);
 				register_lp_eth_usdc::<T>();
 
 				assert_ok!(orml_tokens::Pallet::<T>::set_balance(
@@ -6843,21 +6183,15 @@
 					},
 					_marker: Default::default(),
 				});
->>>>>>> 3b6a8c98
-
-			env.relay_state_mut(|| {
+
 				assert_ok!(
-					pallet_balances::Pallet::<FudgeRelayRuntime<T>>::force_set_balance(
-						<FudgeRelayRuntime<T> as frame_system::Config>::RuntimeOrigin::root(),
-						<FudgeRelayRuntime<T> as frame_system::Config>::Lookup::unlookup(
-							Keyring::Alice.id()
-						),
-						alice_initial_dot,
+					pallet_liquidity_pools_gateway::Pallet::<T>::set_domain_router(
+						<T as frame_system::Config>::RuntimeOrigin::root(),
+						Domain::EVM(1),
+						router,
 					)
 				);
 
-<<<<<<< HEAD
-=======
 				let receiver = H160::from_slice(
 					&<sp_runtime::AccountId32 as AsRef<[u8; 32]>>::as_ref(&Keyring::Charlie.id())
 						[0..20],
@@ -6913,7 +6247,7 @@
 			);
 
 			env.parachain_state_mut(|| {
-				register_usdc::<T>();
+				register_usdc::<T>(1000);
 
 				let pre_transfer_alice =
 					orml_tokens::Pallet::<T>::free_balance(USDC, &Keyring::Alice.id());
@@ -6959,896 +6293,6 @@
 					orml_tokens::Pallet::<T>::free_balance(USDC, &Keyring::Bob.id());
 				let after_transfer_charlie =
 					orml_tokens::Pallet::<T>::free_balance(USDC, &Keyring::Charlie.id());
-
-				assert_eq!(
-					after_transfer_alice,
-					pre_transfer_alice - usdc(TRANSFER_AMOUNT)
-				);
-				assert_eq!(after_transfer_bob, pre_transfer_bob + usdc(TRANSFER_AMOUNT));
-				assert_eq!(after_transfer_charlie, pre_transfer_charlie);
-			});
-		}
-
-		#[test_runtimes([centrifuge])]
-		fn restrict_usdc_xcm_transfer<T: Runtime + FudgeSupport>() {
-			let mut env = FudgeEnv::<T>::from_storage(
-				paras::GenesisConfig::<FudgeRelayRuntime<T>> {
-					_config: Default::default(),
-					paras: vec![(
-						1000.into(),
-						ParaGenesisArgs {
-							genesis_head: Default::default(),
-							validation_code: ValidationCode::from(vec![0, 1, 2, 3]),
-							para_kind: ParaKind::Parachain,
-						},
-					)],
-				}
-				.build_storage()
-				.unwrap(),
-				Genesis::default()
-					.add(genesis::balances::<T>(cfg(10)))
-					.storage(),
-				Default::default(),
-			);
-
-			// Configuring XCM in this test fails because the Hrmp
-			// configuration is not applied. We force the application here,
-			// but we should configure correctly this because something is off.
-			env.relay_state_mut(|| {
-				polkadot_runtime_parachains::configuration::Pallet::<FudgeRelayRuntime<T>>::force_set_active_config(
-                    crate::generic::envs::fudge_env::handle::hrmp_host_config()
-                );
-			});
-
-			setup_xcm(&mut env);
-
-			setup_usdc_xcm(&mut env);
-
-			env.sibling_state_mut(|| {
-				register_usdc::<T>();
-			});
-
-			env.parachain_state_mut(|| {
-				register_usdc::<T>();
-
-				let alice_initial_usdc = usdc(3_000);
-
-				assert_ok!(orml_tokens::Pallet::<T>::mint_into(
-					USDC,
-					&Keyring::Alice.into(),
-					alice_initial_usdc
-				));
-
->>>>>>> 3b6a8c98
-				assert_ok!(
-					pallet_xcm::Pallet::<FudgeRelayRuntime<T>>::force_xcm_version(
-						<FudgeRelayRuntime<T> as frame_system::Config>::RuntimeOrigin::root(),
-						Box::new(Location::new(
-							0,
-							Junction::Parachain(T::FudgeHandle::PARA_ID),
-						)),
-						XCM_VERSION,
-					)
-				);
-
-				assert_ok!(
-					pallet_xcm::Pallet::<FudgeRelayRuntime<T>>::reserve_transfer_assets(
-						RawOrigin::Signed(Keyring::Alice.into()).into(),
-						Box::new(Parachain(T::FudgeHandle::PARA_ID).into()),
-						Box::new(
-							Junction::AccountId32 {
-								network: None,
-								id: Keyring::Alice.into(),
-							}
-							.into()
-						),
-						Box::new((Here, transfer_amount).into()),
-						0
-					)
-				);
-
-				assert_eq!(
-					pallet_balances::Pallet::<FudgeRelayRuntime<T>>::free_balance(
-						&Keyring::Alice.into()
-					),
-					69867666991 // Comes from alice_initial_dot - transfer_amount with noise
-				);
-			});
-
-			env.pass(Blocks::ByNumber(2));
-
-			env.parachain_state(|| {
-				assert_eq!(
-					orml_tokens::Pallet::<T>::free_balance(DOT_ASSET_ID, &Keyring::Alice.into()),
-					29919630000 // Comes from `transfer_amount - dot_fee()` with some noise
-				);
-			});
-		}
-	}
-
-	use utils::*;
-
-	mod asset_registry {
-		use super::*;
-
-		#[test_runtimes([centrifuge])]
-		fn register_cfg_works<T: Runtime + FudgeSupport>() {
-			let mut env = FudgeEnv::<T>::default();
-
-			env.parachain_state_mut(|| {
-				let meta: AssetMetadata = AssetMetadata {
-					decimals: 18,
-					name: BoundedVec::default(),
-					symbol: BoundedVec::default(),
-					existential_deposit: 1_000_000_000_000,
-					location: Some(VersionedLocation::V4(Location::new(
-						0,
-						general_key(parachains::polkadot::centrifuge::CFG_KEY),
-					))),
-					additional: CustomMetadata {
-						transferability: CrossChainTransferability::Xcm(Default::default()),
-						..CustomMetadata::default()
-					},
-				};
-
-				assert_ok!(orml_asset_registry::Pallet::<T>::register_asset(
-					<T as frame_system::Config>::RuntimeOrigin::root(),
-					meta,
-					Some(CurrencyId::Native)
-				));
-			});
-		}
-
-		#[test_runtimes([centrifuge])]
-<<<<<<< HEAD
-		fn register_foreign_asset_works<T: Runtime + FudgeSupport>() {
-			let mut env = FudgeEnv::<T>::default();
-=======
-		fn restrict_dot_transfer<T: Runtime>() {
-			let mut env = RuntimeEnv::<T>::from_parachain_storage(
-				Genesis::default()
-					.add(genesis::balances::<T>(cfg(10)))
-					.add(orml_tokens::GenesisConfig::<T> {
-						balances: vec![(
-							Keyring::Alice.id(),
-							DOT_ASSET_ID,
-							T::ExistentialDeposit::get() + dot(TRANSFER_AMOUNT),
-						)],
-					})
-					.storage(),
-			);
->>>>>>> 3b6a8c98
-
-			env.parachain_state_mut(|| {
-				let meta: AssetMetadata = AssetMetadata {
-					decimals: 12,
-					name: BoundedVec::default(),
-					symbol: BoundedVec::default(),
-					existential_deposit: 1_000_000_000_000,
-					location: Some(VersionedLocation::V4(Location::new(
-						1,
-						[
-							Parachain(parachains::polkadot::acala::ID),
-							general_key(parachains::polkadot::acala::AUSD_KEY),
-						],
-					))),
-					additional: CustomMetadata {
-						transferability: CrossChainTransferability::Xcm(Default::default()),
-						..CustomMetadata::default()
-					},
-				};
-
-<<<<<<< HEAD
-				assert_ok!(orml_asset_registry::Pallet::<T>::register_asset(
-					<T as frame_system::Config>::RuntimeOrigin::root(),
-					meta,
-					Some(CurrencyId::ForeignAsset(42))
-				));
-			});
-		}
-
-		// Verify that registering tranche tokens is not allowed through extrinsics
-		#[test_runtimes([centrifuge])]
-		fn register_tranche_asset_blocked<T: Runtime + FudgeSupport>() {
-			let mut env = FudgeEnv::<T>::default();
-
-			env.parachain_state_mut(|| {
-				let meta: AssetMetadata = AssetMetadata {
-					decimals: 12,
-					name: BoundedVec::default(),
-					symbol: BoundedVec::default(),
-					existential_deposit: 1_000_000_000_000,
-					location: Some(VersionedLocation::V4(Location::new(
-						1,
-						[Parachain(2000), general_key(&[42])],
-					))),
-					additional: CustomMetadata {
-						transferability: CrossChainTransferability::Xcm(Default::default()),
-						..CustomMetadata::default()
-					},
-				};
-=======
-				let pre_transfer_alice =
-					orml_tokens::Pallet::<T>::free_balance(DOT_ASSET_ID, &Keyring::Alice.id());
-				let pre_transfer_bob =
-					orml_tokens::Pallet::<T>::free_balance(DOT_ASSET_ID, &Keyring::Bob.id());
-				let pre_transfer_charlie =
-					orml_tokens::Pallet::<T>::free_balance(DOT_ASSET_ID, &Keyring::Charlie.id());
-
-				add_allowance::<T>(
-					Keyring::Alice,
-					DOT_ASSET_ID,
-					RestrictedTransferLocation::Local(Keyring::Bob.id()),
-				);
->>>>>>> 3b6a8c98
-
-				// It fails with `BadOrigin` even when submitted with `Origin::root` since we
-				// only allow for tranche tokens to be registered through the pools pallet.
-				let asset_id = CurrencyId::Tranche(42, [42u8; 16]);
-				assert_noop!(
-					orml_asset_registry::Pallet::<T>::register_asset(
-						<T as frame_system::Config>::RuntimeOrigin::root(),
-						meta,
-						Some(asset_id)
-					),
-					BadOrigin
-				);
-			});
-		}
-	}
-
-<<<<<<< HEAD
-	mod currency_id_convert {
-		use super::*;
-
-		#[test_runtimes([centrifuge])]
-		fn convert_cfg<T: Runtime + FudgeSupport>() {
-			let mut env = FudgeEnv::<T>::default();
-
-			assert_eq!(parachains::polkadot::centrifuge::CFG_KEY, &[0, 1]);
-
-			env.parachain_state_mut(|| {
-				// The way CFG is represented relative within the Centrifuge runtime
-				let cfg_location_inner: Location =
-					Location::new(0, general_key(parachains::polkadot::centrifuge::CFG_KEY));
-
-				register_cfg::<T>(T::FudgeHandle::PARA_ID);
-
-				assert_eq!(
-					<CurrencyIdConvert as C1<_, _>>::convert(cfg_location_inner),
-					Some(CurrencyId::Native),
-				);
-
-				// The canonical way CFG is represented out in the wild
-				let cfg_location_canonical: Location = Location::new(
-					1,
-					[
-						Parachain(parachains::polkadot::centrifuge::ID),
-						general_key(parachains::polkadot::centrifuge::CFG_KEY),
-					],
-				);
-=======
-				let after_transfer_alice =
-					orml_tokens::Pallet::<T>::free_balance(DOT_ASSET_ID, &Keyring::Alice.id());
-				let after_transfer_charlie =
-					orml_tokens::Pallet::<T>::free_balance(DOT_ASSET_ID, &Keyring::Charlie.id());
->>>>>>> 3b6a8c98
-
-				assert_eq!(
-					<CurrencyIdConvert as C2<_, _>>::convert(CurrencyId::Native),
-					Some(cfg_location_canonical)
-				)
-			});
-		}
-
-		/// Verify that even with CFG registered in the AssetRegistry with a XCM
-		/// v2 Location, that `CurrencyIdConvert` can look it up given an
-		/// identical location in XCM v3.
-		#[test_runtimes([centrifuge])]
-		fn convert_cfg_xcm_v2<T: Runtime + FudgeSupport>() {
-			let mut env = FudgeEnv::<T>::default();
-
-<<<<<<< HEAD
-			assert_eq!(parachains::polkadot::centrifuge::CFG_KEY, &[0, 1]);
-
-			env.parachain_state_mut(|| {
-				// Registered as xcm v2
-				register_cfg_v2::<T>();
-
-				// The way CFG is represented relative within the Centrifuge runtime in xcm v3
-				let cfg_location_inner: Location =
-					Location::new(0, general_key(parachains::polkadot::centrifuge::CFG_KEY));
-
-				assert_eq!(
-					<CurrencyIdConvert as C1<_, _>>::convert(cfg_location_inner),
-					Some(CurrencyId::Native),
-				);
-
-				// The canonical way CFG is represented out in the wild
-				let cfg_location_canonical: Location = Location::new(
-					1,
-					[
-						Parachain(parachains::polkadot::centrifuge::ID),
-						general_key(parachains::polkadot::centrifuge::CFG_KEY),
-					],
-				);
-=======
-				let after_transfer_alice =
-					orml_tokens::Pallet::<T>::free_balance(DOT_ASSET_ID, &Keyring::Alice.id());
-				let after_transfer_bob =
-					orml_tokens::Pallet::<T>::free_balance(DOT_ASSET_ID, &Keyring::Bob.id());
-				let after_transfer_charlie =
-					orml_tokens::Pallet::<T>::free_balance(DOT_ASSET_ID, &Keyring::Charlie.id());
->>>>>>> 3b6a8c98
-
-				assert_eq!(
-					<CurrencyIdConvert as C2<_, _>>::convert(CurrencyId::Native),
-					Some(cfg_location_canonical)
-				)
-			});
-		}
-
-		/// Verify that a registered token that is NOT XCM transferable is
-		/// filtered out by CurrencyIdConvert as expected.
-		#[test_runtimes([centrifuge])]
-		fn convert_no_xcm_token<T: Runtime + FudgeSupport>() {
-			let mut env = FudgeEnv::<T>::default();
-
-			env.parachain_state_mut(|| {
-				register_no_xcm_token::<T>();
-
-				assert_eq!(
-					<CurrencyIdConvert as C2<_, _>>::convert(NO_XCM_ASSET_ID),
-					None
-				)
-			});
-		}
-
-		#[test_runtimes([centrifuge])]
-		fn convert_dot<T: Runtime + FudgeSupport>() {
-			let mut env = FudgeEnv::<T>::default();
-
-			let dot_location: Location = Location::parent();
-
-			env.parachain_state_mut(|| {
-				register_dot::<T>();
-
-				assert_eq!(
-					<CurrencyIdConvert as C1<_, _>>::convert(dot_location.clone()),
-					Some(DOT_ASSET_ID),
-				);
-
-				assert_eq!(
-					<CurrencyIdConvert as C2<_, _>>::convert(DOT_ASSET_ID),
-					Some(dot_location)
-				)
-			});
-		}
-
-		#[test_runtimes([centrifuge])]
-		fn convert_unknown_multilocation<T: Runtime + FudgeSupport>() {
-			let mut env = FudgeEnv::<T>::default();
-
-			let unknown_location: Location = Location::new(
-				1,
-				[
-					Parachain(T::FudgeHandle::PARA_ID),
-					general_key([42].as_ref()),
-				],
-			);
-
-			env.parachain_state_mut(|| {
-				assert!(<CurrencyIdConvert as C1<_, _>>::convert(unknown_location).is_none());
-			});
-		}
-
-		#[test_runtimes([centrifuge])]
-		fn convert_unsupported_currency<T: Runtime + FudgeSupport>() {
-			let mut env = FudgeEnv::<T>::default();
-
-			env.parachain_state_mut(|| {
-				assert_eq!(
-					<CurrencyIdConvert as C2<_, _>>::convert(CurrencyId::Tranche(
-						0,
-						[0, 1, 2, 3, 4, 5, 6, 7, 8, 9, 10, 11, 12, 13, 14, 15]
-					)),
-					None
-				)
-			});
-		}
-	}
-
-	mod restricted_transfers {
-		use cfg_types::tokens::{CurrencyId::Native, FilterCurrency};
-
-		use super::*;
-		use crate::generic::envs::runtime_env::RuntimeEnv;
-
-		const TRANSFER_AMOUNT: u128 = 10;
-
-		fn xcm_location() -> VersionedLocation {
-			VersionedLocation::V4(Location::new(
-				1,
-				AccountId32 {
-					id: Keyring::Alice.into(),
-					network: None,
-				},
-			))
-		}
-
-		fn allowed_xcm_location() -> RestrictedTransferLocation {
-			RestrictedTransferLocation::Xcm(Box::new(xcm_location()))
-		}
-
-		fn add_allowance<T: Runtime>(
-			account: Keyring,
-			asset: CurrencyId,
-			location: RestrictedTransferLocation,
-		) {
-			assert_ok!(
-				pallet_transfer_allowlist::Pallet::<T>::add_transfer_allowance(
-					RawOrigin::Signed(account.into()).into(),
-					FilterCurrency::Specific(asset),
-					location
-				)
-			);
-		}
-
-		#[test_runtimes([centrifuge])]
-		fn restrict_cfg_extrinsic<T: Runtime>() {
-			let mut env = RuntimeEnv::<T>::from_parachain_storage(
-				Genesis::default()
-					.add(genesis::balances::<T>(cfg(TRANSFER_AMOUNT + 10)))
-					.add(orml_tokens::GenesisConfig::<T> {
-						balances: vec![(
-							Keyring::Alice.to_account_id(),
-							USDC,
-							T::ExistentialDeposit::get() + usdc(TRANSFER_AMOUNT),
-						)],
-					})
-					.storage(),
-			);
-
-			let (pre_transfer_alice, pre_transfer_bob, pre_transfer_charlie) = env
-				.parachain_state_mut(|| {
-					// NOTE: The para-id is not relevant here
-					register_cfg::<T>(2031);
-
-					assert_ok!(
-						pallet_transfer_allowlist::Pallet::<T>::add_transfer_allowance(
-							RawOrigin::Signed(Keyring::Alice.into()).into(),
-							FilterCurrency::All,
-							RestrictedTransferLocation::Local(Keyring::Bob.to_account_id())
-						)
-					);
-
-					(
-						pallet_balances::Pallet::<T>::free_balance(&Keyring::Alice.to_account_id()),
-						pallet_balances::Pallet::<T>::free_balance(&Keyring::Bob.to_account_id()),
-						pallet_balances::Pallet::<T>::free_balance(
-							&Keyring::Charlie.to_account_id(),
-						),
-					)
-				});
-
-			let call = pallet_balances::Call::<T>::transfer_allow_death {
-				dest: Keyring::Charlie.into(),
-				value: cfg(TRANSFER_AMOUNT),
-			};
-			env.submit_now(Keyring::Alice, call).unwrap();
-
-			let call = pallet_balances::Call::<T>::transfer_allow_death {
-				dest: Keyring::Bob.into(),
-				value: cfg(TRANSFER_AMOUNT),
-			};
-			let fee = env.submit_now(Keyring::Alice, call).unwrap();
-
-			// Restrict also CFG local
-			env.parachain_state(|| {
-				let after_transfer_alice =
-					pallet_balances::Pallet::<T>::free_balance(&Keyring::Alice.to_account_id());
-				let after_transfer_bob =
-					pallet_balances::Pallet::<T>::free_balance(&Keyring::Bob.to_account_id());
-				let after_transfer_charlie =
-					pallet_balances::Pallet::<T>::free_balance(&Keyring::Charlie.to_account_id());
-
-				assert_eq!(
-					after_transfer_alice,
-					pre_transfer_alice - cfg(TRANSFER_AMOUNT) - 2 * fee
-				);
-				assert_eq!(after_transfer_bob, pre_transfer_bob + cfg(TRANSFER_AMOUNT));
-				assert_eq!(after_transfer_charlie, pre_transfer_charlie);
-			});
-		}
-
-		#[test_runtimes([centrifuge])]
-		fn restrict_all<T: Runtime>() {
-			let mut env = RuntimeEnv::<T>::from_parachain_storage(
-				Genesis::default()
-					.add(genesis::balances::<T>(cfg(TRANSFER_AMOUNT + 10)))
-					.add(orml_tokens::GenesisConfig::<T> {
-						balances: vec![(
-							Keyring::Alice.to_account_id(),
-							USDC,
-							T::ExistentialDeposit::get() + usdc(TRANSFER_AMOUNT),
-						)],
-					})
-					.storage(),
-			);
-
-			// Set allowance
-			env.parachain_state_mut(|| {
-				assert_ok!(
-					pallet_transfer_allowlist::Pallet::<T>::add_transfer_allowance(
-						RawOrigin::Signed(Keyring::Alice.into()).into(),
-						FilterCurrency::All,
-						RestrictedTransferLocation::Local(Keyring::Bob.to_account_id())
-					)
-				);
-			});
-
-			// Restrict USDC local
-			env.parachain_state_mut(|| {
-				register_usdc::<T>(1000);
-
-				let pre_transfer_alice =
-					orml_tokens::Pallet::<T>::free_balance(USDC, &Keyring::Alice.to_account_id());
-				let pre_transfer_bob =
-					orml_tokens::Pallet::<T>::free_balance(USDC, &Keyring::Bob.to_account_id());
-				let pre_transfer_charlie =
-					orml_tokens::Pallet::<T>::free_balance(USDC, &Keyring::Charlie.to_account_id());
-
-				assert_noop!(
-					pallet_restricted_tokens::Pallet::<T>::transfer(
-						RawOrigin::Signed(Keyring::Alice.into()).into(),
-						Keyring::Charlie.into(),
-						USDC,
-						lp_eth_usdc(TRANSFER_AMOUNT)
-					),
-					pallet_restricted_tokens::Error::<T>::PreConditionsNotMet
-				);
-
-				let after_transfer_alice =
-					orml_tokens::Pallet::<T>::free_balance(USDC, &Keyring::Alice.to_account_id());
-				let after_transfer_charlie =
-					orml_tokens::Pallet::<T>::free_balance(USDC, &Keyring::Charlie.to_account_id());
-
-				assert_eq!(after_transfer_alice, pre_transfer_alice);
-				assert_eq!(after_transfer_charlie, pre_transfer_charlie);
-
-				assert_ok!(pallet_restricted_tokens::Pallet::<T>::transfer(
-					RawOrigin::Signed(Keyring::Alice.into()).into(),
-					Keyring::Bob.into(),
-					USDC,
-					usdc(TRANSFER_AMOUNT)
-				),);
-
-				let after_transfer_alice =
-					orml_tokens::Pallet::<T>::free_balance(USDC, &Keyring::Alice.to_account_id());
-				let after_transfer_bob =
-					orml_tokens::Pallet::<T>::free_balance(USDC, &Keyring::Bob.to_account_id());
-				let after_transfer_charlie =
-					orml_tokens::Pallet::<T>::free_balance(USDC, &Keyring::Charlie.to_account_id());
-
-				assert_eq!(
-					after_transfer_alice,
-					pre_transfer_alice - usdc(TRANSFER_AMOUNT)
-				);
-				assert_eq!(after_transfer_bob, pre_transfer_bob + usdc(TRANSFER_AMOUNT));
-				assert_eq!(after_transfer_charlie, pre_transfer_charlie);
-			});
-
-			// Restrict also CFG local
-			env.parachain_state_mut(|| {
-				// NOTE: The para-id is not relevant here
-				register_cfg::<T>(2031);
-
-				let pre_transfer_alice =
-					pallet_balances::Pallet::<T>::free_balance(&Keyring::Alice.to_account_id());
-				let pre_transfer_bob =
-					pallet_balances::Pallet::<T>::free_balance(&Keyring::Bob.to_account_id());
-				let pre_transfer_charlie =
-					pallet_balances::Pallet::<T>::free_balance(&Keyring::Charlie.to_account_id());
-
-				assert_noop!(
-					pallet_restricted_tokens::Pallet::<T>::transfer(
-						RawOrigin::Signed(Keyring::Alice.into()).into(),
-						Keyring::Charlie.into(),
-						Native,
-						cfg(TRANSFER_AMOUNT)
-					),
-					pallet_restricted_tokens::Error::<T>::PreConditionsNotMet
-				);
-
-				let after_transfer_alice =
-					pallet_balances::Pallet::<T>::free_balance(&Keyring::Alice.to_account_id());
-				let after_transfer_charlie =
-					pallet_balances::Pallet::<T>::free_balance(&Keyring::Charlie.to_account_id());
-
-				assert_eq!(after_transfer_alice, pre_transfer_alice);
-				assert_eq!(after_transfer_charlie, pre_transfer_charlie);
-
-				assert_ok!(pallet_restricted_tokens::Pallet::<T>::transfer(
-					RawOrigin::Signed(Keyring::Alice.into()).into(),
-					Keyring::Bob.into(),
-					Native,
-					cfg(TRANSFER_AMOUNT)
-				),);
-
-				let after_transfer_alice =
-					pallet_balances::Pallet::<T>::free_balance(&Keyring::Alice.to_account_id());
-				let after_transfer_bob =
-					pallet_balances::Pallet::<T>::free_balance(&Keyring::Bob.to_account_id());
-				let after_transfer_charlie =
-					pallet_balances::Pallet::<T>::free_balance(&Keyring::Charlie.to_account_id());
-
-				assert_eq!(
-					after_transfer_alice,
-					pre_transfer_alice - cfg(TRANSFER_AMOUNT)
-				);
-				assert_eq!(after_transfer_bob, pre_transfer_bob + cfg(TRANSFER_AMOUNT));
-				assert_eq!(after_transfer_charlie, pre_transfer_charlie);
-			});
-		}
-
-		#[test_runtimes([centrifuge])]
-		fn restrict_lp_eth_usdc_transfer<T: Runtime>() {
-			let mut env = RuntimeEnv::<T>::from_parachain_storage(
-				Genesis::default()
-					.add(genesis::balances::<T>(cfg(10)))
-					.add(orml_tokens::GenesisConfig::<T> {
-						balances: vec![(
-							Keyring::Alice.to_account_id(),
-							LP_ETH_USDC,
-							T::ExistentialDeposit::get() + lp_eth_usdc(TRANSFER_AMOUNT),
-						)],
-					})
-					.storage(),
-			);
-
-			env.parachain_state_mut(|| {
-				register_lp_eth_usdc::<T>();
-
-				let pre_transfer_alice = orml_tokens::Pallet::<T>::free_balance(
-					LP_ETH_USDC,
-					&Keyring::Alice.to_account_id(),
-				);
-				let pre_transfer_bob = orml_tokens::Pallet::<T>::free_balance(
-					LP_ETH_USDC,
-					&Keyring::Bob.to_account_id(),
-				);
-				let pre_transfer_charlie = orml_tokens::Pallet::<T>::free_balance(
-					LP_ETH_USDC,
-					&Keyring::Charlie.to_account_id(),
-				);
-
-				add_allowance::<T>(
-					Keyring::Alice,
-					LP_ETH_USDC,
-					RestrictedTransferLocation::Local(Keyring::Bob.to_account_id()),
-				);
-
-				assert_noop!(
-					pallet_restricted_tokens::Pallet::<T>::transfer(
-						RawOrigin::Signed(Keyring::Alice.into()).into(),
-						Keyring::Charlie.into(),
-						LP_ETH_USDC,
-						lp_eth_usdc(TRANSFER_AMOUNT)
-					),
-					pallet_restricted_tokens::Error::<T>::PreConditionsNotMet
-				);
-
-				let after_transfer_alice = orml_tokens::Pallet::<T>::free_balance(
-					LP_ETH_USDC,
-					&Keyring::Alice.to_account_id(),
-				);
-				let after_transfer_charlie = orml_tokens::Pallet::<T>::free_balance(
-					LP_ETH_USDC,
-					&Keyring::Charlie.to_account_id(),
-				);
-
-				assert_eq!(after_transfer_alice, pre_transfer_alice);
-				assert_eq!(after_transfer_charlie, pre_transfer_charlie);
-
-				assert_ok!(pallet_restricted_tokens::Pallet::<T>::transfer(
-					RawOrigin::Signed(Keyring::Alice.into()).into(),
-					Keyring::Bob.into(),
-					LP_ETH_USDC,
-					lp_eth_usdc(TRANSFER_AMOUNT)
-				),);
-
-				let after_transfer_alice = orml_tokens::Pallet::<T>::free_balance(
-					LP_ETH_USDC,
-					&Keyring::Alice.to_account_id(),
-				);
-				let after_transfer_bob = orml_tokens::Pallet::<T>::free_balance(
-					LP_ETH_USDC,
-					&Keyring::Bob.to_account_id(),
-				);
-				let after_transfer_charlie = orml_tokens::Pallet::<T>::free_balance(
-					LP_ETH_USDC,
-					&Keyring::Charlie.to_account_id(),
-				);
-
-				assert_eq!(
-					after_transfer_alice,
-					pre_transfer_alice - lp_eth_usdc(TRANSFER_AMOUNT)
-				);
-				assert_eq!(
-					after_transfer_bob,
-					pre_transfer_bob + lp_eth_usdc(TRANSFER_AMOUNT)
-				);
-				assert_eq!(after_transfer_charlie, pre_transfer_charlie);
-			});
-		}
-
-		#[test_runtimes([centrifuge])]
-		fn restrict_lp_eth_usdc_lp_transfer<T: Runtime + FudgeSupport>() {
-			let mut env = FudgeEnv::<T>::from_parachain_storage(
-				Genesis::default()
-					.add(genesis::balances::<T>(cfg(10)))
-					.add(orml_tokens::GenesisConfig::<T> {
-						balances: vec![(
-							Keyring::Alice.to_account_id(),
-							LP_ETH_USDC,
-							T::ExistentialDeposit::get() + lp_eth_usdc(TRANSFER_AMOUNT),
-						)],
-					})
-					.storage(),
-			);
-
-			env.parachain_state_mut(|| {
-				register_usdc::<T>(T::FudgeHandle::SIBLING_ID);
-				register_lp_eth_usdc::<T>();
-
-				assert_ok!(orml_tokens::Pallet::<T>::set_balance(
-					<T as frame_system::Config>::RuntimeOrigin::root(),
-					<T as pallet_liquidity_pools_gateway::Config>::Sender::get().into(),
-					USDC,
-					usdc(1_000),
-					0,
-				));
-
-				let router = DomainRouter::EthereumXCM(EthereumXCMRouter::<T> {
-					router: XCMRouter {
-						xcm_domain: XcmDomain {
-							location: Box::new(
-								Location::new(1, Parachain(T::FudgeHandle::SIBLING_ID)).into(),
-							),
-							ethereum_xcm_transact_call_index: BoundedVec::truncate_from(vec![
-								38, 0,
-							]),
-							contract_address: H160::from_low_u64_be(11),
-							max_gas_limit: 700_000,
-							transact_required_weight_at_most: Default::default(),
-							overall_weight: Default::default(),
-							fee_currency: USDC,
-							fee_amount: usdc(1),
-						},
-						_marker: Default::default(),
-					},
-					_marker: Default::default(),
-				});
-
-<<<<<<< HEAD
-				assert_ok!(
-					pallet_liquidity_pools_gateway::Pallet::<T>::set_domain_router(
-						<T as frame_system::Config>::RuntimeOrigin::root(),
-						Domain::EVM(1),
-						router,
-					)
-				);
-=======
-			env.sibling_state_mut(|| {
-				assert_ok!(pallet_balances::Pallet::<T>::force_set_balance(
-					<T as frame_system::Config>::RuntimeOrigin::root(),
-					Keyring::Alice.id().into(),
-					transfer_amount * 2,
-				));
->>>>>>> 3b6a8c98
-
-				let receiver = H160::from_slice(
-					&<sp_runtime::AccountId32 as AsRef<[u8; 32]>>::as_ref(
-						&Keyring::Charlie.to_account_id(),
-					)[0..20],
-				);
-
-				let domain_address = DomainAddress::EVM(1, receiver.into());
-
-				add_allowance::<T>(
-					Keyring::Alice,
-					LP_ETH_USDC,
-					RestrictedTransferLocation::Address(domain_address.clone()),
-				);
-
-				assert_noop!(
-					pallet_liquidity_pools::Pallet::<T>::transfer(
-						RawOrigin::Signed(Keyring::Alice.into()).into(),
-						LP_ETH_USDC,
-						DomainAddress::EVM(1, [1u8; 20]),
-						lp_eth_usdc(TRANSFER_AMOUNT),
-					),
-					pallet_transfer_allowlist::Error::<T>::NoAllowanceForDestination
-				);
-
-				let total_issuance_pre = orml_tokens::Pallet::<T>::total_issuance(LP_ETH_USDC);
-
-				assert_ok!(pallet_liquidity_pools::Pallet::<T>::transfer(
-					RawOrigin::Signed(Keyring::Alice.into()).into(),
-					LP_ETH_USDC,
-					domain_address,
-					lp_eth_usdc(TRANSFER_AMOUNT),
-				));
-
-				assert_eq!(
-					orml_tokens::Pallet::<T>::total_issuance(LP_ETH_USDC),
-					total_issuance_pre - lp_eth_usdc(TRANSFER_AMOUNT),
-				);
-			});
-		}
-
-		#[test_runtimes([centrifuge])]
-		fn restrict_usdc_transfer<T: Runtime>() {
-			let mut env = RuntimeEnv::<T>::from_parachain_storage(
-				Genesis::default()
-					.add(genesis::balances::<T>(cfg(10)))
-					.add(orml_tokens::GenesisConfig::<T> {
-						balances: vec![(
-							Keyring::Alice.to_account_id(),
-							USDC,
-							T::ExistentialDeposit::get() + usdc(TRANSFER_AMOUNT),
-						)],
-					})
-					.storage(),
-			);
-
-			env.parachain_state_mut(|| {
-				register_usdc::<T>(1000);
-
-				let pre_transfer_alice =
-					orml_tokens::Pallet::<T>::free_balance(USDC, &Keyring::Alice.to_account_id());
-				let pre_transfer_bob =
-					orml_tokens::Pallet::<T>::free_balance(USDC, &Keyring::Bob.to_account_id());
-				let pre_transfer_charlie =
-					orml_tokens::Pallet::<T>::free_balance(USDC, &Keyring::Charlie.to_account_id());
-
-				add_allowance::<T>(
-					Keyring::Alice,
-					USDC,
-					RestrictedTransferLocation::Local(Keyring::Bob.to_account_id()),
-				);
-
-				assert_noop!(
-					pallet_restricted_tokens::Pallet::<T>::transfer(
-						RawOrigin::Signed(Keyring::Alice.into()).into(),
-						Keyring::Charlie.into(),
-						USDC,
-						lp_eth_usdc(TRANSFER_AMOUNT)
-					),
-					pallet_restricted_tokens::Error::<T>::PreConditionsNotMet
-				);
-
-				let after_transfer_alice =
-					orml_tokens::Pallet::<T>::free_balance(USDC, &Keyring::Alice.to_account_id());
-				let after_transfer_charlie =
-					orml_tokens::Pallet::<T>::free_balance(USDC, &Keyring::Charlie.to_account_id());
-
-				assert_eq!(after_transfer_alice, pre_transfer_alice);
-				assert_eq!(after_transfer_charlie, pre_transfer_charlie);
-
-				assert_ok!(pallet_restricted_tokens::Pallet::<T>::transfer(
-					RawOrigin::Signed(Keyring::Alice.into()).into(),
-					Keyring::Bob.into(),
-					USDC,
-					usdc(TRANSFER_AMOUNT)
-				),);
-
-				let after_transfer_alice =
-					orml_tokens::Pallet::<T>::free_balance(USDC, &Keyring::Alice.to_account_id());
-				let after_transfer_bob =
-					orml_tokens::Pallet::<T>::free_balance(USDC, &Keyring::Bob.to_account_id());
-				let after_transfer_charlie =
-					orml_tokens::Pallet::<T>::free_balance(USDC, &Keyring::Charlie.to_account_id());
 
 				assert_eq!(
 					after_transfer_alice,
@@ -7891,34 +6335,6 @@
 						)))
 					)
 				);
-<<<<<<< HEAD
-=======
-			});
-		}
-
-		#[test_runtimes(all)]
-		fn xtokens_transfer_multiasset<T: Runtime + FudgeSupport>() {
-			let mut env = FudgeEnv::<T>::default();
-
-			let tranche_currency = CurrencyId::Tranche(401, [0; 16]);
-			let tranche_id =
-				WeakBoundedVec::<u8, ConstU32<32>>::force_from(tranche_currency.encode(), None);
-			let tranche_location = Location::new(
-				1,
-				[
-					Parachain(123),
-					PalletInstance(42),
-					GeneralKey {
-						length: tranche_id.len() as u8,
-						data: vec_to_fixed_array(tranche_id),
-					},
-				],
-			);
-			let tranche_asset = VersionedAsset::from(Asset::from((
-				AssetId(tranche_location),
-				Fungibility::Fungible(42),
-			)));
->>>>>>> 3b6a8c98
 
 				assert_noop!(
 					pallet_restricted_xtokens::Pallet::<T>::transfer(
@@ -7972,7 +6388,7 @@
 					.add(genesis::balances::<T>(cfg(10)))
 					.add(orml_tokens::GenesisConfig::<T> {
 						balances: vec![(
-							Keyring::Alice.to_account_id(),
+							Keyring::Alice.id(),
 							DOT_ASSET_ID,
 							T::ExistentialDeposit::get() + dot(TRANSFER_AMOUNT),
 						)],
@@ -7980,27 +6396,20 @@
 					.storage(),
 			);
 
-<<<<<<< HEAD
 			env.parachain_state_mut(|| {
 				register_dot::<T>();
 
-				let pre_transfer_alice = orml_tokens::Pallet::<T>::free_balance(
-					DOT_ASSET_ID,
-					&Keyring::Alice.to_account_id(),
-				);
-				let pre_transfer_bob = orml_tokens::Pallet::<T>::free_balance(
-					DOT_ASSET_ID,
-					&Keyring::Bob.to_account_id(),
-				);
-				let pre_transfer_charlie = orml_tokens::Pallet::<T>::free_balance(
-					DOT_ASSET_ID,
-					&Keyring::Charlie.to_account_id(),
-				);
+				let pre_transfer_alice =
+					orml_tokens::Pallet::<T>::free_balance(DOT_ASSET_ID, &Keyring::Alice.id());
+				let pre_transfer_bob =
+					orml_tokens::Pallet::<T>::free_balance(DOT_ASSET_ID, &Keyring::Bob.id());
+				let pre_transfer_charlie =
+					orml_tokens::Pallet::<T>::free_balance(DOT_ASSET_ID, &Keyring::Charlie.id());
 
 				add_allowance::<T>(
 					Keyring::Alice,
 					DOT_ASSET_ID,
-					RestrictedTransferLocation::Local(Keyring::Bob.to_account_id()),
+					RestrictedTransferLocation::Local(Keyring::Bob.id()),
 				);
 
 				assert_noop!(
@@ -8013,14 +6422,10 @@
 					pallet_restricted_tokens::Error::<T>::PreConditionsNotMet
 				);
 
-				let after_transfer_alice = orml_tokens::Pallet::<T>::free_balance(
-					DOT_ASSET_ID,
-					&Keyring::Alice.to_account_id(),
-				);
-				let after_transfer_charlie = orml_tokens::Pallet::<T>::free_balance(
-					DOT_ASSET_ID,
-					&Keyring::Charlie.to_account_id(),
-				);
+				let after_transfer_alice =
+					orml_tokens::Pallet::<T>::free_balance(DOT_ASSET_ID, &Keyring::Alice.id());
+				let after_transfer_charlie =
+					orml_tokens::Pallet::<T>::free_balance(DOT_ASSET_ID, &Keyring::Charlie.id());
 
 				assert_eq!(after_transfer_alice, pre_transfer_alice);
 				assert_eq!(after_transfer_charlie, pre_transfer_charlie);
@@ -8032,18 +6437,12 @@
 					dot(TRANSFER_AMOUNT)
 				),);
 
-				let after_transfer_alice = orml_tokens::Pallet::<T>::free_balance(
-					DOT_ASSET_ID,
-					&Keyring::Alice.to_account_id(),
-				);
-				let after_transfer_bob = orml_tokens::Pallet::<T>::free_balance(
-					DOT_ASSET_ID,
-					&Keyring::Bob.to_account_id(),
-				);
-				let after_transfer_charlie = orml_tokens::Pallet::<T>::free_balance(
-					DOT_ASSET_ID,
-					&Keyring::Charlie.to_account_id(),
-				);
+				let after_transfer_alice =
+					orml_tokens::Pallet::<T>::free_balance(DOT_ASSET_ID, &Keyring::Alice.id());
+				let after_transfer_bob =
+					orml_tokens::Pallet::<T>::free_balance(DOT_ASSET_ID, &Keyring::Bob.id());
+				let after_transfer_charlie =
+					orml_tokens::Pallet::<T>::free_balance(DOT_ASSET_ID, &Keyring::Charlie.id());
 
 				assert_eq!(
 					after_transfer_alice,
@@ -8060,21 +6459,6 @@
 				Genesis::default()
 					.add(genesis::balances::<T>(cfg(10)))
 					.storage(),
-=======
-			let tranche_currency = CurrencyId::Tranche(401, [0; 16]);
-			let tranche_id =
-				WeakBoundedVec::<u8, ConstU32<32>>::force_from(tranche_currency.encode(), None);
-			let tranche_location = Location::new(
-				1,
-				[
-					Parachain(123),
-					PalletInstance(42),
-					GeneralKey {
-						length: tranche_id.len() as u8,
-						data: vec_to_fixed_array(tranche_id),
-					},
-				],
->>>>>>> 3b6a8c98
 			);
 
 			transfer_dot_from_relay_chain(&mut env);
