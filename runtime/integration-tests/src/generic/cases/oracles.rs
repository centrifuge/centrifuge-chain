// Copyright 2021 Centrifuge Foundation (centrifuge.io).
//
// This file is part of the Centrifuge chain project.
// Centrifuge is free software: you can redistribute it and/or modify
// it under the terms of the GNU General Public License as published by
// the Free Software Foundation, either version 3 of the License, or
// (at your option) any later version (see http://www.gnu.org/licenses).
// Centrifuge is distributed in the hope that it will be useful,
// but WITHOUT ANY WARRANTY; without even the implied warranty of
// MERCHANTABILITY or FITNESS FOR A PARTICULAR PURPOSE.  See the
// GNU General Public License for more details.

//! Testing setups around our oracles

mod ratio_provider {
	use cfg_traits::ValueProvider;
	use cfg_types::{
		fixed_point::Ratio,
		oracles::OracleKey,
		tokens::{CrossChainTransferability, CurrencyId, CustomMetadata, LocalAssetId},
	};
	use frame_support::traits::OriginTrait;
	use runtime_common::oracle::Feeder;
	use sp_runtime::{traits::One, FixedPointNumber};

<<<<<<< HEAD
	use crate::{
		generic::{
			config::Runtime,
			env::Env,
			envs::runtime_env::RuntimeEnv,
			utils::currency::{register_currency, CurrencyInfo},
		},
		test_for_runtimes,
=======
	use crate::generic::{
		config::Runtime,
		env::Env,
		envs::runtime_env::RuntimeEnv,
		utils::currency::{register_currency, CurrencyInfo, CONST_DEFAULT_CUSTOM},
>>>>>>> 6e50915a
	};

	pub struct OtherLocal;
	impl CurrencyInfo for OtherLocal {
		fn id(&self) -> CurrencyId {
			CurrencyId::LocalAsset(LocalAssetId(2))
		}

		fn custom(&self) -> CustomMetadata {
			CustomMetadata {
				pool_currency: true,
				transferability: CrossChainTransferability::None,
				..Default::default()
			}
		}
	}

	pub struct LocalUSDC;
	impl CurrencyInfo for LocalUSDC {
		fn id(&self) -> CurrencyId {
			CurrencyId::LocalAsset(LocalAssetId(1))
		}

		fn custom(&self) -> CustomMetadata {
			CustomMetadata {
				pool_currency: true,
				transferability: CrossChainTransferability::None,
				..Default::default()
			}
		}
	}

	pub struct DomainUSDC;
	impl CurrencyInfo for DomainUSDC {
		fn id(&self) -> CurrencyId {
			CurrencyId::ForeignAsset(100_001)
		}

		fn custom(&self) -> CustomMetadata {
			CustomMetadata {
				pool_currency: true,
				transferability: CrossChainTransferability::LiquidityPools,
				local_representation: Some(LocalAssetId(1)),
				..Default::default()
			}
		}
	}

	fn feeder<T: Runtime>() -> Feeder<T::RuntimeOriginExt> {
		pallet_order_book::MarketFeederId::<T>::get().unwrap()
	}

	fn get_rate_with<T: Runtime>(
		key: (CurrencyId, CurrencyId),
		setup: impl FnOnce(),
	) -> Option<Ratio> {
		let mut env = RuntimeEnv::<T>::default();

		env.parachain_state_mut(|| {
			register_currency::<T>(LocalUSDC, |_| {});
			register_currency::<T>(DomainUSDC, |_| {});
			register_currency::<T>(OtherLocal, |_| {});

			pallet_order_book::Pallet::<T>::set_market_feeder(
				T::RuntimeOriginExt::root(),
				Feeder::<T::RuntimeOriginExt>::root(),
			)
			.unwrap();

			setup();

			<T as pallet_order_book::Config>::RatioProvider::get(&feeder::<T>(), &key).unwrap()
		})
	}

	fn get_rate<T: Runtime>(key: (CurrencyId, CurrencyId)) -> Option<Ratio> {
		get_rate_with::<T>(key, || {})
	}

	#[test_runtimes(all)]
	fn local_to_variant<T: Runtime>() {
		assert_eq!(
			get_rate::<T>((LocalUSDC.id(), DomainUSDC.id())),
			Some(Ratio::one())
		);
	}

	#[test_runtimes(all)]
	fn variant_to_local<T: Runtime>() {
		assert_eq!(
			get_rate::<T>((DomainUSDC.id(), LocalUSDC.id())),
			Some(Ratio::one())
		);
	}

	#[test_runtimes(all)]
	fn variant_to_other_local<T: Runtime>() {
		assert_eq!(get_rate::<T>((DomainUSDC.id(), OtherLocal.id())), None);
	}

	#[test_runtimes(all)]
	fn other_local_to_variant<T: Runtime>() {
		assert_eq!(get_rate::<T>((OtherLocal.id(), DomainUSDC.id())), None);
	}

	#[test_runtimes(all)]
	fn variant_to_local_rate_set<T: Runtime>() {
		let pair = (LocalUSDC.id(), DomainUSDC.id());
		assert_eq!(
			get_rate_with::<T>(pair, || {
				pallet_oracle_feed::Pallet::<T>::feed(
					feeder::<T>().0.into(),
					OracleKey::ConversionRatio(pair.1, pair.0),
					Ratio::checked_from_rational(1, 5).unwrap(),
				)
				.unwrap();
			}),
			Some(Ratio::one())
		);
	}

	#[test_runtimes(all)]
	fn local_to_variant_rate_set<T: Runtime>() {
		let pair = (LocalUSDC.id(), DomainUSDC.id());
		assert_eq!(
			get_rate_with::<T>(pair, || {
				pallet_oracle_feed::Pallet::<T>::feed(
					feeder::<T>().0.into(),
					OracleKey::ConversionRatio(pair.0, pair.1),
					Ratio::checked_from_rational(1, 5).unwrap(),
				)
				.unwrap();
			}),
			Some(Ratio::one())
		);
	}
}<|MERGE_RESOLUTION|>--- conflicted
+++ resolved
@@ -23,22 +23,11 @@
 	use runtime_common::oracle::Feeder;
 	use sp_runtime::{traits::One, FixedPointNumber};
 
-<<<<<<< HEAD
-	use crate::{
-		generic::{
-			config::Runtime,
-			env::Env,
-			envs::runtime_env::RuntimeEnv,
-			utils::currency::{register_currency, CurrencyInfo},
-		},
-		test_for_runtimes,
-=======
 	use crate::generic::{
 		config::Runtime,
 		env::Env,
 		envs::runtime_env::RuntimeEnv,
-		utils::currency::{register_currency, CurrencyInfo, CONST_DEFAULT_CUSTOM},
->>>>>>> 6e50915a
+		utils::currency::{register_currency, CurrencyInfo},
 	};
 
 	pub struct OtherLocal;
