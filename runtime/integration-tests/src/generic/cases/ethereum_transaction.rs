use cfg_primitives::CFG;
use cfg_traits::ethereum::EthereumTransactor;
use ethereum::{LegacyTransaction, TransactionAction, TransactionV2};
use frame_support::{assert_err, assert_ok};
use pallet_evm::{ExitReason, ExitSucceed};
use sp_core::{H160, U256};

use crate::generic::{
	config::Runtime,
	env::EnvEvmExtension,
	envs::runtime_env::RuntimeEnv,
	utils::{self},
};

// From: https://github.com/moonbeam-foundation/frontier/blob/moonbeam-polkadot-v1.1.0/frame/ethereum/src/tests/mod.rs#L44
//
// 	pragma solidity ^0.6.6;
// 	contract Test {
// 		function foo() external pure returns (bool) {
// 			return true;
// 		}
// 		function bar() external pure {
// 			require(false, "error_msg");
// 		}
// 	}
pub const TEST_CONTRACT_CODE: &str = "608060405234801561001057600080fd5b50610113806100206000396000f3fe6080604052348015600f57600080fd5b506004361060325760003560e01c8063c2985578146037578063febb0f7e146057575b600080fd5b603d605f565b604051808215151515815260200191505060405180910390f35b605d6068565b005b60006001905090565b600060db576040517f08c379a00000000000000000000000000000000000000000000000000000000081526004018080602001828103825260098152602001807f6572726f725f6d7367000000000000000000000000000000000000000000000081525060200191505060405180910390fd5b56fea2646970667358221220fde68a3968e0e99b16fabf9b2997a78218b32214031f8e07e2c502daf603a69e64736f6c63430006060033";

#[test_runtimes([development])]
fn call<T: Runtime>() {
	RuntimeEnv::<T>::default().state_mut(|_evm| {
		// Addresses must be high enough to not map to the precompile space.
		let creator_address = H160::from_low_u64_be(1_000_001);
		let sender_address = H160::from_low_u64_be(1_000_002);

		// From
		// https://github.com/moonbeam-foundation/frontier/blob/moonbeam-polkadot-v1.1.0/frame/ethereum/src/tests/legacy.rs#L295
		let foo = hex::decode("c2985578").unwrap();
		let bar = hex::decode("febb0f7e").unwrap();

		utils::evm::mint_balance_into_derived_account::<T>(creator_address, 1 * CFG);
		utils::evm::mint_balance_into_derived_account::<T>(sender_address, 1 * CFG);

		let contract_address = H160::from(
			utils::evm::deploy_contract::<T>(
				creator_address,
				hex::decode(TEST_CONTRACT_CODE).unwrap(),
			)
			.0,
		);

		// Executing Bar should error out since the function returns an error.
		assert_err!(
			pallet_ethereum_transaction::Pallet::<T>::call(
				sender_address,
				contract_address,
				bar.as_slice(),
				U256::zero(),
				U256::from(1),
				U256::from(0x100000),
			),
			pallet_ethereum_transaction::Error::<T>::EvmExecutionFailed,
		);

		let t_hash = TransactionV2::Legacy(LegacyTransaction {
			nonce: pallet_ethereum_transaction::Pallet::<T>::nonce(),
			gas_price: U256::from(1),
			gas_limit: U256::from(0x100000),
			action: TransactionAction::Call(contract_address),
			value: U256::zero(),
			input: foo.as_slice().into(),
			signature: pallet_ethereum_transaction::Pallet::<T>::get_transaction_signature()
				.unwrap(),
		})
		.hash();

		// Executing Foo should be OK and emit an event with the value returned by the
		// function.
		assert_ok!(pallet_ethereum_transaction::Pallet::<T>::call(
			sender_address,
			contract_address,
			foo.as_slice(),
			U256::zero(),
			U256::from(1),
			U256::from(0x100000),
		));

		utils::find_event::<T, _, _>(|e| {
			let pallet_ethereum::Event::Executed {
				from,
				to,
				transaction_hash,
				exit_reason,
				..
			} = e;

			assert_eq!(transaction_hash, t_hash);

			(from == sender_address
				&& to == contract_address
				&& transaction_hash == t_hash
				&& exit_reason == ExitReason::Succeed(ExitSucceed::Returned))
			.then_some(())
		})
		.unwrap();
	});
<<<<<<< HEAD
}

crate::test_for_runtimes!(all, call);
=======
}
>>>>>>> 6e50915a
<|MERGE_RESOLUTION|>--- conflicted
+++ resolved
@@ -103,10 +103,4 @@
 		})
 		.unwrap();
 	});
-<<<<<<< HEAD
-}
-
-crate::test_for_runtimes!(all, call);
-=======
-}
->>>>>>> 6e50915a
+}