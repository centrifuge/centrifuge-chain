--- conflicted
+++ resolved
@@ -49,11 +49,7 @@
 		env.parachain_state_mut(|| {
 			// Create a pool
 			utils::give_balance::<T>(POOL_ADMIN.id(), T::PoolDeposit::get());
-<<<<<<< HEAD
-			utils::pool::create_empty::<T>(POOL_ADMIN.id(), POOL_A, Usd6::ID);
-=======
-			utils::create_empty_pool::<T>(POOL_ADMIN.id(), POOL_A, Usd6.id());
->>>>>>> 472d1af5
+			utils::pool::create_empty::<T>(POOL_ADMIN.id(), POOL_A, Usd6::id());
 
 			// Grant permissions
 			let tranche_id = T::Api::tranche_id(POOL_A, 0).unwrap();
