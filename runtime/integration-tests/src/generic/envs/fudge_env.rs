pub mod handle;

use std::collections::HashMap;

use cfg_primitives::{Balance, BlockNumber, Nonce};
use fudge::primitives::Chain;
use handle::{FudgeHandle, ParachainClient};
use sc_client_api::HeaderBackend;
use sp_api::{ApiRef, ProvideRuntimeApi};
use sp_core::H256;
use sp_runtime::{DispatchError, Storage};

use crate::{
	generic::{
		config::Runtime,
		env::{utils, Env},
	},
	utils::accounts::Keyring,
};

/// Trait that represent a runtime with Fudge support
pub trait FudgeSupport: Runtime {
	/// Type to interact with fudge
	type FudgeHandle: FudgeHandle<Self>;
}

<<<<<<< HEAD
pub type FudgeRelayRuntime<T> = <<T as FudgeSupport>::FudgeHandle as FudgeHandle<T>>::RelayRuntime;
=======
pub type RelayRuntime<T> = <<T as FudgeSupport>::FudgeHandle as FudgeHandle<T>>::RelayRuntime;
>>>>>>> de2886f2

/// Evironment that uses fudge to interact with the runtime
pub struct FudgeEnv<T: Runtime + FudgeSupport> {
	handle: T::FudgeHandle,
	nonce_storage: HashMap<Keyring, Nonce>,
}

impl<T: Runtime + FudgeSupport> Default for FudgeEnv<T> {
	fn default() -> Self {
		Self::from_storage(Default::default(), Default::default(), Default::default())
	}
}

impl<T: Runtime + FudgeSupport> Env<T> for FudgeEnv<T> {
	fn from_parachain_storage(parachain_storage: Storage) -> Self {
		Self::from_storage(Default::default(), parachain_storage, Default::default())
	}

	fn from_storage(
		relay_storage: Storage,
		parachain_storage: Storage,
		sibling_storage: Storage,
	) -> Self {
		crate::utils::logs::init_logs();

		let mut handle = T::FudgeHandle::new(relay_storage, parachain_storage, sibling_storage);

		handle.evolve();

		Self {
			handle,
			nonce_storage: HashMap::default(),
		}
	}

	fn submit_now(
		&mut self,
		_who: Keyring,
		_call: impl Into<T::RuntimeCallExt>,
	) -> Result<Balance, DispatchError> {
		unimplemented!("FudgeEnv does not support submit_now() try submit_later()")
	}

	fn submit_later(
		&mut self,
		who: Keyring,
		call: impl Into<T::RuntimeCallExt>,
	) -> Result<(), Box<dyn std::error::Error>> {
		let nonce = *self.nonce_storage.entry(who).or_default();

		let extrinsic = self.parachain_state(|| utils::create_extrinsic::<T>(who, call, nonce));

		self.handle
			.parachain_mut()
			.append_extrinsic(extrinsic)
			.map(|_| ())?;

		self.nonce_storage.insert(who, nonce + 1);

		Ok(())
	}

	fn relay_state_mut<R>(&mut self, f: impl FnOnce() -> R) -> R {
		self.handle.relay_mut().with_mut_state(f).unwrap()
	}

	fn relay_state<R>(&self, f: impl FnOnce() -> R) -> R {
		self.handle.relay().with_state(f).unwrap()
	}

	fn parachain_state_mut<R>(&mut self, f: impl FnOnce() -> R) -> R {
		self.handle.parachain_mut().with_mut_state(f).unwrap()
	}

	fn parachain_state<R>(&self, f: impl FnOnce() -> R) -> R {
		self.handle.parachain().with_state(f).unwrap()
	}

	fn sibling_state_mut<R>(&mut self, f: impl FnOnce() -> R) -> R {
		self.handle.sibling_mut().with_mut_state(f).unwrap()
	}

	fn sibling_state<R>(&self, f: impl FnOnce() -> R) -> R {
		self.handle.sibling().with_state(f).unwrap()
	}

	fn __priv_build_block(&mut self, i: BlockNumber) {
		let current = self.parachain_state(|| frame_system::Pallet::<T>::block_number());
		if i > current + 1 {
			panic!("Jump to future blocks is unsupported in fudge (maybe you've used Blocks::BySecondsFast?)");
		}
		self.handle.evolve();
	}
}

type ApiRefOf<'a, T> = ApiRef<
	'a,
	<ParachainClient<
		<T as Runtime>::BlockExt,
		<<T as FudgeSupport>::FudgeHandle as FudgeHandle<T>>::ParachainConstructApi,
	> as sp_api::ProvideRuntimeApi<<T as Runtime>::BlockExt>>::Api,
>;

/// Specialized fudge methods
impl<T: Runtime + FudgeSupport> FudgeEnv<T> {
	pub fn chain_state_mut<R>(&mut self, chain: Chain, f: impl FnOnce() -> R) -> R {
		self.handle.with_mut_state(chain, f)
	}

	pub fn chain_state<R>(&self, chain: Chain, f: impl FnOnce() -> R) -> R {
		self.handle.with_state(chain, f)
	}

	pub fn with_api<F>(&self, exec: F)
	where
		F: FnOnce(ApiRefOf<T>, H256),
	{
		let client = self.handle.parachain().client();
		let best_hash = client.info().best_hash;
		let api = client.runtime_api();

		exec(api, best_hash);
	}
}

mod tests {
	use cfg_primitives::CFG;

	use super::*;
	use crate::generic::{env::Blocks, utils::genesis::Genesis};

	#[test_runtimes(all)]
	fn correct_nonce_for_submit_later<T: Runtime + FudgeSupport>() {
		let mut env = FudgeEnv::<T>::from_parachain_storage(
			Genesis::default()
				.add(pallet_balances::GenesisConfig::<T> {
					balances: vec![(Keyring::Alice.id(), 1 * CFG)],
				})
				.storage(),
		);

		env.submit_later(
			Keyring::Alice,
			frame_system::Call::remark { remark: vec![] },
		)
		.unwrap();

		env.submit_later(
			Keyring::Alice,
			frame_system::Call::remark { remark: vec![] },
		)
		.unwrap();

		env.pass(Blocks::ByNumber(1));

		env.submit_later(
			Keyring::Alice,
			frame_system::Call::remark { remark: vec![] },
		)
		.unwrap();
	}
}<|MERGE_RESOLUTION|>--- conflicted
+++ resolved
@@ -24,11 +24,7 @@
 	type FudgeHandle: FudgeHandle<Self>;
 }
 
-<<<<<<< HEAD
-pub type FudgeRelayRuntime<T> = <<T as FudgeSupport>::FudgeHandle as FudgeHandle<T>>::RelayRuntime;
-=======
 pub type RelayRuntime<T> = <<T as FudgeSupport>::FudgeHandle as FudgeHandle<T>>::RelayRuntime;
->>>>>>> de2886f2
 
 /// Evironment that uses fudge to interact with the runtime
 pub struct FudgeEnv<T: Runtime + FudgeSupport> {
