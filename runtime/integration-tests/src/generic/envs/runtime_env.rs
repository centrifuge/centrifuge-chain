use std::{cell::RefCell, marker::PhantomData, mem, rc::Rc};

use cfg_primitives::{AuraId, Balance, BlockNumber, Header};
use cumulus_primitives_core::PersistedValidationData;
use cumulus_primitives_parachain_inherent::ParachainInherentData;
use cumulus_test_relay_sproof_builder::RelayStateSproofBuilder;
use frame_support::{
	dispatch::GetDispatchInfo,
	inherent::{InherentData, ProvideInherent},
	storage::{transactional, TransactionOutcome},
};
use frame_system::LastRuntimeUpgradeInfo;
use parity_scale_codec::Encode;
use sp_api::runtime_decl_for_core::CoreV4;
use sp_block_builder::runtime_decl_for_block_builder::BlockBuilderV6;
use sp_consensus_aura::{Slot, AURA_ENGINE_ID};
use sp_core::{sr25519::Public, Get, H256};
use sp_runtime::{
	traits::Extrinsic,
	transaction_validity::{InvalidTransaction, TransactionValidityError},
	Digest, DigestItem, DispatchError, Storage,
};
use sp_timestamp::Timestamp;

use crate::{
	generic::{
		config::{Runtime, RuntimeKind},
		env::{utils, Env, EnvEvmExtension},
		envs::evm_env::EvmEnv,
	},
	utils::accounts::Keyring,
};

/// Environment that interact directly with the runtime,
/// without the usage of a client.
pub struct RuntimeEnv<T: Runtime> {
	parachain_ext: Rc<RefCell<sp_io::TestExternalities>>,
	sibling_ext: Rc<RefCell<sp_io::TestExternalities>>,
	pending_extrinsics: Vec<(Keyring, T::RuntimeCallExt)>,
<<<<<<< HEAD
	pending_xcm: Vec<(ParaId, Vec<u8>)>,
	evm: Rc<RefCell<EvmEnv<T>>>,
=======
>>>>>>> 6e50915a
	_config: PhantomData<T>,
}

impl<T: Runtime> Default for RuntimeEnv<T> {
	fn default() -> Self {
		Self::from_storage(Default::default(), Default::default(), Default::default())
	}
}

impl<T: Runtime> EnvEvmExtension<T> for RuntimeEnv<T> {
	type EvmEnv = EvmEnv<T>;

	fn state_mut<R>(&mut self, f: impl FnOnce(&mut Self::EvmEnv) -> R) -> R {
		self.parachain_ext
			.borrow_mut()
			.execute_with(|| f(&mut *self.evm.borrow_mut()))
	}

	fn state<R>(&self, f: impl FnOnce(&Self::EvmEnv) -> R) -> R {
		self.parachain_ext
			.borrow_mut()
			.execute_with(|| f(&*self.evm.borrow()))
	}
}

impl<T: Runtime> Env<T> for RuntimeEnv<T> {
	fn from_parachain_storage(parachain_storage: Storage) -> Self {
		Self::from_storage(Default::default(), parachain_storage, Default::default())
	}

	fn from_storage(
		_relay_storage: Storage,
		parachain_storage: Storage,
		sibling_storage: Storage,
	) -> Self {
<<<<<<< HEAD
		// Needed for the aura usage
		pallet_aura::GenesisConfig::<T> {
			authorities: vec![AuraId::from(Public([0; 32]))],
		}
		.assimilate_storage(&mut parachain_storage)
		.unwrap();

		let accounts = match T::KIND {
			RuntimeKind::Centrifuge => {
				runtime_common::evm::precompile::utils::precompile_account_genesis::<
					centrifuge_runtime::CentrifugePrecompiles,
				>()
			}
			RuntimeKind::Altair => {
				runtime_common::evm::precompile::utils::precompile_account_genesis::<
					altair_runtime::AltairPrecompiles,
				>()
			}
			RuntimeKind::Development => {
				runtime_common::evm::precompile::utils::precompile_account_genesis::<
					development_runtime::DevelopmentPrecompiles,
				>()
			}
		};

		// Precompiles need to have code-set
		pallet_evm::GenesisConfig::<T> {
			accounts,
			_marker: PhantomData::default(),
		}
		.assimilate_storage(&mut parachain_storage)
		.unwrap();

		let mut parachain_ext = sp_io::TestExternalities::new(parachain_storage);

		// NOTE: Setting the current on-chain runtime version to the latest one, to
		//       prevent running migrations
		parachain_ext.execute_with(|| {
			frame_system::LastRuntimeUpgrade::<T>::put(LastRuntimeUpgradeInfo::from(
				<T as frame_system::Config>::Version::get(),
			));
		});

		parachain_ext.execute_with(|| Self::prepare_block(1));

		// Needed for the aura usage
		pallet_aura::GenesisConfig::<T> {
			authorities: vec![AuraId::from(Public([0; 32]))],
		}
		.assimilate_storage(&mut sibling_storage)
		.unwrap();

		let mut sibling_ext = sp_io::TestExternalities::new(sibling_storage);

		sibling_ext.execute_with(|| Self::prepare_block(1));

=======
>>>>>>> 6e50915a
		Self {
			parachain_ext: Self::build_externality(parachain_storage),
			sibling_ext: Self::build_externality(sibling_storage),
			pending_extrinsics: Vec::default(),
<<<<<<< HEAD
			pending_xcm: Vec::default(),
			evm: Rc::new(RefCell::new(EvmEnv::default())),
=======
>>>>>>> 6e50915a
			_config: PhantomData,
		}
	}

	fn submit_now(
		&mut self,
		who: Keyring,
		call: impl Into<T::RuntimeCallExt>,
	) -> Result<Balance, DispatchError> {
		let call: T::RuntimeCallExt = call.into();
		let info = self.parachain_state(|| call.get_dispatch_info());

		let extrinsic = self.parachain_state(|| {
			let nonce = frame_system::Pallet::<T>::account(who.id()).nonce;
			utils::create_extrinsic::<T>(who, call, nonce)
		});
		let len = extrinsic.encoded_size();

		self.parachain_state_mut(|| {
			let res = T::Api::apply_extrinsic(extrinsic);
			// NOTE: This is our custom error that we are having in the
			//       `PreBalanceTransferExtension` SignedExtension, so we need to
			//        catch that here.
			if let Err(TransactionValidityError::Invalid(InvalidTransaction::Custom(255))) = res {
				Ok(Ok(()))
			} else {
				res
			}
			.unwrap()
		})?;

		let fee = self
			.find_event(|e| match e {
				pallet_transaction_payment::Event::TransactionFeePaid { actual_fee, .. } => {
					Some(actual_fee)
				}
				_ => None,
			})
			.unwrap_or_else(|| {
				self.parachain_state(|| {
					pallet_transaction_payment::Pallet::<T>::compute_fee(len as u32, &info, 0)
				})
			});

		Ok(fee)
	}

	fn submit_later(
		&mut self,
		who: Keyring,
		call: impl Into<T::RuntimeCallExt>,
	) -> Result<(), Box<dyn std::error::Error>> {
		self.pending_extrinsics.push((who, call.into()));
		Ok(())
	}

	fn relay_state_mut<R>(&mut self, _f: impl FnOnce() -> R) -> R {
		unimplemented!("Mutable relay state not implemented for RuntimeEnv")
	}

	fn relay_state<R>(&self, _f: impl FnOnce() -> R) -> R {
		unimplemented!("Relay state not implemented for RuntimeEnv")
	}

	fn parachain_state_mut<R>(&mut self, f: impl FnOnce() -> R) -> R {
		self.parachain_ext.borrow_mut().execute_with(f)
	}

	fn parachain_state<R>(&self, f: impl FnOnce() -> R) -> R {
		self.parachain_ext.borrow_mut().execute_with(|| {
			transactional::with_transaction(|| {
				let result = f();

				// We do not want to apply any changes, because this is inmutable
				// only check if there is no error in applying it.
				TransactionOutcome::Rollback(Ok::<_, DispatchError>(result))
			})
			.expect("Rollback result is always Ok")
		})
	}

	fn sibling_state_mut<R>(&mut self, f: impl FnOnce() -> R) -> R {
		self.sibling_ext.borrow_mut().execute_with(f)
	}

	fn sibling_state<R>(&self, f: impl FnOnce() -> R) -> R {
		self.sibling_ext.borrow_mut().execute_with(|| {
			transactional::with_transaction(|| {
				let result = f();

				// We do not want to apply any changes, because this is inmutable
				// only check if there is no error in applying it.
				TransactionOutcome::Rollback(Ok::<_, DispatchError>(result))
			})
			.expect("Rollback result is always Ok")
		})
	}

	fn __priv_build_block(&mut self, i: BlockNumber) {
		self.process_pending_extrinsics();
		self.parachain_state_mut(|| {
			T::Api::finalize_block();
			Self::prepare_block(i);
		});
	}
}

impl<T: Runtime> RuntimeEnv<T> {
	fn build_externality(storage: Storage) -> Rc<RefCell<sp_io::TestExternalities>> {
		let mut ext = sp_io::TestExternalities::new(storage);

		ext.execute_with(|| {
			// NOTE: Setting the current on-chain runtime version to the latest one, to
			//       prevent running migrations
			frame_system::LastRuntimeUpgrade::<T>::put(LastRuntimeUpgradeInfo::from(
				<T as frame_system::Config>::Version::get(),
			));

			// If no authorities we set a default authority
			if pallet_aura::Pallet::<T>::authorities().is_empty() {
				pallet_aura::Pallet::<T>::initialize_authorities(&[AuraId::from(Public([0; 32]))]);
			}

			Self::prepare_block(1);
		});

		Rc::new(RefCell::new(ext))
	}

	fn process_pending_extrinsics(&mut self) {
		let pending_extrinsics = mem::replace(&mut self.pending_extrinsics, Vec::default());

		for (who, call) in pending_extrinsics {
			let extrinsic = self.parachain_state(|| {
				let nonce = frame_system::Pallet::<T>::account(who.id()).nonce;
				utils::create_extrinsic::<T>(who, call, nonce)
			});

			self.parachain_state_mut(|| T::Api::apply_extrinsic(extrinsic).unwrap().unwrap());
		}
	}

	pub fn prepare_block(i: BlockNumber) {
		let slot = Slot::from(i as u64);
		let digest = Digest {
			logs: vec![DigestItem::PreRuntime(AURA_ENGINE_ID, slot.encode())],
		};

		let header = Header {
			number: i,
			digest,
			state_root: H256::default(),
			extrinsics_root: H256::default(),
			parent_hash: H256::default(),
		};

		T::Api::initialize_block(&header);

		let timestamp = i as u64 * pallet_aura::Pallet::<T>::slot_duration();
		let inherent_extrinsics = vec![
			Extrinsic::new(Self::cumulus_inherent(i), None).unwrap(),
			Extrinsic::new(Self::timestamp_inherent(timestamp), None).unwrap(),
		];

		for extrinsic in inherent_extrinsics {
			T::Api::apply_extrinsic(extrinsic).unwrap().unwrap();
		}
	}

	fn cumulus_inherent(i: BlockNumber) -> T::RuntimeCallExt {
		let mut inherent_data = InherentData::default();

		let sproof_builder = RelayStateSproofBuilder::default();
		let (relay_parent_storage_root, relay_chain_state) =
			sproof_builder.into_state_root_and_proof();

		let cumulus_inherent = ParachainInherentData {
			validation_data: PersistedValidationData {
				parent_head: vec![].into(),
				relay_parent_number: i,
				max_pov_size: Default::default(),
				relay_parent_storage_root,
			},
			relay_chain_state,
			downward_messages: Default::default(),
			horizontal_messages: Default::default(),
		};

		inherent_data
			.put_data(
				cumulus_primitives_parachain_inherent::INHERENT_IDENTIFIER,
				&cumulus_inherent,
			)
			.unwrap();

		cumulus_pallet_parachain_system::Pallet::<T>::create_inherent(&inherent_data)
			.unwrap()
			.into()
	}

	fn timestamp_inherent(timestamp: u64) -> T::RuntimeCallExt {
		let mut inherent_data = InherentData::default();

		let timestamp_inherent = Timestamp::new(timestamp);

		inherent_data
			.put_data(sp_timestamp::INHERENT_IDENTIFIER, &timestamp_inherent)
			.unwrap();

		pallet_timestamp::Pallet::<T>::create_inherent(&inherent_data)
			.unwrap()
			.into()
	}
}

#[cfg(test)]
mod tests {
	use cfg_primitives::CFG;

	use super::*;
	use crate::generic::{env::Blocks, utils::genesis::Genesis};

	#[test_runtimes(all)]
	fn correct_nonce_for_submit_now<T: Runtime>() {
		let mut env = RuntimeEnv::<T>::from_parachain_storage(
			Genesis::default()
				.add(pallet_balances::GenesisConfig::<T> {
					balances: vec![(Keyring::Alice.id(), 1 * CFG)],
				})
				.storage(),
		);

		env.submit_now(
			Keyring::Alice,
			frame_system::Call::remark { remark: vec![] },
		)
		.unwrap();

		env.submit_now(
			Keyring::Alice,
			frame_system::Call::remark { remark: vec![] },
		)
		.unwrap();
	}

	#[test_runtimes(all)]
	fn correct_nonce_for_submit_later<T: Runtime>() {
		let mut env = RuntimeEnv::<T>::from_parachain_storage(
			Genesis::default()
				.add(pallet_balances::GenesisConfig::<T> {
					balances: vec![(Keyring::Alice.id(), 1 * CFG)],
				})
				.storage(),
		);

		env.submit_later(
			Keyring::Alice,
			frame_system::Call::remark { remark: vec![] },
		)
		.unwrap();

		env.submit_later(
			Keyring::Alice,
			frame_system::Call::remark { remark: vec![] },
		)
		.unwrap();

		env.pass(Blocks::ByNumber(1));

		env.submit_later(
			Keyring::Alice,
			frame_system::Call::remark { remark: vec![] },
		)
		.unwrap();
	}
}<|MERGE_RESOLUTION|>--- conflicted
+++ resolved
@@ -8,6 +8,7 @@
 	dispatch::GetDispatchInfo,
 	inherent::{InherentData, ProvideInherent},
 	storage::{transactional, TransactionOutcome},
+	traits::BuildGenesisConfig,
 };
 use frame_system::LastRuntimeUpgradeInfo;
 use parity_scale_codec::Encode;
@@ -37,11 +38,7 @@
 	parachain_ext: Rc<RefCell<sp_io::TestExternalities>>,
 	sibling_ext: Rc<RefCell<sp_io::TestExternalities>>,
 	pending_extrinsics: Vec<(Keyring, T::RuntimeCallExt)>,
-<<<<<<< HEAD
-	pending_xcm: Vec<(ParaId, Vec<u8>)>,
 	evm: Rc<RefCell<EvmEnv<T>>>,
-=======
->>>>>>> 6e50915a
 	_config: PhantomData<T>,
 }
 
@@ -77,74 +74,11 @@
 		parachain_storage: Storage,
 		sibling_storage: Storage,
 	) -> Self {
-<<<<<<< HEAD
-		// Needed for the aura usage
-		pallet_aura::GenesisConfig::<T> {
-			authorities: vec![AuraId::from(Public([0; 32]))],
-		}
-		.assimilate_storage(&mut parachain_storage)
-		.unwrap();
-
-		let accounts = match T::KIND {
-			RuntimeKind::Centrifuge => {
-				runtime_common::evm::precompile::utils::precompile_account_genesis::<
-					centrifuge_runtime::CentrifugePrecompiles,
-				>()
-			}
-			RuntimeKind::Altair => {
-				runtime_common::evm::precompile::utils::precompile_account_genesis::<
-					altair_runtime::AltairPrecompiles,
-				>()
-			}
-			RuntimeKind::Development => {
-				runtime_common::evm::precompile::utils::precompile_account_genesis::<
-					development_runtime::DevelopmentPrecompiles,
-				>()
-			}
-		};
-
-		// Precompiles need to have code-set
-		pallet_evm::GenesisConfig::<T> {
-			accounts,
-			_marker: PhantomData::default(),
-		}
-		.assimilate_storage(&mut parachain_storage)
-		.unwrap();
-
-		let mut parachain_ext = sp_io::TestExternalities::new(parachain_storage);
-
-		// NOTE: Setting the current on-chain runtime version to the latest one, to
-		//       prevent running migrations
-		parachain_ext.execute_with(|| {
-			frame_system::LastRuntimeUpgrade::<T>::put(LastRuntimeUpgradeInfo::from(
-				<T as frame_system::Config>::Version::get(),
-			));
-		});
-
-		parachain_ext.execute_with(|| Self::prepare_block(1));
-
-		// Needed for the aura usage
-		pallet_aura::GenesisConfig::<T> {
-			authorities: vec![AuraId::from(Public([0; 32]))],
-		}
-		.assimilate_storage(&mut sibling_storage)
-		.unwrap();
-
-		let mut sibling_ext = sp_io::TestExternalities::new(sibling_storage);
-
-		sibling_ext.execute_with(|| Self::prepare_block(1));
-
-=======
->>>>>>> 6e50915a
 		Self {
 			parachain_ext: Self::build_externality(parachain_storage),
 			sibling_ext: Self::build_externality(sibling_storage),
 			pending_extrinsics: Vec::default(),
-<<<<<<< HEAD
-			pending_xcm: Vec::default(),
 			evm: Rc::new(RefCell::new(EvmEnv::default())),
-=======
->>>>>>> 6e50915a
 			_config: PhantomData,
 		}
 	}
@@ -257,6 +191,31 @@
 		let mut ext = sp_io::TestExternalities::new(storage);
 
 		ext.execute_with(|| {
+			let accounts = match T::KIND {
+				RuntimeKind::Centrifuge => {
+					runtime_common::evm::precompile::utils::precompile_account_genesis::<
+						centrifuge_runtime::CentrifugePrecompiles,
+					>()
+				}
+				RuntimeKind::Altair => {
+					runtime_common::evm::precompile::utils::precompile_account_genesis::<
+						altair_runtime::AltairPrecompiles,
+					>()
+				}
+				RuntimeKind::Development => {
+					runtime_common::evm::precompile::utils::precompile_account_genesis::<
+						development_runtime::DevelopmentPrecompiles,
+					>()
+				}
+			};
+
+			// Precompiles need to have code-set
+			pallet_evm::GenesisConfig::<T> {
+				accounts,
+				_marker: PhantomData::default(),
+			}
+			.build();
+
 			// NOTE: Setting the current on-chain runtime version to the latest one, to
 			//       prevent running migrations
 			frame_system::LastRuntimeUpgrade::<T>::put(LastRuntimeUpgradeInfo::from(
