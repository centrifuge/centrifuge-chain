//! PLEASE be as much generic as possible because no domain or use cases are
//! considered at util level and below modules. If you need utilities related to
//! your use case, add them under `cases/<my_use_case.rs>`.
//!
//! Trying to use methods that map to real extrinsic will make easy life to
//! frontend applications, having a source of the real calls they can replicate
//! to simulate some scenarios.
//!
//! Divide this utilities into files when it grows

pub mod currency;
pub mod democracy;
pub mod evm;
pub mod genesis;
pub mod pool;

use cfg_primitives::{AccountId, Balance, CollectionId, ItemId, PoolId, TrancheId};
<<<<<<< HEAD
use cfg_traits::investments::TrancheCurrency as _;
=======
use cfg_traits::{investments::TrancheCurrency as _, Seconds, TimeAsSecs};
>>>>>>> 472d1af5
use cfg_types::{
	fixed_point::Ratio,
	oracles::OracleKey,
	tokens::{CurrencyId, TrancheCurrency},
};
use frame_system::RawOrigin;
use pallet_oracle_collection::types::CollectionInfo;
use runtime_common::oracle::Feeder;
use sp_runtime::traits::StaticLookup;

use crate::generic::config::Runtime;

pub const ESSENTIAL: &str =
	"Essential part of the test codebase failed. Assumed infallible under sane circumstances";

<<<<<<< HEAD
=======
pub fn now_secs<T: Runtime>() -> Seconds {
	<pallet_timestamp::Pallet<T> as TimeAsSecs>::now()
}

>>>>>>> 472d1af5
pub fn find_event<T: Runtime, E, R>(f: impl Fn(E) -> Option<R>) -> Option<R>
where
	T::RuntimeEventExt: TryInto<E>,
{
	frame_system::Pallet::<T>::events()
		.into_iter()
		.rev()
		.find_map(|record| record.event.try_into().map(|e| f(e)).ok())
		.flatten()
}

pub fn last_event<T: Runtime, E>() -> E
where
	T::RuntimeEventExt: TryInto<E>,
{
	frame_system::Pallet::<T>::events()
		.pop()
		.unwrap()
		.event
		.try_into()
		.ok()
		.unwrap()
}

pub fn give_nft<T: Runtime>(dest: AccountId, (collection_id, item_id): (CollectionId, ItemId)) {
	pallet_uniques::Pallet::<T>::force_create(
		RawOrigin::Root.into(),
		collection_id,
		T::Lookup::unlookup(dest.clone()),
		true,
	)
	.unwrap();

	pallet_uniques::Pallet::<T>::mint(
		RawOrigin::Signed(dest.clone()).into(),
		collection_id,
		item_id,
		T::Lookup::unlookup(dest),
	)
	.unwrap()
}

pub fn give_balance<T: Runtime>(dest: AccountId, amount: Balance) {
	let data = pallet_balances::Account::<T>::get(dest.clone());
	pallet_balances::Pallet::<T>::force_set_balance(
		RawOrigin::Root.into(),
		T::Lookup::unlookup(dest),
		data.free + amount,
	)
	.unwrap();
}

pub fn give_tokens<T: Runtime>(dest: AccountId, currency_id: CurrencyId, amount: Balance) {
	let data = orml_tokens::Accounts::<T>::get(dest.clone(), currency_id);
	orml_tokens::Pallet::<T>::set_balance(
		RawOrigin::Root.into(),
		T::Lookup::unlookup(dest),
		currency_id,
		data.free + amount,
		data.reserved,
	)
	.unwrap();
}

pub fn invest<T: Runtime>(
	investor: AccountId,
	pool_id: PoolId,
	tranche_id: TrancheId,
	amount: Balance,
) {
	pallet_investments::Pallet::<T>::update_invest_order(
		RawOrigin::Signed(investor).into(),
		TrancheCurrency::generate(pool_id, tranche_id),
		amount,
	)
	.unwrap();
}

pub fn redeem<T: Runtime>(
	investor: AccountId,
	pool_id: PoolId,
	tranche_id: TrancheId,
	amount: Balance,
) {
	pallet_investments::Pallet::<T>::update_redeem_order(
		RawOrigin::Signed(investor).into(),
		TrancheCurrency::generate(pool_id, tranche_id),
		amount,
	)
	.unwrap();
}

pub fn collect_investments<T: Runtime>(
	investor: AccountId,
	pool_id: PoolId,
	tranche_id: TrancheId,
) {
	pallet_investments::Pallet::<T>::collect_investments(
		RawOrigin::Signed(investor).into(),
		TrancheCurrency::generate(pool_id, tranche_id),
	)
	.unwrap();
}

pub fn collect_redemptions<T: Runtime>(
	investor: AccountId,
	pool_id: PoolId,
	tranche_id: TrancheId,
) {
	pallet_investments::Pallet::<T>::collect_redemptions(
		RawOrigin::Signed(investor).into(),
		TrancheCurrency::generate(pool_id, tranche_id),
	)
	.unwrap();
}

pub fn last_change_id<T: Runtime>() -> T::Hash {
	find_event::<T, _, _>(|e| match e {
		pallet_pool_system::Event::<T>::ProposedChange { change_id, .. } => Some(change_id),
		_ => None,
	})
	.unwrap()
}

pub mod oracle {
	use super::*;

	pub fn feed_from_root<T: Runtime>(key: OracleKey, value: Ratio) {
		pallet_oracle_feed::Pallet::<T>::feed(RawOrigin::Root.into(), key, value).unwrap();
	}

	pub fn update_feeders<T: Runtime>(
		admin: AccountId,
		pool_id: PoolId,
		feeders: impl IntoIterator<Item = Feeder<T::RuntimeOriginExt>>,
	) {
		pallet_oracle_collection::Pallet::<T>::propose_update_collection_info(
			RawOrigin::Signed(admin.clone()).into(),
			pool_id,
			CollectionInfo {
				feeders: pallet_oracle_collection::util::feeders_from(feeders).unwrap(),
				..Default::default()
			},
		)
		.unwrap();

		let change_id = last_change_id::<T>();

		pallet_oracle_collection::Pallet::<T>::apply_update_collection_info(
			RawOrigin::Signed(admin).into(), //or any account
			pool_id,
			change_id,
		)
		.unwrap();
	}

	pub fn update_collection<T: Runtime>(any: AccountId, pool_id: PoolId) {
		pallet_oracle_collection::Pallet::<T>::update_collection(
			RawOrigin::Signed(any).into(),
			pool_id,
		)
		.unwrap();
	}
}<|MERGE_RESOLUTION|>--- conflicted
+++ resolved
@@ -15,11 +15,7 @@
 pub mod pool;
 
 use cfg_primitives::{AccountId, Balance, CollectionId, ItemId, PoolId, TrancheId};
-<<<<<<< HEAD
-use cfg_traits::investments::TrancheCurrency as _;
-=======
 use cfg_traits::{investments::TrancheCurrency as _, Seconds, TimeAsSecs};
->>>>>>> 472d1af5
 use cfg_types::{
 	fixed_point::Ratio,
 	oracles::OracleKey,
@@ -35,13 +31,10 @@
 pub const ESSENTIAL: &str =
 	"Essential part of the test codebase failed. Assumed infallible under sane circumstances";
 
-<<<<<<< HEAD
-=======
 pub fn now_secs<T: Runtime>() -> Seconds {
 	<pallet_timestamp::Pallet<T> as TimeAsSecs>::now()
 }
 
->>>>>>> 472d1af5
 pub fn find_event<T: Runtime, E, R>(f: impl Fn(E) -> Option<R>) -> Option<R>
 where
 	T::RuntimeEventExt: TryInto<E>,
