--- conflicted
+++ resolved
@@ -73,10 +73,7 @@
 pub fn council_members<T: Runtime>(members: Vec<Keyring>) -> impl BuildStorage {
 	pallet_collective::GenesisConfig::<T, cfg_primitives::CouncilCollective> {
 		phantom: Default::default(),
-<<<<<<< HEAD
 		members: members.into_iter().map(|acc| acc.id().into()).collect(),
-=======
-		members: members.into_iter().map(|acc| acc.id()).collect(),
 	}
 }
 
@@ -92,9 +89,8 @@
 	pallet_session::GenesisConfig::<T> {
 		keys: default_accounts()
 			.into_iter()
-			.map(|acc| (acc.id(), acc.id(), T::initialize_session_keys(acc.public())))
+			.map(|acc| (acc.id(), acc.id(), T::initialize_session_keys(acc.into())))
 			.collect(),
->>>>>>> 6e50915a
 	}
 }
 
