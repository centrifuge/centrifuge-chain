--- conflicted
+++ resolved
@@ -90,12 +90,8 @@
 pallet-connectors = { path = "../../pallets/connectors" }
 pallet-loans = { path = "../../pallets/loans" }
 pallet-permissions = { path = "../../pallets/permissions" }
-<<<<<<< HEAD
 pallet-pool-system = { path = "../../pallets/pool-system" }
-=======
-pallet-pools = { path = "../../pallets/pools" }
 
->>>>>>> f93e208a
 sp-io = { git = "https://github.com/paritytech/substrate", branch = "polkadot-v0.9.29" }
 sp-std = { git = "https://github.com/paritytech/substrate", default-features = true, branch = "polkadot-v0.9.29" }
 xcm-executor = { git = "https://github.com/paritytech/polkadot", default-features = true, branch = "release-v0.9.29" }
