[package]
name = "runtime-integration-tests"
version = "0.1.0"
authors.workspace = true
edition.workspace = true
license.workspace = true
homepage.workspace = true
repository.workspace = true
documentation.workspace = true

[dependencies]
<<<<<<< HEAD
codec = { package = "parity-scale-codec", version = "3.0", default-features = false, features = ["derive"] }
fudge = { git = "https://github.com/centrifuge/fudge", branch = "polkadot-v1.1.0" }
lazy_static = "1.4.0"
serde = { version = "1.0.119" }
thiserror = "1.0.30"
tokio = { version = "1.15", features = ["macros"] }
tracing-subscriber = "0.2"

# Substrate
## Substrate-Frame
frame-benchmarking = { git = "https://github.com/paritytech/polkadot-sdk", default-features = false, optional = true, tag = "polkadot-v1.1.0" }
frame-support = { git = "https://github.com/paritytech/polkadot-sdk", tag = "polkadot-v1.1.0" }
frame-system = { git = "https://github.com/paritytech/polkadot-sdk", default-features = false, tag = "polkadot-v1.1.0" }
pallet-aura = { git = "https://github.com/paritytech/polkadot-sdk", default-features = false, tag = "polkadot-v1.1.0" }
pallet-authorship = { git = "https://github.com/paritytech/polkadot-sdk", tag = "polkadot-v1.1.0" }
pallet-balances = { git = "https://github.com/paritytech/polkadot-sdk", tag = "polkadot-v1.1.0" }
pallet-beefy = { git = "https://github.com/paritytech/polkadot-sdk", tag = "polkadot-v1.1.0" }
pallet-collective = { git = "https://github.com/paritytech/polkadot-sdk", tag = "polkadot-v1.1.0" }
pallet-democracy = { git = "https://github.com/paritytech/polkadot-sdk", tag = "polkadot-v1.1.0" }
pallet-message-queue = { git = "https://github.com/paritytech/polkadot-sdk", tag = "polkadot-v1.1.0" }
pallet-preimage = { git = "https://github.com/paritytech/polkadot-sdk", tag = "polkadot-v1.1.0" }
pallet-timestamp = { git = "https://github.com/paritytech/polkadot-sdk", tag = "polkadot-v1.1.0" }
pallet-transaction-payment = { git = "https://github.com/paritytech/polkadot-sdk", default-features = false, tag = "polkadot-v1.1.0" }
pallet-treasury = { git = "https://github.com/paritytech/polkadot-sdk", tag = "polkadot-v1.1.0" }
pallet-uniques = { git = "https://github.com/paritytech/polkadot-sdk", default-features = false, tag = "polkadot-v1.1.0" }

## Substrate-Primitives
sp-api = { git = "https://github.com/paritytech/polkadot-sdk", tag = "polkadot-v1.1.0" }
#sp-authorship = { git = "https://github.com/paritytech/polkadot-sdk", tag = "polkadot-v1.1.0" }
fp-self-contained = { git = "https://github.com/paritytech/frontier", branch = "polkadot-v1.1.0" }
sp-block-builder = { git = "https://github.com/paritytech/polkadot-sdk", tag = "polkadot-v1.1.0" }
sp-consensus-aura = { git = "https://github.com/paritytech/polkadot-sdk", tag = "polkadot-v1.1.0" }
sp-consensus-babe = { git = "https://github.com/paritytech/polkadot-sdk", tag = "polkadot-v1.1.0" }
sp-consensus-slots = { git = "https://github.com/paritytech/polkadot-sdk", tag = "polkadot-v1.1.0" }
sp-core = { git = "https://github.com/paritytech/polkadot-sdk", tag = "polkadot-v1.1.0" }
sp-inherents = { git = "https://github.com/paritytech/polkadot-sdk", tag = "polkadot-v1.1.0" }
sp-io = { git = "https://github.com/paritytech/polkadot-sdk", tag = "polkadot-v1.1.0" }
sp-runtime = { git = "https://github.com/paritytech/polkadot-sdk", default-features = false, tag = "polkadot-v1.1.0" }
sp-timestamp = { git = "https://github.com/paritytech/polkadot-sdk", tag = "polkadot-v1.1.0" }
sp-tracing = { git = "https://github.com/paritytech/polkadot-sdk", tag = "polkadot-v1.1.0" }
sp-transaction-pool = { git = "https://github.com/paritytech/polkadot-sdk", tag = "polkadot-v1.1.0" }

## Substrate-Client
node-primitives = { git = "https://github.com/paritytech/polkadot-sdk", tag = "polkadot-v1.1.0" }
sc-block-builder = { git = "https://github.com/paritytech/polkadot-sdk", tag = "polkadot-v1.1.0" }
sc-client-api = { git = "https://github.com/paritytech/polkadot-sdk", tag = "polkadot-v1.1.0" }
#sc-consensus-uncles = { git = "https://github.com/paritytech/polkadot-sdk", tag = "polkadot-v1.1.0" }
sc-executor = { git = "https://github.com/paritytech/polkadot-sdk", tag = "polkadot-v1.1.0" }
sc-service = { git = "https://github.com/paritytech/polkadot-sdk", features = ["rocksdb", "test-helpers"], tag = "polkadot-v1.1.0" }

# Polkadot
kusama-runtime = { package = "staging-kusama-runtime", git = "https://github.com/polkadot-fellows/runtimes.git", tag = "v1.0.0" }
pallet-xcm = { git = "https://github.com/paritytech/polkadot-sdk", tag = "polkadot-v1.1.0" }
polkadot-core-primitives = { git = "https://github.com/paritytech/polkadot-sdk", tag = "polkadot-v1.1.0" }
polkadot-parachain-primitives = { git = "https://github.com/paritytech/polkadot-sdk", tag = "polkadot-v1.1.0" }
polkadot-primitives = { git = "https://github.com/paritytech/polkadot-sdk", tag = "polkadot-v1.1.0" }
polkadot-runtime = { git = "https://github.com/paritytech/polkadot-sdk", tag = "polkadot-v1.1.0" }
polkadot-runtime-common = { git = "https://github.com/paritytech/polkadot-sdk", tag = "polkadot-v1.1.0" }
polkadot-runtime-parachains = { git = "https://github.com/paritytech/polkadot-sdk", tag = "polkadot-v1.1.0" }
rococo-runtime = { git = "https://github.com/paritytech/polkadot-sdk", tag = "polkadot-v1.1.0" }
xcm = { package = "staging-xcm",  git = "https://github.com/paritytech/polkadot-sdk", tag = "polkadot-v1.1.0" }

# Cumulus
cumulus-pallet-parachain-system = { git = "https://github.com/paritytech/polkadot-sdk", tag = "polkadot-v1.1.0" }
cumulus-primitives-core = { git = "https://github.com/paritytech/polkadot-sdk", tag = "polkadot-v1.1.0" }
cumulus-primitives-parachain-inherent = { git = "https://github.com/paritytech/polkadot-sdk", tag = "polkadot-v1.1.0" }
cumulus-test-relay-sproof-builder = { git = "https://github.com/paritytech/polkadot-sdk", tag = "polkadot-v1.1.0" }

parachain-info = { git = "https://github.com/paritytech/polkadot-sdk", tag = "polkadot-v1.1.0" }

# Orml pallets
orml-asset-registry = { git = "https://github.com/open-web3-stack/open-runtime-module-library", default-features = false, branch = "polkadot-v1.1.0" }
orml-oracle = { git = "https://github.com/open-web3-stack/open-runtime-module-library", branch = "polkadot-v1.1.0" }
orml-tokens = { git = "https://github.com/open-web3-stack/open-runtime-module-library", branch = "polkadot-v1.1.0" }
orml-traits = { git = "https://github.com/open-web3-stack/open-runtime-module-library", branch = "polkadot-v1.1.0" }
orml-xtokens = { git = "https://github.com/open-web3-stack/open-runtime-module-library", branch = "polkadot-v1.1.0" }

# Local
altair-runtime = { path = "../altair" }
centrifuge-runtime = { path = "../centrifuge" }
cfg-primitives = { path = "../../libs/primitives" }
cfg-traits = { path = "../../libs/traits" }
development-runtime = { path = "../development" }
runtime-common = { path = "../common" }

[dev-dependencies]
getrandom = { version = "0.2", features = ["js"] }
hex = { version = "0.4.3", default_features = false }

cfg-traits = { path = "../../libs/traits" }
cfg-types = { path = "../../libs/types" }
cfg-utils = { path = "../../libs/utils" }

ethabi = { version = "16.0", default-features = false }
ethereum = { version = "0.14.0", default-features = false }

pallet-ethereum = { git = "https://github.com/paritytech/frontier", default-features = false, branch = "polkadot-v1.1.0" }
pallet-evm = { git = "https://github.com/paritytech/frontier", default-features = false, branch = "polkadot-v1.1.0" }
pallet-evm-chain-id = { git = "https://github.com/paritytech/frontier", default-features = false, branch = "polkadot-v1.1.0" }

axelar-gateway-precompile = { path = "../../pallets/liquidity-pools-gateway/axelar-gateway-precompile" }
liquidity-pools-gateway-routers = { path = "../../pallets/liquidity-pools-gateway/routers" }
pallet-block-rewards = { path = "../../pallets/block-rewards" }
pallet-ethereum-transaction = { path = "../../pallets/ethereum-transaction" }
pallet-foreign-investments = { path = "../../pallets/foreign-investments" }
pallet-investments = { path = "../../pallets/investments" }
pallet-liquidity-pools = { path = "../../pallets/liquidity-pools" }
pallet-liquidity-pools-gateway = { path = "../../pallets/liquidity-pools-gateway" }
pallet-loans = { path = "../../pallets/loans" }
pallet-order-book = { path = "../../pallets/order-book" }
pallet-permissions = { path = "../../pallets/permissions" }
pallet-pool-registry = { path = "../../pallets/pool-registry" }
pallet-pool-system = { path = "../../pallets/pool-system" }
pallet-restricted-tokens = { path = "../../pallets/restricted-tokens" }
pallet-rewards = { path = "../../pallets/rewards" }

pallet-session = { git = "https://github.com/paritytech/polkadot-sdk", tag = "polkadot-v1.1.0" }
pallet-xcm-transactor = { git = "https://github.com/moonbeam-foundation/moonbeam", default-features = false, rev = "7fee3fd72c3a02e33b0f059fd9cc5cc20c1c6fd5" }
sp-io = { git = "https://github.com/paritytech/polkadot-sdk", tag = "polkadot-v1.1.0" }
sp-std = { git = "https://github.com/paritytech/polkadot-sdk", default-features = true, tag = "polkadot-v1.1.0" }
xcm-executor = { package = "staging-xcm-executor", git = "https://github.com/paritytech/polkadot-sdk", default-features = true, tag = "polkadot-v1.1.0" }

pallet-collator-selection = { git = "https://github.com/paritytech/polkadot-sdk", tag = "polkadot-v1.1.0" }
=======
ethabi = { workspace = true, features = ["std"] }
ethereum = { workspace = true, features = ["std"] }
fudge = { workspace = true }
fudge-core = { workspace = true }
getrandom = { workspace = true }
hex = { workspace = true }
hex-literal = { workspace = true }
lazy_static = { workspace = true }
parity-scale-codec = { workspace = true }
serde = { workspace = true }
thiserror = { workspace = true }
tokio = { workspace = true }
tracing-subscriber = { workspace = true }

node-primitives = { workspace = true, features = ["std"] }
sc-block-builder = { workspace = true }
sc-client-api = { workspace = true }
sc-executor = { workspace = true, features = ["std"] }
sc-service = { workspace = true, features = ["rocksdb", "test-helpers"] }

sp-api = { workspace = true, features = ["std"] }
sp-block-builder = { workspace = true, features = ["std"] }
sp-consensus-aura = { workspace = true, features = ["std"] }
sp-consensus-babe = { workspace = true, features = ["std"] }
sp-consensus-beefy = { workspace = true, features = ["std"] }
sp-consensus-slots = { workspace = true, features = ["std"] }
sp-core = { workspace = true, features = ["std"] }
sp-inherents = { workspace = true, features = ["std"] }
sp-io = { workspace = true, features = ["std"] }
sp-runtime = { workspace = true, features = ["std"] }
sp-std = { workspace = true, features = ["std"] }
sp-timestamp = { workspace = true, features = ["std"] }
sp-tracing = { workspace = true, features = ["std"] }
sp-transaction-pool = { workspace = true, features = ["std"] }

frame-support = { workspace = true, features = ["std"] }
frame-system = { workspace = true, features = ["std"] }

cumulus-primitives-core = { workspace = true, features = ["std"] }
cumulus-primitives-parachain-inherent = { workspace = true, features = ["std"] }
cumulus-test-relay-sproof-builder = { workspace = true, features = ["std"] }

kusama-runtime = { workspace = true, features = ["std"] }
polkadot-core-primitives = { workspace = true, features = ["std"] }
polkadot-parachain = { workspace = true, features = ["std"] }
polkadot-primitives = { workspace = true, features = ["std"] }
polkadot-runtime = { workspace = true, features = ["std"] }
polkadot-runtime-common = { workspace = true, features = ["std"] }
polkadot-runtime-parachains = { workspace = true, features = ["std"] }
rococo-runtime = { workspace = true, features = ["std"] }

pallet-babe = { workspace = true, features = ["std"] }
pallet-grandpa = { workspace = true, features = ["std"] }
pallet-im-online = { workspace = true, features = ["std"] }

xcm = { workspace = true, features = ["std"] }
xcm-executor = { workspace = true, features = ["std"] }

orml-traits = { workspace = true, features = ["std"] }

fp-self-contained = { workspace = true, features = ["std"] }

# Locals
altair-runtime = { workspace = true, features = ["std"] }
centrifuge-runtime = { workspace = true, features = ["std"] }
cfg-primitives = { workspace = true, features = ["std"] }
cfg-traits = { workspace = true, features = ["std"] }
cfg-types = { workspace = true, features = ["std"] }
cfg-utils = { workspace = true, features = ["std"] }
development-runtime = { workspace = true, features = ["std"] }
liquidity-pools-gateway-routers = { workspace = true, features = ["std"] }
runtime-common = { workspace = true, features = ["std"] }

# Pallet list
axelar-gateway-precompile = { workspace = true, features = ["std"] }
chainbridge = { workspace = true, features = ["std"] }
cumulus-pallet-aura-ext = { workspace = true, features = ["std"] }
cumulus-pallet-dmp-queue = { workspace = true, features = ["std"] }
cumulus-pallet-parachain-system = { workspace = true, features = ["std"] }
cumulus-pallet-xcm = { workspace = true, features = ["std"] }
cumulus-pallet-xcmp-queue = { workspace = true, features = ["std"] }
orml-asset-registry = { workspace = true, features = ["std"] }
orml-tokens = { workspace = true, features = ["std"] }
orml-xcm = { workspace = true, features = ["std"] }
orml-xtokens = { workspace = true, features = ["std"] }
pallet-anchors = { workspace = true, features = ["std"] }
pallet-aura = { workspace = true, features = ["std"] }
pallet-authorship = { workspace = true, features = ["std"] }
pallet-balances = { workspace = true, features = ["std"] }
pallet-base-fee = { workspace = true, features = ["std"] }
pallet-block-rewards = { workspace = true, features = ["std"] }
pallet-bridge = { workspace = true, features = ["std"] }
pallet-claims = { workspace = true, features = ["std"] }
pallet-collator-allowlist = { workspace = true, features = ["std"] }
pallet-collator-selection = { workspace = true, features = ["std"] }
pallet-collective = { workspace = true, features = ["std"] }
pallet-crowdloan-claim = { workspace = true, features = ["std"] }
pallet-crowdloan-reward = { workspace = true, features = ["std"] }
pallet-democracy = { workspace = true, features = ["std"] }
pallet-elections-phragmen = { workspace = true, features = ["std"] }
pallet-ethereum = { workspace = true, features = ["std"] }
pallet-ethereum-transaction = { workspace = true, features = ["std"] }
pallet-evm = { workspace = true, features = ["std"] }
pallet-evm-chain-id = { workspace = true, features = ["std"] }
pallet-fees = { workspace = true, features = ["std"] }
pallet-foreign-investments = { workspace = true, features = ["std"] }
pallet-identity = { workspace = true, features = ["std"] }
pallet-interest-accrual = { workspace = true, features = ["std"] }
pallet-investments = { workspace = true, features = ["std"] }
pallet-keystore = { workspace = true, features = ["std"] }
pallet-liquidity-pools = { workspace = true, features = ["std"] }
pallet-liquidity-pools-gateway = { workspace = true, features = ["std"] }
pallet-liquidity-rewards = { workspace = true, features = ["std"] }
pallet-loans = { workspace = true, features = ["std"] }
pallet-membership = { workspace = true, features = ["std"] }
pallet-migration-manager = { workspace = true, features = ["std"] }
pallet-multisig = { workspace = true, features = ["std"] }
pallet-nft = { workspace = true, features = ["std"] }
pallet-nft-sales = { workspace = true, features = ["std"] }
pallet-oracle-collection = { workspace = true, features = ["std"] }
pallet-oracle-feed = { workspace = true, features = ["std"] }
pallet-order-book = { workspace = true, features = ["std"] }
pallet-permissions = { workspace = true, features = ["std"] }
pallet-pool-registry = { workspace = true, features = ["std"] }
pallet-pool-system = { workspace = true, features = ["std"] }
pallet-preimage = { workspace = true, features = ["std"] }
pallet-proxy = { workspace = true, features = ["std"] }
pallet-remarks = { workspace = true, features = ["std"] }
pallet-restricted-tokens = { workspace = true, features = ["std"] }
pallet-restricted-xtokens = { workspace = true, features = ["std"] }
pallet-rewards = { workspace = true, features = ["std"] }
pallet-scheduler = { workspace = true, features = ["std"] }
pallet-session = { workspace = true, features = ["std"] }
pallet-sudo = { workspace = true, features = ["std"] }
pallet-timestamp = { workspace = true, features = ["std"] }
pallet-transaction-payment = { workspace = true, features = ["std"] }
pallet-transfer-allowlist = { workspace = true, features = ["std"] }
pallet-treasury = { workspace = true, features = ["std"] }
pallet-uniques = { workspace = true, features = ["std"] }
pallet-utility = { workspace = true, features = ["std"] }
pallet-vesting = { workspace = true, features = ["std"] }
pallet-xcm = { workspace = true, features = ["std"] }
pallet-xcm-transactor = { workspace = true, features = ["std"] }
parachain-info = { workspace = true, features = ["std"] }
>>>>>>> 146d9d2e

[features]
default = [
  "development-runtime/instant-voting",
]
<<<<<<< HEAD
fast-runtime = ["development-runtime/fast-runtime"]
std = [
  "altair-runtime/std",
  "centrifuge-runtime/std",
  "cfg-primitives/std",
  "codec/std",
  "cumulus-pallet-parachain-system/std",
  "cumulus-primitives-core/std",
  "cumulus-primitives-parachain-inherent/std",
  "cumulus-test-relay-sproof-builder/std",
  "development-runtime/std",
  "ethabi/std",
  "fp-self-contained/std",
  "frame-benchmarking/std",
  "frame-support/std",
  "frame-system/std",
  "getrandom/std",
  "kusama-runtime/std",
  "node-primitives/std",
  "orml-asset-registry/std",
  "orml-oracle/std",
  "orml-tokens/std",
  "orml-traits/std",
  "orml-xtokens/std",
  "pallet-aura/std",
  "pallet-authorship/std",
  "pallet-balances/std",
  "pallet-collective/std",
  "pallet-democracy/std",
  "pallet-beefy/std",
  "pallet-foreign-investments/std",
  "pallet-investments/std",
  "pallet-message-queue/std",
  "pallet-order-book/std",
  "pallet-preimage/std",
  "pallet-timestamp/std",
  "pallet-transaction-payment/std",
  "pallet-treasury/std",
  "pallet-uniques/std",
  "pallet-xcm/std",
  "parachain-info/std",
  "polkadot-core-primitives/std",
  "polkadot-parachain-primitives/std",
  "polkadot-primitives/std",
  "polkadot-runtime-common/std",
  "polkadot-runtime-parachains/std",
  "polkadot-runtime/std",
  "rococo-runtime/std",
  "runtime-common/std",
  "sc-executor/std",
  "serde/std",
  "sp-api/std",
  "sp-block-builder/std",
  "sp-consensus-aura/std",
  "sp-consensus-babe/std",
  "sp-consensus-slots/std",
  "sp-core/std",
  "sp-inherents/std",
  "sp-runtime/std",
  "sp-timestamp/std",
  "sp-tracing/std",
  "sp-transaction-pool/std",
  "xcm/std",
]

runtime-benchmarks = [
  "altair-runtime/runtime-benchmarks",
  "centrifuge-runtime/runtime-benchmarks",
  "cfg-primitives/runtime-benchmarks",
  "cumulus-pallet-parachain-system/runtime-benchmarks",
  "default",
  "development-runtime/runtime-benchmarks",
  "frame-benchmarking/runtime-benchmarks",
  "frame-support/runtime-benchmarks",
  "frame-system/runtime-benchmarks",
  "fudge/runtime-benchmarks",
  "kusama-runtime/runtime-benchmarks",
  "orml-asset-registry/runtime-benchmarks",
  "orml-tokens/runtime-benchmarks",
  "orml-xtokens/runtime-benchmarks",
  "pallet-balances/runtime-benchmarks",
  "pallet-collective/runtime-benchmarks",
  "pallet-democracy/runtime-benchmarks",
  "pallet-foreign-investments/runtime-benchmarks",
  "pallet-investments/runtime-benchmarks",
  "pallet-message-queue/runtime-benchmarks",
  "pallet-order-book/runtime-benchmarks",
  "pallet-preimage/runtime-benchmarks",
  "pallet-timestamp/runtime-benchmarks",
  "pallet-treasury/runtime-benchmarks",
  "pallet-uniques/runtime-benchmarks",
  "pallet-xcm/runtime-benchmarks",
  "polkadot-parachain-primitives/runtime-benchmarks",
  "polkadot-primitives/runtime-benchmarks",
  "polkadot-runtime-common/runtime-benchmarks",
  "polkadot-runtime-parachains/runtime-benchmarks",
  "polkadot-runtime/runtime-benchmarks",
  "rococo-runtime/runtime-benchmarks",
  "runtime-common/runtime-benchmarks",
  "sc-service/runtime-benchmarks",
  "sp-runtime/runtime-benchmarks",
]
runtime-development = []
runtime-altair = []
runtime-centrifuge = []
=======

fast-runtime = ["development-runtime/fast-runtime"]
>>>>>>> 146d9d2e
<|MERGE_RESOLUTION|>--- conflicted
+++ resolved
@@ -9,131 +9,6 @@
 documentation.workspace = true
 
 [dependencies]
-<<<<<<< HEAD
-codec = { package = "parity-scale-codec", version = "3.0", default-features = false, features = ["derive"] }
-fudge = { git = "https://github.com/centrifuge/fudge", branch = "polkadot-v1.1.0" }
-lazy_static = "1.4.0"
-serde = { version = "1.0.119" }
-thiserror = "1.0.30"
-tokio = { version = "1.15", features = ["macros"] }
-tracing-subscriber = "0.2"
-
-# Substrate
-## Substrate-Frame
-frame-benchmarking = { git = "https://github.com/paritytech/polkadot-sdk", default-features = false, optional = true, tag = "polkadot-v1.1.0" }
-frame-support = { git = "https://github.com/paritytech/polkadot-sdk", tag = "polkadot-v1.1.0" }
-frame-system = { git = "https://github.com/paritytech/polkadot-sdk", default-features = false, tag = "polkadot-v1.1.0" }
-pallet-aura = { git = "https://github.com/paritytech/polkadot-sdk", default-features = false, tag = "polkadot-v1.1.0" }
-pallet-authorship = { git = "https://github.com/paritytech/polkadot-sdk", tag = "polkadot-v1.1.0" }
-pallet-balances = { git = "https://github.com/paritytech/polkadot-sdk", tag = "polkadot-v1.1.0" }
-pallet-beefy = { git = "https://github.com/paritytech/polkadot-sdk", tag = "polkadot-v1.1.0" }
-pallet-collective = { git = "https://github.com/paritytech/polkadot-sdk", tag = "polkadot-v1.1.0" }
-pallet-democracy = { git = "https://github.com/paritytech/polkadot-sdk", tag = "polkadot-v1.1.0" }
-pallet-message-queue = { git = "https://github.com/paritytech/polkadot-sdk", tag = "polkadot-v1.1.0" }
-pallet-preimage = { git = "https://github.com/paritytech/polkadot-sdk", tag = "polkadot-v1.1.0" }
-pallet-timestamp = { git = "https://github.com/paritytech/polkadot-sdk", tag = "polkadot-v1.1.0" }
-pallet-transaction-payment = { git = "https://github.com/paritytech/polkadot-sdk", default-features = false, tag = "polkadot-v1.1.0" }
-pallet-treasury = { git = "https://github.com/paritytech/polkadot-sdk", tag = "polkadot-v1.1.0" }
-pallet-uniques = { git = "https://github.com/paritytech/polkadot-sdk", default-features = false, tag = "polkadot-v1.1.0" }
-
-## Substrate-Primitives
-sp-api = { git = "https://github.com/paritytech/polkadot-sdk", tag = "polkadot-v1.1.0" }
-#sp-authorship = { git = "https://github.com/paritytech/polkadot-sdk", tag = "polkadot-v1.1.0" }
-fp-self-contained = { git = "https://github.com/paritytech/frontier", branch = "polkadot-v1.1.0" }
-sp-block-builder = { git = "https://github.com/paritytech/polkadot-sdk", tag = "polkadot-v1.1.0" }
-sp-consensus-aura = { git = "https://github.com/paritytech/polkadot-sdk", tag = "polkadot-v1.1.0" }
-sp-consensus-babe = { git = "https://github.com/paritytech/polkadot-sdk", tag = "polkadot-v1.1.0" }
-sp-consensus-slots = { git = "https://github.com/paritytech/polkadot-sdk", tag = "polkadot-v1.1.0" }
-sp-core = { git = "https://github.com/paritytech/polkadot-sdk", tag = "polkadot-v1.1.0" }
-sp-inherents = { git = "https://github.com/paritytech/polkadot-sdk", tag = "polkadot-v1.1.0" }
-sp-io = { git = "https://github.com/paritytech/polkadot-sdk", tag = "polkadot-v1.1.0" }
-sp-runtime = { git = "https://github.com/paritytech/polkadot-sdk", default-features = false, tag = "polkadot-v1.1.0" }
-sp-timestamp = { git = "https://github.com/paritytech/polkadot-sdk", tag = "polkadot-v1.1.0" }
-sp-tracing = { git = "https://github.com/paritytech/polkadot-sdk", tag = "polkadot-v1.1.0" }
-sp-transaction-pool = { git = "https://github.com/paritytech/polkadot-sdk", tag = "polkadot-v1.1.0" }
-
-## Substrate-Client
-node-primitives = { git = "https://github.com/paritytech/polkadot-sdk", tag = "polkadot-v1.1.0" }
-sc-block-builder = { git = "https://github.com/paritytech/polkadot-sdk", tag = "polkadot-v1.1.0" }
-sc-client-api = { git = "https://github.com/paritytech/polkadot-sdk", tag = "polkadot-v1.1.0" }
-#sc-consensus-uncles = { git = "https://github.com/paritytech/polkadot-sdk", tag = "polkadot-v1.1.0" }
-sc-executor = { git = "https://github.com/paritytech/polkadot-sdk", tag = "polkadot-v1.1.0" }
-sc-service = { git = "https://github.com/paritytech/polkadot-sdk", features = ["rocksdb", "test-helpers"], tag = "polkadot-v1.1.0" }
-
-# Polkadot
-kusama-runtime = { package = "staging-kusama-runtime", git = "https://github.com/polkadot-fellows/runtimes.git", tag = "v1.0.0" }
-pallet-xcm = { git = "https://github.com/paritytech/polkadot-sdk", tag = "polkadot-v1.1.0" }
-polkadot-core-primitives = { git = "https://github.com/paritytech/polkadot-sdk", tag = "polkadot-v1.1.0" }
-polkadot-parachain-primitives = { git = "https://github.com/paritytech/polkadot-sdk", tag = "polkadot-v1.1.0" }
-polkadot-primitives = { git = "https://github.com/paritytech/polkadot-sdk", tag = "polkadot-v1.1.0" }
-polkadot-runtime = { git = "https://github.com/paritytech/polkadot-sdk", tag = "polkadot-v1.1.0" }
-polkadot-runtime-common = { git = "https://github.com/paritytech/polkadot-sdk", tag = "polkadot-v1.1.0" }
-polkadot-runtime-parachains = { git = "https://github.com/paritytech/polkadot-sdk", tag = "polkadot-v1.1.0" }
-rococo-runtime = { git = "https://github.com/paritytech/polkadot-sdk", tag = "polkadot-v1.1.0" }
-xcm = { package = "staging-xcm",  git = "https://github.com/paritytech/polkadot-sdk", tag = "polkadot-v1.1.0" }
-
-# Cumulus
-cumulus-pallet-parachain-system = { git = "https://github.com/paritytech/polkadot-sdk", tag = "polkadot-v1.1.0" }
-cumulus-primitives-core = { git = "https://github.com/paritytech/polkadot-sdk", tag = "polkadot-v1.1.0" }
-cumulus-primitives-parachain-inherent = { git = "https://github.com/paritytech/polkadot-sdk", tag = "polkadot-v1.1.0" }
-cumulus-test-relay-sproof-builder = { git = "https://github.com/paritytech/polkadot-sdk", tag = "polkadot-v1.1.0" }
-
-parachain-info = { git = "https://github.com/paritytech/polkadot-sdk", tag = "polkadot-v1.1.0" }
-
-# Orml pallets
-orml-asset-registry = { git = "https://github.com/open-web3-stack/open-runtime-module-library", default-features = false, branch = "polkadot-v1.1.0" }
-orml-oracle = { git = "https://github.com/open-web3-stack/open-runtime-module-library", branch = "polkadot-v1.1.0" }
-orml-tokens = { git = "https://github.com/open-web3-stack/open-runtime-module-library", branch = "polkadot-v1.1.0" }
-orml-traits = { git = "https://github.com/open-web3-stack/open-runtime-module-library", branch = "polkadot-v1.1.0" }
-orml-xtokens = { git = "https://github.com/open-web3-stack/open-runtime-module-library", branch = "polkadot-v1.1.0" }
-
-# Local
-altair-runtime = { path = "../altair" }
-centrifuge-runtime = { path = "../centrifuge" }
-cfg-primitives = { path = "../../libs/primitives" }
-cfg-traits = { path = "../../libs/traits" }
-development-runtime = { path = "../development" }
-runtime-common = { path = "../common" }
-
-[dev-dependencies]
-getrandom = { version = "0.2", features = ["js"] }
-hex = { version = "0.4.3", default_features = false }
-
-cfg-traits = { path = "../../libs/traits" }
-cfg-types = { path = "../../libs/types" }
-cfg-utils = { path = "../../libs/utils" }
-
-ethabi = { version = "16.0", default-features = false }
-ethereum = { version = "0.14.0", default-features = false }
-
-pallet-ethereum = { git = "https://github.com/paritytech/frontier", default-features = false, branch = "polkadot-v1.1.0" }
-pallet-evm = { git = "https://github.com/paritytech/frontier", default-features = false, branch = "polkadot-v1.1.0" }
-pallet-evm-chain-id = { git = "https://github.com/paritytech/frontier", default-features = false, branch = "polkadot-v1.1.0" }
-
-axelar-gateway-precompile = { path = "../../pallets/liquidity-pools-gateway/axelar-gateway-precompile" }
-liquidity-pools-gateway-routers = { path = "../../pallets/liquidity-pools-gateway/routers" }
-pallet-block-rewards = { path = "../../pallets/block-rewards" }
-pallet-ethereum-transaction = { path = "../../pallets/ethereum-transaction" }
-pallet-foreign-investments = { path = "../../pallets/foreign-investments" }
-pallet-investments = { path = "../../pallets/investments" }
-pallet-liquidity-pools = { path = "../../pallets/liquidity-pools" }
-pallet-liquidity-pools-gateway = { path = "../../pallets/liquidity-pools-gateway" }
-pallet-loans = { path = "../../pallets/loans" }
-pallet-order-book = { path = "../../pallets/order-book" }
-pallet-permissions = { path = "../../pallets/permissions" }
-pallet-pool-registry = { path = "../../pallets/pool-registry" }
-pallet-pool-system = { path = "../../pallets/pool-system" }
-pallet-restricted-tokens = { path = "../../pallets/restricted-tokens" }
-pallet-rewards = { path = "../../pallets/rewards" }
-
-pallet-session = { git = "https://github.com/paritytech/polkadot-sdk", tag = "polkadot-v1.1.0" }
-pallet-xcm-transactor = { git = "https://github.com/moonbeam-foundation/moonbeam", default-features = false, rev = "7fee3fd72c3a02e33b0f059fd9cc5cc20c1c6fd5" }
-sp-io = { git = "https://github.com/paritytech/polkadot-sdk", tag = "polkadot-v1.1.0" }
-sp-std = { git = "https://github.com/paritytech/polkadot-sdk", default-features = true, tag = "polkadot-v1.1.0" }
-xcm-executor = { package = "staging-xcm-executor", git = "https://github.com/paritytech/polkadot-sdk", default-features = true, tag = "polkadot-v1.1.0" }
-
-pallet-collator-selection = { git = "https://github.com/paritytech/polkadot-sdk", tag = "polkadot-v1.1.0" }
-=======
 ethabi = { workspace = true, features = ["std"] }
 ethereum = { workspace = true, features = ["std"] }
 fudge = { workspace = true }
@@ -278,119 +153,10 @@
 pallet-xcm = { workspace = true, features = ["std"] }
 pallet-xcm-transactor = { workspace = true, features = ["std"] }
 parachain-info = { workspace = true, features = ["std"] }
->>>>>>> 146d9d2e
 
 [features]
 default = [
   "development-runtime/instant-voting",
 ]
-<<<<<<< HEAD
-fast-runtime = ["development-runtime/fast-runtime"]
-std = [
-  "altair-runtime/std",
-  "centrifuge-runtime/std",
-  "cfg-primitives/std",
-  "codec/std",
-  "cumulus-pallet-parachain-system/std",
-  "cumulus-primitives-core/std",
-  "cumulus-primitives-parachain-inherent/std",
-  "cumulus-test-relay-sproof-builder/std",
-  "development-runtime/std",
-  "ethabi/std",
-  "fp-self-contained/std",
-  "frame-benchmarking/std",
-  "frame-support/std",
-  "frame-system/std",
-  "getrandom/std",
-  "kusama-runtime/std",
-  "node-primitives/std",
-  "orml-asset-registry/std",
-  "orml-oracle/std",
-  "orml-tokens/std",
-  "orml-traits/std",
-  "orml-xtokens/std",
-  "pallet-aura/std",
-  "pallet-authorship/std",
-  "pallet-balances/std",
-  "pallet-collective/std",
-  "pallet-democracy/std",
-  "pallet-beefy/std",
-  "pallet-foreign-investments/std",
-  "pallet-investments/std",
-  "pallet-message-queue/std",
-  "pallet-order-book/std",
-  "pallet-preimage/std",
-  "pallet-timestamp/std",
-  "pallet-transaction-payment/std",
-  "pallet-treasury/std",
-  "pallet-uniques/std",
-  "pallet-xcm/std",
-  "parachain-info/std",
-  "polkadot-core-primitives/std",
-  "polkadot-parachain-primitives/std",
-  "polkadot-primitives/std",
-  "polkadot-runtime-common/std",
-  "polkadot-runtime-parachains/std",
-  "polkadot-runtime/std",
-  "rococo-runtime/std",
-  "runtime-common/std",
-  "sc-executor/std",
-  "serde/std",
-  "sp-api/std",
-  "sp-block-builder/std",
-  "sp-consensus-aura/std",
-  "sp-consensus-babe/std",
-  "sp-consensus-slots/std",
-  "sp-core/std",
-  "sp-inherents/std",
-  "sp-runtime/std",
-  "sp-timestamp/std",
-  "sp-tracing/std",
-  "sp-transaction-pool/std",
-  "xcm/std",
-]
 
-runtime-benchmarks = [
-  "altair-runtime/runtime-benchmarks",
-  "centrifuge-runtime/runtime-benchmarks",
-  "cfg-primitives/runtime-benchmarks",
-  "cumulus-pallet-parachain-system/runtime-benchmarks",
-  "default",
-  "development-runtime/runtime-benchmarks",
-  "frame-benchmarking/runtime-benchmarks",
-  "frame-support/runtime-benchmarks",
-  "frame-system/runtime-benchmarks",
-  "fudge/runtime-benchmarks",
-  "kusama-runtime/runtime-benchmarks",
-  "orml-asset-registry/runtime-benchmarks",
-  "orml-tokens/runtime-benchmarks",
-  "orml-xtokens/runtime-benchmarks",
-  "pallet-balances/runtime-benchmarks",
-  "pallet-collective/runtime-benchmarks",
-  "pallet-democracy/runtime-benchmarks",
-  "pallet-foreign-investments/runtime-benchmarks",
-  "pallet-investments/runtime-benchmarks",
-  "pallet-message-queue/runtime-benchmarks",
-  "pallet-order-book/runtime-benchmarks",
-  "pallet-preimage/runtime-benchmarks",
-  "pallet-timestamp/runtime-benchmarks",
-  "pallet-treasury/runtime-benchmarks",
-  "pallet-uniques/runtime-benchmarks",
-  "pallet-xcm/runtime-benchmarks",
-  "polkadot-parachain-primitives/runtime-benchmarks",
-  "polkadot-primitives/runtime-benchmarks",
-  "polkadot-runtime-common/runtime-benchmarks",
-  "polkadot-runtime-parachains/runtime-benchmarks",
-  "polkadot-runtime/runtime-benchmarks",
-  "rococo-runtime/runtime-benchmarks",
-  "runtime-common/runtime-benchmarks",
-  "sc-service/runtime-benchmarks",
-  "sp-runtime/runtime-benchmarks",
-]
-runtime-development = []
-runtime-altair = []
-runtime-centrifuge = []
-=======
-
-fast-runtime = ["development-runtime/fast-runtime"]
->>>>>>> 146d9d2e
+fast-runtime = ["development-runtime/fast-runtime"]