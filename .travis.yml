language: rust

before_cache:
- chmod -R a+r $HOME/.cargo

cache: cargo

branches:
  only:
  - master

env:
  global:
  - RUST_BACKTRACE=1

before_install:
- df -h

jobs:
  include:
<<<<<<< HEAD
  - stage: Test and build
    name: Run runtime tests
    script: RUST_TOOLCHAIN=nightly-2020-02-17 TARGET=runtime-test travis_wait 180 ./ci/script.sh
  - name: Build (WASM and native)
    script:
      - RUST_TOOLCHAIN=nightly-2020-02-17 TARGET=build-client travis_wait 180 ./ci/script.sh
      - mkdir deploy && cp target/release/centrifuge-chain deploy
    deploy:
      provider: s3
      access_key_id: $S3_KEY_ID
      secret_access_key: $S3_ACCESS_KEY
      bucket: centchain
      endpoint: https://nyc3.digitaloceanspaces.com
      local_dir: deploy
      upload_dir: $TRAVIS_COMMIT-$TRAVIS_BUILD_ID
      acl: public_read
      skip_cleanup: true
      on:
        branch: master
=======
    - stage: "Test and build"
      name: "Run runtime tests"
      script: RUST_TOOLCHAIN=nightly-2020-03-12 TARGET=runtime-test travis_wait 180 ./ci/script.sh
    - # stage name not required, will continue last one
      name: "Build (WASM and native)"
      script: RUST_TOOLCHAIN=nightly-2020-03-12 TARGET=build-client travis_wait 180 ./ci/script.sh
    - stage: "Build and push Docker image"
      if: (NOT type IN (pull_request)) AND (branch = master)
      script: travis_wait 180 ./ci/docker.sh
>>>>>>> 76fb676e

addons:
  apt:
    packages:
    - libcurl4-openssl-dev
    - libelf-dev
    - libdw-dev
    - cmake
    - gcc
    - binutils-dev
    - libiberty-dev

after_script:
- df -h
<|MERGE_RESOLUTION|>--- conflicted
+++ resolved
@@ -18,13 +18,12 @@
 
 jobs:
   include:
-<<<<<<< HEAD
   - stage: Test and build
     name: Run runtime tests
-    script: RUST_TOOLCHAIN=nightly-2020-02-17 TARGET=runtime-test travis_wait 180 ./ci/script.sh
+    script: RUST_TOOLCHAIN=nightly-2020-03-12 TARGET=runtime-test travis_wait 180 ./ci/script.sh
   - name: Build (WASM and native)
     script:
-      - RUST_TOOLCHAIN=nightly-2020-02-17 TARGET=build-client travis_wait 180 ./ci/script.sh
+      - RUST_TOOLCHAIN=nightly-2020-03-12 TARGET=build-client travis_wait 180 ./ci/script.sh
       - mkdir deploy && cp target/release/centrifuge-chain deploy
     deploy:
       provider: s3
@@ -38,17 +37,6 @@
       skip_cleanup: true
       on:
         branch: master
-=======
-    - stage: "Test and build"
-      name: "Run runtime tests"
-      script: RUST_TOOLCHAIN=nightly-2020-03-12 TARGET=runtime-test travis_wait 180 ./ci/script.sh
-    - # stage name not required, will continue last one
-      name: "Build (WASM and native)"
-      script: RUST_TOOLCHAIN=nightly-2020-03-12 TARGET=build-client travis_wait 180 ./ci/script.sh
-    - stage: "Build and push Docker image"
-      if: (NOT type IN (pull_request)) AND (branch = master)
-      script: travis_wait 180 ./ci/docker.sh
->>>>>>> 76fb676e
 
 addons:
   apt:
