--- conflicted
+++ resolved
@@ -1,12 +1,8 @@
 use babe_primitives::AuthorityId as BabeId;
 use centrifuge_chain_runtime::{
-<<<<<<< HEAD
-    AuthorityDiscoveryConfig, AccountId, BabeConfig, BalancesConfig, GenesisConfig, GrandpaConfig, ImOnlineConfig,
-    IndicesConfig, SessionConfig, SessionKeys, StakerStatus, StakingConfig, SudoConfig, SystemConfig, WASM_BINARY,
-=======
-    AccountId, BabeConfig, BalancesConfig, FeesConfig, GenesisConfig, GrandpaConfig, Hash,
-    IndicesConfig, SudoConfig, SystemConfig, WASM_BINARY,
->>>>>>> 0aa9d88c
+    AuthorityDiscoveryConfig, AccountId, BabeConfig, BalancesConfig, FeesConfig, GenesisConfig, GrandpaConfig, Hash,
+    ImOnlineConfig, IndicesConfig, SessionConfig, SessionKeys, StakerStatus, StakingConfig, SudoConfig, SystemConfig,
+    WASM_BINARY,
 };
 use grandpa_primitives::AuthorityId as GrandpaId;
 use hex::FromHex;
@@ -278,9 +274,7 @@
                 .map(|x| (x.0.clone(), 1))
                 .collect(),
         }),
-<<<<<<< HEAD
         membership_Instance1: Some(Default::default()),
-=======
         fees: Some(FeesConfig {
             initial_fees: vec![(
                 // anchoring state rent fee per day. TODO Define in a more human friendly way.
@@ -295,6 +289,5 @@
                 1,
             )],
         }),
->>>>>>> 0aa9d88c
     }
 }