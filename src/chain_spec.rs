use chain_spec::ChainSpecExtension;
use primitives::{Pair, Public, crypto::UncheckedInto, sr25519};
use serde::{Serialize, Deserialize};
use node_runtime::{
    AuthorityDiscoveryConfig, BabeConfig, BalancesConfig, FeesConfig, GrandpaConfig, ImOnlineConfig, IndicesConfig, SessionConfig, SessionKeys,
    StakerStatus, StakingConfig, SudoConfig, SystemConfig, WASM_BINARY,
};
use node_runtime::Block;
use sc_service;
use hex_literal::hex;
use sc_telemetry::TelemetryEndpoints;
use grandpa_primitives::{AuthorityId as GrandpaId};
use babe_primitives::{AuthorityId as BabeId};
use im_online::sr25519::{AuthorityId as ImOnlineId};
use authority_discovery_primitives::AuthorityId as AuthorityDiscoveryId;
use sp_runtime::{Perbill, traits::{Verify, IdentifyAccount}};

pub use node_primitives::{AccountId, Balance, Hash, Signature};
pub use node_runtime::GenesisConfig;

type AccountPublic = <Signature as Verify>::Signer;

const STAGING_TELEMETRY_URL: &str = "wss://telemetry.polkadot.io/submit/";

/// Node `ChainSpec` extensions.
///
/// Additional parameters for some Substrate core modules,
/// customizable from the chain spec.
#[derive(Default, Clone, Serialize, Deserialize, ChainSpecExtension)]
pub struct Extensions {
	/// Block numbers with known hashes.
	pub fork_blocks: client::ForkBlocks<Block>,
}

/// Specialized `ChainSpec`.
pub type ChainSpec = sc_service::ChainSpec<
	GenesisConfig,
	Extensions,
>;

fn session_keys(
    grandpa: GrandpaId,
    babe: BabeId,
    im_online: ImOnlineId,
    authority_discovery: AuthorityDiscoveryId,
) -> SessionKeys {
	SessionKeys { grandpa, babe, im_online, authority_discovery }
}

/// The chain specification option. This is expected to come in from the CLI and
/// is little more than one of a number of alternatives which can easily be converted
/// from a string (`--chain=...`) into a `ChainSpec`.
#[derive(Clone, Debug)]
pub enum Alternative {
    /// Whatever the current runtime is, with just Alice as an auth.
    Development,
    /// Whatever the current runtime is, with simple Alice/Bob auths.
    LocalTestnet,
    /// Fulvous testnet with whatever the current runtime is.
    Fulvous,
    /// Flint testnet with whatever the current runtime is and persistent disks.
    Flint,
}

/// Helper function to generate a crypto pair from seed
pub fn get_from_seed<TPublic: Public>(seed: &str) -> <TPublic::Pair as Pair>::Public {
    TPublic::Pair::from_string(&format!("//{}", seed), None)
        .expect("static values are valid; qed")
        .public()
}

/// Helper function to generate an account ID from seed
pub fn get_account_id_from_seed<TPublic: Public>(seed: &str) -> AccountId where
	AccountPublic: From<<TPublic::Pair as Pair>::Public>
{
	AccountPublic::from(get_from_seed::<TPublic>(seed)).into_account()
}

/// Helper function to generate stash, controller and session key from seed
pub fn get_authority_keys_from_seed(seed: &str) -> (
    AccountId,
    AccountId,
    GrandpaId,
    BabeId,
    ImOnlineId,
    AuthorityDiscoveryId,
) {
    (
        get_account_id_from_seed::<sr25519::Public>(&format!("{}//stash", seed)),
		get_account_id_from_seed::<sr25519::Public>(seed),
        get_from_seed::<GrandpaId>(seed),
        get_from_seed::<BabeId>(seed),
        get_from_seed::<ImOnlineId>(seed),
        get_from_seed::<AuthorityDiscoveryId>(seed),
    )
}

impl Alternative {
    /// Get an actual chain config from one of the alternatives.
    pub(crate) fn load(self) -> Result<ChainSpec, String> {
        Ok(match self {
            Alternative::Development => ChainSpec::from_genesis(
                "Development",
                "dev",
                || {
                    testnet_genesis(
                        vec![get_authority_keys_from_seed("Alice")],
                        get_account_id_from_seed::<sr25519::Public>("Alice"),
                        vec![
                            get_account_id_from_seed::<sr25519::Public>("Alice"),
                            get_account_id_from_seed::<sr25519::Public>("Bob"),
                            get_account_id_from_seed::<sr25519::Public>("Alice//stash"),
                            get_account_id_from_seed::<sr25519::Public>("Bob//stash"),
                        ],
                        true,
                    )
                },
                vec![],
                None,
                None,
                Some(get_default_properties("DRAD")),
                Default::default(),
            ),
            Alternative::LocalTestnet => ChainSpec::from_genesis(
                "Local Testnet",
                "local_testnet",
                || {
                    testnet_genesis(
                        vec![
                            get_authority_keys_from_seed("Alice"),
                            get_authority_keys_from_seed("Bob"),
                        ],
                        get_account_id_from_seed::<sr25519::Public>("Alice"),
                        vec![
                            get_account_id_from_seed::<sr25519::Public>("Alice"),
                            get_account_id_from_seed::<sr25519::Public>("Bob"),
                            get_account_id_from_seed::<sr25519::Public>("Charlie"),
                            get_account_id_from_seed::<sr25519::Public>("Dave"),
                            get_account_id_from_seed::<sr25519::Public>("Eve"),
                            get_account_id_from_seed::<sr25519::Public>("Ferdie"),
                            get_account_id_from_seed::<sr25519::Public>("Alice//stash"),
                            get_account_id_from_seed::<sr25519::Public>("Bob//stash"),
                            get_account_id_from_seed::<sr25519::Public>("Charlie//stash"),
                            get_account_id_from_seed::<sr25519::Public>("Dave//stash"),
                            get_account_id_from_seed::<sr25519::Public>("Eve//stash"),
                            get_account_id_from_seed::<sr25519::Public>("Ferdie//stash"),
                        ],
                        true,
                    )
                },
                vec![],
                None,
                None,
                None,
                Default::default(),
            ),
            // Fulvous initial spec
            Alternative::Fulvous => {
                ChainSpec::from_genesis(
                    "Fulvous Testnet",
                    "fulvous",
                    || {
                        testnet_genesis(
                        vec![
                            (
                                hex!["a23153e26c377a172c803e35711257c638e6944ad0c0627db9e3fc63d8503639"].into(), // TODO replace with other AccountId
                                hex!["a23153e26c377a172c803e35711257c638e6944ad0c0627db9e3fc63d8503639"].into(), // TODO replace with other AccountId
                                hex!["8f9f7766fb5f36aeeed7a05b5676c14ae7c13043e3079b8a850131784b6d15d8"].unchecked_into(),
                                hex!["a23153e26c377a172c803e35711257c638e6944ad0c0627db9e3fc63d8503639"].unchecked_into(),
                                hex!["a23153e26c377a172c803e35711257c638e6944ad0c0627db9e3fc63d8503639"].unchecked_into(), // TODO replace with other AccountId
                                hex!["a23153e26c377a172c803e35711257c638e6944ad0c0627db9e3fc63d8503639"].unchecked_into(), // TODO replace with other AccountId
                            ),
                            (
                                hex!["42a6fcd852ef2fe2205de2a3d555e076353b711800c6b59aef67c7c7c1acf04d"].into(), // TODO replace with other AccountId
                                hex!["42a6fcd852ef2fe2205de2a3d555e076353b711800c6b59aef67c7c7c1acf04d"].into(), // TODO replace with other AccountId
                                hex!["be1ce959980b786c35e521eebece9d4fe55c41385637d117aa492211eeca7c3d"].unchecked_into(),
                                hex!["42a6fcd852ef2fe2205de2a3d555e076353b711800c6b59aef67c7c7c1acf04d"].unchecked_into(),
                                hex!["42a6fcd852ef2fe2205de2a3d555e076353b711800c6b59aef67c7c7c1acf04d"].unchecked_into(), // TODO replace with other AccountId
                                hex!["42a6fcd852ef2fe2205de2a3d555e076353b711800c6b59aef67c7c7c1acf04d"].unchecked_into(), // TODO replace with other AccountId
                            ),
                        ],
                        hex!["c405224448dcd4259816b09cfedbd8df0e6796b16286ea18efa2d6343da5992e"].into(),
                        vec![
                            hex!["c405224448dcd4259816b09cfedbd8df0e6796b16286ea18efa2d6343da5992e"].into()
                        ],
                        true,
                    )
                    },
                    vec![],
                    None,
                    Some("flvs"),
                    Some(get_default_properties("TRAD")),
                    Default::default(),
                )
            }
            // Flint initial spec
            Alternative::Flint => {
                ChainSpec::from_genesis(
                    "Flint Testnet",
                    "flint",
                    || {
                        testnet_genesis(
                        vec![
                            (
                                hex!["e85164fc14c1275c398301fbfb9663916f4b0847331aa8ab2097c79358cb2a3d"].into(),
                                hex!["163fd93fd76775a38ee5d12f5e6ee2c106a92e5aa725a41e427a4f278887dc4c"].into(),
                                hex!["4f5d54c1796633251f9600b51e1961dec3939ceb0f927584f357c38b5463c95e"].unchecked_into(),
                                hex!["709c81a5ada8288f8c22b9605e9f8fba5034e13110799fdd7418bff37932c130"].unchecked_into(),
                                hex!["524d4cae76a0354c7adf531c61c2e1269ecef63154cfc5d513c554bbd705fc68"].unchecked_into(),
                                hex!["145139c78b70aadb6202cfdf2220d26a466ee39110812303b119a71f40f60571"].unchecked_into(),
                            ),
                            (
                                hex!["6c8f1e49c090d4998b23cc68d52453563785df4e84f3a10024b77d8b4649d51c"].into(),
                                hex!["2eaf31854d0d09ebbb920bf0bf4ff02570fa4f01d4557b5e1753bb70e5e6f25c"].into(),
                                hex!["9eb9733ca20fa497d0b6e502a9030fc9037ad2943e2b27057816632fcc7d2237"].unchecked_into(),
                                hex!["18291e4e4ca96f95d1014935880392dfd51ee99c1e9fd01e0255302f2984ef4a"].unchecked_into(),
                                hex!["922719894768d1e78efdb286e8f2bb118165332ff6c5b4ea3beb9ed43cea2718"].unchecked_into(),
                                hex!["16cde0520759b2ac5bc63c0a5a5ca4f8b97e2757bd8e8484c25aa73fb0f93955"].unchecked_into(),
                            ),
                        ],
                        hex!["c4051f94a879bd014647993acb2d52c4059a872b6e202e70c3121212416c5842"].into(),
                        vec![
                            hex!["c4051f94a879bd014647993acb2d52c4059a872b6e202e70c3121212416c5842"].into(),
                        ],
                        true,
                    )
                    },
                    vec![],
                    Some(TelemetryEndpoints::new(vec![(STAGING_TELEMETRY_URL.to_string(), 0)])),
                    Some("flint"),
                    Some(get_default_properties("FRAD")),
                    Default::default(),
                )
            }
        })
    }

    pub(crate) fn from(s: &str) -> Option<Self> {
        match s {
            "dev" => Some(Alternative::Development),
            "" | "local" => Some(Alternative::LocalTestnet),
            "fulvous" => Some(Alternative::Fulvous),
            "flint" => Some(Alternative::Flint),
            _ => None,
        }
    }
}

fn testnet_genesis(
    initial_authorities: Vec<(AccountId, AccountId, GrandpaId, BabeId, ImOnlineId, AuthorityDiscoveryId)>, // StashId, ControllerId, GrandpaId, BabeId, ImOnlineId, AuthorityDiscoveryId
    root_key: AccountId,
    endowed_accounts: Vec<AccountId>,
    _enable_println: bool,
) -> GenesisConfig {
    const INITIAL_SUPPLY: Balance = 300_000_000_000000000000000000; // 3% of total supply (10^9 + 18 decimals)
    const STASH: Balance =            1_000_000_000000000000000000;
    let endowment: Balance = (INITIAL_SUPPLY - STASH * (initial_authorities.len() as Balance)) /
        (endowed_accounts.len() as Balance);

    GenesisConfig {
        system: Some(SystemConfig {
            code: WASM_BINARY.to_vec(),
            changes_trie_config: Default::default(),
        }),
        balances: Some(BalancesConfig {
            balances: endowed_accounts.iter().cloned()
            .map(|k| (k, endowment))
            .chain(initial_authorities.iter().map(|x| (x.0.clone(), STASH)))
            .collect(),
            vesting: vec![],
        }),
        indices: Some(IndicesConfig {
            ids: endowed_accounts.iter().cloned()
                .chain(initial_authorities.iter().map(|x| x.0.clone()))
                .collect::<Vec<_>>(),
        }),
        session: Some(SessionConfig {
			keys: initial_authorities.iter().map(|x| {
				(x.0.clone(), session_keys(x.2.clone(), x.3.clone(), x.4.clone(), x.5.clone()))
			}).collect::<Vec<_>>(),
		}),
		staking: Some(StakingConfig {
            // The current era index.
			current_era: 0,
<<<<<<< HEAD
            // The ideal number of staking participants.
			validator_count: 5,
            // Minimum number of staking participants before emergency conditions are imposed.
			minimum_validator_count: 1,
=======
            // Minimum number of staking participants before emergency conditions are imposed.
			minimum_validator_count: 2,
            // The ideal number of staking participants.
			validator_count: 50,
>>>>>>> 6fc4de4c
			stakers: initial_authorities.iter().map(|x| {
				(x.0.clone(), x.1.clone(), STASH, StakerStatus::Validator)
			}).collect(),
            // Any validators that may never be slashed or forcibly kicked. It's a Vec since they're
            // easy to initialize and the performance hit is minimal (we expect no more than four
            // invulnerables) and restricted to testnets.
			invulnerables: initial_authorities.iter().map(|x| x.0.clone()).collect(),
            // The percentage of the slash that is distributed to reporters.
		    // The rest of the slashed value is handled by the `Slash`.
			slash_reward_fraction: Perbill::from_percent(10),
            // True if the next session change will be a new era regardless of index.
            // force_era: NotForcing
			.. Default::default()
		}),
        sudo: Some(SudoConfig {
            key: root_key,
        }),
        babe: Some(BabeConfig {
            authorities: vec![],
        }),
        im_online: Some(ImOnlineConfig {
			keys: vec![],
        }),
        authority_discovery: Some(AuthorityDiscoveryConfig {
			keys: vec![],
		}),
        grandpa: Some(GrandpaConfig {
            authorities: vec![],
        }),
        treasury: Some(Default::default()),
        // membership_Instance1: Some(Default::default()),
        fees: Some(FeesConfig {
            initial_fees: vec![(
                // anchoring state rent fee per day. TODO Define in a more human friendly way.
                // pre-image: 0xdb4faa73ca6d2016e53c7156087c176b79b169c409b8a0063a07964f3187f9e9
                // hash   : 0x11da6d1f761ddf9bdb4c9d6e5303ebd41f61858d0a5647a1a7bfe089bf921be9
                Hash::from(&[
                    17, 218, 109, 31, 118, 29, 223, 155, 219, 76, 157, 110, 83, 3, 235, 212, 31,
                    97, 133, 141, 10, 86, 71, 161, 167, 191, 224, 137, 191, 146, 27, 233,
                ]),
                // define this based on the expected value of 1 Rad in the given testnet
                // here assuming 1 USD ~ 1 Rad => anchor cost per day = 1nRad (based on state rent sheet =0.0000000008219178082 USD)
                1,
            )],
        }),
    }
}

fn get_default_properties(token: &str) -> sc_service::Properties {
    let data = format!("\
		{{
			\"tokenDecimals\": 18,\
			\"tokenSymbol\": \"{}\"\
		}}", token);
    serde_json::from_str(&data).unwrap()
}<|MERGE_RESOLUTION|>--- conflicted
+++ resolved
@@ -282,17 +282,10 @@
 		staking: Some(StakingConfig {
             // The current era index.
 			current_era: 0,
-<<<<<<< HEAD
             // The ideal number of staking participants.
-			validator_count: 5,
-            // Minimum number of staking participants before emergency conditions are imposed.
-			minimum_validator_count: 1,
-=======
+			validator_count: 50,
             // Minimum number of staking participants before emergency conditions are imposed.
 			minimum_validator_count: 2,
-            // The ideal number of staking participants.
-			validator_count: 50,
->>>>>>> 6fc4de4c
 			stakers: initial_authorities.iter().map(|x| {
 				(x.0.clone(), x.1.clone(), STASH, StakerStatus::Validator)
 			}).collect(),
