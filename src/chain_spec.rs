--- conflicted
+++ resolved
@@ -15,12 +15,8 @@
 // along with Cumulus.  If not, see <http://www.gnu.org/licenses/>.
 
 use cumulus_primitives_core::ParaId;
-<<<<<<< HEAD
-use node_runtime::AuraId;
+use node_primitives::{AccountId, Hash, Signature};
 use node_runtime::constants::currency::*;
-=======
->>>>>>> 38dc803d
-use node_primitives::{AccountId, Hash, Signature};
 use node_runtime::AuraId;
 use sc_service::{ChainType, Properties};
 use sc_telemetry::TelemetryEndpoints;
@@ -169,18 +165,16 @@
 		move || {
 			testnet_genesis(
 				get_account_id_from_seed::<sr25519::Public>("Alice"),
-				vec![
-					get_from_seed::<AuraId>("Alice"),
-				],
-				endowed_accounts(),
-				para_id,
-			)
-		},
-		vec![],
-		None,
-		None,
-		Some(properties),
-		Default::default()
+				vec![get_from_seed::<AuraId>("Alice")],
+				endowed_accounts(),
+				para_id,
+			)
+		},
+		vec![],
+		None,
+		None,
+		Some(properties),
+		Default::default(),
 	)
 }
 
@@ -223,14 +217,7 @@
 				.map(|k| (k, 1 << 60))
 				.collect(),
 		},
-<<<<<<< HEAD
-		pallet_elections_phragmen: node_runtime::ElectionsConfig {
-			members: vec![],
-		},
-=======
-		pallet_democracy: node_runtime::DemocracyConfig::default(),
 		pallet_elections_phragmen: node_runtime::ElectionsConfig { members: vec![] },
->>>>>>> 38dc803d
 		pallet_collective_Instance1: node_runtime::CouncilConfig {
 			members: endowed_accounts
 				.iter()
@@ -239,40 +226,6 @@
 				.collect(),
 			phantom: Default::default(),
 		},
-<<<<<<< HEAD
-        pallet_fees: node_runtime::FeesConfig {
-            initial_fees: vec![(
-                // Anchoring state rent fee per day
-                // pre-image: 0xdb4faa73ca6d2016e53c7156087c176b79b169c409b8a0063a07964f3187f9e9
-                // hash   : 0x11da6d1f761ddf9bdb4c9d6e5303ebd41f61858d0a5647a1a7bfe089bf921be9
-                Hash::from(&[
-                    17, 218, 109, 31, 118, 29, 223, 155, 219, 76, 157, 110, 83, 3, 235, 212, 31,
-                    97, 133, 141, 10, 86, 71, 161, 167, 191, 224, 137, 191, 146, 27, 233,
-                ]),
-                // Daily state rent, defined such that it will amount to 0.00259.. RAD (2_590_000_000_000_040) over
-                // 3 years, which is the expected average anchor duration. The other fee components for anchors amount
-                // to about 0.00041.. RAD (410_000_000_000_000), such that the total anchor price for 3 years will be
-                // 0.003.. RAD
-                2_365_296_803_653,
-            )],
-        },
-=======
-		// pallet_bridge: Some(node_runtime::PalletBridgeConfig{
-		// 	// Whitelist chains Ethereum - 0
-		// 	chains: vec![0],
-		// 	// Register resourceIDs
-		// 	resources: vec![
-		// 		// xRAD ResourceID to PalletBridge.transfer method (for incoming txs)
-		// 		(hex!["00000000000000000000000000000009e974040e705c10fb4de576d6cc261900"], hex!["50616c6c65744272696467652e7472616e73666572"].iter().cloned().collect())
-		// 	],
-		// 	// Dev Alice - 5GrwvaEF5zXb26Fz9rcQpDWS57CtERHpNehXCPcNoHGKutQY
-		// 	// Fulvous Endowed1 - 5GVimUaccBq1XbjZ99Zmm8aytG6HaPCjkZGKSHC1vgrsQsLQ
-		// 	relayers: vec![
-		// 		hex!["d43593c715fdd31c61141abd04a99fd6822c8558854ccde39a5684e7a56da27d"].into(),
-		// 		hex!["c405224448dcd4259816b09cfedbd8df0e6796b16286ea18efa2d6343da5992e"].into(),
-		// 	],
-		// 	threshold: 1,
-		// }),
 		pallet_fees: node_runtime::FeesConfig {
 			initial_fees: vec![(
 				// Anchoring state rent fee per day
@@ -289,7 +242,6 @@
 				2_365_296_803_653,
 			)],
 		},
->>>>>>> 38dc803d
 		pallet_vesting: Default::default(),
 		pallet_sudo: node_runtime::SudoConfig { key: root_key },
 		parachain_info: node_runtime::ParachainInfoConfig { parachain_id: id },
@@ -298,9 +250,6 @@
 			authorities: initial_authorities,
 		},
 		pallet_anchors: Default::default(),
-<<<<<<< HEAD
 		pallet_democracy: Default::default(),
-=======
->>>>>>> 38dc803d
 	}
 }