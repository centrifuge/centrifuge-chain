// Copyright 2019-2021 Parity Technologies (UK) Ltd.
// This file is part of Cumulus.

// Cumulus is free software: you can redistribute it and/or modify
// it under the terms of the GNU General Public License as published by
// the Free Software Foundation, either version 3 of the License, or
// (at your option) any later version.

// Cumulus is distributed in the hope that it will be useful,
// but WITHOUT ANY WARRANTY; without even the implied warranty of
// MERCHANTABILITY or FITNESS FOR A PARTICULAR PURPOSE.  See the
// GNU General Public License for more details.

// You should have received a copy of the GNU General Public License
// along with Cumulus.  If not, see <http://www.gnu.org/licenses/>.

use std::sync::Arc;

use cfg_primitives::Block;
use cumulus_client_cli::CollatorOptions;
use cumulus_client_consensus_aura::{AuraConsensus, BuildAuraConsensusParams, SlotProportion};
use cumulus_client_consensus_common::ParachainBlockImport as TParachainBlockImport;
use cumulus_primitives_core::ParaId;
<<<<<<< HEAD
use cumulus_relay_chain_interface::RelayChainInterface;
=======
>>>>>>> 5781da46
use fc_db::Backend as FrontierBackend;
use sc_executor::WasmExecutor;
use sc_service::{Configuration, TFullBackend, TFullClient, TaskManager};
use sc_telemetry::TelemetryHandle;

use crate::rpc::{
	self,
	anchors::{AnchorApiServer, Anchors},
	pools::{Pools, PoolsApiServer},
	rewards::{Rewards, RewardsApiServer},
};

pub(crate) mod evm;
use evm::EthConfiguration;

#[cfg(not(feature = "runtime-benchmarks"))]
type HostFunctions = sp_io::SubstrateHostFunctions;

#[cfg(feature = "runtime-benchmarks")]
type HostFunctions = (
	sp_io::SubstrateHostFunctions,
	frame_benchmarking::benchmarking::HostFunctions,
);

type FullClient<RuntimeApi> = TFullClient<Block, RuntimeApi, WasmExecutor<HostFunctions>>;

type FullBackend = TFullBackend<Block>;

type ParachainBlockImport<RuntimeApi> =
	TParachainBlockImport<Block, Arc<FullClient<RuntimeApi>>, FullBackend>;

// Native Altair executor instance.
pub struct AltairRuntimeExecutor;

impl sc_executor::NativeExecutionDispatch for AltairRuntimeExecutor {
	/// Only enable the benchmarking host functions when we actually want to
	/// benchmark.
	#[cfg(feature = "runtime-benchmarks")]
	type ExtendHostFunctions = frame_benchmarking::benchmarking::HostFunctions;
	/// Otherwise we only use the default Substrate host functions.
	#[cfg(not(feature = "runtime-benchmarks"))]
	type ExtendHostFunctions = ();

	fn dispatch(method: &str, data: &[u8]) -> Option<Vec<u8>> {
		altair_runtime::api::dispatch(method, data)
	}

	fn native_version() -> sc_executor::NativeVersion {
		altair_runtime::native_version()
	}
}

// Native Centrifuge executor instance.
pub struct CentrifugeRuntimeExecutor;

impl sc_executor::NativeExecutionDispatch for CentrifugeRuntimeExecutor {
	/// Only enable the benchmarking host functions when we actually want to
	/// benchmark.
	#[cfg(feature = "runtime-benchmarks")]
	type ExtendHostFunctions = frame_benchmarking::benchmarking::HostFunctions;
	/// Otherwise we only use the default Substrate host functions.
	#[cfg(not(feature = "runtime-benchmarks"))]
	type ExtendHostFunctions = ();

	fn dispatch(method: &str, data: &[u8]) -> Option<Vec<u8>> {
		centrifuge_runtime::api::dispatch(method, data)
	}

	fn native_version() -> sc_executor::NativeVersion {
		centrifuge_runtime::native_version()
	}
}

// Native Development executor instance.
pub struct DevelopmentRuntimeExecutor;

impl sc_executor::NativeExecutionDispatch for DevelopmentRuntimeExecutor {
	/// Only enable the benchmarking host functions when we actually want to
	/// benchmark.
	#[cfg(feature = "runtime-benchmarks")]
	type ExtendHostFunctions = frame_benchmarking::benchmarking::HostFunctions;
	/// Otherwise we only use the default Substrate host functions.
	#[cfg(not(feature = "runtime-benchmarks"))]
	type ExtendHostFunctions = ();

	fn dispatch(method: &str, data: &[u8]) -> Option<Vec<u8>> {
		development_runtime::api::dispatch(method, data)
	}

	fn native_version() -> sc_executor::NativeVersion {
		development_runtime::native_version()
	}
}

<<<<<<< HEAD
/// Starts a `ServiceBuilder` for a full service.
///
/// Use this macro if you don't actually need the full service, but just the
/// builder in order to be able to perform chain operations.
#[allow(clippy::type_complexity)]
pub fn new_partial<RuntimeApi, BIQ>(
	config: &Configuration,
	build_import_queue: BIQ,
) -> Result<
	PartialComponents<
		FullClient<RuntimeApi>,
		FullBackend,
		(),
		sc_consensus::DefaultImportQueue<Block, FullClient<RuntimeApi>>,
		sc_transaction_pool::FullPool<Block, FullClient<RuntimeApi>>,
		(
			ParachainBlockImport<RuntimeApi>,
			Option<Telemetry>,
			Option<TelemetryWorkerHandle>,
		),
	>,
	sc_service::Error,
>
where
	RuntimeApi: ConstructRuntimeApi<Block, FullClient<RuntimeApi>> + Send + Sync + 'static,
	RuntimeApi::RuntimeApi: sp_transaction_pool::runtime_api::TaggedTransactionQueue<Block>
		+ sp_api::Metadata<Block>
		+ sp_session::SessionKeys<Block>
		+ sp_api::ApiExt<Block, StateBackend = sc_client_api::StateBackendFor<FullBackend, Block>>
		+ sp_offchain::OffchainWorkerApi<Block>
		+ sp_block_builder::BlockBuilder<Block>,
	sc_client_api::StateBackendFor<FullBackend, Block>: sp_api::StateBackend<BlakeTwo256>,
	BIQ: FnOnce(
		Arc<FullClient<RuntimeApi>>,
		ParachainBlockImport<RuntimeApi>,
		&Configuration,
		Option<TelemetryHandle>,
		&TaskManager,
	) -> Result<
		sc_consensus::DefaultImportQueue<Block, FullClient<RuntimeApi>>,
		sc_service::Error,
	>,
{
	let telemetry = config
		.telemetry_endpoints
		.clone()
		.filter(|x| !x.is_empty())
		.map(|endpoints| -> Result<_, sc_telemetry::Error> {
			let worker = TelemetryWorker::new(16)?;
			let telemetry = worker.handle().new_telemetry(endpoints);
			Ok((worker, telemetry))
		})
		.transpose()?;

	let executor = sc_executor::WasmExecutor::<HostFunctions>::new(
		config.wasm_method,
		config.default_heap_pages,
		config.max_runtime_instances,
		None,
		config.runtime_cache_size,
	);

	let (client, backend, keystore_container, task_manager) =
		sc_service::new_full_parts::<Block, RuntimeApi, _>(
			config,
			telemetry.as_ref().map(|(_, telemetry)| telemetry.handle()),
			executor,
		)?;
	let client = Arc::new(client);

	let telemetry_worker_handle = telemetry.as_ref().map(|(worker, _)| worker.handle());

	let telemetry = telemetry.map(|(worker, telemetry)| {
		task_manager
			.spawn_handle()
			.spawn("telemetry", None, worker.run());
		telemetry
	});

	let transaction_pool = sc_transaction_pool::BasicPool::new_full(
		config.transaction_pool.clone(),
		config.role.is_authority().into(),
		config.prometheus_registry(),
		task_manager.spawn_essential_handle(),
		client.clone(),
	);

	let block_import = ParachainBlockImport::new(client.clone(), backend.clone());

	let import_queue = build_import_queue(
		client.clone(),
		block_import.clone(),
		config,
		telemetry.as_ref().map(|telemetry| telemetry.handle()),
		&task_manager,
	)?;

	let params = PartialComponents {
		backend,
		client,
		import_queue,
		keystore_container,
		task_manager,
		transaction_pool,
		select_chain: (),
		other: (block_import, telemetry, telemetry_worker_handle),
	};

	Ok(params)
}

/// Start a node with the given parachain `Configuration` and relay chain
/// `Configuration`.
///
/// This is the actual implementation that is abstract over the executor and the
/// runtime api.
#[sc_tracing::logging::prefix_logs_with("Parachain")]
async fn start_node_impl<RuntimeApi, RB, BIQ, BIC>(
	parachain_config: Configuration,
	polkadot_config: Configuration,
	collator_options: CollatorOptions,
	id: ParaId,
	rpc_ext_builder: RB,
	build_import_queue: BIQ,
	build_consensus: BIC,
) -> sc_service::error::Result<(TaskManager, Arc<FullClient<RuntimeApi>>)>
where
	RuntimeApi: ConstructRuntimeApi<Block, FullClient<RuntimeApi>> + Send + Sync + 'static,
	RuntimeApi::RuntimeApi: sp_transaction_pool::runtime_api::TaggedTransactionQueue<Block>
		+ sp_api::Metadata<Block>
		+ sp_session::SessionKeys<Block>
		+ sp_api::ApiExt<Block, StateBackend = sc_client_api::StateBackendFor<FullBackend, Block>>
		+ sp_offchain::OffchainWorkerApi<Block>
		+ sp_block_builder::BlockBuilder<Block>
		+ cumulus_primitives_core::CollectCollationInfo<Block>,
	sc_client_api::StateBackendFor<FullBackend, Block>: sp_api::StateBackend<BlakeTwo256>,
	RB: Fn(
			Arc<FullClient<RuntimeApi>>,
			Arc<sc_transaction_pool::FullPool<Block, FullClient<RuntimeApi>>>,
			DenyUnsafe,
		) -> Result<rpc::RpcExtension, sc_service::Error>
		+ 'static,
	BIQ: FnOnce(
		Arc<FullClient<RuntimeApi>>,
		ParachainBlockImport<RuntimeApi>,
		&Configuration,
		Option<TelemetryHandle>,
		&TaskManager,
	) -> Result<
		sc_consensus::DefaultImportQueue<Block, FullClient<RuntimeApi>>,
		sc_service::Error,
	>,
	BIC: FnOnce(
		Arc<FullClient<RuntimeApi>>,
		ParachainBlockImport<RuntimeApi>,
		Option<&Registry>,
		Option<TelemetryHandle>,
		&TaskManager,
		Arc<dyn RelayChainInterface>,
		Arc<sc_transaction_pool::FullPool<Block, FullClient<RuntimeApi>>>,
		Arc<NetworkService<Block, Hash>>,
		SyncCryptoStorePtr,
		bool,
	) -> Result<Box<dyn ParachainConsensus<Block>>, sc_service::Error>,
{
	let parachain_config = prepare_node_config(parachain_config);

	let params = new_partial::<RuntimeApi, BIQ>(&parachain_config, build_import_queue)?;
	let (block_import, mut telemetry, telemetry_worker_handle) = params.other;

	let client = params.client.clone();
	let backend = params.backend.clone();
	let mut task_manager = params.task_manager;

	let (relay_chain_interface, collator_key) = build_relay_chain_interface(
		polkadot_config,
		&parachain_config,
		telemetry_worker_handle,
		&mut task_manager,
		collator_options.clone(),
		None,
	)
	.await
	.map_err(|e| sc_service::Error::Application(Box::new(e) as Box<_>))?;

	let block_announce_validator = BlockAnnounceValidator::new(relay_chain_interface.clone(), id);

	let force_authoring = parachain_config.force_authoring;
	let validator = parachain_config.role.is_authority();
	let prometheus_registry = parachain_config.prometheus_registry().cloned();
	let transaction_pool = params.transaction_pool.clone();
	let import_queue_service = params.import_queue.service();
	let (network, system_rpc_tx, tx_handler_controller, start_network) =
		sc_service::build_network(sc_service::BuildNetworkParams {
			config: &parachain_config,
			client: client.clone(),
			transaction_pool: transaction_pool.clone(),
			spawn_handle: task_manager.spawn_handle(),
			import_queue: params.import_queue,
			block_announce_validator_builder: Some(Box::new(|_| {
				Box::new(block_announce_validator)
			})),
			warp_sync: None,
		})?;

	let rpc_client = client.clone();
	let pool = transaction_pool.clone();
	let rpc_builder = { move |deny, _| rpc_ext_builder(rpc_client.clone(), pool.clone(), deny) };

	sc_service::spawn_tasks(sc_service::SpawnTasksParams {
		rpc_builder: Box::new(rpc_builder),
		client: client.clone(),
		transaction_pool: transaction_pool.clone(),
		task_manager: &mut task_manager,
		config: parachain_config,
		keystore: params.keystore_container.sync_keystore(),
		backend: backend.clone(),
		network: network.clone(),
		system_rpc_tx,
		tx_handler_controller,
		telemetry: telemetry.as_mut(),
	})?;

	let announce_block = {
		let network = network.clone();
		Arc::new(move |hash, data| network.announce_block(hash, data))
	};

	let relay_chain_slot_duration = Duration::from_secs(6);

	let _overseer_handle = relay_chain_interface
		.overseer_handle()
		.map_err(|e| sc_service::Error::Application(Box::new(e)))?;

	if validator {
		let parachain_consensus = build_consensus(
			client.clone(),
			block_import,
			prometheus_registry.as_ref(),
			telemetry.as_ref().map(|t| t.handle()),
			&task_manager,
			relay_chain_interface.clone(),
			transaction_pool,
			network,
			params.keystore_container.sync_keystore(),
			force_authoring,
		)?;

		let spawner = task_manager.spawn_handle();

		let params = StartCollatorParams {
			para_id: id,
			block_status: client.clone(),
			announce_block,
			client: client.clone(),
			task_manager: &mut task_manager,
			relay_chain_interface,
			spawner,
			parachain_consensus,
			import_queue: import_queue_service,
			collator_key: collator_key.ok_or_else(|| {
				sc_service::error::Error::Other("Collator Key is None".to_string())
			})?,
			relay_chain_slot_duration,
		};

		start_collator(params).await?;
	} else {
		let params = StartFullNodeParams {
			client: client.clone(),
			announce_block,
			task_manager: &mut task_manager,
			para_id: id,
			relay_chain_interface,
			relay_chain_slot_duration,
			import_queue: import_queue_service,
		};

		start_full_node(params)?;
	}

	start_network.start_network();

	Ok((task_manager, client))
}

=======
>>>>>>> 5781da46
/// Build the import queue for the "altair" runtime.
#[allow(clippy::type_complexity)]
pub fn build_altair_import_queue(
	client: Arc<FullClient<altair_runtime::RuntimeApi>>,
	block_import: ParachainBlockImport<altair_runtime::RuntimeApi>,
	config: &Configuration,
	telemetry: Option<TelemetryHandle>,
	task_manager: &TaskManager,
	frontier_backend: Arc<FrontierBackend<Block>>,
) -> Result<
	sc_consensus::DefaultImportQueue<Block, FullClient<altair_runtime::RuntimeApi>>,
	sc_service::Error,
> {
	let slot_duration = cumulus_client_consensus_aura::slot_duration(&*client)?;
	let block_import = evm::BlockImport::new(block_import, client.clone(), frontier_backend);

	cumulus_client_consensus_aura::import_queue::<
		sp_consensus_aura::sr25519::AuthorityPair,
		_,
		_,
		_,
		_,
		_,
	>(cumulus_client_consensus_aura::ImportQueueParams {
		block_import,
		client,
		create_inherent_data_providers: move |_, _| async move {
			let time = sp_timestamp::InherentDataProvider::from_system_time();

			let slot =
				sp_consensus_aura::inherents::InherentDataProvider::from_timestamp_and_slot_duration(
					*time,
					slot_duration,
				);

			Ok((slot, time))
		},
		registry: config.prometheus_registry(),
		spawner: &task_manager.spawn_essential_handle(),
		telemetry,
	})
	.map_err(Into::into)
}

/// Start an altair parachain node.
pub async fn start_altair_node(
	parachain_config: Configuration,
	polkadot_config: Configuration,
	eth_config: EthConfiguration,
	collator_options: CollatorOptions,
	id: ParaId,
) -> sc_service::error::Result<(TaskManager, Arc<FullClient<altair_runtime::RuntimeApi>>)> {
	let is_authority = parachain_config.role.is_authority();
	evm::start_node_impl::<altair_runtime::RuntimeApi, AltairRuntimeExecutor, _, _, _>(
		parachain_config,
		polkadot_config,
		eth_config,
		collator_options,
		id,
		move |client,
		      pool,
		      deny_unsafe,
		      subscription_task_executor,
		      network,
		      frontier_backend,
		      filter_pool,
		      fee_history_cache,
		      overrides,
		      block_data_cache| {
			let mut module = rpc::create_full(client.clone(), pool.clone(), deny_unsafe)?;
			module
				.merge(Anchors::new(client.clone()).into_rpc())
				.map_err(|e| sc_service::Error::Application(e.into()))?;
			module
				.merge(Pools::new(client.clone()).into_rpc())
				.map_err(|e| sc_service::Error::Application(e.into()))?;
			let eth_deps = rpc::evm::Deps {
				client,
				pool: pool.clone(),
				graph: pool.pool().clone(),
				converter: Some(development_runtime::TransactionConverter),
				is_authority,
				enable_dev_signer: eth_config.enable_dev_signer,
				network,
				frontier_backend,
				overrides,
				block_data_cache,
				filter_pool,
				max_past_logs: eth_config.max_past_logs,
				fee_history_cache,
				fee_history_cache_limit: eth_config.fee_history_limit,
				execute_gas_limit_multiplier: eth_config.execute_gas_limit_multiplier,
			};
			let module = rpc::evm::create(module, eth_deps, subscription_task_executor)?;
			Ok(module)
		},
		build_altair_import_queue,
		|client,
		 block_import,
		 prometheus_registry,
		 telemetry,
		 task_manager,
		 relay_chain_interface,
		 transaction_pool,
		 sync_oracle,
		 keystore,
		 force_authoring| {
			let slot_duration = cumulus_client_consensus_aura::slot_duration(&*client)?;

			let proposer_factory = sc_basic_authorship::ProposerFactory::with_proof_recording(
				task_manager.spawn_handle(),
				client.clone(),
				transaction_pool,
				prometheus_registry,
				telemetry.clone(),
			);

			Ok(AuraConsensus::build::<
				sp_consensus_aura::sr25519::AuthorityPair,
				_,
				_,
				_,
				_,
				_,
				_,
			>(BuildAuraConsensusParams {
				proposer_factory,
				create_inherent_data_providers: move |_, (relay_parent, validation_data)| {
					let relay_chain_interface = relay_chain_interface.clone();
					async move {
						let parachain_inherent =
							cumulus_primitives_parachain_inherent::ParachainInherentData::create_at(
							relay_parent,
							&relay_chain_interface,
							&validation_data,
							id,
						).await;

						let time = sp_timestamp::InherentDataProvider::from_system_time();

						let slot =
							sp_consensus_aura::inherents::InherentDataProvider::from_timestamp_and_slot_duration(
								*time,
								slot_duration,
							);

						let parachain_inherent = parachain_inherent.ok_or_else(|| {
							Box::<dyn std::error::Error + Send + Sync>::from(
								"Failed to create parachain inherent",
							)
						})?;
						Ok((slot, time, parachain_inherent))
					}
				},
				block_import,
				para_client: client,
				backoff_authoring_blocks: Option::<()>::None,
				sync_oracle,
				keystore,
				force_authoring,
				slot_duration,
				telemetry,
				// We got around 500ms for proposing
				block_proposal_slot_portion: SlotProportion::new(1f32 / 24f32),
				// And a maximum of 750ms if slots are skipped
				max_block_proposal_slot_portion: Some(SlotProportion::new(1f32 / 16f32)),
			}))
		},
	)
	.await
}

/// Build the import queue for the "centrifuge" runtime.
#[allow(clippy::type_complexity)]
pub fn build_centrifuge_import_queue(
	client: Arc<FullClient<centrifuge_runtime::RuntimeApi>>,
	block_import: ParachainBlockImport<centrifuge_runtime::RuntimeApi>,
	config: &Configuration,
	telemetry: Option<TelemetryHandle>,
	task_manager: &TaskManager,
	frontier_backend: Arc<FrontierBackend<Block>>,
) -> Result<
	sc_consensus::DefaultImportQueue<Block, FullClient<centrifuge_runtime::RuntimeApi>>,
	sc_service::Error,
> {
	let slot_duration = cumulus_client_consensus_aura::slot_duration(&*client)?;
	let block_import = evm::BlockImport::new(block_import, client.clone(), frontier_backend);

	cumulus_client_consensus_aura::import_queue::<
		sp_consensus_aura::sr25519::AuthorityPair,
		_,
		_,
		_,
		_,
		_,
	>(cumulus_client_consensus_aura::ImportQueueParams {
		block_import,
		client,
		create_inherent_data_providers: move |_, _| async move {
			let time = sp_timestamp::InherentDataProvider::from_system_time();

			let slot =
				sp_consensus_aura::inherents::InherentDataProvider::from_timestamp_and_slot_duration(
					*time,
					slot_duration,
				);

			Ok((slot, time))
		},
		registry: config.prometheus_registry(),
		spawner: &task_manager.spawn_essential_handle(),
		telemetry,
	})
	.map_err(Into::into)
}

/// Start a centrifuge parachain node.
pub async fn start_centrifuge_node(
	parachain_config: Configuration,
	polkadot_config: Configuration,
	eth_config: EthConfiguration,
	collator_options: CollatorOptions,
	id: ParaId,
) -> sc_service::error::Result<(TaskManager, Arc<FullClient<centrifuge_runtime::RuntimeApi>>)> {
	let is_authority = parachain_config.role.is_authority();
	evm::start_node_impl::<centrifuge_runtime::RuntimeApi, CentrifugeRuntimeExecutor, _, _, _>(
		parachain_config,
		polkadot_config,
		eth_config,
		collator_options,
		id,
		move |client,
		      pool,
		      deny_unsafe,
		      subscription_task_executor,
		      network,
		      frontier_backend,
		      filter_pool,
		      fee_history_cache,
		      overrides,
		      block_data_cache| {
			let mut module = rpc::create_full(client.clone(), pool.clone(), deny_unsafe)?;
			module
				.merge(Anchors::new(client.clone()).into_rpc())
				.map_err(|e| sc_service::Error::Application(e.into()))?;
			module
				.merge(Pools::new(client.clone()).into_rpc())
				.map_err(|e| sc_service::Error::Application(e.into()))?;
			let eth_deps = rpc::evm::Deps {
				client,
				pool: pool.clone(),
				graph: pool.pool().clone(),
				converter: Some(development_runtime::TransactionConverter),
				is_authority,
				enable_dev_signer: eth_config.enable_dev_signer,
				network,
				frontier_backend,
				overrides,
				block_data_cache,
				filter_pool,
				max_past_logs: eth_config.max_past_logs,
				fee_history_cache,
				fee_history_cache_limit: eth_config.fee_history_limit,
				execute_gas_limit_multiplier: eth_config.execute_gas_limit_multiplier,
			};
			let module = rpc::evm::create(module, eth_deps, subscription_task_executor)?;
			Ok(module)
		},
		build_centrifuge_import_queue,
		|client,
		 block_import,
		 prometheus_registry,
		 telemetry,
		 task_manager,
		 relay_chain_interface,
		 transaction_pool,
		 sync_oracle,
		 keystore,
		 force_authoring| {
			let slot_duration = cumulus_client_consensus_aura::slot_duration(&*client)?;

			let proposer_factory = sc_basic_authorship::ProposerFactory::with_proof_recording(
				task_manager.spawn_handle(),
				client.clone(),
				transaction_pool,
				prometheus_registry,
				telemetry.clone(),
			);

			Ok(AuraConsensus::build::<
				sp_consensus_aura::sr25519::AuthorityPair,
				_,
				_,
				_,
				_,
				_,
				_,
			>(BuildAuraConsensusParams {
				proposer_factory,
				create_inherent_data_providers: move |_, (relay_parent, validation_data)| {
					let relay_chain_interface = relay_chain_interface.clone();
					async move {
						let parachain_inherent =
							cumulus_primitives_parachain_inherent::ParachainInherentData::create_at(
								relay_parent,
								&relay_chain_interface,
								&validation_data,
								id,
							).await;

						let time = sp_timestamp::InherentDataProvider::from_system_time();

						let slot =
							sp_consensus_aura::inherents::InherentDataProvider::from_timestamp_and_slot_duration(
								*time,
								slot_duration,
							);

						let parachain_inherent = parachain_inherent.ok_or_else(|| {
							Box::<dyn std::error::Error + Send + Sync>::from(
								"Failed to create parachain inherent",
							)
						})?;
						Ok((slot, time, parachain_inherent))
					}
				},
				block_import,
				para_client: client,
				backoff_authoring_blocks: Option::<()>::None,
				sync_oracle,
				keystore,
				force_authoring,
				slot_duration,
				// We got around 500ms for proposing
				block_proposal_slot_portion: SlotProportion::new(1f32 / 24f32),
				// And a maximum of 750ms if slots are skipped
				max_block_proposal_slot_portion: Some(SlotProportion::new(1f32 / 16f32)),
				telemetry,
			}))
		},
	)
	.await
}

/// Build the import queue for the "development" runtime.
#[allow(clippy::type_complexity)]
pub fn build_development_import_queue(
	client: Arc<FullClient<development_runtime::RuntimeApi>>,
	block_import: ParachainBlockImport<development_runtime::RuntimeApi>,
	config: &Configuration,
	telemetry: Option<TelemetryHandle>,
	task_manager: &TaskManager,
	frontier_backend: Arc<FrontierBackend<Block>>,
) -> Result<
	sc_consensus::DefaultImportQueue<Block, FullClient<development_runtime::RuntimeApi>>,
	sc_service::Error,
> {
	let slot_duration = cumulus_client_consensus_aura::slot_duration(&*client)?;
	let block_import = evm::BlockImport::new(block_import, client.clone(), frontier_backend);

	cumulus_client_consensus_aura::import_queue::<
		sp_consensus_aura::sr25519::AuthorityPair,
		_,
		_,
		_,
		_,
		_,
	>(cumulus_client_consensus_aura::ImportQueueParams {
		block_import,
		client,
		create_inherent_data_providers: move |_, _| async move {
			let time = sp_timestamp::InherentDataProvider::from_system_time();

			let slot =
				sp_consensus_aura::inherents::InherentDataProvider::from_timestamp_and_slot_duration(
					*time,
					slot_duration,
				);

			Ok((slot, time))
		},
		registry: config.prometheus_registry(),
		spawner: &task_manager.spawn_essential_handle(),
		telemetry,
	})
	.map_err(Into::into)
}

/// Start a development parachain node.
pub async fn start_development_node(
	parachain_config: Configuration,
	polkadot_config: Configuration,
	eth_config: EthConfiguration,
	collator_options: CollatorOptions,
	id: ParaId,
) -> sc_service::error::Result<(
	TaskManager,
	Arc<FullClient<development_runtime::RuntimeApi>>,
)> {
	let is_authority = parachain_config.role.is_authority();
	evm::start_node_impl::<development_runtime::RuntimeApi, DevelopmentRuntimeExecutor, _, _, _>(
		parachain_config,
		polkadot_config,
		eth_config,
		collator_options,
		id,
		move |client,
		      pool,
		      deny_unsafe,
		      subscription_task_executor,
		      network,
		      frontier_backend,
		      filter_pool,
		      fee_history_cache,
		      overrides,
		      block_data_cache| {
			let mut module = rpc::create_full(client.clone(), pool.clone(), deny_unsafe)?;
			module
				.merge(Anchors::new(client.clone()).into_rpc())
				.map_err(|e| sc_service::Error::Application(e.into()))?;
			module
				.merge(Pools::new(client.clone()).into_rpc())
				.map_err(|e| sc_service::Error::Application(e.into()))?;
			module
				.merge(Rewards::new(client.clone()).into_rpc())
				.map_err(|e| sc_service::Error::Application(e.into()))?;
			let eth_deps = rpc::evm::Deps {
				client,
				pool: pool.clone(),
				graph: pool.pool().clone(),
				converter: Some(development_runtime::TransactionConverter),
				is_authority,
				enable_dev_signer: eth_config.enable_dev_signer,
				network,
				frontier_backend,
				overrides,
				block_data_cache,
				filter_pool,
				max_past_logs: eth_config.max_past_logs,
				fee_history_cache,
				fee_history_cache_limit: eth_config.fee_history_limit,
				execute_gas_limit_multiplier: eth_config.execute_gas_limit_multiplier,
			};
			let module = rpc::evm::create(module, eth_deps, subscription_task_executor)?;
			Ok(module)
		},
		build_development_import_queue,
		|client,
		 block_import,
		 prometheus_registry,
		 telemetry,
		 task_manager,
		 relay_chain_interface,
		 transaction_pool,
		 sync_oracle,
		 keystore,
		 force_authoring| {
			let slot_duration = cumulus_client_consensus_aura::slot_duration(&*client)?;

			let proposer_factory = sc_basic_authorship::ProposerFactory::with_proof_recording(
				task_manager.spawn_handle(),
				client.clone(),
				transaction_pool,
				prometheus_registry,
				telemetry.clone(),
			);

			Ok(AuraConsensus::build::<
				sp_consensus_aura::sr25519::AuthorityPair,
				_,
				_,
				_,
				_,
				_,
				_,
			>(BuildAuraConsensusParams {
				proposer_factory,
				create_inherent_data_providers: move |_, (relay_parent, validation_data)| {
					let relay_chain_interface = relay_chain_interface.clone();
					async move {
						let parachain_inherent =
							cumulus_primitives_parachain_inherent::ParachainInherentData::create_at(
								relay_parent,
								&relay_chain_interface,
								&validation_data,
								id,
							).await;

						let time = sp_timestamp::InherentDataProvider::from_system_time();

						let slot =
							sp_consensus_aura::inherents::InherentDataProvider::from_timestamp_and_slot_duration(
								*time,
								slot_duration,
							);

						let parachain_inherent = parachain_inherent.ok_or_else(|| {
							Box::<dyn std::error::Error + Send + Sync>::from(
								"Failed to create parachain inherent",
							)
						})?;
						Ok((slot, time, parachain_inherent))
					}
				},
				block_import,
				para_client: client,
				backoff_authoring_blocks: Option::<()>::None,
				sync_oracle,
				keystore,
				force_authoring,
				slot_duration,
				// We got around 500ms for proposing
				block_proposal_slot_portion: SlotProportion::new(1f32 / 24f32),
				// And a maximum of 750ms if slots are skipped
				max_block_proposal_slot_portion: Some(SlotProportion::new(1f32 / 16f32)),
				telemetry,
			}))
		},
	)
	.await
}<|MERGE_RESOLUTION|>--- conflicted
+++ resolved
@@ -21,10 +21,6 @@
 use cumulus_client_consensus_aura::{AuraConsensus, BuildAuraConsensusParams, SlotProportion};
 use cumulus_client_consensus_common::ParachainBlockImport as TParachainBlockImport;
 use cumulus_primitives_core::ParaId;
-<<<<<<< HEAD
-use cumulus_relay_chain_interface::RelayChainInterface;
-=======
->>>>>>> 5781da46
 use fc_db::Backend as FrontierBackend;
 use sc_executor::WasmExecutor;
 use sc_service::{Configuration, TFullBackend, TFullClient, TaskManager};
@@ -119,295 +115,6 @@
 	}
 }
 
-<<<<<<< HEAD
-/// Starts a `ServiceBuilder` for a full service.
-///
-/// Use this macro if you don't actually need the full service, but just the
-/// builder in order to be able to perform chain operations.
-#[allow(clippy::type_complexity)]
-pub fn new_partial<RuntimeApi, BIQ>(
-	config: &Configuration,
-	build_import_queue: BIQ,
-) -> Result<
-	PartialComponents<
-		FullClient<RuntimeApi>,
-		FullBackend,
-		(),
-		sc_consensus::DefaultImportQueue<Block, FullClient<RuntimeApi>>,
-		sc_transaction_pool::FullPool<Block, FullClient<RuntimeApi>>,
-		(
-			ParachainBlockImport<RuntimeApi>,
-			Option<Telemetry>,
-			Option<TelemetryWorkerHandle>,
-		),
-	>,
-	sc_service::Error,
->
-where
-	RuntimeApi: ConstructRuntimeApi<Block, FullClient<RuntimeApi>> + Send + Sync + 'static,
-	RuntimeApi::RuntimeApi: sp_transaction_pool::runtime_api::TaggedTransactionQueue<Block>
-		+ sp_api::Metadata<Block>
-		+ sp_session::SessionKeys<Block>
-		+ sp_api::ApiExt<Block, StateBackend = sc_client_api::StateBackendFor<FullBackend, Block>>
-		+ sp_offchain::OffchainWorkerApi<Block>
-		+ sp_block_builder::BlockBuilder<Block>,
-	sc_client_api::StateBackendFor<FullBackend, Block>: sp_api::StateBackend<BlakeTwo256>,
-	BIQ: FnOnce(
-		Arc<FullClient<RuntimeApi>>,
-		ParachainBlockImport<RuntimeApi>,
-		&Configuration,
-		Option<TelemetryHandle>,
-		&TaskManager,
-	) -> Result<
-		sc_consensus::DefaultImportQueue<Block, FullClient<RuntimeApi>>,
-		sc_service::Error,
-	>,
-{
-	let telemetry = config
-		.telemetry_endpoints
-		.clone()
-		.filter(|x| !x.is_empty())
-		.map(|endpoints| -> Result<_, sc_telemetry::Error> {
-			let worker = TelemetryWorker::new(16)?;
-			let telemetry = worker.handle().new_telemetry(endpoints);
-			Ok((worker, telemetry))
-		})
-		.transpose()?;
-
-	let executor = sc_executor::WasmExecutor::<HostFunctions>::new(
-		config.wasm_method,
-		config.default_heap_pages,
-		config.max_runtime_instances,
-		None,
-		config.runtime_cache_size,
-	);
-
-	let (client, backend, keystore_container, task_manager) =
-		sc_service::new_full_parts::<Block, RuntimeApi, _>(
-			config,
-			telemetry.as_ref().map(|(_, telemetry)| telemetry.handle()),
-			executor,
-		)?;
-	let client = Arc::new(client);
-
-	let telemetry_worker_handle = telemetry.as_ref().map(|(worker, _)| worker.handle());
-
-	let telemetry = telemetry.map(|(worker, telemetry)| {
-		task_manager
-			.spawn_handle()
-			.spawn("telemetry", None, worker.run());
-		telemetry
-	});
-
-	let transaction_pool = sc_transaction_pool::BasicPool::new_full(
-		config.transaction_pool.clone(),
-		config.role.is_authority().into(),
-		config.prometheus_registry(),
-		task_manager.spawn_essential_handle(),
-		client.clone(),
-	);
-
-	let block_import = ParachainBlockImport::new(client.clone(), backend.clone());
-
-	let import_queue = build_import_queue(
-		client.clone(),
-		block_import.clone(),
-		config,
-		telemetry.as_ref().map(|telemetry| telemetry.handle()),
-		&task_manager,
-	)?;
-
-	let params = PartialComponents {
-		backend,
-		client,
-		import_queue,
-		keystore_container,
-		task_manager,
-		transaction_pool,
-		select_chain: (),
-		other: (block_import, telemetry, telemetry_worker_handle),
-	};
-
-	Ok(params)
-}
-
-/// Start a node with the given parachain `Configuration` and relay chain
-/// `Configuration`.
-///
-/// This is the actual implementation that is abstract over the executor and the
-/// runtime api.
-#[sc_tracing::logging::prefix_logs_with("Parachain")]
-async fn start_node_impl<RuntimeApi, RB, BIQ, BIC>(
-	parachain_config: Configuration,
-	polkadot_config: Configuration,
-	collator_options: CollatorOptions,
-	id: ParaId,
-	rpc_ext_builder: RB,
-	build_import_queue: BIQ,
-	build_consensus: BIC,
-) -> sc_service::error::Result<(TaskManager, Arc<FullClient<RuntimeApi>>)>
-where
-	RuntimeApi: ConstructRuntimeApi<Block, FullClient<RuntimeApi>> + Send + Sync + 'static,
-	RuntimeApi::RuntimeApi: sp_transaction_pool::runtime_api::TaggedTransactionQueue<Block>
-		+ sp_api::Metadata<Block>
-		+ sp_session::SessionKeys<Block>
-		+ sp_api::ApiExt<Block, StateBackend = sc_client_api::StateBackendFor<FullBackend, Block>>
-		+ sp_offchain::OffchainWorkerApi<Block>
-		+ sp_block_builder::BlockBuilder<Block>
-		+ cumulus_primitives_core::CollectCollationInfo<Block>,
-	sc_client_api::StateBackendFor<FullBackend, Block>: sp_api::StateBackend<BlakeTwo256>,
-	RB: Fn(
-			Arc<FullClient<RuntimeApi>>,
-			Arc<sc_transaction_pool::FullPool<Block, FullClient<RuntimeApi>>>,
-			DenyUnsafe,
-		) -> Result<rpc::RpcExtension, sc_service::Error>
-		+ 'static,
-	BIQ: FnOnce(
-		Arc<FullClient<RuntimeApi>>,
-		ParachainBlockImport<RuntimeApi>,
-		&Configuration,
-		Option<TelemetryHandle>,
-		&TaskManager,
-	) -> Result<
-		sc_consensus::DefaultImportQueue<Block, FullClient<RuntimeApi>>,
-		sc_service::Error,
-	>,
-	BIC: FnOnce(
-		Arc<FullClient<RuntimeApi>>,
-		ParachainBlockImport<RuntimeApi>,
-		Option<&Registry>,
-		Option<TelemetryHandle>,
-		&TaskManager,
-		Arc<dyn RelayChainInterface>,
-		Arc<sc_transaction_pool::FullPool<Block, FullClient<RuntimeApi>>>,
-		Arc<NetworkService<Block, Hash>>,
-		SyncCryptoStorePtr,
-		bool,
-	) -> Result<Box<dyn ParachainConsensus<Block>>, sc_service::Error>,
-{
-	let parachain_config = prepare_node_config(parachain_config);
-
-	let params = new_partial::<RuntimeApi, BIQ>(&parachain_config, build_import_queue)?;
-	let (block_import, mut telemetry, telemetry_worker_handle) = params.other;
-
-	let client = params.client.clone();
-	let backend = params.backend.clone();
-	let mut task_manager = params.task_manager;
-
-	let (relay_chain_interface, collator_key) = build_relay_chain_interface(
-		polkadot_config,
-		&parachain_config,
-		telemetry_worker_handle,
-		&mut task_manager,
-		collator_options.clone(),
-		None,
-	)
-	.await
-	.map_err(|e| sc_service::Error::Application(Box::new(e) as Box<_>))?;
-
-	let block_announce_validator = BlockAnnounceValidator::new(relay_chain_interface.clone(), id);
-
-	let force_authoring = parachain_config.force_authoring;
-	let validator = parachain_config.role.is_authority();
-	let prometheus_registry = parachain_config.prometheus_registry().cloned();
-	let transaction_pool = params.transaction_pool.clone();
-	let import_queue_service = params.import_queue.service();
-	let (network, system_rpc_tx, tx_handler_controller, start_network) =
-		sc_service::build_network(sc_service::BuildNetworkParams {
-			config: &parachain_config,
-			client: client.clone(),
-			transaction_pool: transaction_pool.clone(),
-			spawn_handle: task_manager.spawn_handle(),
-			import_queue: params.import_queue,
-			block_announce_validator_builder: Some(Box::new(|_| {
-				Box::new(block_announce_validator)
-			})),
-			warp_sync: None,
-		})?;
-
-	let rpc_client = client.clone();
-	let pool = transaction_pool.clone();
-	let rpc_builder = { move |deny, _| rpc_ext_builder(rpc_client.clone(), pool.clone(), deny) };
-
-	sc_service::spawn_tasks(sc_service::SpawnTasksParams {
-		rpc_builder: Box::new(rpc_builder),
-		client: client.clone(),
-		transaction_pool: transaction_pool.clone(),
-		task_manager: &mut task_manager,
-		config: parachain_config,
-		keystore: params.keystore_container.sync_keystore(),
-		backend: backend.clone(),
-		network: network.clone(),
-		system_rpc_tx,
-		tx_handler_controller,
-		telemetry: telemetry.as_mut(),
-	})?;
-
-	let announce_block = {
-		let network = network.clone();
-		Arc::new(move |hash, data| network.announce_block(hash, data))
-	};
-
-	let relay_chain_slot_duration = Duration::from_secs(6);
-
-	let _overseer_handle = relay_chain_interface
-		.overseer_handle()
-		.map_err(|e| sc_service::Error::Application(Box::new(e)))?;
-
-	if validator {
-		let parachain_consensus = build_consensus(
-			client.clone(),
-			block_import,
-			prometheus_registry.as_ref(),
-			telemetry.as_ref().map(|t| t.handle()),
-			&task_manager,
-			relay_chain_interface.clone(),
-			transaction_pool,
-			network,
-			params.keystore_container.sync_keystore(),
-			force_authoring,
-		)?;
-
-		let spawner = task_manager.spawn_handle();
-
-		let params = StartCollatorParams {
-			para_id: id,
-			block_status: client.clone(),
-			announce_block,
-			client: client.clone(),
-			task_manager: &mut task_manager,
-			relay_chain_interface,
-			spawner,
-			parachain_consensus,
-			import_queue: import_queue_service,
-			collator_key: collator_key.ok_or_else(|| {
-				sc_service::error::Error::Other("Collator Key is None".to_string())
-			})?,
-			relay_chain_slot_duration,
-		};
-
-		start_collator(params).await?;
-	} else {
-		let params = StartFullNodeParams {
-			client: client.clone(),
-			announce_block,
-			task_manager: &mut task_manager,
-			para_id: id,
-			relay_chain_interface,
-			relay_chain_slot_duration,
-			import_queue: import_queue_service,
-		};
-
-		start_full_node(params)?;
-	}
-
-	start_network.start_network();
-
-	Ok((task_manager, client))
-}
-
-=======
->>>>>>> 5781da46
 /// Build the import queue for the "altair" runtime.
 #[allow(clippy::type_complexity)]
 pub fn build_altair_import_queue(
