--- conflicted
+++ resolved
@@ -36,10 +36,6 @@
 use futures::prelude::*;
 use sc_client_api::{ExecutorProvider, RemoteBackend};
 use sp_core::traits::BareCryptoStorePtr;
-<<<<<<< HEAD
-use crate::api::{AnchorApi, Anchor};
-=======
->>>>>>> 99231814
 
 // Our native executor instance.
 native_executor_instance!(
@@ -150,16 +146,7 @@
                 },
             };
 
-<<<<<<< HEAD
-            let mut io = crate::rpc::create_full(deps);
-            io.extend_with(
-                AnchorApi::to_delegate(Anchor::new(client.clone()))
-            );
-
-            io
-=======
             crate::rpc::create_full(deps)
->>>>>>> 99231814
         };
 
         (rpc_extensions_builder, rpc_setup)
