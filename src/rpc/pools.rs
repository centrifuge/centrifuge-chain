use std::{fmt::Debug, sync::Arc};

use codec::Codec;
use jsonrpsee::{core::RpcResult, proc_macros::rpc};
use pallet_pool_system::{
	tranches::{TrancheIndex, TrancheLoc, TrancheSolution},
	EpochSolution,
};
use runtime_common::apis::PoolsApi as PoolsRuntimeApi;
use sp_api::ProvideRuntimeApi;
use sp_blockchain::HeaderBackend;
use sp_runtime::{
	generic::BlockId,
	traits::{Block as BlockT, Get},
};

use crate::rpc::{invalid_params_error, runtime_error};

#[rpc(client, server)]
<<<<<<< HEAD
pub trait PoolsApi<PoolId, LoanId, TrancheId, Balance, Currency, BalanceRatio, BlockHash> {
=======
pub trait PoolsApi<PoolId, TrancheId, Balance, Currency, BalanceRatio, BlockHash, MaxTranches>
where
	MaxTranches: Get<u32>,
{
>>>>>>> 1c1070f0
	#[method(name = "pools_currency")]
	fn currency(&self, poold_id: PoolId, at: Option<BlockHash>) -> RpcResult<Currency>;

	#[method(name = "pools_inspectEpochSolution")]
	fn inspect_epoch_solution(
		&self,
		pool_id: PoolId,
		solution: Vec<TrancheSolution>,
		at: Option<BlockHash>,
	) -> RpcResult<EpochSolution<Balance, MaxTranches>>;

	#[method(name = "pools_trancheTokenPrice")]
	fn tranche_token_price(
		&self,
		pool_id: PoolId,
		tranche: TrancheId,
		at: Option<BlockHash>,
	) -> RpcResult<BalanceRatio>;

	#[method(name = "pools_trancheTokenPrices")]
	fn tranche_token_prices(
		&self,
		pool_id: PoolId,
		at: Option<BlockHash>,
	) -> RpcResult<Vec<BalanceRatio>>;

	#[method(name = "pools_trancheIds")]
	fn tranche_ids(&self, pool_id: PoolId, at: Option<BlockHash>) -> RpcResult<Vec<TrancheId>>;

	#[method(name = "pools_trancheId")]
	fn tranche_id(
		&self,
		pool_id: PoolId,
		tranche_index: TrancheIndex,
		at: Option<BlockHash>,
	) -> RpcResult<TrancheId>;

	#[method(name = "pools_trancheCurrency")]
	fn tranche_currency(
		&self,
		pool_id: PoolId,
		tranche_id: TrancheId,
		at: Option<BlockHash>,
	) -> RpcResult<Currency>;

	#[method(name = "pools_portfolioValuation")]
	fn portfolio_valuation(&self, pool_id: PoolId, at: Option<BlockHash>) -> RpcResult<Balance>;

	#[method(name = "pools_maxBorrowAmount")]
	fn max_borrow_amount(
		&self,
		pool_id: PoolId,
		loan_id: LoanId,
		at: Option<BlockHash>,
	) -> RpcResult<Balance>;
}

pub struct Pools<C, P> {
	client: Arc<C>,
	_marker: std::marker::PhantomData<P>,
}

impl<C, P> Pools<C, P> {
	pub fn new(client: Arc<C>) -> Self {
		Pools {
			client,
			_marker: Default::default(),
		}
	}
}

<<<<<<< HEAD
impl<C, Block, PoolId, LoanId, TrancheId, Balance, Currency, BalanceRatio>
	PoolsApiServer<PoolId, LoanId, TrancheId, Balance, Currency, BalanceRatio, Block::Hash>
=======
impl<C, Block, PoolId, TrancheId, Balance, Currency, BalanceRatio, MaxTranches>
	PoolsApiServer<PoolId, TrancheId, Balance, Currency, BalanceRatio, Block::Hash, MaxTranches>
>>>>>>> 1c1070f0
	for Pools<C, Block>
where
	Block: BlockT,
	C: Send + Sync + 'static + ProvideRuntimeApi<Block> + HeaderBackend<Block>,
<<<<<<< HEAD
	C::Api: PoolsRuntimeApi<Block, PoolId, LoanId, TrancheId, Balance, Currency, BalanceRatio>,
=======
	C::Api: PoolsRuntimeApi<Block, PoolId, TrancheId, Balance, Currency, BalanceRatio, MaxTranches>,
>>>>>>> 1c1070f0
	Balance: Codec + Copy,
	PoolId: Codec + Copy + Debug,
	LoanId: Codec + Copy + Debug,
	TrancheId: Codec + Clone + Debug,
	Currency: Codec,
	BalanceRatio: Codec,
	MaxTranches: Codec + Get<u32>,
{
	fn currency(&self, pool_id: PoolId, at: Option<Block::Hash>) -> RpcResult<Currency> {
		let api = self.client.runtime_api();
		let at = if let Some(hash) = at {
			BlockId::hash(hash)
		} else {
			BlockId::hash(self.client.info().best_hash)
		};

		api.currency(&at, pool_id)
			.map_err(|e| runtime_error("Unable to query pool currency", e))?
			.ok_or_else(|| invalid_params_error("Pool not found"))
	}

	fn inspect_epoch_solution(
		&self,
		pool_id: PoolId,
		solution: Vec<TrancheSolution>,
		at: Option<Block::Hash>,
	) -> RpcResult<EpochSolution<Balance, MaxTranches>> {
		let api = self.client.runtime_api();
		let at = if let Some(hash) = at {
			BlockId::hash(hash)
		} else {
			BlockId::hash(self.client.info().best_hash)
		};

		api.inspect_epoch_solution(&at, pool_id, solution)
			.map_err(|e| runtime_error("Unable to query inspection for epoch solution", e))?
			.ok_or_else(|| invalid_params_error("Pool not found or invalid solution"))
	}

	fn tranche_token_price(
		&self,
		pool_id: PoolId,
		tranche_id: TrancheId,
		at: Option<Block::Hash>,
	) -> RpcResult<BalanceRatio> {
		let api = self.client.runtime_api();
		let at = if let Some(hash) = at {
			BlockId::hash(hash)
		} else {
			BlockId::hash(self.client.info().best_hash)
		};

		api.tranche_token_price(&at, pool_id, TrancheLoc::Id(tranche_id))
			.map_err(|e| runtime_error("Unable to query tranche token price", e))?
			.ok_or_else(|| invalid_params_error("Pool or tranche not found"))
	}

	fn tranche_token_prices(
		&self,
		pool_id: PoolId,
		at: Option<Block::Hash>,
	) -> RpcResult<Vec<BalanceRatio>> {
		let api = self.client.runtime_api();
		let at = if let Some(hash) = at {
			BlockId::hash(hash)
		} else {
			BlockId::hash(self.client.info().best_hash)
		};

		api.tranche_token_prices(&at, pool_id)
			.map_err(|e| runtime_error("Unable to query tranche token prices.", e))?
			.ok_or_else(|| invalid_params_error("Pool not found."))
	}

	fn tranche_ids(&self, pool_id: PoolId, at: Option<Block::Hash>) -> RpcResult<Vec<TrancheId>> {
		let api = self.client.runtime_api();
		let at = if let Some(hash) = at {
			BlockId::hash(hash)
		} else {
			BlockId::hash(self.client.info().best_hash)
		};

		api.tranche_ids(&at, pool_id)
			.map_err(|e| runtime_error("Unable to query tranche ids.", e))?
			.ok_or_else(|| invalid_params_error("Pool not found"))
	}

	fn tranche_id(
		&self,
		pool_id: PoolId,
		tranche_index: TrancheIndex,
		at: Option<Block::Hash>,
	) -> RpcResult<TrancheId> {
		let api = self.client.runtime_api();
		let at = if let Some(hash) = at {
			BlockId::hash(hash)
		} else {
			BlockId::hash(self.client.info().best_hash)
		};

		api.tranche_id(&at, pool_id, tranche_index)
			.map_err(|e| runtime_error("Unable to query tranche ids.", e))?
			.ok_or_else(|| invalid_params_error("Pool or tranche not found."))
	}

	fn tranche_currency(
		&self,
		pool_id: PoolId,
		tranche_id: TrancheId,
		at: Option<Block::Hash>,
	) -> RpcResult<Currency> {
		let api = self.client.runtime_api();
		let at = if let Some(hash) = at {
			BlockId::hash(hash)
		} else {
			BlockId::hash(self.client.info().best_hash)
		};

		api.tranche_currency(&at, pool_id, TrancheLoc::Id(tranche_id))
			.map_err(|e| runtime_error("Unable to query tranche currency.", e))?
			.ok_or_else(|| invalid_params_error("Pool or tranche not found."))
	}

	fn portfolio_valuation(&self, pool_id: PoolId, at: Option<Block::Hash>) -> RpcResult<Balance> {
		let api = self.client.runtime_api();
		let at = if let Some(hash) = at {
			BlockId::hash(hash)
		} else {
			BlockId::hash(self.client.info().best_hash)
		};

		api.portfolio_valuation(&at, pool_id)
			.map_err(|e| runtime_error("Unable to query pool valuation.", e))?
			.ok_or_else(|| invalid_params_error("Pool not found."))
	}

	fn max_borrow_amount(
		&self,
		pool_id: PoolId,
		loan_id: LoanId,
		at: Option<Block::Hash>,
	) -> RpcResult<Balance> {
		let api = self.client.runtime_api();
		let at = if let Some(hash) = at {
			BlockId::hash(hash)
		} else {
			BlockId::hash(self.client.info().best_hash)
		};

		api.max_borrow_amount(&at, pool_id, loan_id)
			.map_err(|e| runtime_error("Unable to query pool valuation.", e))?
			.ok_or_else(|| invalid_params_error("Pool not found."))
	}
}<|MERGE_RESOLUTION|>--- conflicted
+++ resolved
@@ -17,14 +17,10 @@
 use crate::rpc::{invalid_params_error, runtime_error};
 
 #[rpc(client, server)]
-<<<<<<< HEAD
-pub trait PoolsApi<PoolId, LoanId, TrancheId, Balance, Currency, BalanceRatio, BlockHash> {
-=======
-pub trait PoolsApi<PoolId, TrancheId, Balance, Currency, BalanceRatio, BlockHash, MaxTranches>
+pub trait PoolsApi<PoolId, LoanId, TrancheId, Balance, Currency, BalanceRatio, BlockHash, MaxTranches> {
 where
 	MaxTranches: Get<u32>,
 {
->>>>>>> 1c1070f0
 	#[method(name = "pools_currency")]
 	fn currency(&self, poold_id: PoolId, at: Option<BlockHash>) -> RpcResult<Currency>;
 
@@ -96,22 +92,13 @@
 	}
 }
 
-<<<<<<< HEAD
-impl<C, Block, PoolId, LoanId, TrancheId, Balance, Currency, BalanceRatio>
-	PoolsApiServer<PoolId, LoanId, TrancheId, Balance, Currency, BalanceRatio, Block::Hash>
-=======
-impl<C, Block, PoolId, TrancheId, Balance, Currency, BalanceRatio, MaxTranches>
-	PoolsApiServer<PoolId, TrancheId, Balance, Currency, BalanceRatio, Block::Hash, MaxTranches>
->>>>>>> 1c1070f0
+impl<C, Block, PoolId, LoanId, TrancheId, Balance, Currency, BalanceRatio, MaxTranches>
+	PoolsApiServer<PoolId, LoanId, TrancheId, Balance, Currency, BalanceRatio, Block::Hash, MaxTranches>
 	for Pools<C, Block>
 where
 	Block: BlockT,
 	C: Send + Sync + 'static + ProvideRuntimeApi<Block> + HeaderBackend<Block>,
-<<<<<<< HEAD
-	C::Api: PoolsRuntimeApi<Block, PoolId, LoanId, TrancheId, Balance, Currency, BalanceRatio>,
-=======
-	C::Api: PoolsRuntimeApi<Block, PoolId, TrancheId, Balance, Currency, BalanceRatio, MaxTranches>,
->>>>>>> 1c1070f0
+	C::Api: PoolsRuntimeApi<Block, PoolId, LoanId, TrancheId, Balance, Currency, BalanceRatio, MaxTranches>,
 	Balance: Codec + Copy,
 	PoolId: Codec + Copy + Debug,
 	LoanId: Codec + Copy + Debug,
