[package]
name = "centrifuge-chain"
version = "0.10.21"
authors = ["Centrifuge <admin@centrifuge.io>"]
description = "Centrifuge chain implementation in Rust."
build = "build.rs"
edition = "2021"
license = "LGPL-3.0"
default-run = "centrifuge-chain"
homepage = "https://centrifuge.io/"
repository = "https://github.com/centrifuge/centrifuge-chain"

[package.metadata.wasm-pack.profile.release]
# `wasm-opt` has some problems on linux, see
# https://github.com/rustwasm/wasm-pack/issues/781 etc.
wasm-opt = false

[badges]
travis-ci = { repository = "centrifuge/centrifuge-chain", branch = "master" }
maintenance = { status = "actively-developed" }
is-it-maintained-issue-resolution = { repository = "centrifuge/centrifuge-chain" }
is-it-maintained-open-issues = { repository = "centrifuge/centrifuge-chain" }

[[bin]]
name = "centrifuge-chain"
path = "src/main.rs"

[workspace]
members = [
<<<<<<< HEAD
	"libs/primitives",
	"libs/primitives",
	"libs/proofs",
	"libs/proofs",
	"libs/proofs",
	"libs/test-utils",
	"libs/traits",
	"libs/traits",
	"libs/types",
	"libs/types",
	"pallets/anchors",
	"pallets/bridge",
	"pallets/claims",
	"pallets/collator-allowlist",
	"pallets/crowdloan-claim",
	"pallets/crowdloan-reward",
	"pallets/fees",
	"pallets/interest-accrual",
	"pallets/investments",
	"pallets/keystore",
	"pallets/liquidity-rewards",
	"pallets/loans",
	"pallets/migration",
	"pallets/nft",
	"pallets/nft-sales",
	"pallets/permissions",
	"pallets/pools",
	"pallets/pool-registry",
	"pallets/restricted-tokens",
	"pallets/rewards",
	"runtime/altair",
	"runtime/centrifuge",
	"runtime/common",
	"runtime/integration-tests",
=======
  "libs/primitives",
  "libs/proofs",
  "libs/traits",
  "libs/types",
  "pallets/anchors",
  "pallets/bridge",
  "pallets/claims",
  "pallets/collator-allowlist",
  "pallets/crowdloan-claim",
  "pallets/crowdloan-reward",
  "pallets/fees",
  "pallets/interest-accrual",
  "pallets/investments",
  "pallets/keystore",
  "pallets/loans",
  "pallets/migration",
  "pallets/nft",
  "pallets/nft-sales",
  "pallets/permissions",
  "pallets/rewards",
  "pallets/liquidity-rewards",
  "libs/traits",
  "libs/test-utils",
  "libs/types",
  "libs/proofs",
  "libs/primitives",
  "pallets/pools",
  "pallets/restricted-tokens",
  "runtime/altair",
  "runtime/centrifuge",
  "runtime/common",
  "runtime/integration-tests",
>>>>>>> 0032ab35
]

[dependencies]
# third-party dependencies
clap = { version = "3.1", features = ["derive"] }
codec = { package = "parity-scale-codec", version = "3.0", default-features = false }
futures = { version = "0.3.21", features = ["compat"] }
hex-literal = "0.2.1"
jsonrpsee = { version = "0.15.1", features = ["server", "macros"] }
log = "0.4.8"
serde = { version = "1.0.119", features = ["derive"] }
serde_json = "1.0"
tracing-core = "=0.1.29"
url = "2.2.2"

# primitives
grandpa-primitives = { package = "sp-finality-grandpa", git = "https://github.com/paritytech/substrate", branch = "polkadot-v0.9.29" }
sp-api = { git = "https://github.com/paritytech/substrate", branch = "polkadot-v0.9.29" }
sp-authority-discovery = { git = "https://github.com/paritytech/substrate", branch = "polkadot-v0.9.29" }
sp-block-builder = { git = "https://github.com/paritytech/substrate", branch = "polkadot-v0.9.29" }
sp-blockchain = { git = "https://github.com/paritytech/substrate", branch = "polkadot-v0.9.29" }
sp-consensus = { git = "https://github.com/paritytech/substrate", branch = "polkadot-v0.9.29" }
sp-consensus-babe = { git = "https://github.com/paritytech/substrate", branch = "polkadot-v0.9.29" }
sp-core = { git = "https://github.com/paritytech/substrate", branch = "polkadot-v0.9.29" }
sp-inherents = { git = "https://github.com/paritytech/substrate", branch = "polkadot-v0.9.29" }
sp-io = { git = "https://github.com/paritytech/substrate", default-features = false, branch = "polkadot-v0.9.29" }
sp-keystore = { git = "https://github.com/paritytech/substrate", default-features = false, branch = "polkadot-v0.9.29" }
sp-runtime = { git = "https://github.com/paritytech/substrate", branch = "polkadot-v0.9.29" }
sp-runtime-interface = { git = "https://github.com/paritytech/substrate", default-features = false, branch = "polkadot-v0.9.29" }
sp-std = { git = "https://github.com/paritytech/substrate", branch = "polkadot-v0.9.29" }
sp-timestamp = { default-features = false, git = "https://github.com/paritytech/substrate", branch = "polkadot-v0.9.29" }
sp-transaction-pool = { git = "https://github.com/paritytech/substrate", branch = "polkadot-v0.9.29" }
sp-trie = { git = "https://github.com/paritytech/substrate", default-features = false, branch = "polkadot-v0.9.29" }

# client dependencies
grandpa = { package = "sc-finality-grandpa", git = "https://github.com/paritytech/substrate", branch = "polkadot-v0.9.29" }
sc-authority-discovery = { git = "https://github.com/paritytech/substrate", branch = "polkadot-v0.9.29" }
sc-basic-authorship = { git = "https://github.com/paritytech/substrate", branch = "polkadot-v0.9.29" }
sc-chain-spec = { git = "https://github.com/paritytech/substrate", branch = "polkadot-v0.9.29" }
sc-cli = { git = "https://github.com/paritytech/substrate", branch = "polkadot-v0.9.29" }
sc-client-api = { git = "https://github.com/paritytech/substrate", branch = "polkadot-v0.9.29" }
sc-client-db = { default-features = false, git = "https://github.com/paritytech/substrate", branch = "polkadot-v0.9.29" }
sc-consensus = { git = "https://github.com/paritytech/substrate", branch = "polkadot-v0.9.29" }
sc-consensus-babe = { git = "https://github.com/paritytech/substrate", branch = "polkadot-v0.9.29" }
sc-consensus-babe-rpc = { git = "https://github.com/paritytech/substrate", branch = "polkadot-v0.9.29" }
sc-consensus-epochs = { git = "https://github.com/paritytech/substrate", branch = "polkadot-v0.9.29" }
sc-executor = { git = "https://github.com/paritytech/substrate", branch = "polkadot-v0.9.29" }
sc-finality-grandpa-rpc = { git = "https://github.com/paritytech/substrate", branch = "polkadot-v0.9.29" }
sc-keystore = { git = "https://github.com/paritytech/substrate", branch = "polkadot-v0.9.29" }
sc-network = { git = "https://github.com/paritytech/substrate", branch = "polkadot-v0.9.29" }
sc-offchain = { git = "https://github.com/paritytech/substrate", branch = "polkadot-v0.9.29" }
sc-rpc = { git = "https://github.com/paritytech/substrate", branch = "polkadot-v0.9.29" }
sc-rpc-api = { git = "https://github.com/paritytech/substrate", branch = "polkadot-v0.9.29" }
sc-service = { default-features = false, git = "https://github.com/paritytech/substrate", branch = "polkadot-v0.9.29" }
sc-sync-state-rpc = { git = "https://github.com/paritytech/substrate", branch = "polkadot-v0.9.29" }
sc-telemetry = { git = "https://github.com/paritytech/substrate", branch = "polkadot-v0.9.29" }
sc-tracing = { git = "https://github.com/paritytech/substrate", branch = "polkadot-v0.9.29" }
sc-transaction-pool = { git = "https://github.com/paritytech/substrate", branch = "polkadot-v0.9.29" }
sp-consensus-aura = { git = "https://github.com/paritytech/substrate", branch = "polkadot-v0.9.29" }
sp-offchain = { git = "https://github.com/paritytech/substrate", branch = "polkadot-v0.9.29" }
sp-session = { git = "https://github.com/paritytech/substrate", branch = "polkadot-v0.9.29" }
substrate-prometheus-endpoint = { git = "https://github.com/paritytech/substrate", branch = "polkadot-v0.9.29" }

# Cli specific
frame-benchmarking-cli = { git = "https://github.com/paritytech/substrate", branch = "polkadot-v0.9.29" }
node-inspect = { git = "https://github.com/paritytech/substrate", branch = "polkadot-v0.9.29" }
try-runtime-cli = { git = "https://github.com/paritytech/substrate", optional = true, branch = "polkadot-v0.9.29" }

# Local dependencies
cfg-types = { path = "./libs/types" }
pallet-anchors = { path = "./pallets/anchors" }
pallet-loans = { path = "./pallets/loans" }
pallet-pools = { path = "./pallets/pools" }
pallet-pool-registry = { path = "pallets/pool-registry" }

# frame dependencies
pallet-im-online = { default-features = false, git = "https://github.com/paritytech/substrate", branch = "polkadot-v0.9.29" }
pallet-transaction-payment-rpc = { git = "https://github.com/paritytech/substrate", branch = "polkadot-v0.9.29" }
substrate-frame-rpc-system = { git = "https://github.com/paritytech/substrate", branch = "polkadot-v0.9.29" }

# Cumulus dependencies
cumulus-client-cli = { git = "https://github.com/paritytech/cumulus", branch = "polkadot-v0.9.29" }
cumulus-client-consensus-aura = { git = "https://github.com/paritytech/cumulus", branch = "polkadot-v0.9.29" }
cumulus-client-consensus-common = { git = "https://github.com/paritytech/cumulus", branch = "polkadot-v0.9.29" }
cumulus-client-consensus-relay-chain = { git = "https://github.com/paritytech/cumulus", branch = "polkadot-v0.9.29" }
cumulus-client-network = { git = "https://github.com/paritytech/cumulus", branch = "polkadot-v0.9.29" }
cumulus-client-service = { git = "https://github.com/paritytech/cumulus", branch = "polkadot-v0.9.29" }
cumulus-primitives-core = { git = "https://github.com/paritytech/cumulus", branch = "polkadot-v0.9.29" }
cumulus-primitives-parachain-inherent = { git = "https://github.com/paritytech/cumulus", branch = "polkadot-v0.9.29" }
cumulus-relay-chain-inprocess-interface = { git = "https://github.com/paritytech/cumulus", branch = "polkadot-v0.9.29" }
cumulus-relay-chain-interface = { git = "https://github.com/paritytech/cumulus", branch = "polkadot-v0.9.29" }

# Polkadot dependencies
polkadot-cli = { git = "https://github.com/paritytech/polkadot", branch = "release-v0.9.29" }
polkadot-parachain = { git = "https://github.com/paritytech/polkadot", branch = "release-v0.9.29" }
polkadot-primitives = { git = "https://github.com/paritytech/polkadot", branch = "release-v0.9.29" }
polkadot-service = { git = "https://github.com/paritytech/polkadot", branch = "release-v0.9.29" }

# node-specific dependencies
altair-runtime = { path = "runtime/altair" }
centrifuge-runtime = { path = "runtime/centrifuge" }
cfg-primitives = { path = "libs/primitives" }
development-runtime = { path = "runtime/development" }
node-primitives = { git = "https://github.com/paritytech/substrate", branch = "polkadot-v0.9.29" }
runtime-common = { path = "runtime/common" }

# benchmarking
frame-benchmarking = { git = "https://github.com/paritytech/substrate", optional = true, branch = "polkadot-v0.9.29" }

# integration testing
runtime-integration-tests = { path = "runtime/integration-tests", optional = true }

[build-dependencies]
substrate-build-script-utils = { optional = true, git = "https://github.com/paritytech/substrate", branch = "polkadot-v0.9.29" }
vergen = "3.0.4"

[dev-dependencies]
frame-system = { git = "https://github.com/paritytech/substrate", branch = "polkadot-v0.9.29" }
pallet-transaction-payment = { git = "https://github.com/paritytech/substrate", branch = "polkadot-v0.9.29" }
sc-service-test = { git = "https://github.com/paritytech/substrate", branch = "polkadot-v0.9.29" }
sp-keyring = { git = "https://github.com/paritytech/substrate", branch = "polkadot-v0.9.29" }
tempfile = "3.1.0"

[features]
default = ["std", "cli"]
std = [
<<<<<<< HEAD
	"sc-service/rocksdb",
	"sp-consensus-babe/std",
	"substrate-build-script-utils",
]
runtime-benchmarks = [
	"altair-runtime/runtime-benchmarks",
	"centrifuge-runtime/runtime-benchmarks",
	"development-runtime/runtime-benchmarks",
	"frame-benchmarking/runtime-benchmarks",
	"frame-system/runtime-benchmarks",
	"runtime-common/runtime-benchmarks",
=======
  "sc-service/rocksdb",
  "substrate-build-script-utils",
  "sp-consensus-babe/std",
]
runtime-benchmarks = [
  "frame-benchmarking/runtime-benchmarks",
  "frame-system/runtime-benchmarks",
  "altair-runtime/runtime-benchmarks",
  "centrifuge-runtime/runtime-benchmarks",
  "development-runtime/runtime-benchmarks",
  "runtime-common/runtime-benchmarks",
>>>>>>> 0032ab35
]
test-benchmarks = [
  "runtime-benchmarks",
  "runtime-integration-tests/runtime-benchmarks",
]
cli = [
  'try-runtime-cli',
]
try-runtime = [
<<<<<<< HEAD
	"altair-runtime/try-runtime",
	"centrifuge-runtime/try-runtime",
	"try-runtime-cli"
=======
  "centrifuge-runtime/try-runtime",
  "altair-runtime/try-runtime",
  "try-runtime-cli",
>>>>>>> 0032ab35
]

fast-runtime = [
  "altair-runtime/fast-runtime",
  "centrifuge-runtime/fast-runtime",
]<|MERGE_RESOLUTION|>--- conflicted
+++ resolved
@@ -27,7 +27,6 @@
 
 [workspace]
 members = [
-<<<<<<< HEAD
 	"libs/primitives",
 	"libs/primitives",
 	"libs/proofs",
@@ -62,40 +61,6 @@
 	"runtime/centrifuge",
 	"runtime/common",
 	"runtime/integration-tests",
-=======
-  "libs/primitives",
-  "libs/proofs",
-  "libs/traits",
-  "libs/types",
-  "pallets/anchors",
-  "pallets/bridge",
-  "pallets/claims",
-  "pallets/collator-allowlist",
-  "pallets/crowdloan-claim",
-  "pallets/crowdloan-reward",
-  "pallets/fees",
-  "pallets/interest-accrual",
-  "pallets/investments",
-  "pallets/keystore",
-  "pallets/loans",
-  "pallets/migration",
-  "pallets/nft",
-  "pallets/nft-sales",
-  "pallets/permissions",
-  "pallets/rewards",
-  "pallets/liquidity-rewards",
-  "libs/traits",
-  "libs/test-utils",
-  "libs/types",
-  "libs/proofs",
-  "libs/primitives",
-  "pallets/pools",
-  "pallets/restricted-tokens",
-  "runtime/altair",
-  "runtime/centrifuge",
-  "runtime/common",
-  "runtime/integration-tests",
->>>>>>> 0032ab35
 ]
 
 [dependencies]
@@ -222,7 +187,6 @@
 [features]
 default = ["std", "cli"]
 std = [
-<<<<<<< HEAD
 	"sc-service/rocksdb",
 	"sp-consensus-babe/std",
 	"substrate-build-script-utils",
@@ -234,19 +198,6 @@
 	"frame-benchmarking/runtime-benchmarks",
 	"frame-system/runtime-benchmarks",
 	"runtime-common/runtime-benchmarks",
-=======
-  "sc-service/rocksdb",
-  "substrate-build-script-utils",
-  "sp-consensus-babe/std",
-]
-runtime-benchmarks = [
-  "frame-benchmarking/runtime-benchmarks",
-  "frame-system/runtime-benchmarks",
-  "altair-runtime/runtime-benchmarks",
-  "centrifuge-runtime/runtime-benchmarks",
-  "development-runtime/runtime-benchmarks",
-  "runtime-common/runtime-benchmarks",
->>>>>>> 0032ab35
 ]
 test-benchmarks = [
   "runtime-benchmarks",
@@ -256,15 +207,9 @@
   'try-runtime-cli',
 ]
 try-runtime = [
-<<<<<<< HEAD
 	"altair-runtime/try-runtime",
 	"centrifuge-runtime/try-runtime",
 	"try-runtime-cli"
-=======
-  "centrifuge-runtime/try-runtime",
-  "altair-runtime/try-runtime",
-  "try-runtime-cli",
->>>>>>> 0032ab35
 ]
 
 fast-runtime = [
