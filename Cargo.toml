--- conflicted
+++ resolved
@@ -78,16 +78,13 @@
 url = "2.2.2"
 tempfile = "3.1.0"
 strum = { version = "0.24", default-features = false, features = ["derive"] }
-<<<<<<< HEAD
-serde_json = "1.0.107"
-=======
 bitflags = { version = "1.3" }
 rand = { version = "0.8.5", default-features = false }
 rev_slice = { version = "0.1.5", default-features = false }
 impl-trait-for-tuples = "0.2.1"
 num-traits = { version = "0.2", default-features = false }
 num_enum = { version = "0.5.3", default-features = false }
->>>>>>> 472d1af5
+serde_json = "1.0.107"
 
 # Cumulus
 cumulus-pallet-aura-ext = { git = "https://github.com/paritytech/cumulus", default-features = false, branch = "polkadot-v0.9.43" }
