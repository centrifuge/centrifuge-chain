--- conflicted
+++ resolved
@@ -12,13 +12,7 @@
   "pallets/bridge",
   "pallets/block-rewards",
   "pallets/collator-allowlist",
-<<<<<<< HEAD
-  #"pallets/crowdloan-claim",
-  #"pallets/crowdloan-reward",
   #"pallets/ethereum-transaction",
-=======
-  "pallets/ethereum-transaction",
->>>>>>> 5adac81a
   "pallets/fees",
   #"pallets/foreign-investments",
   "pallets/interest-accrual",
