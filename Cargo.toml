--- conflicted
+++ resolved
@@ -1,10 +1,6 @@
 [package]
 name = "centrifuge-chain"
-<<<<<<< HEAD
-version = "0.10.13"
-=======
 version = "0.10.14"
->>>>>>> 01ca69ee
 authors = ["Centrifuge <admin@centrifuge.io>"]
 description = "Centrifuge chain implementation in Rust."
 build = "build.rs"
@@ -81,10 +77,7 @@
 sp-consensus = { git = "https://github.com/paritytech/substrate", branch = "polkadot-v0.9.20" }
 sp-transaction-pool = { git = "https://github.com/paritytech/substrate", branch = "polkadot-v0.9.20" }
 sp-api = { git = "https://github.com/paritytech/substrate", branch = "polkadot-v0.9.20" }
-<<<<<<< HEAD
 sp-std = { git = "https://github.com/paritytech/substrate", branch = "polkadot-v0.9.20" }
-=======
->>>>>>> 01ca69ee
 sp-blockchain = { git = "https://github.com/paritytech/substrate", branch = "polkadot-v0.9.20" }
 sp-block-builder = { git = "https://github.com/paritytech/substrate", branch = "polkadot-v0.9.20" }
 sp-runtime-interface = { git = "https://github.com/paritytech/substrate", default-features = false , branch = "polkadot-v0.9.20" }
@@ -124,7 +117,6 @@
 # Cli specific
 frame-benchmarking-cli = { git = "https://github.com/paritytech/substrate", branch = "polkadot-v0.9.20" }
 node-inspect = { git = "https://github.com/paritytech/substrate", branch = "polkadot-v0.9.20" }
-<<<<<<< HEAD
 
 # local dependencies
 pallet-anchors = { path = "./pallets/anchors" }
@@ -132,11 +124,6 @@
 pallet-pools = { path = "./pallets/pools" }
 
 # frame dependencies
-=======
-
-# frame dependencies
-pallet-anchors = { path = "./pallets/anchors", default-features = false }
->>>>>>> 01ca69ee
 pallet-transaction-payment-rpc = { git = "https://github.com/paritytech/substrate", branch = "polkadot-v0.9.20" }
 substrate-frame-rpc-system  = { git = "https://github.com/paritytech/substrate", branch = "polkadot-v0.9.20" }
 pallet-im-online = { default-features = false, git = "https://github.com/paritytech/substrate", branch = "polkadot-v0.9.20" }
