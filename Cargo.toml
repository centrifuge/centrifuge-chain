--- conflicted
+++ resolved
@@ -22,12 +22,8 @@
   "pallets/keystore",
   "pallets/liquidity-pools",
   "pallets/liquidity-pools-gateway",
-<<<<<<< HEAD
   "pallets/liquidity-pools-gateway-queue",
-=======
-  "pallets/liquidity-pools-gateway/queue",
   "pallets/liquidity-pools-forwarder",
->>>>>>> a1109d8b
   "pallets/liquidity-rewards",
   "pallets/loans",
   "pallets/oracle-feed",
@@ -240,12 +236,8 @@
 pallet-keystore = { path = "pallets/keystore", default-features = false }
 pallet-liquidity-pools = { path = "pallets/liquidity-pools", default-features = false }
 pallet-liquidity-pools-gateway = { path = "pallets/liquidity-pools-gateway", default-features = false }
-<<<<<<< HEAD
 pallet-liquidity-pools-gateway-queue = { path = "pallets/liquidity-pools-gateway-queue", default-features = false }
-=======
-pallet-liquidity-pools-gateway-queue = { path = "pallets/liquidity-pools-gateway/queue", default-features = false }
 pallet-liquidity-pools-forwarder = { path = "pallets/liquidity-pools-forwarder", default-features = false }
->>>>>>> a1109d8b
 pallet-liquidity-rewards = { path = "pallets/liquidity-rewards", default-features = false }
 pallet-loans = { path = "pallets/loans", default-features = false }
 pallet-oracle-feed = { path = "pallets/oracle-feed", default-features = false }
