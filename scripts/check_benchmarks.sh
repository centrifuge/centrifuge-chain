--- conflicted
+++ resolved
@@ -1,11 +1,7 @@
 set -eu
 
 runtime=$1
-<<<<<<< HEAD
-pallet=$2
-=======
 pallet_input=${2:-}
->>>>>>> 6adb1984
 
 run_benchmark() {
   pallet=$1
@@ -45,17 +41,10 @@
   ./target/release/centrifuge-chain benchmark pallet --list --chain="${chain}" | tail -n+2 | cut -d',' -f1 | sort | uniq
 )
 
-<<<<<<< HEAD
-if [ -n "$pallet" ];
-then
-  echo "Only benchmarking pallet: $pallet"
-  run_benchmark $pallet
-=======
 if [ -n "$pallet_input" ];
 then
   echo "Only benchmarking a single pallet: $pallet_input"
   run_benchmark $pallet_input
->>>>>>> 6adb1984
 else
   echo "Benchmarking all pallets"
   for pallet in $all_pallets
