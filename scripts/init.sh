--- conflicted
+++ resolved
@@ -74,17 +74,10 @@
 
    wasm_location="$onboard_dir/${parachain}-${para_id}.wasm"
     if [ "$docker_onboard" == "true" ]; then
-<<<<<<< HEAD
-      genesis=$(docker run centrifugeio/centrifuge-chain:${cc_docker_image_tag} export-genesis-head --chain="${parachain}")
-      docker run centrifugeio/centrifuge-chain:${cc_docker_image_tag} export-genesis-wasm --chain="${parachain}" > $wasm_location
-    else
-      genesis=$(./target/release/centrifuge-chain export-genesis-head --chain="${parachain}")
-=======
       genesis=$(docker run centrifugeio/centrifuge-chain:${cc_docker_image_tag} export-genesis-state --chain="${parachain}")
       docker run centrifugeio/centrifuge-chain:${cc_docker_image_tag} export-genesis-wasm --chain="${parachain}" > $wasm_location
     else
       genesis=$(./target/release/centrifuge-chain export-genesis-state --chain="${parachain}")
->>>>>>> de2886f2
       ./target/release/centrifuge-chain export-genesis-wasm --chain="${parachain}" > $wasm_location
     fi
 
