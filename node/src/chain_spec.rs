--- conflicted
+++ resolved
@@ -38,11 +38,7 @@
 use sc_chain_spec::{ChainSpecExtension, ChainSpecGroup};
 use sc_service::{ChainType, Properties};
 use serde::{Deserialize, Serialize};
-<<<<<<< HEAD
-use sp_core::{crypto::UncheckedInto, sr25519, Encode, Pair, Public};
-=======
 use sp_core::{sr25519, Encode, Pair, Public, H160};
->>>>>>> ccbe93d8
 use sp_runtime::{
 	traits::{IdentifyAccount, Verify},
 	FixedPointNumber,
@@ -358,17 +354,8 @@
 		"evmChainId": {
 			"chainId": Into::<u32>::into(chain_id),
 		},
-<<<<<<< HEAD
-		ethereum: Default::default(),
-		evm: centrifuge_runtime::EVMConfig {
-			accounts: runtime_common::evm::precompile::utils::precompile_account_genesis::<
-				CentrifugePrecompiles,
-			>(),
-			..Default::default()
-=======
 		"evm": {
 			"accounts": precompile_account_genesis::<CentrifugePrecompiles>(),
->>>>>>> ccbe93d8
 		},
 		"polkadotXcm": {
 			"safeXcmVersion": Some(SAFE_XCM_VERSION),
@@ -461,17 +448,8 @@
 		"evmChainId": {
 			"chainId": Into::<u32>::into(chain_id),
 		},
-<<<<<<< HEAD
-		ethereum: Default::default(),
-		evm: altair_runtime::EVMConfig {
-			accounts: runtime_common::evm::precompile::utils::precompile_account_genesis::<
-				AltairPrecompiles,
-			>(),
-			..Default::default()
-=======
 		"evm": {
 			"accounts": precompile_account_genesis::<AltairPrecompiles>(),
->>>>>>> ccbe93d8
 		},
 		"polkadotXcm": {
 			"safeXcmVersion": Some(SAFE_XCM_VERSION),
@@ -613,17 +591,8 @@
 		"evmChainId": {
 			"chainId": Into::<u32>::into(chain_id),
 		},
-<<<<<<< HEAD
-		ethereum: Default::default(),
-		evm: development_runtime::EVMConfig {
-			accounts: runtime_common::evm::precompile::utils::precompile_account_genesis::<
-				DevelopmentPrecompiles,
-			>(),
-			..Default::default()
-=======
 		"evm": {
 			"accounts": precompile_account_genesis::<DevelopmentPrecompiles>(),
->>>>>>> ccbe93d8
 		},
 		"polkadotXcm": {
 			"safeXcmVersion": Some(SAFE_XCM_VERSION),
