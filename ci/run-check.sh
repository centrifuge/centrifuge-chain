#!/usr/bin/env bash

set -eux

# Enable warnings about unused extern crates
# export RUSTFLAGS=" -W unused-extern-crates"
rustc --version
rustup --version
cargo --version

case $TARGET in
 cargo-build)
   SCCACHE_RECACHE=true cargo build -p centrifuge-chain --release "$@"
   ;;
#
#  test-general)
#    cargo test --workspace --release --features runtime-benchmarks,try-runtime --exclude runtime-integration-tests
#    ;;

  test-integration)
    # TODO: Remove before merging PR
    find "." -type d -name "target"
    # locate --directory "target" 

<<<<<<< HEAD
   find . -name "runtime-integration-tests-*" -print0 | xargs -0 -r du -h
    # rm -rf target/debug/deps/runtime_integration_tests-*
    # rm -rf target/debug/build/runtime-integration*
    
    # git submodule status
    # git submodule update --init --recursive --remote
    find runtime/integration-tests/submodules/ -name "liquidity-pools" -print0 | xargs -0 -r du -h
    # git submodule status
=======
  lint-taplo)
    cargo install taplo-cli
    taplo fmt --check
    ;;

  lint-clippy)
    cargo clippy -- -D warnings -A clippy::unnecessary-cast -A clippy::bool-to-int-with-if
    ;;

  benchmark-check)
    ./scripts/check_benchmarks.sh $RUNTIME
    ;;
>>>>>>> 56de7716

    SCCACHE_RECACHE=true cargo test --release --package runtime-integration-tests --features fast-runtime
    ;;
<<<<<<< HEAD
=======

  try-runtime)
    cargo build -p centrifuge-chain --release --features try-runtime
    if [ "$1" == "altair" ]; then
      echo "Running try-runtime for altair"
      RUST_LOG=runtime=trace,try-runtime::cli=trace,executor=trace \
      try-runtime \
      --runtime target/release/wbuild/altair-runtime/altair_runtime.wasm \
      on-runtime-upgrade live --uri wss://fullnode.altair.centrifuge.io:443
    elif [ "$1" == "centrifuge" ]; then
      echo "Running try-runtime for centrifuge"
      RUST_LOG=runtime=trace,try-runtime::cli=trace,executor=trace \
      try-runtime \
      --runtime target/release/wbuild/centrifuge-runtime/centrifuge_runtime.wasm \
      on-runtime-upgrade live --uri wss://fullnode.centrifuge.io:443
    else
      echo "Invalid argument. Please specify 'altair' or 'centrifuge'."
      exit 1
    fi
    ;;
  subalfred)
    # Find all child directories containing Cargo.toml files
    # TODO: Filter by crates found in the workspace
    #   HINT: Use `cargo workspaces list -l" and filter by the paths
    dirs=$(find . -name Cargo.toml -print0 | xargs -0 -n1 dirname | sort -u)
>>>>>>> 56de7716

#  lint-fmt)
#    cargo fmt -- --check
#    ;;
#
#  lint-taplo)
#    cargo install taplo-cli --locked
#    taplo fmt --check
#    ;;
#
#  lint-clippy)
#    cargo clippy -- -D warnings -A clippy::unnecessary-cast -A clippy::bool-to-int-with-if
#    ;;
#
#  benchmark-check)
#    ./scripts/check_benchmarks.sh $RUNTIME
#    ;;
#
#  docs-build)
#    RUSTDOCFLAGS="-D warnings" cargo doc --all --no-deps
#    ;;
#
#  try-runtime)
#  if [ "$1" == "altair" ]; then
#    echo "Running try-runtime for altair"
#      RUST_LOG=runtime=trace,try-runtime::cli=trace,executor=trace \
#      cargo run --release --features try-runtime try-runtime \
#      --runtime target/release/wbuild/altair-runtime/altair_runtime.wasm \
#      --chain altair on-runtime-upgrade live \
#      --uri wss://fullnode.altair.centrifuge.io:443
#  elif [ "$1" == "centrifuge" ]; then
#    echo "Running try-runtime for centrifuge"
#      RUST_LOG=runtime=trace,try-runtime::cli=trace,executor=trace \
#      cargo run --release --features try-runtime try-runtime \
#      --runtime target/release/wbuild/centrifuge-runtime/centrifuge_runtime.wasm \
#      --chain centrifuge on-runtime-upgrade live --uri wss://fullnode.centrifuge.io:443
#  else
#    echo "Invalid argument. Please specify 'altair' or 'centrifuge'."
#    exit 1
#  fi
#  ;;
#  subalfred)
#    # Find all child directories containing Cargo.toml files
#    # TODO: Filter by crates found in the workspace
#    #   HINT: Use `cargo workspaces list -l" and filter by the paths
#    dirs=$(find . -name Cargo.toml -print0 | xargs -0 -n1 dirname | sort -u)
#
#    # Execute the command "subalfred check" on each directory
#    for dir in $dirs; do
#      # Avoiding cargo workspace
#      if [[ "$dir" == "." ]]; then
#        continue
#      fi
#      subalfred check features $dir
#    done
esac<|MERGE_RESOLUTION|>--- conflicted
+++ resolved
@@ -20,18 +20,24 @@
   test-integration)
     # TODO: Remove before merging PR
     find "." -type d -name "target"
-    # locate --directory "target" 
+    # locate --directory "target"
 
-<<<<<<< HEAD
    find . -name "runtime-integration-tests-*" -print0 | xargs -0 -r du -h
     # rm -rf target/debug/deps/runtime_integration_tests-*
     # rm -rf target/debug/build/runtime-integration*
-    
+
     # git submodule status
     # git submodule update --init --recursive --remote
     find runtime/integration-tests/submodules/ -name "liquidity-pools" -print0 | xargs -0 -r du -h
     # git submodule status
-=======
+
+    SCCACHE_RECACHE=true cargo test --release --package runtime-integration-tests --features fast-runtime
+    ;;
+
+  lint-fmt)
+    cargo fmt -- --check
+    ;;
+
   lint-taplo)
     cargo install taplo-cli
     taplo fmt --check
@@ -44,12 +50,10 @@
   benchmark-check)
     ./scripts/check_benchmarks.sh $RUNTIME
     ;;
->>>>>>> 56de7716
 
-    SCCACHE_RECACHE=true cargo test --release --package runtime-integration-tests --features fast-runtime
+  docs-build)
+    RUSTDOCFLAGS="-D warnings" cargo doc --all --no-deps
     ;;
-<<<<<<< HEAD
-=======
 
   try-runtime)
     cargo build -p centrifuge-chain --release --features try-runtime
@@ -75,60 +79,13 @@
     # TODO: Filter by crates found in the workspace
     #   HINT: Use `cargo workspaces list -l" and filter by the paths
     dirs=$(find . -name Cargo.toml -print0 | xargs -0 -n1 dirname | sort -u)
->>>>>>> 56de7716
 
-#  lint-fmt)
-#    cargo fmt -- --check
-#    ;;
-#
-#  lint-taplo)
-#    cargo install taplo-cli --locked
-#    taplo fmt --check
-#    ;;
-#
-#  lint-clippy)
-#    cargo clippy -- -D warnings -A clippy::unnecessary-cast -A clippy::bool-to-int-with-if
-#    ;;
-#
-#  benchmark-check)
-#    ./scripts/check_benchmarks.sh $RUNTIME
-#    ;;
-#
-#  docs-build)
-#    RUSTDOCFLAGS="-D warnings" cargo doc --all --no-deps
-#    ;;
-#
-#  try-runtime)
-#  if [ "$1" == "altair" ]; then
-#    echo "Running try-runtime for altair"
-#      RUST_LOG=runtime=trace,try-runtime::cli=trace,executor=trace \
-#      cargo run --release --features try-runtime try-runtime \
-#      --runtime target/release/wbuild/altair-runtime/altair_runtime.wasm \
-#      --chain altair on-runtime-upgrade live \
-#      --uri wss://fullnode.altair.centrifuge.io:443
-#  elif [ "$1" == "centrifuge" ]; then
-#    echo "Running try-runtime for centrifuge"
-#      RUST_LOG=runtime=trace,try-runtime::cli=trace,executor=trace \
-#      cargo run --release --features try-runtime try-runtime \
-#      --runtime target/release/wbuild/centrifuge-runtime/centrifuge_runtime.wasm \
-#      --chain centrifuge on-runtime-upgrade live --uri wss://fullnode.centrifuge.io:443
-#  else
-#    echo "Invalid argument. Please specify 'altair' or 'centrifuge'."
-#    exit 1
-#  fi
-#  ;;
-#  subalfred)
-#    # Find all child directories containing Cargo.toml files
-#    # TODO: Filter by crates found in the workspace
-#    #   HINT: Use `cargo workspaces list -l" and filter by the paths
-#    dirs=$(find . -name Cargo.toml -print0 | xargs -0 -n1 dirname | sort -u)
-#
-#    # Execute the command "subalfred check" on each directory
-#    for dir in $dirs; do
-#      # Avoiding cargo workspace
-#      if [[ "$dir" == "." ]]; then
-#        continue
-#      fi
-#      subalfred check features $dir
-#    done
+    # Execute the command "subalfred check" on each directory
+    for dir in $dirs; do
+      # Avoiding cargo workspace
+      if [[ "$dir" == "." ]]; then
+        continue
+      fi
+      subalfred check features $dir
+    done
 esac