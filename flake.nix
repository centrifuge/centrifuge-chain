--- conflicted
+++ resolved
@@ -93,11 +93,7 @@
             };
 
             # This is a hash of all the Cargo dependencies, for reproducibility.
-<<<<<<< HEAD
-            cargoSha256 = "sha256-BE0hguc1sOkroQtkWsDImo/zG+qYaPibToITpPnPodA=";
-=======
-            cargoSha256 = "sha256-DaDG1kJPZRjt2zR77zZZp7XAxDBEEq9/5XawVp7wzm8=";
->>>>>>> 1983a1bf
+            cargoSha256 = "000000000000000000000000000000000000000000000000000";
 
             nativeBuildInputs = with pkgs; [ clang git-mock pkg-config ];
             buildInputs = with pkgs; [ openssl ] ++ (
