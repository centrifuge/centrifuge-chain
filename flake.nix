--- conflicted
+++ resolved
@@ -93,12 +93,8 @@
             };
 
             # This is a hash of all the Cargo dependencies, for reproducibility.
-<<<<<<< HEAD
             cargoSha256 = "sha256-ucIRfkps/vD/ejzbJnlE/6rNO7c0PZ+tfqkBRdU+FWc=";
-=======
-            cargoSha256 = "sha256-3jmvPzTTVtRpEIuXInucfgAqEpCSfPrw9WHs9MJhJnA=";
->>>>>>> 0d7b48d5
-
+            
             nativeBuildInputs = with pkgs; [ clang git-mock pkg-config ];
             buildInputs = with pkgs; [ openssl ] ++ (
                  lib.optionals stdenv.isDarwin [
