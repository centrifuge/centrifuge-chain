{
  description = "Nix package for centrifuge-chain";

  inputs = {
    nixpkgs.url = github:NixOS/nixpkgs/nixos-21.11;
    flake-utils = {
        url = github:numtide/flake-utils;
        inputs.nixpkgs.follows = "nixpkgs";
    };
    gitignore = {
      url = github:hercules-ci/gitignore.nix;
      inputs.nixpkgs.follows = "nixpkgs";
    };
    fenix = {
      url = github:nix-community/fenix;
      inputs.nixpkgs.follows = "nixpkgs";
    };
  };

  outputs = inputs :
    inputs.flake-utils.lib.eachDefaultSystem (system:
        let
          pkgs = inputs.nixpkgs.legacyPackages.${system};

          cargoTOML = builtins.fromTOML (builtins.readFile ./Cargo.toml);
          rustToolChainTOML = builtins.fromTOML (builtins.readFile ./rust-toolchain.toml);

          name = cargoTOML.package.name;
          # This is the program version.
          version = cargoTOML.package.version;
          # This selects a nightly Rust version, based on the date.
          nightly-date = pkgs.lib.strings.removePrefix "nightly-" rustToolChainTOML.toolchain.channel;
          # This is the hash of the Rust toolchain at nightly-date, required for reproducibility.
          nightly-sha256 = "sha256-CNMj0ouNwwJ4zwgc/gAeTYyDYe0botMoaj/BkeDTy4M=";


          # This instantiates a new Rust version based on nightly-date.
          nightlyRustPlatform = pkgs.makeRustPlatform {
            inherit
              (inputs.fenix.packages.${system}.toolchainOf {
                channel = "nightly";
                date = nightly-date;
                sha256 = nightly-sha256;
              })
              cargo rustc;
          };

          # This is a mock git program, which just returns the commit-substr value.
          # It is called when the build process calls git. Instead of the real git,
          # it will find this one.
          git-mock =
            let
              # This evaluates to the first 7 digits of the git hash of this repo's HEAD
              # commit, or to "dirty" if there are uncommitted changes.
              commit-substr = builtins.substring 0 7 (inputs.self.rev or "dirty");
            in
            pkgs.writeShellScriptBin "git" ''
              echo ${commit-substr}
            '';

          # srcFilter is used to keep out of the build non-source files,
          # so that we only trigger a rebuild when necessary.
          srcFilter = src:
            let
              isGitIgnored = inputs.gitignore.lib.gitignoreFilter src;

              ignoreList = [
                ".dockerignore"
                ".envrc"
                ".github"
                ".travis.yml"
                "CODE_OF_CONDUCT.md"
                "README.md"
                "ci"
                "cloudbuild.yaml"
                "codecov.yml"
                "docker-compose.yml"
                "rustfmt.toml"
              ];
            in
            path: type:
              isGitIgnored path type
              && builtins.all (name: builtins.baseNameOf path != name) ignoreList;
        in
        rec {
          defaultPackage = nightlyRustPlatform.buildRustPackage {
            pname = name;
            inherit version;

            # This applies the srcFilter function to the current directory, so
            # we don't include unnecessary files in the package.
            src = pkgs.lib.cleanSourceWith {
              src = ./.;
              filter = srcFilter ./.;
              name = "${name}-source";
            };

            # This is a hash of all the Cargo dependencies, for reproducibility.
<<<<<<< HEAD
            cargoSha256 = "sha256-vnkIgQISHgAe2W02fh4J9vIsts8RPPzBSXykkTDaIuc=";
=======
            cargoSha256 = "sha256-LZFbnX7XvPMa/nNdIZfm/6SdGwCgPMexjVirPuYjeQ4=";
>>>>>>> 63cbe8ff

            nativeBuildInputs = with pkgs; [ clang git-mock pkg-config ];
            buildInputs = with pkgs; [ openssl ] ++ (
                 lib.optionals stdenv.isDarwin [
                   darwin.apple_sdk.frameworks.Security
                   darwin.apple_sdk.frameworks.SystemConfiguration
                 ]
            );

            LIBCLANG_PATH = "${pkgs.llvmPackages.libclang.lib}/lib";
            PROTOC = "${pkgs.protobuf}/bin/protoc";
            SKIP_WASM_BUILD = 1;


            doCheck = false;
          };

          packages.fastRuntime = defaultPackage.overrideAttrs (base: {
            buildFeatures = [ "fast-runtime" ];
          });

          # Docker image package doesn't work on Darwin Archs
          packages.dockerImage = pkgs.dockerTools.buildLayeredImage {
            name = "centrifugeio/${name}";
            tag = "${version}-nix-do-not-use"; # todo remove suffix once verified
            # This uses the date of the last commit as the image creation date.
            created = builtins.substring 0 8 inputs.self.lastModifiedDate;

            contents = [
              pkgs.busybox
              inputs.self.defaultPackage.${system}
            ];

            config = {
              ExposedPorts = {
                "30333/tcp" = { };
                "9933/tcp" = { };
                "9944/tcp" = { };
              };
              Volumes = {
                "/data" = { };
              };
              Entrypoint = [ "centrifuge-chain" ];
            };
          };

          packages.dockerImageFastRuntime = packages.dockerImage.overrideAttrs (base: {
            tag = "test-${version}-nix-do-not-use"; # todo remove suffix once verified
            contents = [
                pkgs.busybox
                packages.fastRuntime
            ];
          });
    });
}<|MERGE_RESOLUTION|>--- conflicted
+++ resolved
@@ -96,11 +96,7 @@
             };
 
             # This is a hash of all the Cargo dependencies, for reproducibility.
-<<<<<<< HEAD
-            cargoSha256 = "sha256-vnkIgQISHgAe2W02fh4J9vIsts8RPPzBSXykkTDaIuc=";
-=======
             cargoSha256 = "sha256-LZFbnX7XvPMa/nNdIZfm/6SdGwCgPMexjVirPuYjeQ4=";
->>>>>>> 63cbe8ff
 
             nativeBuildInputs = with pkgs; [ clang git-mock pkg-config ];
             buildInputs = with pkgs; [ openssl ] ++ (
