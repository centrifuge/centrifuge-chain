--- conflicted
+++ resolved
@@ -93,11 +93,7 @@
             };
 
             # This is a hash of all the Cargo dependencies, for reproducibility.
-<<<<<<< HEAD
-            cargoSha256 = "sha256-UuVX3RxSsUfng4G/Bec8JcI/lOUmxrG7NXSG5hMRgbc=";
-=======
             cargoSha256 = "sha256-Y1HRgFCn990xP7o0CAOJ7DUYmecMedLj2dqdPm8AZTQ=";
->>>>>>> 96cd8b6a
 
             nativeBuildInputs = with pkgs; [ clang git-mock pkg-config ];
             buildInputs = with pkgs; [ openssl ] ++ (
