--- conflicted
+++ resolved
@@ -93,11 +93,7 @@
             };
 
             # This is a hash of all the Cargo dependencies, for reproducibility.
-<<<<<<< HEAD
-            cargoSha256 = "sha256-4S//BDMr5Jv1/Nj1c540ErSn5L9mEQp7nQKZe8IJk9Q=";
-=======
             cargoSha256 = "sha256-V7w0oowqihRdd7eUx60eA9G8PBT3mwfqJmqodTI1sd8=";
->>>>>>> d3369ec3
 
             nativeBuildInputs = with pkgs; [ clang git-mock pkg-config ];
             buildInputs = with pkgs; [ openssl ] ++ (
