--- conflicted
+++ resolved
@@ -65,9 +65,5 @@
       - if: matrix.target == 'build-runtime'
         name: Publish to GCS
         run: |
-<<<<<<< HEAD
           gsutil cp ./runtime/altair/target/srtool/release/wbuild/altair-runtime/altair_runtime.compact.wasm gs://centrifuge-artifact-releases/parachain/altair_runtime-$(git rev-parse --short HEAD).compact.wasm
-=======
-          gsutil cp ./runtime/altair/target/srtool/release/wbuild/altair-runtime/altair_runtime.compact.wasm gs://centrifuge-artifact-releases/parachain/altair_runtime-$(git rev-parse --short HEAD).compact.wasm
-          gsutil cp ./runtime/altair/target/srtool/release/wbuild/altair-runtime/altair_runtime.compact.compressed.wasm gs://centrifuge-artifact-releases/parachain/altair_runtime-$(git rev-parse --short HEAD).compact.compressed.wasm
->>>>>>> 4a4cd214
+          gsutil cp ./runtime/altair/target/srtool/release/wbuild/altair-runtime/altair_runtime.compact.compressed.wasm gs://centrifuge-artifact-releases/parachain/altair_runtime-$(git rev-parse --short HEAD).compact.compressed.wasm