--- conflicted
+++ resolved
@@ -22,21 +22,6 @@
       - uses: actions/checkout@3df4ab11eba7bda6032a0b82a6bb43b11571feac #v4
         with:
           fetch-depth: 0
-<<<<<<< HEAD
-      - name: Free space
-      # https://github.com/actions/runner-images/issues/2840#issuecomment-1284059930
-        run: |
-          sudo rm -rf /usr/share/dotnet
-          # sudo rm -rf "/usr/local/share/boost"
-          sudo rm -rf "$AGENT_TOOLSDIRECTORY"
-
-      - name: check available docker space
-        run: |
-          docker volume ls
-          df -h
-=======
->>>>>>> 4c9d5f7f
-
       - name: Set up Docker Buildx
         uses: docker/setup-buildx-action@f95db51fddba0c2d1ec667646a06c2ce06100226 #v3
       - name: DockerHub Login
@@ -60,11 +45,7 @@
             type=ref,event=branch,prefix=${{ matrix.target == 'test' && 'test-' || '' }},suffix=-{{sha}}-${{ env.NOW }}
 
       - name: Configure GHA cache
-<<<<<<< HEAD
-        uses: actions/github-script@d7906e4ad0b1822421a7e6a35d5ca353c962f410 #v6
-=======
         uses: actions/github-script@60a0d83039c74a4aee543508d2ffcb1c3799cdea #v6
->>>>>>> 4c9d5f7f
         with:
           script: |
             core.exportVariable('ACTIONS_CACHE_URL', process.env.ACTIONS_CACHE_URL || '');
@@ -77,11 +58,7 @@
           file: ./docker/centrifuge-chain/Dockerfile
           build-args: |
             FEATURES=${{ matrix.target == 'test' && 'fast-runtime' || '' }}
-<<<<<<< HEAD
-          push: ${{ github.event_name == 'pull_request' && false || true }}
-=======
           push: ${{ github.event_name != 'pull_request' }}
->>>>>>> 4c9d5f7f
           tags: ${{ steps.meta.outputs.tags }}
           # Cache options:
           # https://docs.docker.com/build/ci/github-actions/cache/
