--- conflicted
+++ resolved
@@ -24,13 +24,9 @@
         target: [ release, test ]
     runs-on: ubuntu-latest-8-cores
     permissions:
-<<<<<<< HEAD
-      contents: write    
-=======
       contents: write # to update the GH release w/ Docker tags
       packages: write # to upload images to ghcr
       id-token: write
->>>>>>> 23d432cc
     steps:
       - uses: actions/checkout@3df4ab11eba7bda6032a0b82a6bb43b11571feac #v4.1.1
         with:
@@ -107,15 +103,6 @@
           repository: centrifuge/centrifuge-chain
           short-description: ${{ github.event.repository.description }}
           enable-url-completion: true
-          
-      - name: Update GitHub release
-        if: github.event_name == 'release' && matrix.target == 'release'
-        uses: softprops/action-gh-release@v1
-        with:
-          append_body: true
-          body: |
-            **Docker tags:** 
-               ${{ steps.meta.outputs.tags }}
 
       - name: Update GitHub release
         if: github.event_name == 'release' && matrix.target == 'release'
