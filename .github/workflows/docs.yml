name: Rustdoc
on:
  push:
    branches: [main]
  pull_request:
concurrency:
  group: ${{ github.workflow }}-${{ github.event.pull_request.head.label || github.head_ref || github.ref }}
  cancel-in-progress: true
jobs:
  docs:
    permissions:
      contents: write
      id-token: write
    runs-on: ubuntu-latest-4-cores
    env:
<<<<<<< HEAD
      RUST_TOOLCHAIN: "1.66.0"
=======
      RUST_TOOLCHAIN: "nightly-2023-10-26"
>>>>>>> b9dffc04
      RUSTDOCFLAGS: "-D warnings"
      RUSTC_WRAPPER: "sccache"
    steps:
      - name: Checkout repository
        uses: actions/checkout@3df4ab11eba7bda6032a0b82a6bb43b11571feac #v4

      - name: Prep build on Ubuntu
        uses: ./.github/actions/prep-ubuntu
        with:
          RUST_TOOLCHAIN: ${{ env.RUST_TOOLCHAIN }}
          cache: enabled
          # Cache needs Google credentials:
          GWIP: ${{ secrets.GWIP_SCCACHE }}
          GSA: ${{ secrets.GSA_SCCACHE }}          

      - name: Build documentation
        id: build_docs
        run: cargo doc --all --no-deps


      - name: Build Documentation failed
        if: always() && steps.build_docs.outcome == 'failure'
        run: echo ":::error::cargo doc --all --no-deps failed"
        # Job will stop here and the check will be red if Build documentation failed

      - name: Create Index file
        if: github.ref == 'refs/heads/main'
        run: |
          echo "<meta http-equiv=\"refresh\" content=\"0; url=centrifuge_chain/index.html\">" \ > ./target/doc/index.html

      - name: Deploy Docs
        uses: peaceiris/actions-gh-pages@373f7f263a76c20808c831209c920827a82a2847 # 3.9.3
        if: github.ref == 'refs/heads/main'
        with:
          github_token: ${{ secrets.GITHUB_TOKEN }}
          publish_branch: gh-pages
          publish_dir: ./target/doc
          cname: reference.centrifuge.io
          force_orphan: true<|MERGE_RESOLUTION|>--- conflicted
+++ resolved
@@ -13,11 +13,6 @@
       id-token: write
     runs-on: ubuntu-latest-4-cores
     env:
-<<<<<<< HEAD
-      RUST_TOOLCHAIN: "1.66.0"
-=======
-      RUST_TOOLCHAIN: "nightly-2023-10-26"
->>>>>>> b9dffc04
       RUSTDOCFLAGS: "-D warnings"
       RUSTC_WRAPPER: "sccache"
     steps:
@@ -31,7 +26,7 @@
           cache: enabled
           # Cache needs Google credentials:
           GWIP: ${{ secrets.GWIP_SCCACHE }}
-          GSA: ${{ secrets.GSA_SCCACHE }}          
+          GSA: ${{ secrets.GSA_SCCACHE }}
 
       - name: Build documentation
         id: build_docs
