on:
  push:
    tags:
      - '*'
  pull_request:
    paths:
      - ".github/workflows/build-wasm.yml"
name: Build&Publish WASM
concurrency:
  group: '${{ github.workflow }}-${{ github.event.pull_request.head.label || github.head_ref || github.ref }}'
  cancel-in-progress: true
permissions:
  id-token: write
  contents: read
jobs:
  build-runtime-wasms:
    environment: production # It needs the production GCP credentials to upload WASM
    # Benchmark (with cache hit)
    # ubuntu-latest 50 min
    # ubuntu-latest-4-cores 34 min
    runs-on:  ubuntu-latest-4-cores
    strategy:
      matrix:
        target: [build-runtime]
        package: [altair-runtime, centrifuge-runtime, development-runtime]
    name: ${{ matrix.target }}-${{ matrix.package }}
    steps:
    # PREP  
      - name: Check out code
        uses: actions/checkout@8e5e7e5ab8b370d6c329ec480221332ada57f0ab #3.5.2

      - name: Prep build on Ubuntu
        uses: ./.github/actions/prep-ubuntu

      # sccache does not work inside the srtool container
      - uses: Swatinem/rust-cache@3cf7f8cc28d1b4e7d01e3783be10a97d55d483c8 # 2.7
        with:
          prefix-key: build
          shared-key: wasm
          workspaces: |
            .
            ./target/srtool
          cache-directories: ./runtime

    # BUILD
      - name: Run srtool # https://docs.substrate.io/reference/command-line-tools/srtool/
        run: >
          docker run --rm  --user root --platform=linux/amd64
          -e PACKAGE=${{ matrix.package }} -v /home/runner/.cargo:/cargo-home  
          -v ${{ github.workspace }}:/build paritytech/srtool:1.73.0-0.12.0
          /srtool/build --app

      # Alternative way of running SRTool that allows for "script-like" execution,
      # extremely useful to debug:

      # - name: Run Docker SRTool
      #   uses: addnab/docker-run-action@4f65fabd2431ebc8d299f8e5a018d79a769ae185 #v3
      #   with:
      #     image: paritytech/srtool:${{ matrix.rust_version }}
      #     options: --user root -v /home/runner/.cargo:/cargo-home -v ${{ github.workspace }}:/build -e BUILD_OPTS=${{ env.BUILD_OPTS || ''}} -e PACKAGE=${{ matrix.package }}
      #     run: |
      #       echo "---- Env VARS ----"
      #       echo "BUILD_OPT=${BUILD_OPT}"
      #       echo "PACKAGE=${PACKAGE}"
      #       echo "---- List Cache Folder ----"
      #       ls -la /cargo-home/
      #       du -sh /cargo-home/*
      #       echo "---- RUNNING BUILD ----"
      #       /srtool/build --save

      - name: Upload srtool report
        uses: actions/upload-artifact@a8a3f3ad30e3422c9c7b888a15615d19a852ae32 #v3.1.3
        with:
          name: srtool-wasm-report.txt
          path: ./${{ matrix.package }}-srtool-wasm-report.json      

      - id: 'auth'
<<<<<<< HEAD
        uses: 'google-github-actions/auth@f105ef0cdb3b102a020be1767fcc8a974898b7c6' # v1.2.0
=======
        if: github.event_name != 'pull_request'
        uses: 'google-github-actions/auth@67e9c72af6e0492df856527b474995862b7b6591' # v2.0.0
>>>>>>> 4c9d5f7f
        with:
          workload_identity_provider: ${{ secrets.GWIP_ARTIFACTS }}
          service_account: ${{ secrets.GSA_ARTIFACTS }}

      - name: Setup - gcloud / gsutil
        if: ${{ steps.auth.outcome == 'success' }}
        uses: google-github-actions/setup-gcloud@e30db14379863a8c79331b04a9969f4c1e225e0b # v1.1.1

      - name: Publish artifacts to GCS
        if: ${{ steps.auth.outcome == 'success' }}
        shell: bash
        run: |
          runtime_name=$(echo "${{ matrix.package }}" | sed -e "s/-runtime$//" )
          filename=$(echo "${{ matrix.package }}" | sed -e 's/-/_/g' )
          gsutil cp \
            ./runtime/${runtime_name}/target/srtool/release/wbuild/${{ matrix.package }}/${filename}.compact.compressed.wasm \
            gs://centrifuge-wasm-repo/${runtime_name}/${runtime_name}-$(git rev-parse --short HEAD).wasm<|MERGE_RESOLUTION|>--- conflicted
+++ resolved
@@ -25,7 +25,7 @@
         package: [altair-runtime, centrifuge-runtime, development-runtime]
     name: ${{ matrix.target }}-${{ matrix.package }}
     steps:
-    # PREP  
+    # PREP
       - name: Check out code
         uses: actions/checkout@8e5e7e5ab8b370d6c329ec480221332ada57f0ab #3.5.2
 
@@ -72,15 +72,11 @@
         uses: actions/upload-artifact@a8a3f3ad30e3422c9c7b888a15615d19a852ae32 #v3.1.3
         with:
           name: srtool-wasm-report.txt
-          path: ./${{ matrix.package }}-srtool-wasm-report.json      
+          path: ./${{ matrix.package }}-srtool-wasm-report.json
 
       - id: 'auth'
-<<<<<<< HEAD
-        uses: 'google-github-actions/auth@f105ef0cdb3b102a020be1767fcc8a974898b7c6' # v1.2.0
-=======
         if: github.event_name != 'pull_request'
         uses: 'google-github-actions/auth@67e9c72af6e0492df856527b474995862b7b6591' # v2.0.0
->>>>>>> 4c9d5f7f
         with:
           workload_identity_provider: ${{ secrets.GWIP_ARTIFACTS }}
           service_account: ${{ secrets.GSA_ARTIFACTS }}
