on:
  pull_request:
name: Sanity checks
concurrency:
  group: 'tests-${{ github.event.pull_request.head.label || github.head_ref || github.ref }}'
  cancel-in-progress: true
permissions:
  id-token: write
  contents: read
jobs:
  test-n-lint:
<<<<<<< HEAD
=======
    if: ${{ !github.event.pull_request.draft }}
>>>>>>> 59f0d5de
    timeout-minutes: 90
    name: ${{ matrix.target }}
    runs-on: ubuntu-latest-8-cores
    strategy:
      matrix:
        target: [ test-general, test-integration,
                  lint-fmt, lint-clippy, cargo-build, docs-build, lint-taplo ]
    steps:
      - name: Check out code
        uses: actions/checkout@0ad4b8fadaa221de15dcec353f45205ec38ea70b #4.1.4
        with:
          submodules: 'recursive'

      - name: Prep build
        uses: ./.github/actions/prep-ubuntu
        with:
          cache: enabled
          # Cache needs Google credentials:
          GWIP: ${{ secrets.GWIP_SCCACHE }}
          GSA: ${{ secrets.GSA_SCCACHE }}

      # Required for integration tests evm interaction
      - name: Install Foundry
        uses: foundry-rs/foundry-toolchain@v1

      - name: Runing cargo ${{ matrix.target }}
        run: ./ci/run-check.sh
        env:
          TARGET: ${{ matrix.target }}
          RUSTC_WRAPPER: "sccache"

  benchmark-check:
<<<<<<< HEAD
=======
    if: ${{ !github.event.pull_request.draft }}
>>>>>>> 59f0d5de
    # timeout-minutes: 90 # <- Not needed as ubunt-latest is free of charge
    name: bench-check-${{ matrix.runtime }}
    runs-on: ubuntu-latest #-4-cores
    strategy:
      matrix:
        runtime: [ centrifuge ]
    steps:
      - name: Check out code
        uses: actions/checkout@0ad4b8fadaa221de15dcec353f45205ec38ea70b #4.1.4
        with:
          submodules: 'recursive'

      - name: Prep build
        uses: ./.github/actions/prep-ubuntu
        with:
          cache: enabled
          GWIP: ${{ secrets.GWIP_SCCACHE }}
          GSA: ${{ secrets.GSA_SCCACHE }}


      - name: Runing cargo ${{ matrix.target }}
        run: ./ci/run-check.sh
        env:
          TARGET: benchmark-check
          RUNTIME: ${{ matrix.runtime }}
          RUSTC_WRAPPER: "sccache"<|MERGE_RESOLUTION|>--- conflicted
+++ resolved
@@ -9,10 +9,7 @@
   contents: read
 jobs:
   test-n-lint:
-<<<<<<< HEAD
-=======
     if: ${{ !github.event.pull_request.draft }}
->>>>>>> 59f0d5de
     timeout-minutes: 90
     name: ${{ matrix.target }}
     runs-on: ubuntu-latest-8-cores
@@ -45,10 +42,7 @@
           RUSTC_WRAPPER: "sccache"
 
   benchmark-check:
-<<<<<<< HEAD
-=======
     if: ${{ !github.event.pull_request.draft }}
->>>>>>> 59f0d5de
     # timeout-minutes: 90 # <- Not needed as ubunt-latest is free of charge
     name: bench-check-${{ matrix.runtime }}
     runs-on: ubuntu-latest #-4-cores
